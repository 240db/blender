/*
 * Copyright 2011-2013 Blender Foundation
 *
 * Licensed under the Apache License, Version 2.0 (the "License");
 * you may not use this file except in compliance with the License.
 * You may obtain a copy of the License at
 *
 * http://www.apache.org/licenses/LICENSE-2.0
 *
 * Unless required by applicable law or agreed to in writing, software
 * distributed under the License is distributed on an "AS IS" BASIS,
 * WITHOUT WARRANTIES OR CONDITIONS OF ANY KIND, either express or implied.
 * See the License for the specific language governing permissions and
 * limitations under the License.
 */

/* Constant Globals */

CCL_NAMESPACE_BEGIN

/* On the CPU, we pass along the struct KernelGlobals to nearly everywhere in
 * the kernel, to access constant data. These are all stored as "textures", but
 * these are really just standard arrays. We can't use actually globals because
 * multiple renders may be running inside the same process. */

#ifdef __KERNEL_CPU__

#  ifdef __OSL__
struct OSLGlobals;
struct OSLThreadData;
struct OSLShadingSystem;
#  endif

<<<<<<< HEAD
#  define MAX_VOLUME        1024
=======
struct Intersection;
struct VolumeStep;
>>>>>>> 0da13ad1

typedef struct KernelGlobals {
	texture_image_uchar4 texture_byte4_images[TEX_NUM_BYTE4_CPU];
	texture_image_float4 texture_float4_images[TEX_NUM_FLOAT4_CPU];
	texture_image_float texture_float_images[TEX_NUM_FLOAT_CPU];
	texture_image_uchar texture_byte_images[TEX_NUM_BYTE_CPU];

	float_volume *float_volumes[MAX_VOLUME];
	float3_volume *float3_volumes[MAX_VOLUME];

#  define KERNEL_TEX(type, ttype, name) ttype name;
#  define KERNEL_IMAGE_TEX(type, ttype, name)
#  include "kernel_textures.h"

	KernelData __data;

#  ifdef __OSL__
	/* On the CPU, we also have the OSL globals here. Most data structures are shared
	 * with SVM, the difference is in the shaders and object/mesh attributes. */
	OSLGlobals *osl;
	OSLShadingSystem *osl_ss;
	OSLThreadData *osl_tdata;
#  endif

	/* **** Run-time data ****  */

	/* Heap-allocated storage for transparent shadows intersections. */
	Intersection *transparent_shadow_intersections;

	/* Storage for decoupled volume steps. */
	VolumeStep *decoupled_volume_steps[2];
	int decoupled_volume_steps_index;
} KernelGlobals;

#endif  /* __KERNEL_CPU__ */

/* For CUDA, constant memory textures must be globals, so we can't put them
 * into a struct. As a result we don't actually use this struct and use actual
 * globals and simply pass along a NULL pointer everywhere, which we hope gets
 * optimized out. */

#ifdef __KERNEL_CUDA__

__constant__ KernelData __data;
typedef struct KernelGlobals {} KernelGlobals;

#  ifdef __KERNEL_CUDA_TEX_STORAGE__
#    define KERNEL_TEX(type, ttype, name) ttype name;
#  else
#    define KERNEL_TEX(type, ttype, name) const __constant__ __device__ type *name;
#  endif
#  define KERNEL_IMAGE_TEX(type, ttype, name) ttype name;
#  include "kernel_textures.h"

#endif  /* __KERNEL_CUDA__ */

/* OpenCL */

#ifdef __KERNEL_OPENCL__

typedef ccl_addr_space struct KernelGlobals {
	ccl_constant KernelData *data;

#  define KERNEL_TEX(type, ttype, name) \
	ccl_global type *name;
#  include "kernel_textures.h"

#  ifdef __SPLIT_KERNEL__
	ShaderData *sd_input;
	Intersection *isect_shadow;
#  endif
} KernelGlobals;

#endif  /* __KERNEL_OPENCL__ */

/* Interpolated lookup table access */

ccl_device float lookup_table_read(KernelGlobals *kg, float x, int offset, int size)
{
	x = saturate(x)*(size-1);

	int index = min(float_to_int(x), size-1);
	int nindex = min(index+1, size-1);
	float t = x - index;

	float data0 = kernel_tex_fetch(__lookup_table, index + offset);
	if(t == 0.0f)
		return data0;

	float data1 = kernel_tex_fetch(__lookup_table, nindex + offset);
	return (1.0f - t)*data0 + t*data1;
}

ccl_device float lookup_table_read_2D(KernelGlobals *kg, float x, float y, int offset, int xsize, int ysize)
{
	y = saturate(y)*(ysize-1);

	int index = min(float_to_int(y), ysize-1);
	int nindex = min(index+1, ysize-1);
	float t = y - index;

	float data0 = lookup_table_read(kg, x, offset + xsize*index, xsize);
	if(t == 0.0f)
		return data0;

	float data1 = lookup_table_read(kg, x, offset + xsize*nindex, xsize);
	return (1.0f - t)*data0 + t*data1;
}

CCL_NAMESPACE_END
<|MERGE_RESOLUTION|>--- conflicted
+++ resolved
@@ -31,12 +31,10 @@
 struct OSLShadingSystem;
 #  endif
 
-<<<<<<< HEAD
-#  define MAX_VOLUME        1024
-=======
 struct Intersection;
 struct VolumeStep;
->>>>>>> 0da13ad1
+
+#  define MAX_VOLUME        1024
 
 typedef struct KernelGlobals {
 	texture_image_uchar4 texture_byte4_images[TEX_NUM_BYTE4_CPU];
