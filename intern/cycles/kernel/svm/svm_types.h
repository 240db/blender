--- conflicted
+++ resolved
@@ -126,11 +126,8 @@
 	NODE_NORMAL_MAP,
 	NODE_HAIR_INFO,
 	NODE_UVMAP,
-<<<<<<< HEAD
 	NODE_TEX_VOXEL,
-=======
 	NODE_OPENVDB,
->>>>>>> 6ecafc57
 } NodeType;
 
 typedef enum NodeAttributeType {
@@ -354,17 +351,15 @@
 	NODE_BUMP_OFFSET_DY,
 } NodeBumpOffset;
 
-<<<<<<< HEAD
 typedef enum NodeTexVoxelSpace {
 	NODE_TEX_VOXEL_SPACE_OBJECT = 0,
 	NODE_TEX_VOXEL_SPACE_WORLD  = 1,
 } NodeTexVoxelSpace;
-=======
+
 typedef enum NodeOpenVDBType {
 	NODE_VDB_FLOAT  = 0,
 	NODE_VDB_FLOAT3 = 1,
 } NodeOpenVDBType;
->>>>>>> 6ecafc57
 
 typedef enum ShaderType {
 	SHADER_TYPE_SURFACE,
