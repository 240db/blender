
set(INC
	.
	../device
	../kernel
	../kernel/svm
	../bvh
	../util
	../render
	../subd
)
set(INC_SYS
)

set(LIBRARIES
	cycles_device
	cycles_kernel
	cycles_render
	cycles_bvh
	cycles_subd
	cycles_util
	${BOOST_LIBRARIES}
<<<<<<< HEAD
	${SYSTEM_GL_LIBRARIES}
=======
	${OPENEXR_LIBRARIES}
	${OPENGL_LIBRARIES}
>>>>>>> 42946c37
	${CYCLES_GLEW_LIBRARY}
	${OPENIMAGEIO_LIBRARIES}
	${PNG_LIBRARIES}
	${JPEG_LIBRARIES}
	${ZLIB_LIBRARIES}
	${TIFF_LIBRARY}
)

if(WIN32)
	list(APPEND LIBRARIES ${PTHREADS_LIBRARIES})
endif()

link_directories(${OPENIMAGEIO_LIBPATH} ${BOOST_LIBPATH} ${PNG_LIBPATH} ${JPEG_LIBPATH} ${ZLIB_LIBPATH} ${TIFF_LIBPATH})

if(WITH_CYCLES_STANDALONE AND WITH_CYCLES_STANDALONE_GUI)
	list(APPEND LIBRARIES ${GLUT_LIBRARIES})
endif()

if(WITH_CYCLES_OSL)
	list(APPEND LIBRARIES cycles_kernel_osl ${OSL_LIBRARIES} ${LLVM_LIBRARY})
endif()

include_directories(${INC})
include_directories(SYSTEM ${INC_SYS})

if(WITH_CYCLES_STANDALONE)
	set(SRC
		cycles_standalone.cpp
		cycles_xml.cpp
		cycles_xml.h
	)
	add_executable(cycles ${SRC})
	list(APPEND LIBRARIES ${PLATFORM_LINKLIBS})
	target_link_libraries(cycles ${LIBRARIES} ${CMAKE_DL_LIBS})

	if(UNIX AND NOT APPLE)
		set_target_properties(cycles PROPERTIES INSTALL_RPATH $ORIGIN/lib)
	endif()
	unset(SRC)
endif()

if(WITH_CYCLES_NETWORK)
	set(SRC
		cycles_server.cpp
	)
	add_executable(cycles_server ${SRC})
	target_link_libraries(cycles_server ${LIBRARIES} ${CMAKE_DL_LIBS})

	if(UNIX AND NOT APPLE)
		set_target_properties(cycles_server PROPERTIES INSTALL_RPATH $ORIGIN/lib)
	endif()
	unset(SRC)
endif()
<|MERGE_RESOLUTION|>--- conflicted
+++ resolved
@@ -20,13 +20,9 @@
 	cycles_subd
 	cycles_util
 	${BOOST_LIBRARIES}
-<<<<<<< HEAD
+	${OPENEXR_LIBRARIES}
 	${SYSTEM_GL_LIBRARIES}
-=======
-	${OPENEXR_LIBRARIES}
-	${OPENGL_LIBRARIES}
->>>>>>> 42946c37
-	${CYCLES_GLEW_LIBRARY}
+	${CYCLES_GLEW_LIBRARY} # XXX jwilkins, is this needed with the viewport fx re-factor?
 	${OPENIMAGEIO_LIBRARIES}
 	${PNG_LIBRARIES}
 	${JPEG_LIBRARIES}
