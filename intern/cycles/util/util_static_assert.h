--- conflicted
+++ resolved
@@ -24,36 +24,10 @@
 
 CCL_NAMESPACE_BEGIN
 
-<<<<<<< HEAD
-/* TODO(sergey): In theory CUDA might work with own static assert
- * implementation since it's just pure C++.
- */
-#ifdef __KERNEL_GPU__
-#  ifndef static_assert
-#    define static_assert(statement, message)
-#  endif
-#endif /* __KERNEL_GPU__ */
-
-/* TODO(sergey): For until C++11 is a bare minimum for us,
- * we do a bit of a trickery to show meaningful message so
- * it's more or less clear what's wrong when building without
- * C++11.
- *
- * The thing here is: our non-C++11 implementation doesn't
- * have a way to print any message after preprocessor
- * substitution so we rely on the message which is passed to
- * static_assert() since that's the only message visible when
- * compilation fails.
- *
- * After C++11 bump it should be possible to glue structure
- * name to the error message,
- */
-=======
 #if defined(__KERNEL_OPENCL__) || defined(CYCLES_CUBIN_CC)
 #  define static_assert(statement, message)
 #endif /* __KERNEL_OPENCL__ */
 
->>>>>>> 0e280b96
 #define static_assert_align(st, align) \
   static_assert((sizeof(st) % (align) == 0), "Structure must be strictly aligned")  // NOLINT
 
