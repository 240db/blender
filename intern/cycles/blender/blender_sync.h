/*
 * Copyright 2011-2013 Blender Foundation
 *
 * Licensed under the Apache License, Version 2.0 (the "License");
 * you may not use this file except in compliance with the License.
 * You may obtain a copy of the License at
 *
 * http://www.apache.org/licenses/LICENSE-2.0
 *
 * Unless required by applicable law or agreed to in writing, software
 * distributed under the License is distributed on an "AS IS" BASIS,
 * WITHOUT WARRANTIES OR CONDITIONS OF ANY KIND, either express or implied.
 * See the License for the specific language governing permissions and
 * limitations under the License.
 */

#ifndef __BLENDER_SYNC_H__
#define __BLENDER_SYNC_H__

#include "MEM_guardedalloc.h"
#include "RNA_types.h"
#include "RNA_access.h"
#include "RNA_blender_cpp.h"

#include "blender_util.h"

#include "scene.h"
#include "session.h"

#include "util_map.h"
#include "util_set.h"
#include "util_transform.h"
#include "util_vector.h"

CCL_NAMESPACE_BEGIN

class Background;
class Camera;
class Film;
class Light;
class Mesh;
class Object;
class ParticleSystem;
class Scene;
class Shader;
class ShaderGraph;
class ShaderNode;

class BlenderSync {
public:
	BlenderSync(BL::RenderEngine b_engine_, BL::BlendData b_data, BL::Scene b_scene, Scene *scene_, bool preview_, Progress &progress_, bool is_cpu_);
	~BlenderSync();

	/* sync */
	bool sync_recalc();
	void sync_data(BL::SpaceView3D b_v3d, BL::Object b_override, void **python_thread_state, const char *layer = 0);
	void sync_render_layers(BL::SpaceView3D b_v3d, const char *layer);
	void sync_integrator();
	void sync_camera(BL::RenderSettings b_render, BL::Object b_override, int width, int height);
	void sync_view(BL::SpaceView3D b_v3d, BL::RegionView3D b_rv3d, int width, int height);
	int get_layer_samples() { return render_layer.samples; }
	int get_layer_bound_samples() { return render_layer.bound_samples; }

	/* get parameters */
	static SceneParams get_scene_params(BL::Scene b_scene, bool background, bool is_cpu);
	static SessionParams get_session_params(BL::RenderEngine b_engine,
	                                        BL::UserPreferences b_userpref,
	                                        BL::Scene b_scene,
	                                        bool background);
	static bool get_session_pause(BL::Scene b_scene, bool background);
	static BufferParams get_buffer_params(BL::RenderSettings b_render, BL::SpaceView3D b_v3d, BL::RegionView3D b_rv3d, Camera *cam, int width, int height);

private:
	/* sync */
	void sync_lamps(bool update_all);
	void sync_materials(bool update_all);
	void sync_objects(BL::SpaceView3D b_v3d, float motion_time = 0.0f);
	void sync_motion(BL::SpaceView3D b_v3d, BL::Object b_override, void **python_thread_state);
	void sync_film();
	void sync_view();
	void sync_world(bool update_all);
	void sync_shaders();
	void sync_curve_settings();

	void sync_nodes(Shader *shader, BL::ShaderNodeTree b_ntree);
<<<<<<< HEAD
	Mesh *sync_mesh(BL::Object b_parent, bool object_updated, bool hide_tris, BL::DupliObject b_dupli_ob = PointerRNA_NULL);
	void sync_curves(Mesh *mesh, BL::Mesh b_mesh, BL::Object b_parent, bool motion, int time_index = 0, BL::DupliObject b_dupli_ob = PointerRNA_NULL);
	Object *sync_object(BL::Object b_parent, int persistent_id[OBJECT_PERSISTENT_ID_SIZE], BL::DupliObject b_dupli_ob,
	                                 Transform& tfm, uint layer_flag, float motion_time, bool hide_tris);
=======
	Mesh *sync_mesh(BL::Object b_ob, bool object_updated, bool hide_tris);
	void sync_curves(Mesh *mesh, BL::Mesh b_mesh, BL::Object b_ob, bool motion, int time_index = 0);
	Object *sync_object(BL::Object b_parent,
	                    int persistent_id[OBJECT_PERSISTENT_ID_SIZE],
	                    BL::DupliObject b_dupli_ob,
	                    Transform& tfm,
	                    uint layer_flag,
	                    float motion_time,
	                    bool hide_tris,
	                    bool use_camera_cull,
	                    float camera_cull_margin);
>>>>>>> bf2856c7
	void sync_light(BL::Object b_parent, int persistent_id[OBJECT_PERSISTENT_ID_SIZE], BL::Object b_ob, Transform& tfm);
	void sync_background_light();
	void sync_mesh_motion(BL::Object b_parent, Object *object, float motion_time, BL::DupliObject b_dupli_ob = PointerRNA_NULL);
	void sync_camera_motion(BL::Object b_ob, float motion_time);

	/* particles */
	bool sync_dupli_particle(BL::Object b_ob, BL::DupliObject b_dup, Object *object);

	/* Images. */
	void sync_images();

	/* util */
	void find_shader(BL::ID id, vector<uint>& used_shaders, int default_shader);
	bool BKE_object_is_modified(BL::Object b_ob);
	bool object_is_mesh(BL::Object b_ob);
	bool object_is_light(BL::Object b_ob);

	/* variables */
	BL::RenderEngine b_engine;
	BL::BlendData b_data;
	BL::Scene b_scene;

	id_map<void*, Shader> shader_map;
	id_map<ObjectKey, Object> object_map;
	id_map<MeshKey, Mesh> mesh_map;
	id_map<ObjectKey, Light> light_map;
	id_map<ParticleSystemKey, ParticleSystem> particle_system_map;
	set<Mesh*> mesh_synced;
	set<Mesh*> mesh_motion_synced;
	std::set<float> motion_times;
	void *world_map;
	bool world_recalc;

	Scene *scene;
	bool preview;
	bool experimental;
	bool is_cpu;

	struct RenderLayerInfo {
		RenderLayerInfo()
		: scene_layer(0), layer(0),
		  holdout_layer(0), exclude_layer(0),
		  material_override(PointerRNA_NULL),
		  use_background(true),
		  use_surfaces(true),
		  use_hair(true),
		  use_viewport_visibility(false),
		  use_localview(false),
		  samples(0), bound_samples(false)
		{}

		string name;
		uint scene_layer;
		uint layer;
		uint holdout_layer;
		uint exclude_layer;
		BL::Material material_override;
		bool use_background;
		bool use_surfaces;
		bool use_hair;
		bool use_viewport_visibility;
		bool use_localview;
		int samples;
		bool bound_samples;
	} render_layer;

	Progress &progress;
};

CCL_NAMESPACE_END

#endif /* __BLENDER_SYNC_H__ */
<|MERGE_RESOLUTION|>--- conflicted
+++ resolved
@@ -83,14 +83,8 @@
 	void sync_curve_settings();
 
 	void sync_nodes(Shader *shader, BL::ShaderNodeTree b_ntree);
-<<<<<<< HEAD
 	Mesh *sync_mesh(BL::Object b_parent, bool object_updated, bool hide_tris, BL::DupliObject b_dupli_ob = PointerRNA_NULL);
 	void sync_curves(Mesh *mesh, BL::Mesh b_mesh, BL::Object b_parent, bool motion, int time_index = 0, BL::DupliObject b_dupli_ob = PointerRNA_NULL);
-	Object *sync_object(BL::Object b_parent, int persistent_id[OBJECT_PERSISTENT_ID_SIZE], BL::DupliObject b_dupli_ob,
-	                                 Transform& tfm, uint layer_flag, float motion_time, bool hide_tris);
-=======
-	Mesh *sync_mesh(BL::Object b_ob, bool object_updated, bool hide_tris);
-	void sync_curves(Mesh *mesh, BL::Mesh b_mesh, BL::Object b_ob, bool motion, int time_index = 0);
 	Object *sync_object(BL::Object b_parent,
 	                    int persistent_id[OBJECT_PERSISTENT_ID_SIZE],
 	                    BL::DupliObject b_dupli_ob,
@@ -100,7 +94,6 @@
 	                    bool hide_tris,
 	                    bool use_camera_cull,
 	                    float camera_cull_margin);
->>>>>>> bf2856c7
 	void sync_light(BL::Object b_parent, int persistent_id[OBJECT_PERSISTENT_ID_SIZE], BL::Object b_ob, Transform& tfm);
 	void sync_background_light();
 	void sync_mesh_motion(BL::Object b_parent, Object *object, float motion_time, BL::DupliObject b_dupli_ob = PointerRNA_NULL);
