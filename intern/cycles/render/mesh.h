/*
 * Copyright 2011-2013 Blender Foundation
 *
 * Licensed under the Apache License, Version 2.0 (the "License");
 * you may not use this file except in compliance with the License.
 * You may obtain a copy of the License at
 *
 * http://www.apache.org/licenses/LICENSE-2.0
 *
 * Unless required by applicable law or agreed to in writing, software
 * distributed under the License is distributed on an "AS IS" BASIS,
 * WITHOUT WARRANTIES OR CONDITIONS OF ANY KIND, either express or implied.
 * See the License for the specific language governing permissions and
 * limitations under the License.
 */

#ifndef __MESH_H__
#define __MESH_H__

#include "attribute.h"
#include "node.h"
#include "shader.h"

#include "util_boundbox.h"
#include "util_list.h"
#include "util_map.h"
#include "util_param.h"
#include "util_transform.h"
#include "util_types.h"
#include "util_vector.h"

CCL_NAMESPACE_BEGIN

class BVH;
class Device;
class DeviceScene;
class Mesh;
class Progress;
class Scene;
class SceneParams;
class AttributeRequest;
struct SubdParams;
class DiagSplit;
struct PackedPatchTable;

/* Mesh */

class Mesh : public Node {
public:
	NODE_DECLARE;

	/* Mesh Triangle */
	struct Triangle {
		int v[3];

		void bounds_grow(const float3 *verts, BoundBox& bounds) const;
	};

	Triangle get_triangle(size_t i) const
	{
		Triangle tri = {{triangles[i*3 + 0], triangles[i*3 + 1], triangles[i*3 + 2]}};
		return tri;
	}

	size_t num_triangles() const
	{
		return triangles.size() / 3;
	}

	/* Mesh Curve */
	struct Curve {
		int first_key;
		int num_keys;

		int num_segments() { return num_keys - 1; }

		void bounds_grow(const int k,
		                 const float3 *curve_keys,
		                 const float *curve_radius,
		                 BoundBox& bounds) const;
		void bounds_grow(const int k,
		                 const float3 *curve_keys,
		                 const float *curve_radius,
		                 const Transform& aligned_space,
		                 BoundBox& bounds) const;
	};

	Curve get_curve(size_t i) const
	{
		int first = curve_first_key[i];
		int next_first = (i+1 < curve_first_key.size()) ? curve_first_key[i+1] : curve_keys.size();

		Curve curve = {first, next_first - first};
		return curve;
	}

	size_t num_curves() const
	{
		return curve_first_key.size();
	}

	/* Mesh SubdFace */
	struct SubdFace {
		int start_corner;
		int num_corners;
		int shader;
		bool smooth;
		int ptex_offset;

		bool is_quad() { return num_corners == 4; }
		float3 normal(const Mesh *mesh) const;
		int num_ptex_faces() const { return num_corners == 4 ? 1 : num_corners; }
	};

	struct SubdEdgeCrease {
		int v[2];
		float crease;
	};

	enum SubdivisionType {
		SUBDIVISION_NONE,
		SUBDIVISION_LINEAR,
		SUBDIVISION_CATMULL_CLARK,
	};

	SubdivisionType subdivision_type;

	/* Mesh Data */
	enum GeometryFlags {
		GEOMETRY_NONE      = 0,
		GEOMETRY_TRIANGLES = (1 << 0),
		GEOMETRY_CURVES    = (1 << 1),
	};
	int geometry_flags;  /* used to distinguish meshes with no verts
	                        and meshed for which geometry is not created */

	array<int> triangles;
	array<float3> verts;
	array<int> shader;
	array<bool> smooth;

	/* used for storing patch info for subd triangles, only allocated if there are patches */
	array<int> triangle_patch; /* must be < 0 for non subd triangles */
	array<float2> vert_patch_uv;

	bool has_volume;  /* Set in the device_update_flags(). */
	bool has_surface_bssrdf;  /* Set in the device_update_flags(). */

	array<float3> curve_keys;
	array<float> curve_radius;
	array<int> curve_first_key;
	array<int> curve_shader;

	array<SubdFace> subd_faces;
	array<int> subd_face_corners;
	int num_ngons;

	array<SubdEdgeCrease> subd_creases;

<<<<<<< HEAD
=======
	SubdParams *subd_params;

>>>>>>> d41dfe36
	vector<Shader*> used_shaders;
	AttributeSet attributes;
	AttributeSet curve_attributes;
	AttributeSet subd_attributes;

	BoundBox bounds;
	bool transform_applied;
	bool transform_negative_scaled;
	Transform transform_normal;

	PackedPatchTable *patch_table;

	uint motion_steps;
	bool use_motion_blur;

	/* Update Flags */
	bool need_update;
	bool need_update_rebuild;

	/* BVH */
	BVH *bvh;
	size_t tri_offset;
	size_t vert_offset;

	size_t curve_offset;
	size_t curvekey_offset;

	size_t patch_offset;
	size_t patch_table_offset;
	size_t face_offset;
	size_t corner_offset;

	size_t num_subd_verts;

	/* Functions */
	Mesh();
	~Mesh();

	void resize_mesh(int numverts, int numfaces);
	void reserve_mesh(int numverts, int numfaces);
	void resize_curves(int numcurves, int numkeys);
	void reserve_curves(int numcurves, int numkeys);
	void resize_subd_faces(int numfaces, int num_ngons, int numcorners);
	void reserve_subd_faces(int numfaces, int num_ngons, int numcorners);
	void clear();
	void add_vertex(float3 P);
	void add_vertex_slow(float3 P);
	void add_triangle(int v0, int v1, int v2, int shader, bool smooth);
	void add_curve_key(float3 loc, float radius);
	void add_curve(int first_key, int shader);
	void add_subd_face(int* corners, int num_corners, int shader_, bool smooth_);
	int split_vertex(int vertex);

	void compute_bounds();
	void add_face_normals();
	void add_vertex_normals();

	void pack_normals(Scene *scene, uint *shader, float4 *vnormal);
	void pack_verts(const vector<uint>& tri_prim_index,
	                uint4 *tri_vindex,
	                uint *tri_patch,
	                float2 *tri_patch_uv,
	                size_t vert_offset,
	                size_t tri_offset);
	void pack_curves(Scene *scene, float4 *curve_key_co, float4 *curve_data, size_t curvekey_offset);
	void pack_patches(uint *patch_data, uint vert_offset, uint face_offset, uint corner_offset);

	void compute_bvh(DeviceScene *dscene,
	                 SceneParams *params,
	                 Progress *progress,
	                 int n,
	                 int total);

	bool need_attribute(Scene *scene, AttributeStandard std);
	bool need_attribute(Scene *scene, ustring name);

	void tag_update(Scene *scene, bool rebuild);

	bool has_motion_blur() const;
	bool has_true_displacement() const;

	/* Check whether the mesh should have own BVH built separately. Briefly,
	 * own BVH is needed for mesh, if:
	 *
	 * - It is instanced multiple times, so each instance object should share the
	 *   same BVH tree.
	 * - Special ray intersection is needed, for example to limit subsurface rays
	 *   to only the mesh itself.
	 */
	bool need_build_bvh() const;

	/* Check if the mesh should be treated as instanced. */
	bool is_instanced() const;

	void tessellate(DiagSplit *split);
};

/* Mesh Manager */

class MeshManager {
public:
	BVH *bvh;

	bool need_update;
	bool need_flags_update;

	MeshManager();
	~MeshManager();

	bool displace(Device *device, DeviceScene *dscene, Scene *scene, Mesh *mesh, Progress& progress);

	/* attributes */
	void update_osl_attributes(Device *device, Scene *scene, vector<AttributeRequestSet>& mesh_attributes);
	void update_svm_attributes(Device *device, DeviceScene *dscene, Scene *scene, vector<AttributeRequestSet>& mesh_attributes);

	void device_update(Device *device, DeviceScene *dscene, Scene *scene, Progress& progress);
	void device_update_flags(Device *device, DeviceScene *dscene, Scene *scene, Progress& progress);

	void device_free(Device *device, DeviceScene *dscene);

	void tag_update(Scene *scene);

protected:
	/* Calculate verts/triangles/curves offsets in global arrays. */
	void mesh_calc_offset(Scene *scene);

	void device_update_object(Device *device,
	                          DeviceScene *dscene,
	                          Scene *scene,
	                          Progress& progress);

	void device_update_mesh(Device *device,
	                        DeviceScene *dscene,
	                        Scene *scene,
	                        bool for_displacement,
	                        Progress& progress);

	void device_update_attributes(Device *device,
	                              DeviceScene *dscene,
	                              Scene *scene,
	                              Progress& progress);

	void device_update_bvh(Device *device,
	                       DeviceScene *dscene,
	                       Scene *scene,
	                       Progress& progress);

	void device_update_displacement_images(Device *device,
	                                       DeviceScene *dscene,
	                                       Scene *scene,
	                                       Progress& progress);
};

CCL_NAMESPACE_END

#endif /* __MESH_H__ */
<|MERGE_RESOLUTION|>--- conflicted
+++ resolved
@@ -157,11 +157,8 @@
 
 	array<SubdEdgeCrease> subd_creases;
 
-<<<<<<< HEAD
-=======
 	SubdParams *subd_params;
 
->>>>>>> d41dfe36
 	vector<Shader*> used_shaders;
 	AttributeSet attributes;
 	AttributeSet curve_attributes;
