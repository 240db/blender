/*
 * Copyright 2011-2020 Blender Foundation
 *
 * Licensed under the Apache License, Version 2.0 (the "License");
 * you may not use this file except in compliance with the License.
 * You may obtain a copy of the License at
 *
 * http://www.apache.org/licenses/LICENSE-2.0
 *
 * Unless required by applicable law or agreed to in writing, software
 * distributed under the License is distributed on an "AS IS" BASIS,
 * WITHOUT WARRANTIES OR CONDITIONS OF ANY KIND, either express or implied.
 * See the License for the specific language governing permissions and
 * limitations under the License.
 */

#include "bvh/bvh.h"
#include "bvh/bvh2.h"

#include "device/device.h"

#include "render/attribute.h"
#include "render/camera.h"
#include "render/geometry.h"
#include "render/hair.h"
#include "render/light.h"
#include "render/mesh.h"
#include "render/nodes.h"
#include "render/object.h"
#include "render/scene.h"
#include "render/shader.h"
#include "render/stats.h"
#include "render/volume.h"

#include "subd/subd_patch_table.h"
#include "subd/subd_split.h"

#include "kernel/osl/osl_globals.h"

#include "util/util_foreach.h"
#include "util/util_logging.h"
#include "util/util_progress.h"
#include "util/util_task.h"

CCL_NAMESPACE_BEGIN

/* Geometry */

NODE_ABSTRACT_DEFINE(Geometry)
{
  NodeType *type = NodeType::add("geometry_base", NULL);

  SOCKET_UINT(motion_steps, "Motion Steps", 3);
  SOCKET_BOOLEAN(use_motion_blur, "Use Motion Blur", false);
  SOCKET_NODE_ARRAY(used_shaders, "Shaders", &Shader::node_type);

  return type;
}

Geometry::Geometry(const NodeType *node_type, const Type type)
    : Node(node_type), geometry_type(type), attributes(this, ATTR_PRIM_GEOMETRY)
{
  need_update_rebuild = false;

  transform_applied = false;
  transform_negative_scaled = false;
  transform_normal = transform_identity();
  bounds = BoundBox::empty;

  has_volume = false;
  has_surface_bssrdf = false;

  bvh = NULL;
  attr_map_offset = 0;
  optix_prim_offset = 0;
  prim_offset = 0;
}

Geometry::~Geometry()
{
  delete bvh;
}

void Geometry::clear(bool preserve_shaders)
{
  if (!preserve_shaders)
    used_shaders.clear();

  transform_applied = false;
  transform_negative_scaled = false;
  transform_normal = transform_identity();
}

bool Geometry::need_attribute(Scene *scene, AttributeStandard std)
{
  if (std == ATTR_STD_NONE)
    return false;

  if (scene->need_global_attribute(std))
    return true;

  foreach (Node *node, used_shaders) {
    Shader *shader = static_cast<Shader *>(node);
    if (shader->attributes.find(std))
      return true;
  }

  return false;
}

bool Geometry::need_attribute(Scene * /*scene*/, ustring name)
{
  if (name == ustring())
    return false;

  foreach (Node *node, used_shaders) {
    Shader *shader = static_cast<Shader *>(node);
    if (shader->attributes.find(name))
      return true;
  }

  return false;
}

AttributeRequestSet Geometry::needed_attributes()
{
  AttributeRequestSet result;

  foreach (Node *node, used_shaders) {
    Shader *shader = static_cast<Shader *>(node);
    result.add(shader->attributes);
  }

  return result;
}

float Geometry::motion_time(int step) const
{
  return (motion_steps > 1) ? 2.0f * step / (motion_steps - 1) - 1.0f : 0.0f;
}

int Geometry::motion_step(float time) const
{
  if (motion_steps > 1) {
    int attr_step = 0;

    for (int step = 0; step < motion_steps; step++) {
      float step_time = motion_time(step);
      if (step_time == time) {
        return attr_step;
      }

      /* Center step is stored in a separate attribute. */
      if (step != motion_steps / 2) {
        attr_step++;
      }
    }
  }

  return -1;
}

bool Geometry::need_build_bvh(BVHLayout layout) const
{
  return is_instanced() || layout == BVH_LAYOUT_OPTIX || layout == BVH_LAYOUT_MULTI_OPTIX ||
         layout == BVH_LAYOUT_MULTI_OPTIX_EMBREE;
}

bool Geometry::is_instanced() const
{
  /* Currently we treat subsurface objects as instanced.
   *
   * While it might be not very optimal for ray traversal, it avoids having
   * duplicated BVH in the memory, saving quite some space.
   */
  return !transform_applied || has_surface_bssrdf;
}

bool Geometry::has_true_displacement() const
{
  foreach (Node *node, used_shaders) {
    Shader *shader = static_cast<Shader *>(node);
    if (shader->has_displacement && shader->get_displacement_method() != DISPLACE_BUMP) {
      return true;
    }
  }

  return false;
}

void Geometry::compute_bvh(
    Device *device, DeviceScene *dscene, SceneParams *params, Progress *progress, int n, int total)
{
  if (progress->get_cancel())
    return;

  compute_bounds();

  const BVHLayout bvh_layout = BVHParams::best_bvh_layout(params->bvh_layout,
                                                          device->get_bvh_layout_mask());
  if (need_build_bvh(bvh_layout)) {
    string msg = "Updating Geometry BVH ";
    if (name.empty())
      msg += string_printf("%u/%u", (uint)(n + 1), (uint)total);
    else
      msg += string_printf("%s %u/%u", name.c_str(), (uint)(n + 1), (uint)total);

    Object object;
    object.set_geometry(this);

    vector<Geometry *> geometry;
    geometry.push_back(this);
    vector<Object *> objects;
    objects.push_back(&object);

    if (bvh && !need_update_rebuild && bvh->num_refits < params->max_bvh_refits) {
      progress->set_status(msg, "Refitting BVH");

      bvh->geometry = geometry;
      bvh->objects = objects;

      device->build_bvh(bvh, *progress, true);
    }
    else {
      progress->set_status(msg, "Building BVH");

      BVHParams bparams;
      bparams.use_spatial_split = params->use_bvh_spatial_split;
      bparams.bvh_layout = bvh_layout;
      bparams.use_unaligned_nodes = dscene->data.bvh.have_curves &&
                                    params->use_bvh_unaligned_nodes;
      bparams.num_motion_triangle_steps = params->num_bvh_time_steps;
      bparams.num_motion_curve_steps = params->num_bvh_time_steps;
      bparams.bvh_type = params->bvh_type;
      bparams.curve_subdivisions = params->curve_subdivisions();

      delete bvh;
      bvh = BVH::create(bparams, geometry, objects, device);
      MEM_GUARDED_CALL(progress, device->build_bvh, bvh, *progress, false);
    }
  }

  need_update_rebuild = false;
}

bool Geometry::has_motion_blur() const
{
  return (use_motion_blur && attributes.find(ATTR_STD_MOTION_VERTEX_POSITION));
}

bool Geometry::has_voxel_attributes() const
{
  foreach (const Attribute &attr, attributes.attributes) {
    if (attr.element == ATTR_ELEMENT_VOXEL) {
      return true;
    }
  }

  return false;
}

void Geometry::tag_update(Scene *scene, bool rebuild)
{
  if (rebuild) {
    need_update_rebuild = true;
    scene->light_manager->tag_update(scene, MESH_NEED_REBUILD);
  }
  else {
    foreach (Node *node, used_shaders) {
      Shader *shader = static_cast<Shader *>(node);
      if (shader->has_surface_emission) {
        scene->light_manager->tag_update(scene, EMISSIVE_MESH_MODIFIED);
        break;
      }
    }
  }

  scene->geometry_manager->tag_update(scene, GEOMETRY_MODIFIED);
}

/* Geometry Manager */

GeometryManager::GeometryManager()
{
  update_flags = UPDATE_ALL;
  need_flags_update = true;
  bvh = nullptr;
}

GeometryManager::~GeometryManager()
{
  free_bvh(nullptr);
}

void GeometryManager::update_osl_attributes(Device *device,
                                            Scene *scene,
                                            vector<AttributeRequestSet> &geom_attributes)
{
#ifdef WITH_OSL
  /* for OSL, a hash map is used to lookup the attribute by name. */
  OSLGlobals *og = (OSLGlobals *)device->osl_memory();

  og->object_name_map.clear();
  og->attribute_map.clear();
  og->object_names.clear();

  og->attribute_map.resize(scene->objects.size() * ATTR_PRIM_TYPES);

  for (size_t i = 0; i < scene->objects.size(); i++) {
    /* set object name to object index map */
    Object *object = scene->objects[i];
    og->object_name_map[object->name] = i;
    og->object_names.push_back(object->name);

    /* set object attributes */
    foreach (ParamValue &attr, object->attributes) {
      OSLGlobals::Attribute osl_attr;

      osl_attr.type = attr.type();
      osl_attr.desc.element = ATTR_ELEMENT_OBJECT;
      osl_attr.value = attr;
      osl_attr.desc.offset = 0;
      osl_attr.desc.flags = 0;

      og->attribute_map[i * ATTR_PRIM_TYPES + ATTR_PRIM_GEOMETRY][attr.name()] = osl_attr;
      og->attribute_map[i * ATTR_PRIM_TYPES + ATTR_PRIM_SUBD][attr.name()] = osl_attr;
    }

    /* find geometry attributes */
    size_t j = object->geometry->index;
    assert(j < scene->geometry.size() && scene->geometry[j] == object->geometry);

    AttributeRequestSet &attributes = geom_attributes[j];

    /* set mesh attributes */
    foreach (AttributeRequest &req, attributes.requests) {
      OSLGlobals::Attribute osl_attr;

      if (req.desc.element != ATTR_ELEMENT_NONE) {
        osl_attr.desc = req.desc;

        if (req.type == TypeDesc::TypeFloat)
          osl_attr.type = TypeDesc::TypeFloat;
        else if (req.type == TypeDesc::TypeMatrix)
          osl_attr.type = TypeDesc::TypeMatrix;
        else if (req.type == TypeFloat2)
          osl_attr.type = TypeFloat2;
        else if (req.type == TypeRGBA)
          osl_attr.type = TypeRGBA;
        else
          osl_attr.type = TypeDesc::TypeColor;

        if (req.std != ATTR_STD_NONE) {
          /* if standard attribute, add lookup by geom: name convention */
          ustring stdname(string("geom:") + string(Attribute::standard_name(req.std)));
          og->attribute_map[i * ATTR_PRIM_TYPES + ATTR_PRIM_GEOMETRY][stdname] = osl_attr;
        }
        else if (req.name != ustring()) {
          /* add lookup by geometry attribute name */
          og->attribute_map[i * ATTR_PRIM_TYPES + ATTR_PRIM_GEOMETRY][req.name] = osl_attr;
        }
      }

      if (req.subd_desc.element != ATTR_ELEMENT_NONE) {
        osl_attr.desc = req.subd_desc;

        if (req.subd_type == TypeDesc::TypeFloat)
          osl_attr.type = TypeDesc::TypeFloat;
        else if (req.subd_type == TypeDesc::TypeMatrix)
          osl_attr.type = TypeDesc::TypeMatrix;
        else if (req.subd_type == TypeFloat2)
          osl_attr.type = TypeFloat2;
        else if (req.subd_type == TypeRGBA)
          osl_attr.type = TypeRGBA;
        else
          osl_attr.type = TypeDesc::TypeColor;

        if (req.std != ATTR_STD_NONE) {
          /* if standard attribute, add lookup by geom: name convention */
          ustring stdname(string("geom:") + string(Attribute::standard_name(req.std)));
          og->attribute_map[i * ATTR_PRIM_TYPES + ATTR_PRIM_SUBD][stdname] = osl_attr;
        }
        else if (req.name != ustring()) {
          /* add lookup by geometry attribute name */
          og->attribute_map[i * ATTR_PRIM_TYPES + ATTR_PRIM_SUBD][req.name] = osl_attr;
        }
      }
    }
  }
#else
  (void)device;
  (void)scene;
  (void)geom_attributes;
#endif
}

/* Generate a normal attribute map entry from an attribute descriptor. */
static void emit_attribute_map_entry(
    uint4 *attr_map, int index, uint id, TypeDesc type, const AttributeDescriptor &desc)
{
  attr_map[index].x = id;
  attr_map[index].y = desc.element;
  attr_map[index].z = as_uint(desc.offset);

  if (type == TypeDesc::TypeFloat)
    attr_map[index].w = NODE_ATTR_FLOAT;
  else if (type == TypeDesc::TypeMatrix)
    attr_map[index].w = NODE_ATTR_MATRIX;
  else if (type == TypeFloat2)
    attr_map[index].w = NODE_ATTR_FLOAT2;
  else if (type == TypeFloat4)
    attr_map[index].w = NODE_ATTR_FLOAT4;
  else if (type == TypeRGBA)
    attr_map[index].w = NODE_ATTR_RGBA;
  else
    attr_map[index].w = NODE_ATTR_FLOAT3;

  attr_map[index].w |= desc.flags << 8;
}

/* Generate an attribute map end marker, optionally including a link to another map.
 * Links are used to connect object attribute maps to mesh attribute maps. */
static void emit_attribute_map_terminator(uint4 *attr_map, int index, bool chain, uint chain_link)
{
  for (int j = 0; j < ATTR_PRIM_TYPES; j++) {
    attr_map[index + j].x = ATTR_STD_NONE;
    attr_map[index + j].y = chain;                      /* link is valid flag */
    attr_map[index + j].z = chain ? chain_link + j : 0; /* link to the correct sub-entry */
    attr_map[index + j].w = 0;
  }
}

/* Generate all necessary attribute map entries from the attribute request. */
static void emit_attribute_mapping(
    uint4 *attr_map, int index, Scene *scene, AttributeRequest &req, Geometry *geom)
{
  uint id;

  if (req.std == ATTR_STD_NONE)
    id = scene->shader_manager->get_attribute_id(req.name);
  else
    id = scene->shader_manager->get_attribute_id(req.std);

  emit_attribute_map_entry(attr_map, index, id, req.type, req.desc);

  if (geom->is_mesh()) {
    Mesh *mesh = static_cast<Mesh *>(geom);
    if (mesh->get_num_subd_faces()) {
      emit_attribute_map_entry(attr_map, index + 1, id, req.subd_type, req.subd_desc);
    }
  }
}

void GeometryManager::update_svm_attributes(Device *,
                                            DeviceScene *dscene,
                                            Scene *scene,
                                            vector<AttributeRequestSet> &geom_attributes,
                                            vector<AttributeRequestSet> &object_attributes)
{
  /* for SVM, the attributes_map table is used to lookup the offset of an
   * attribute, based on a unique shader attribute id. */

  /* compute array stride */
  int attr_map_size = 0;

  for (size_t i = 0; i < scene->geometry.size(); i++) {
    Geometry *geom = scene->geometry[i];
    geom->attr_map_offset = attr_map_size;
    attr_map_size += (geom_attributes[i].size() + 1) * ATTR_PRIM_TYPES;
  }

  for (size_t i = 0; i < scene->objects.size(); i++) {
    Object *object = scene->objects[i];

    /* only allocate a table for the object if it actually has attributes */
    if (object_attributes[i].size() == 0) {
      object->attr_map_offset = 0;
    }
    else {
      object->attr_map_offset = attr_map_size;
      attr_map_size += (object_attributes[i].size() + 1) * ATTR_PRIM_TYPES;
    }
  }

  if (attr_map_size == 0)
    return;

  /* create attribute map */
  uint4 *attr_map = dscene->attributes_map.alloc(attr_map_size);
  memset(attr_map, 0, dscene->attributes_map.size() * sizeof(uint));

  for (size_t i = 0; i < scene->geometry.size(); i++) {
    Geometry *geom = scene->geometry[i];
    AttributeRequestSet &attributes = geom_attributes[i];

    /* set geometry attributes */
    int index = geom->attr_map_offset;

    foreach (AttributeRequest &req, attributes.requests) {
      emit_attribute_mapping(attr_map, index, scene, req, geom);
      index += ATTR_PRIM_TYPES;
    }

    emit_attribute_map_terminator(attr_map, index, false, 0);
  }

  for (size_t i = 0; i < scene->objects.size(); i++) {
    Object *object = scene->objects[i];
    AttributeRequestSet &attributes = object_attributes[i];

    /* set object attributes */
    if (attributes.size() > 0) {
      int index = object->attr_map_offset;

      foreach (AttributeRequest &req, attributes.requests) {
        emit_attribute_mapping(attr_map, index, scene, req, object->geometry);
        index += ATTR_PRIM_TYPES;
      }

      emit_attribute_map_terminator(attr_map, index, true, object->geometry->attr_map_offset);
    }
  }

  /* copy to device */
  dscene->attributes_map.copy_to_device();
}

static void update_attribute_element_size(Geometry *geom,
                                          Attribute *mattr,
                                          AttributePrimitive prim,
                                          size_t *attr_float_size,
                                          size_t *attr_float2_size,
                                          size_t *attr_float3_size,
                                          size_t *attr_uchar4_size)
{
  if (mattr) {
    size_t size = mattr->element_size(geom, prim);

    if (mattr->element == ATTR_ELEMENT_VOXEL) {
      /* pass */
    }
    else if (mattr->element == ATTR_ELEMENT_CORNER_BYTE) {
      *attr_uchar4_size += size;
    }
    else if (mattr->type == TypeDesc::TypeFloat) {
      *attr_float_size += size;
    }
    else if (mattr->type == TypeFloat2) {
      *attr_float2_size += size;
    }
    else if (mattr->type == TypeDesc::TypeMatrix) {
      *attr_float3_size += size * 4;
    }
    else {
      *attr_float3_size += size;
    }
  }
}

void GeometryManager::update_attribute_element_offset(Geometry *geom,
                                                      device_vector<float> &attr_float,
                                                      size_t &attr_float_offset,
                                                      device_vector<float2> &attr_float2,
                                                      size_t &attr_float2_offset,
                                                      device_vector<float4> &attr_float3,
                                                      size_t &attr_float3_offset,
                                                      device_vector<uchar4> &attr_uchar4,
                                                      size_t &attr_uchar4_offset,
                                                      Attribute *mattr,
                                                      AttributePrimitive prim,
                                                      TypeDesc &type,
                                                      AttributeDescriptor &desc)
{
  if (mattr) {
    /* store element and type */
    desc.element = mattr->element;
    desc.flags = mattr->flags;
    type = mattr->type;

    /* store attribute data in arrays */
    size_t size = mattr->element_size(geom, prim);

    AttributeElement &element = desc.element;
    int &offset = desc.offset;

    if (mattr->element == ATTR_ELEMENT_VOXEL) {
      /* store slot in offset value */
      ImageHandle &handle = mattr->data_voxel();
      offset = handle.svm_slot();
    }
    else if (mattr->element == ATTR_ELEMENT_CORNER_BYTE) {
      uchar4 *data = mattr->data_uchar4();
      offset = attr_uchar4_offset;

      assert(attr_uchar4.size() >= offset + size);
      if (mattr->modified) {
        for (size_t k = 0; k < size; k++) {
          attr_uchar4[offset + k] = data[k];
        }
        attr_uchar4.modified = true;
      }
      mattr->device_offset = attr_uchar4_offset;
      attr_uchar4_offset += size;
    }
    else if (mattr->type == TypeDesc::TypeFloat) {
      float *data = mattr->data_float();
      offset = attr_float_offset;

      assert(attr_float.size() >= offset + size);
      if (mattr->modified) {
        for (size_t k = 0; k < size; k++) {
          attr_float[offset + k] = data[k];
        }
        attr_float.modified = true;
      }
      mattr->device_offset = attr_float_offset;
      attr_float_offset += size;
    }
    else if (mattr->type == TypeFloat2) {
      float2 *data = mattr->data_float2();
      offset = attr_float2_offset;

      assert(attr_float2.size() >= offset + size);
      if (mattr->modified) {
        for (size_t k = 0; k < size; k++) {
          attr_float2[offset + k] = data[k];
        }
        attr_float2.modified = true;
      }
      mattr->device_offset = attr_float2_offset;
      attr_float2_offset += size;
    }
    else if (mattr->type == TypeDesc::TypeMatrix) {
      Transform *tfm = mattr->data_transform();
      offset = attr_float3_offset;

      assert(attr_float3.size() >= offset + size * 3);
      if (mattr->modified) {
        for (size_t k = 0; k < size * 3; k++) {
          attr_float3[offset + k] = (&tfm->x)[k];
        }
        attr_float3.modified = true;
      }
      mattr->device_offset = attr_float3_offset;
      attr_float3_offset += size * 3;
    }
    else {
      float4 *data = mattr->data_float4();
      offset = attr_float3_offset;

      assert(attr_float3.size() >= offset + size);
      if (mattr->modified) {
        for (size_t k = 0; k < size; k++) {
          attr_float3[offset + k] = data[k];
        }
        attr_float3.modified = true;
      }
      mattr->device_offset = attr_float3_offset;
      attr_float3_offset += size;
    }

    /* mesh vertex/curve index is global, not per object, so we sneak
     * a correction for that in here */
    if (geom->is_mesh()) {
      Mesh *mesh = static_cast<Mesh *>(geom);
      if (mesh->subdivision_type == Mesh::SUBDIVISION_CATMULL_CLARK &&
          desc.flags & ATTR_SUBDIVIDED) {
        /* indices for subdivided attributes are retrieved
         * from patch table so no need for correction here*/
      }
      else if (element == ATTR_ELEMENT_VERTEX)
        offset -= mesh->vert_offset;
      else if (element == ATTR_ELEMENT_VERTEX_MOTION)
        offset -= mesh->vert_offset;
      else if (element == ATTR_ELEMENT_FACE) {
        if (prim == ATTR_PRIM_GEOMETRY)
          offset -= mesh->prim_offset;
        else
          offset -= mesh->face_offset;
      }
      else if (element == ATTR_ELEMENT_CORNER || element == ATTR_ELEMENT_CORNER_BYTE) {
        if (prim == ATTR_PRIM_GEOMETRY)
          offset -= 3 * mesh->prim_offset;
        else
          offset -= mesh->corner_offset;
      }
    }
    else if (geom->is_hair()) {
      Hair *hair = static_cast<Hair *>(geom);
      if (element == ATTR_ELEMENT_CURVE)
        offset -= hair->prim_offset;
      else if (element == ATTR_ELEMENT_CURVE_KEY)
        offset -= hair->curvekey_offset;
      else if (element == ATTR_ELEMENT_CURVE_KEY_MOTION)
        offset -= hair->curvekey_offset;
    }
  }
  else {
    /* attribute not found */
    desc.element = ATTR_ELEMENT_NONE;
    desc.offset = 0;
  }
}

void GeometryManager::device_update_attributes(Device *device,
                                               DeviceScene *dscene,
                                               Scene *scene,
                                               Progress &progress)
{
  progress.set_status("Updating Mesh", "Computing attributes");

  /* gather per mesh requested attributes. as meshes may have multiple
   * shaders assigned, this merges the requested attributes that have
   * been set per shader by the shader manager */
  vector<AttributeRequestSet> geom_attributes(scene->geometry.size());

  for (size_t i = 0; i < scene->geometry.size(); i++) {
    Geometry *geom = scene->geometry[i];

    geom->index = i;
    scene->need_global_attributes(geom_attributes[i]);

    foreach (Node *node, geom->get_used_shaders()) {
      Shader *shader = static_cast<Shader *>(node);
      geom_attributes[i].add(shader->attributes);
    }
  }

  /* convert object attributes to use the same data structures as geometry ones */
  vector<AttributeRequestSet> object_attributes(scene->objects.size());
  vector<AttributeSet> object_attribute_values;

  object_attribute_values.reserve(scene->objects.size());

  for (size_t i = 0; i < scene->objects.size(); i++) {
    Object *object = scene->objects[i];
    Geometry *geom = object->geometry;
    size_t geom_idx = geom->index;

    assert(geom_idx < scene->geometry.size() && scene->geometry[geom_idx] == geom);

    object_attribute_values.push_back(AttributeSet(geom, ATTR_PRIM_GEOMETRY));

    AttributeRequestSet &geom_requests = geom_attributes[geom_idx];
    AttributeRequestSet &attributes = object_attributes[i];
    AttributeSet &values = object_attribute_values[i];

    for (size_t j = 0; j < object->attributes.size(); j++) {
      ParamValue &param = object->attributes[j];

      /* add attributes that are requested and not already handled by the mesh */
      if (geom_requests.find(param.name()) && !geom->attributes.find(param.name())) {
        attributes.add(param.name());

        Attribute *attr = values.add(param.name(), param.type(), ATTR_ELEMENT_OBJECT);
        assert(param.datasize() == attr->buffer.size());
        memcpy(attr->buffer.data(), param.data(), param.datasize());
      }
    }
  }

  /* mesh attribute are stored in a single array per data type. here we fill
   * those arrays, and set the offset and element type to create attribute
   * maps next */

  /* Pre-allocate attributes to avoid arrays re-allocation which would
   * take 2x of overall attribute memory usage.
   */
  size_t attr_float_size = 0;
  size_t attr_float2_size = 0;
  size_t attr_float3_size = 0;
  size_t attr_uchar4_size = 0;

  for (size_t i = 0; i < scene->geometry.size(); i++) {
    Geometry *geom = scene->geometry[i];
    AttributeRequestSet &attributes = geom_attributes[i];
    foreach (AttributeRequest &req, attributes.requests) {
      Attribute *attr = geom->attributes.find(req);

      update_attribute_element_size(geom,
                                    attr,
                                    ATTR_PRIM_GEOMETRY,
                                    &attr_float_size,
                                    &attr_float2_size,
                                    &attr_float3_size,
                                    &attr_uchar4_size);

      if (geom->is_mesh()) {
        Mesh *mesh = static_cast<Mesh *>(geom);
        Attribute *subd_attr = mesh->subd_attributes.find(req);

        update_attribute_element_size(mesh,
                                      subd_attr,
                                      ATTR_PRIM_SUBD,
                                      &attr_float_size,
                                      &attr_float2_size,
                                      &attr_float3_size,
                                      &attr_uchar4_size);
      }
    }
  }

  for (size_t i = 0; i < scene->objects.size(); i++) {
    Object *object = scene->objects[i];

    foreach (Attribute &attr, object_attribute_values[i].attributes) {
      update_attribute_element_size(object->geometry,
                                    &attr,
                                    ATTR_PRIM_GEOMETRY,
                                    &attr_float_size,
                                    &attr_float2_size,
                                    &attr_float3_size,
                                    &attr_uchar4_size);
    }
  }

  dscene->attributes_float.alloc(attr_float_size);
  dscene->attributes_float2.alloc(attr_float2_size);
  dscene->attributes_float3.alloc(attr_float3_size);
  dscene->attributes_uchar4.alloc(attr_uchar4_size);

  size_t attr_float_offset = 0;
  size_t attr_float2_offset = 0;
  size_t attr_float3_offset = 0;
  size_t attr_uchar4_offset = 0;

  /* Fill in attributes. */
  for (size_t i = 0; i < scene->geometry.size(); i++) {
    Geometry *geom = scene->geometry[i];
    AttributeRequestSet &attributes = geom_attributes[i];

    /* todo: we now store std and name attributes from requests even if
     * they actually refer to the same mesh attributes, optimize */
    foreach (AttributeRequest &req, attributes.requests) {
      Attribute *attr = geom->attributes.find(req);

      if (attr) {
        attr->modified |= (device_update_flags & ATTRS_NEED_REALLOC) != 0;
      }

      update_attribute_element_offset(geom,
                                      dscene->attributes_float,
                                      attr_float_offset,
                                      dscene->attributes_float2,
                                      attr_float2_offset,
                                      dscene->attributes_float3,
                                      attr_float3_offset,
                                      dscene->attributes_uchar4,
                                      attr_uchar4_offset,
                                      attr,
                                      ATTR_PRIM_GEOMETRY,
                                      req.type,
                                      req.desc);

      if (geom->is_mesh()) {
        Mesh *mesh = static_cast<Mesh *>(geom);
        Attribute *subd_attr = mesh->subd_attributes.find(req);

        if (subd_attr) {
          subd_attr->modified |= (device_update_flags & ATTRS_NEED_REALLOC) != 0;
        }

        update_attribute_element_offset(mesh,
                                        dscene->attributes_float,
                                        attr_float_offset,
                                        dscene->attributes_float2,
                                        attr_float2_offset,
                                        dscene->attributes_float3,
                                        attr_float3_offset,
                                        dscene->attributes_uchar4,
                                        attr_uchar4_offset,
                                        subd_attr,
                                        ATTR_PRIM_SUBD,
                                        req.subd_type,
                                        req.subd_desc);
      }

      if (progress.get_cancel())
        return;
    }
  }

  for (size_t i = 0; i < scene->objects.size(); i++) {
    Object *object = scene->objects[i];
    AttributeRequestSet &attributes = object_attributes[i];
    AttributeSet &values = object_attribute_values[i];

    foreach (AttributeRequest &req, attributes.requests) {
      Attribute *attr = values.find(req);

      update_attribute_element_offset(object->geometry,
                                      dscene->attributes_float,
                                      attr_float_offset,
                                      dscene->attributes_float2,
                                      attr_float2_offset,
                                      dscene->attributes_float3,
                                      attr_float3_offset,
                                      dscene->attributes_uchar4,
                                      attr_uchar4_offset,
                                      attr,
                                      ATTR_PRIM_GEOMETRY,
                                      req.type,
                                      req.desc);

      /* object attributes don't care about subdivision */
      req.subd_type = req.type;
      req.subd_desc = req.desc;

      if (progress.get_cancel())
        return;
    }
  }

  /* create attribute lookup maps */
  if (scene->shader_manager->use_osl())
    update_osl_attributes(device, scene, geom_attributes);

  update_svm_attributes(device, dscene, scene, geom_attributes, object_attributes);

  if (progress.get_cancel())
    return;

  /* copy to device */
  progress.set_status("Updating Mesh", "Copying Attributes to device");

  if (dscene->attributes_float.size() && dscene->attributes_float.modified) {
    dscene->attributes_float.copy_to_device();
  }
  if (dscene->attributes_float2.size() && dscene->attributes_float2.modified) {
    dscene->attributes_float2.copy_to_device();
  }
  if (dscene->attributes_float3.size() && dscene->attributes_float3.modified) {
    dscene->attributes_float3.copy_to_device();
  }
  if (dscene->attributes_uchar4.size() && dscene->attributes_uchar4.modified) {
    dscene->attributes_uchar4.copy_to_device();
  }

  if (progress.get_cancel())
    return;

  /* After mesh attributes and patch tables have been copied to device memory,
   * we need to update offsets in the objects. */
  scene->object_manager->device_update_mesh_offsets(device, dscene, scene);
}

void GeometryManager::mesh_calc_offset(Scene *scene)
{
  size_t vert_size = 0;
  size_t tri_size = 0;

  size_t curve_key_size = 0;
  size_t curve_size = 0;

  size_t patch_size = 0;
  size_t face_size = 0;
  size_t corner_size = 0;

  size_t optix_prim_size = 0;

  foreach (Geometry *geom, scene->geometry) {
    if (geom->geometry_type == Geometry::MESH || geom->geometry_type == Geometry::VOLUME) {
      Mesh *mesh = static_cast<Mesh *>(geom);

      mesh->vert_offset = vert_size;
      mesh->prim_offset = tri_size;

      mesh->patch_offset = patch_size;
      mesh->face_offset = face_size;
      mesh->corner_offset = corner_size;

      vert_size += mesh->verts.size();
      tri_size += mesh->num_triangles();

      if (mesh->get_num_subd_faces()) {
        Mesh::SubdFace last = mesh->get_subd_face(mesh->get_num_subd_faces() - 1);
        patch_size += (last.ptex_offset + last.num_ptex_faces()) * 8;

        /* patch tables are stored in same array so include them in patch_size */
        if (mesh->patch_table) {
          mesh->patch_table_offset = patch_size;
          patch_size += mesh->patch_table->total_size();
        }
      }

      face_size += mesh->get_num_subd_faces();
      corner_size += mesh->subd_face_corners.size();

      mesh->optix_prim_offset = optix_prim_size;
      optix_prim_size += mesh->num_triangles();
    }
    else if (geom->is_hair()) {
      Hair *hair = static_cast<Hair *>(geom);

      hair->curvekey_offset = curve_key_size;
      hair->prim_offset = curve_size;

      curve_key_size += hair->get_curve_keys().size();
      curve_size += hair->num_curves();

      hair->optix_prim_offset = optix_prim_size;
      optix_prim_size += hair->num_segments();
    }
  }
}

void GeometryManager::device_update_mesh(
    Device *, DeviceScene *dscene, Scene *scene, bool for_displacement, Progress &progress)
{
  /* Count. */
  size_t vert_size = 0;
  size_t tri_size = 0;

  size_t curve_key_size = 0;
  size_t curve_size = 0;

  size_t patch_size = 0;

  foreach (Geometry *geom, scene->geometry) {
    if (geom->geometry_type == Geometry::MESH || geom->geometry_type == Geometry::VOLUME) {
      Mesh *mesh = static_cast<Mesh *>(geom);

      vert_size += mesh->verts.size();
      tri_size += mesh->num_triangles();

      if (mesh->get_num_subd_faces()) {
        Mesh::SubdFace last = mesh->get_subd_face(mesh->get_num_subd_faces() - 1);
        patch_size += (last.ptex_offset + last.num_ptex_faces()) * 8;

        /* patch tables are stored in same array so include them in patch_size */
        if (mesh->patch_table) {
          mesh->patch_table_offset = patch_size;
          patch_size += mesh->patch_table->total_size();
        }
      }
    }
    else if (geom->is_hair()) {
      Hair *hair = static_cast<Hair *>(geom);

      curve_key_size += hair->get_curve_keys().size();
      curve_size += hair->num_curves();
    }
  }

  /* Create mapping from triangle to primitive triangle array. */
  vector<uint> tri_prim_index(tri_size);
  if (for_displacement) {
    /* For displacement kernels we do some trickery to make them believe
     * we've got all required data ready. However, that data is different
     * from final render kernels since we don't have BVH yet, so can't
     * really use same semantic of arrays.
     */
    foreach (Geometry *geom, scene->geometry) {
      if (geom->geometry_type == Geometry::MESH || geom->geometry_type == Geometry::VOLUME) {
        Mesh *mesh = static_cast<Mesh *>(geom);
        for (size_t i = 0; i < mesh->num_triangles(); ++i) {
          tri_prim_index[i + mesh->prim_offset] = 3 * (i + mesh->prim_offset);
        }
      }
    }
  }
  else {
    for (size_t i = 0; i < dscene->prim_index.size(); ++i) {
      if ((dscene->prim_type[i] & PRIMITIVE_ALL_TRIANGLE) != 0) {
        tri_prim_index[dscene->prim_index[i]] = dscene->prim_tri_index[i];
      }
    }
  }

  /* Fill in all the arrays. */
  if (tri_size != 0) {
    /* normals */
    progress.set_status("Updating Mesh", "Computing normals");

    uint *tri_shader = dscene->tri_shader.alloc(tri_size);
    uint4 *tri_vindex = dscene->tri_vindex.alloc(tri_size);
    uint *tri_patch = dscene->tri_patch.alloc(tri_size);
    float4 *vnormal = dscene->tri_vnormal.alloc(vert_size);
    float2 *tri_patch_uv = dscene->tri_patch_uv.alloc(vert_size);

    foreach (Geometry *geom, scene->geometry) {
      if (geom->geometry_type == Geometry::MESH || geom->geometry_type == Geometry::VOLUME) {
        Mesh *mesh = static_cast<Mesh *>(geom);

        if (mesh->shader_is_modified() || mesh->smooth_is_modified() ||
            mesh->triangles_is_modified() ||
            (device_update_flags & DEVICE_MESH_DATA_NEEDS_REALLOC)) {
          dscene->tri_shader.modified = true;
          mesh->pack_shaders(scene, &tri_shader[mesh->prim_offset]);
        }

        if (mesh->triangles_is_modified() || mesh->verts_is_modified() ||
            (device_update_flags & DEVICE_MESH_DATA_NEEDS_REALLOC)) {
          dscene->tri_vindex.modified |= mesh->triangles_is_modified();
          dscene->tri_patch.modified |= mesh->triangle_patch_is_modified();
          dscene->tri_patch_uv.modified |= mesh->vert_patch_uv_is_modified();
          dscene->tri_vnormal.modified |= (mesh->triangles_is_modified() ||
                                           mesh->verts_is_modified());

          mesh->pack_normals(&vnormal[mesh->vert_offset]);
          mesh->pack_verts(tri_prim_index,
                           &tri_vindex[mesh->prim_offset],
                           &tri_patch[mesh->prim_offset],
                           &tri_patch_uv[mesh->vert_offset],
                           mesh->vert_offset,
                           mesh->prim_offset);
        }

        if (progress.get_cancel())
          return;
      }
    }

    /* vertex coordinates */
    progress.set_status("Updating Mesh", "Copying Mesh to device");

    if (dscene->tri_shader.modified) {
      dscene->tri_shader.copy_to_device();
    }
    if (dscene->tri_vnormal.modified) {
      dscene->tri_vnormal.copy_to_device();
    }
    if (dscene->tri_vindex.modified) {
      dscene->tri_vindex.copy_to_device();
    }
    if (dscene->tri_patch.modified) {
      dscene->tri_patch.copy_to_device();
    }
    if (dscene->tri_patch_uv.modified) {
      dscene->tri_patch_uv.copy_to_device();
    }
  }

  if (curve_size != 0) {
    progress.set_status("Updating Mesh", "Copying Strands to device");

    float4 *curve_keys = dscene->curve_keys.alloc(curve_key_size);
    float4 *curves = dscene->curves.alloc(curve_size);

    foreach (Geometry *geom, scene->geometry) {
      if (geom->is_hair()) {
        Hair *hair = static_cast<Hair *>(geom);

        bool curve_keys_co_modified = hair->curve_radius_is_modified() ||
                                      hair->curve_keys_is_modified();
        bool curve_data_modified = hair->curve_shader_is_modified() ||
                                   hair->curve_first_key_is_modified();

        if (!curve_keys_co_modified && !curve_data_modified &&
            (device_update_flags & DEVICE_CURVE_DATA_NEEDS_REALLOC) == 0) {
          continue;
        }

        dscene->curve_keys.modified |= curve_keys_co_modified;
        dscene->curves.modified |= curve_data_modified;

        hair->pack_curves(scene,
                          &curve_keys[hair->curvekey_offset],
                          &curves[hair->prim_offset],
                          hair->curvekey_offset);
        if (progress.get_cancel())
          return;
      }
    }

    if (dscene->curve_keys.modified) {
      dscene->curve_keys.copy_to_device();
    }
    if (dscene->curves.modified) {
      dscene->curves.copy_to_device();
    }
  }

  if (patch_size != 0) {
    progress.set_status("Updating Mesh", "Copying Patches to device");

    uint *patch_data = dscene->patches.alloc(patch_size);

    foreach (Geometry *geom, scene->geometry) {
      if (geom->is_mesh()) {
        Mesh *mesh = static_cast<Mesh *>(geom);
        mesh->pack_patches(&patch_data[mesh->patch_offset],
                           mesh->vert_offset,
                           mesh->face_offset,
                           mesh->corner_offset);

        if (mesh->patch_table) {
          mesh->patch_table->copy_adjusting_offsets(&patch_data[mesh->patch_table_offset],
                                                    mesh->patch_table_offset);
        }

        if (progress.get_cancel())
          return;
      }
    }

    dscene->patches.copy_to_device();
  }

  if (for_displacement) {
    float4 *prim_tri_verts = dscene->prim_tri_verts.alloc(tri_size * 3);
    foreach (Geometry *geom, scene->geometry) {
      if (geom->geometry_type == Geometry::MESH || geom->geometry_type == Geometry::VOLUME) {
        Mesh *mesh = static_cast<Mesh *>(geom);
        for (size_t i = 0; i < mesh->num_triangles(); ++i) {
          Mesh::Triangle t = mesh->get_triangle(i);
          size_t offset = 3 * (i + mesh->prim_offset);
          prim_tri_verts[offset + 0] = float3_to_float4(mesh->verts[t.v[0]]);
          prim_tri_verts[offset + 1] = float3_to_float4(mesh->verts[t.v[1]]);
          prim_tri_verts[offset + 2] = float3_to_float4(mesh->verts[t.v[2]]);
        }
      }
    }
    dscene->prim_tri_verts.copy_to_device();
  }
}

void GeometryManager::device_update_bvh(Device *device,
                                        DeviceScene *dscene,
                                        Scene *scene,
                                        Progress &progress)
{
  BVHParams bparams;
  /* bvh build */
  progress.set_status("Updating Scene BVH", "Building");
  {
    scoped_callback_timer timer([scene](double time) {
      if (scene->update_stats) {
        scene->update_stats->geometry.times.add_entry({"device_update (build scene BVH)", time});
      }
    });
    bparams.top_level = true;
    bparams.bvh_layout = BVHParams::best_bvh_layout(scene->params.bvh_layout,
                                                    device->get_bvh_layout_mask());
    bparams.use_spatial_split = scene->params.use_bvh_spatial_split;
    bparams.use_unaligned_nodes = dscene->data.bvh.have_curves &&
                                  scene->params.use_bvh_unaligned_nodes;
    bparams.num_motion_triangle_steps = scene->params.num_bvh_time_steps;
    bparams.num_motion_curve_steps = scene->params.num_bvh_time_steps;
    bparams.bvh_type = scene->params.bvh_type;
    bparams.curve_subdivisions = scene->params.curve_subdivisions();
    bparams.pack_all_data = !bvh || (device_update_flags & DEVICE_DATA_NEEDS_REALLOC);

    VLOG(1) << "Using " << bvh_layout_name(bparams.bvh_layout) << " layout.";

    if (bvh) {
      bvh->params = bparams;
      bvh->pack = {};

      if (!(device_update_flags & DEVICE_DATA_NEEDS_REALLOC)) {
        if (bparams.bvh_layout == BVHLayout::BVH_LAYOUT_OPTIX) {
          // bvh->refit(progress);
        }

<<<<<<< HEAD
        PackedBVH &pack = bvh->pack;

        /* get back the vertices if the size is still the same, we can safely update this array
         * with the new coordinates */
        dscene->prim_tri_verts.give_data(pack.prim_tri_verts);
      }
    }

    if (!bvh || (device_update_flags & DEVICE_DATA_NEEDS_REALLOC)) {
      free_bvh(dscene);
      bvh = BVH::create(bparams, scene->geometry, scene->objects, device);
    }

    bvh->build(progress, &device->stats);
  }

  if (progress.get_cancel()) {
    free_bvh(dscene);
=======
  BVHParams bparams;
  bparams.top_level = true;
  bparams.bvh_layout = BVHParams::best_bvh_layout(scene->params.bvh_layout,
                                                  device->get_bvh_layout_mask());
  bparams.use_spatial_split = scene->params.use_bvh_spatial_split;
  bparams.use_unaligned_nodes = dscene->data.bvh.have_curves &&
                                scene->params.use_bvh_unaligned_nodes;
  bparams.num_motion_triangle_steps = scene->params.num_bvh_time_steps;
  bparams.num_motion_curve_steps = scene->params.num_bvh_time_steps;
  bparams.bvh_type = scene->params.bvh_type;
  bparams.curve_subdivisions = scene->params.curve_subdivisions();

  VLOG(1) << "Using " << bvh_layout_name(bparams.bvh_layout) << " layout.";

  delete scene->bvh;
  BVH *bvh = scene->bvh = BVH::create(bparams, scene->geometry, scene->objects, device);
  device->build_bvh(bvh, progress, false);

  if (progress.get_cancel()) {
>>>>>>> 0c1d4769
    return;
  }

  PackedBVH pack;
  if (bparams.bvh_layout == BVH_LAYOUT_BVH2) {
    pack = std::move(static_cast<BVH2 *>(bvh)->pack);
  }
  else {
    progress.set_status("Updating Scene BVH", "Packing BVH primitives");

    size_t num_prims = 0;
    size_t num_tri_verts = 0;
    foreach (Geometry *geom, scene->geometry) {
      if (geom->geometry_type == Geometry::MESH || geom->geometry_type == Geometry::VOLUME) {
        Mesh *mesh = static_cast<Mesh *>(geom);
        num_prims += mesh->num_triangles();
        num_tri_verts += 3 * mesh->num_triangles();
      }
      else if (geom->is_hair()) {
        Hair *hair = static_cast<Hair *>(geom);
        num_prims += hair->num_segments();
      }
    }

    pack.root_index = -1;
    pack.prim_tri_index.reserve(num_prims);
    pack.prim_tri_verts.reserve(num_tri_verts);
    pack.prim_type.reserve(num_prims);
    pack.prim_index.reserve(num_prims);
    pack.prim_object.reserve(num_prims);
    pack.prim_visibility.reserve(num_prims);

    // Merge visibility flags of all objects and find object index for non-instanced geometry
    unordered_map<const Geometry *, pair<int, uint>> geometry_to_object_info;
    geometry_to_object_info.reserve(scene->geometry.size());
    foreach (Object *ob, scene->objects) {
      const Geometry *const geom = ob->get_geometry();
      pair<int, uint> &info = geometry_to_object_info[geom];
      info.second |= ob->visibility_for_tracing();
      if (!geom->is_instanced()) {
        info.first = ob->get_device_index();
      }
    }

    // Iterate over scene mesh list instead of objects, since 'optix_prim_offset' was calculated
    // based on that list, which may be ordered differently from the object list.
    foreach (Geometry *geom, scene->geometry) {
      const pair<int, uint> &info = geometry_to_object_info[geom];
      geom->pack_primitives(pack, info.first, info.second);
    }
  }

  /* copy to device */
  progress.set_status("Updating Scene BVH", "Copying BVH to device");

<<<<<<< HEAD
  PackedBVH &pack = bvh->pack;
  {
    scoped_callback_timer timer([scene](double time) {
      if (scene->update_stats) {
        scene->update_stats->geometry.times.add_entry(
            {"device_update (copy packed BVH to device)", time});
      }
    });

    if (pack.nodes.size()) {
      dscene->bvh_nodes.steal_data(pack.nodes);
      dscene->bvh_nodes.copy_to_device();
    }
    if (pack.leaf_nodes.size()) {
      dscene->bvh_leaf_nodes.steal_data(pack.leaf_nodes);
      dscene->bvh_leaf_nodes.copy_to_device();
    }
    if (pack.object_node.size()) {
      dscene->object_node.steal_data(pack.object_node);
      dscene->object_node.copy_to_device();
    }
    if (pack.prim_tri_index.size() && (device_update_flags & DEVICE_DATA_NEEDS_REALLOC)) {
      dscene->prim_tri_index.steal_data(pack.prim_tri_index);
      dscene->prim_tri_index.copy_to_device();
    }
    if (pack.prim_tri_verts.size()) {
      dscene->prim_tri_verts.steal_data(pack.prim_tri_verts);
      dscene->prim_tri_verts.copy_to_device();
    }
    if (pack.prim_type.size() && (device_update_flags & DEVICE_DATA_NEEDS_REALLOC)) {
      dscene->prim_type.steal_data(pack.prim_type);
      dscene->prim_type.copy_to_device();
    }
    if (pack.prim_visibility.size() && (device_update_flags & DEVICE_DATA_NEEDS_REALLOC)) {
      dscene->prim_visibility.steal_data(pack.prim_visibility);
      dscene->prim_visibility.copy_to_device();
    }
    if (pack.prim_index.size() && (device_update_flags & DEVICE_DATA_NEEDS_REALLOC)) {
      dscene->prim_index.steal_data(pack.prim_index);
      dscene->prim_index.copy_to_device();
    }
    if (pack.prim_object.size() && (device_update_flags & DEVICE_DATA_NEEDS_REALLOC)) {
      dscene->prim_object.steal_data(pack.prim_object);
      dscene->prim_object.copy_to_device();
    }
    if (pack.prim_time.size() && (device_update_flags & DEVICE_DATA_NEEDS_REALLOC)) {
      dscene->prim_time.steal_data(pack.prim_time);
      dscene->prim_time.copy_to_device();
    }

    dscene->data.bvh.root = pack.root_index;
    dscene->data.bvh.bvh_layout = bparams.bvh_layout;
    dscene->data.bvh.use_bvh_steps = (scene->params.num_bvh_time_steps != 0);
    dscene->data.bvh.curve_subdivisions = scene->params.curve_subdivisions();
  }

  {
    scoped_callback_timer timer([scene](double time) {
      if (scene->update_stats) {
        scene->update_stats->geometry.times.add_entry(
            {"device_update (copy BVH to device)", time});
      }
    });

    bvh->device_attr_float3_pointer = dscene->attributes_float3.device_pointer;
    bvh->device_verts_pointer = dscene->prim_tri_verts.device_pointer;

    bvh->copy_to_device(progress, dscene);
  }
=======
  if (pack.nodes.size()) {
    dscene->bvh_nodes.steal_data(pack.nodes);
    dscene->bvh_nodes.copy_to_device();
  }
  if (pack.leaf_nodes.size()) {
    dscene->bvh_leaf_nodes.steal_data(pack.leaf_nodes);
    dscene->bvh_leaf_nodes.copy_to_device();
  }
  if (pack.object_node.size()) {
    dscene->object_node.steal_data(pack.object_node);
    dscene->object_node.copy_to_device();
  }
  if (pack.prim_tri_index.size()) {
    dscene->prim_tri_index.steal_data(pack.prim_tri_index);
    dscene->prim_tri_index.copy_to_device();
  }
  if (pack.prim_tri_verts.size()) {
    dscene->prim_tri_verts.steal_data(pack.prim_tri_verts);
    dscene->prim_tri_verts.copy_to_device();
  }
  if (pack.prim_type.size()) {
    dscene->prim_type.steal_data(pack.prim_type);
    dscene->prim_type.copy_to_device();
  }
  if (pack.prim_visibility.size()) {
    dscene->prim_visibility.steal_data(pack.prim_visibility);
    dscene->prim_visibility.copy_to_device();
  }
  if (pack.prim_index.size()) {
    dscene->prim_index.steal_data(pack.prim_index);
    dscene->prim_index.copy_to_device();
  }
  if (pack.prim_object.size()) {
    dscene->prim_object.steal_data(pack.prim_object);
    dscene->prim_object.copy_to_device();
  }
  if (pack.prim_time.size()) {
    dscene->prim_time.steal_data(pack.prim_time);
    dscene->prim_time.copy_to_device();
  }

  dscene->data.bvh.root = pack.root_index;
  dscene->data.bvh.bvh_layout = bparams.bvh_layout;
  dscene->data.bvh.use_bvh_steps = (scene->params.num_bvh_time_steps != 0);
  dscene->data.bvh.curve_subdivisions = scene->params.curve_subdivisions();
  /* The scene handle is set in 'CPUDevice::const_copy_to' and 'OptiXDevice::const_copy_to' */
  dscene->data.bvh.scene = NULL;
>>>>>>> 0c1d4769
}

void GeometryManager::device_update_preprocess(Device *device, Scene *scene, Progress &progress)
{
  if (!need_update() && !need_flags_update) {
    return;
  }

  device_update_flags = 0;

  scoped_callback_timer timer([scene](double time) {
    if (scene->update_stats) {
      scene->update_stats->geometry.times.add_entry({"device_update_preprocess", time});
    }
  });

  progress.set_status("Updating Meshes Flags");

  /* Update flags. */
  bool volume_images_updated = false;

  foreach (Geometry *geom, scene->geometry) {
    geom->has_volume = false;

    foreach (Node *node, geom->get_used_shaders()) {
      Shader *shader = static_cast<Shader *>(node);
      if (shader->has_volume) {
        geom->has_volume = true;
      }

      if (shader->has_surface_bssrdf) {
        geom->has_surface_bssrdf = true;
      }

      if (shader->need_update_uvs) {
        // todo: attributes
        geom->tag_modified();
      }

      if (shader->need_update_attribute) {
        // todo: attributes
        geom->tag_modified();
      }

      if (shader->need_update_displacement) {
        // tag displacement related sockets as modified
        if (geom->is_mesh()) {
          Mesh *mesh = static_cast<Mesh *>(geom);
          mesh->tag_verts_modified();
          mesh->tag_subd_dicing_rate_modified();
          mesh->tag_subd_max_level_modified();
          mesh->tag_subd_objecttoworld_modified();
        }
      }
    }

    /* Re-create volume mesh if we will rebuild or refit the BVH. Note we
     * should only do it in that case, otherwise the BVH and mesh can go
     * out of sync. */
    if (geom->is_modified() && geom->geometry_type == Geometry::VOLUME) {
      /* Create volume meshes if there is voxel data. */
      if (!volume_images_updated) {
        progress.set_status("Updating Meshes Volume Bounds");
        device_update_volume_images(device, scene, progress);
        volume_images_updated = true;
      }

      Volume *volume = static_cast<Volume *>(geom);
      create_volume_mesh(volume, progress);

      device_update_flags |= DEVICE_MESH_DATA_NEEDS_REALLOC;
    }

    if (geom->is_hair()) {
      /* Set curve shape, still a global scene setting for now. */
      Hair *hair = static_cast<Hair *>(geom);
      hair->curve_shape = scene->params.hair_shape;

      if (hair->previous_keys_num != hair->num_keys()) {
        device_update_flags |= (DEVICE_CURVE_KEYS_NEEDS_REALLOC | ATTRS_NEED_REALLOC);
        hair->previous_keys_num = hair->num_keys();
      }

      if (hair->previous_curves_num != hair->num_curves()) {
        device_update_flags |= (DEVICE_CURVES_NEEDS_REALLOC | ATTRS_NEED_REALLOC);
        hair->previous_curves_num = hair->num_curves();
      }
    }

    if (geom->is_mesh()) {
      Mesh *mesh = static_cast<Mesh *>(geom);

      if (mesh->previous_verts_count != mesh->get_verts().size()) {
        device_update_flags |= (DEVICE_VERTEX_NEEDS_REALLOC | ATTRS_NEED_REALLOC);
        mesh->previous_verts_count = mesh->get_verts().size();
      }

      if (mesh->previous_triangles_count != mesh->get_triangles().size()) {
        device_update_flags |= (DEVICE_TRIANGLES_NEEDS_REALLOC | ATTRS_NEED_REALLOC);
        mesh->previous_triangles_count = mesh->get_triangles().size();
      }
    }
  }

  if (update_flags & (MESH_ADDED | MESH_REMOVED)) {
    device_update_flags |= DEVICE_MESH_DATA_NEEDS_REALLOC;
  }

  if (update_flags & (HAIR_ADDED | HAIR_REMOVED)) {
    device_update_flags |= DEVICE_CURVE_DATA_NEEDS_REALLOC;
  }

  need_flags_update = false;
}

void GeometryManager::device_update_displacement_images(Device *device,
                                                        Scene *scene,
                                                        Progress &progress)
{
  progress.set_status("Updating Displacement Images");
  TaskPool pool;
  ImageManager *image_manager = scene->image_manager;
  set<int> bump_images;
  foreach (Geometry *geom, scene->geometry) {
    if (geom->is_modified()) {
      foreach (Node *node, geom->get_used_shaders()) {
        Shader *shader = static_cast<Shader *>(node);
        if (!shader->has_displacement || shader->get_displacement_method() == DISPLACE_BUMP) {
          continue;
        }
        foreach (ShaderNode *node, shader->graph->nodes) {
          if (node->special_type != SHADER_SPECIAL_TYPE_IMAGE_SLOT) {
            continue;
          }

          ImageSlotTextureNode *image_node = static_cast<ImageSlotTextureNode *>(node);
          for (int i = 0; i < image_node->handle.num_tiles(); i++) {
            const int slot = image_node->handle.svm_slot(i);
            if (slot != -1) {
              bump_images.insert(slot);
            }
          }
        }
      }
    }
  }
  foreach (int slot, bump_images) {
    pool.push(function_bind(
        &ImageManager::device_update_slot, image_manager, device, scene, slot, &progress));
  }
  pool.wait_work();
}

void GeometryManager::device_update_volume_images(Device *device, Scene *scene, Progress &progress)
{
  progress.set_status("Updating Volume Images");
  TaskPool pool;
  ImageManager *image_manager = scene->image_manager;
  set<int> volume_images;

  foreach (Geometry *geom, scene->geometry) {
    if (!geom->is_modified()) {
      continue;
    }

    foreach (Attribute &attr, geom->attributes.attributes) {
      if (attr.element != ATTR_ELEMENT_VOXEL) {
        continue;
      }

      ImageHandle &handle = attr.data_voxel();
      /* We can build directly from OpenVDB data structures, no need to
       * load such images early. */
      if (!handle.vdb_loader()) {
        const int slot = handle.svm_slot();
        if (slot != -1) {
          volume_images.insert(slot);
        }
      }
    }
  }

  foreach (int slot, volume_images) {
    pool.push(function_bind(
        &ImageManager::device_update_slot, image_manager, device, scene, slot, &progress));
  }
  pool.wait_work();
}

void GeometryManager::free_bvh(DeviceScene *dscene)
{
#ifdef WITH_EMBREE
  if (dscene && dscene->data.bvh.scene) {
    BVHEmbree::destroy(dscene->data.bvh.scene);
    dscene->data.bvh.scene = nullptr;
  }
#endif

  delete bvh;
  bvh = nullptr;
}

void GeometryManager::device_update(Device *device,
                                    DeviceScene *dscene,
                                    Scene *scene,
                                    Progress &progress)
{
  if (!need_update())
    return;

  VLOG(1) << "Total " << scene->geometry.size() << " meshes.";

  bool true_displacement_used = false;
  size_t total_tess_needed = 0;

  {
    scoped_callback_timer timer([scene](double time) {
      if (scene->update_stats) {
        scene->update_stats->geometry.times.add_entry({"device_update (normals)", time});
      }
    });

    foreach (Geometry *geom, scene->geometry) {
      if (geom->is_modified() &&
          (geom->geometry_type == Geometry::MESH || geom->geometry_type == Geometry::VOLUME)) {
        Mesh *mesh = static_cast<Mesh *>(geom);

        /* Update normals. */
        mesh->add_face_normals();
        mesh->add_vertex_normals();

        if (mesh->need_attribute(scene, ATTR_STD_POSITION_UNDISPLACED)) {
          mesh->add_undisplaced();
        }

        /* Test if we need tessellation. */
        if (mesh->need_tesselation()) {
          total_tess_needed++;
        }

        /* Test if we need displacement. */
        if (mesh->has_true_displacement()) {
          true_displacement_used = true;
        }

        if (progress.get_cancel()) {
          return;
        }
      }
    }
  }

  if (progress.get_cancel()) {
    return;
  }

  /* Tessellate meshes that are using subdivision */
  if (total_tess_needed) {
    scoped_callback_timer timer([scene](double time) {
      if (scene->update_stats) {
        scene->update_stats->geometry.times.add_entry(
            {"device_update (adaptive subdivision)", time});
      }
    });

    Camera *dicing_camera = scene->dicing_camera;
    dicing_camera->set_screen_size_and_resolution(
        dicing_camera->get_full_width(), dicing_camera->get_full_height(), 1);
    dicing_camera->update(scene);

    size_t i = 0;
    foreach (Geometry *geom, scene->geometry) {
      if (!(geom->is_modified() && geom->is_mesh())) {
        continue;
      }

      Mesh *mesh = static_cast<Mesh *>(geom);
      if (mesh->need_tesselation()) {
        string msg = "Tessellating ";
        if (mesh->name == "")
          msg += string_printf("%u/%u", (uint)(i + 1), (uint)total_tess_needed);
        else
          msg += string_printf(
              "%s %u/%u", mesh->name.c_str(), (uint)(i + 1), (uint)total_tess_needed);

        progress.set_status("Updating Mesh", msg);

        mesh->subd_params->camera = dicing_camera;
        DiagSplit dsplit(*mesh->subd_params);
        mesh->tessellate(&dsplit);

        device_update_flags |= DEVICE_MESH_DATA_NEEDS_REALLOC;

        i++;

        if (progress.get_cancel()) {
          return;
        }
      }
    }

    if (progress.get_cancel()) {
      return;
    }
  }

  /* Update images needed for true displacement. */
  bool old_need_object_flags_update = false;
  if (true_displacement_used) {
    scoped_callback_timer timer([scene](double time) {
      if (scene->update_stats) {
        scene->update_stats->geometry.times.add_entry(
            {"device_update (displacement: load images)", time});
      }
    });
    device_update_displacement_images(device, scene, progress);
    old_need_object_flags_update = scene->object_manager->need_flags_update;
    scene->object_manager->device_update_flags(device, dscene, scene, progress, false);
  }

  /* Device update. */
  device_free(device, dscene);

  mesh_calc_offset(scene);
  if (true_displacement_used) {
    scoped_callback_timer timer([scene](double time) {
      if (scene->update_stats) {
        scene->update_stats->geometry.times.add_entry(
            {"device_update (displacement: copy meshes to device)", time});
      }
    });
    device_update_mesh(device, dscene, scene, true, progress);
  }
  if (progress.get_cancel()) {
    return;
  }

  {
    scoped_callback_timer timer([scene](double time) {
      if (scene->update_stats) {
        scene->update_stats->geometry.times.add_entry({"device_update (attributes)", time});
      }
    });
    device_update_attributes(device, dscene, scene, progress);
    if (progress.get_cancel()) {
      return;
    }
  }

  /* Update displacement. */
  BVHLayout bvh_layout = BVHParams::best_bvh_layout(scene->params.bvh_layout,
                                                    device->get_bvh_layout_mask());
  bool displacement_done = false;
  size_t num_bvh = 0;

  {
    scoped_callback_timer timer([scene](double time) {
      if (scene->update_stats) {
        scene->update_stats->geometry.times.add_entry({"device_update (displacement)", time});
      }
    });

    foreach (Geometry *geom, scene->geometry) {
      if (geom->is_modified()) {
        if (geom->is_mesh()) {
          Mesh *mesh = static_cast<Mesh *>(geom);
          if (displace(device, dscene, scene, mesh, progress)) {
            displacement_done = true;
          }
        }

        if (geom->need_build_bvh(bvh_layout)) {
          num_bvh++;
        }
      }

      if (progress.get_cancel()) {
        return;
      }
    }
  }

  if (progress.get_cancel()) {
    return;
  }

  /* Device re-update after displacement. */
  if (displacement_done) {
    scoped_callback_timer timer([scene](double time) {
      if (scene->update_stats) {
        scene->update_stats->geometry.times.add_entry(
            {"device_update (displacement: attributes)", time});
      }
    });
    device_free(device, dscene);

    device_update_attributes(device, dscene, scene, progress);
    if (progress.get_cancel()) {
      return;
    }
  }

  /* update the bvh even when there is no geometry so the kernel bvh data is still valid,
   * especially when removing all the objects in interactive rendering */
  bool need_update_scene_bvh = scene->geometry.size() == 0 ||
                               (device_update_flags & DEVICE_MESH_DATA_NEEDS_REALLOC);
  {
    scoped_callback_timer timer([scene](double time) {
      if (scene->update_stats) {
        scene->update_stats->geometry.times.add_entry({"device_update (build object BVHs)", time});
      }
    });
    TaskPool pool;

    size_t i = 0;
    foreach (Geometry *geom, scene->geometry) {
      if (geom->is_modified()) {
        need_update_scene_bvh = true;
        pool.push(function_bind(
            &Geometry::compute_bvh, geom, device, dscene, &scene->params, &progress, i, num_bvh));
        if (geom->need_build_bvh(bvh_layout)) {
          i++;
        }
      }
    }

    TaskPool::Summary summary;
    pool.wait_work(&summary);
    VLOG(2) << "Objects BVH build pool statistics:\n" << summary.full_report();
  }

  foreach (Shader *shader, scene->shaders) {
    shader->need_update_uvs = false;
    shader->need_update_attribute = false;
    shader->need_update_displacement = false;
  }

  Scene::MotionType need_motion = scene->need_motion();
  bool motion_blur = need_motion == Scene::MOTION_BLUR;

  /* Update objects. */
  {
    scoped_callback_timer timer([scene](double time) {
      if (scene->update_stats) {
        scene->update_stats->geometry.times.add_entry({"device_update (compute bounds)", time});
      }
    });
    vector<Object *> volume_objects;
    foreach (Object *object, scene->objects) {
      object->compute_bounds(motion_blur);
    }
  }

  if (progress.get_cancel()) {
    return;
  }

  if (need_update_scene_bvh) {
    device_update_bvh(device, dscene, scene, progress);
    if (progress.get_cancel()) {
      return;
    }
  }

  {
    scoped_callback_timer timer([scene](double time) {
      if (scene->update_stats) {
        scene->update_stats->geometry.times.add_entry(
            {"device_update (copy meshes to device)", time});
      }
    });
    device_update_mesh(device, dscene, scene, false, progress);
    if (progress.get_cancel()) {
      return;
    }
  }

  foreach (Geometry *geom, scene->geometry) {
    geom->clear_modified();

    foreach (Attribute &attr, geom->attributes.attributes) {
      attr.modified = false;
    }

    if (geom->is_mesh()) {
      Mesh *mesh = static_cast<Mesh *>(geom);

      foreach (Attribute &attr, mesh->subd_attributes.attributes) {
        attr.modified = false;
      }
    }
  }

  update_flags = UPDATE_NONE;

  if (true_displacement_used) {
    /* Re-tag flags for update, so they're re-evaluated
     * for meshes with correct bounding boxes.
     *
     * This wouldn't cause wrong results, just true
     * displacement might be less optimal ot calculate.
     */
    scene->object_manager->need_flags_update = old_need_object_flags_update;
  }
}

void GeometryManager::device_free(Device *device, DeviceScene *dscene)
{
<<<<<<< HEAD
#ifdef WITH_EMBREE
  if (dscene->data.bvh.scene) {
    if (dscene->data.bvh.bvh_layout == BVH_LAYOUT_EMBREE) {
      BVHEmbree::destroy(dscene->data.bvh.scene);
      if (bvh) {
        static_cast<BVHEmbree *>(bvh)->scene = NULL;
      }
    }
    dscene->data.bvh.scene = NULL;
  }
#endif

  if (device_update_flags & (DEVICE_MESH_DATA_NEEDS_REALLOC | DEVICE_CURVE_DATA_NEEDS_REALLOC)) {
    dscene->bvh_nodes.free();
    dscene->bvh_leaf_nodes.free();
    dscene->object_node.free();
    dscene->prim_tri_verts.free();
    dscene->prim_tri_index.free();
    dscene->prim_type.free();
    dscene->prim_visibility.free();
    dscene->prim_index.free();
    dscene->prim_object.free();
    dscene->prim_time.free();
  }

  if (device_update_flags & DEVICE_TRIANGLES_NEEDS_REALLOC) {
    dscene->tri_shader.free();
    dscene->tri_vindex.free();
    dscene->tri_patch.free();
  }

  if (device_update_flags & DEVICE_VERTEX_NEEDS_REALLOC) {
    dscene->tri_vnormal.free();
    dscene->tri_patch_uv.free();
  }

  if (device_update_flags & DEVICE_CURVES_NEEDS_REALLOC) {
    dscene->curves.free();
  }

  if (device_update_flags & DEVICE_CURVE_KEYS_NEEDS_REALLOC) {
    dscene->curve_keys.free();
  }

=======
  dscene->bvh_nodes.free();
  dscene->bvh_leaf_nodes.free();
  dscene->object_node.free();
  dscene->prim_tri_verts.free();
  dscene->prim_tri_index.free();
  dscene->prim_type.free();
  dscene->prim_visibility.free();
  dscene->prim_index.free();
  dscene->prim_object.free();
  dscene->prim_time.free();
  dscene->tri_shader.free();
  dscene->tri_vnormal.free();
  dscene->tri_vindex.free();
  dscene->tri_patch.free();
  dscene->tri_patch_uv.free();
  dscene->curves.free();
  dscene->curve_keys.free();
>>>>>>> 0c1d4769
  dscene->patches.free();
  dscene->attributes_map.free();

  if (device_update_flags & ATTR_FLOAT_NEEDS_REALLOC) {
    dscene->attributes_float.free();
  }
  if (device_update_flags & ATTR_FLOAT2_NEEDS_REALLOC) {
    dscene->attributes_float2.free();
  }
  if (device_update_flags & ATTR_FLOAT3_NEEDS_REALLOC) {
    dscene->attributes_float3.free();
  }
  if (device_update_flags & ATTR_UCHAR4_NEEDS_REALLOC) {
    dscene->attributes_uchar4.free();
  }

  /* Signal for shaders like displacement not to do ray tracing. */
  dscene->data.bvh.bvh_layout = BVH_LAYOUT_NONE;

#ifdef WITH_OSL
  OSLGlobals *og = (OSLGlobals *)device->osl_memory();

  if (og) {
    og->object_name_map.clear();
    og->attribute_map.clear();
    og->object_names.clear();
  }
#else
  (void)device;
#endif
}

void GeometryManager::tag_update(Scene *scene, UpdateFlags flag)
{
  update_flags |= flag;

  /* do not tag the object manager for an update if it the one who tagged us */
  if ((flag & OBJECT_MANAGER) == 0) {
    scene->object_manager->tag_update(scene, GEOMETRY_MANAGER);
  }
}

bool GeometryManager::need_update() const
{
  return update_flags != UPDATE_NONE;
}

void GeometryManager::collect_statistics(const Scene *scene, RenderStats *stats)
{
  foreach (Geometry *geometry, scene->geometry) {
    stats->mesh.geometry.add_entry(
        NamedSizeEntry(string(geometry->name.c_str()), geometry->get_total_size_in_bytes()));
  }
}

CCL_NAMESPACE_END<|MERGE_RESOLUTION|>--- conflicted
+++ resolved
@@ -1220,58 +1220,8 @@
                                         Scene *scene,
                                         Progress &progress)
 {
-  BVHParams bparams;
   /* bvh build */
   progress.set_status("Updating Scene BVH", "Building");
-  {
-    scoped_callback_timer timer([scene](double time) {
-      if (scene->update_stats) {
-        scene->update_stats->geometry.times.add_entry({"device_update (build scene BVH)", time});
-      }
-    });
-    bparams.top_level = true;
-    bparams.bvh_layout = BVHParams::best_bvh_layout(scene->params.bvh_layout,
-                                                    device->get_bvh_layout_mask());
-    bparams.use_spatial_split = scene->params.use_bvh_spatial_split;
-    bparams.use_unaligned_nodes = dscene->data.bvh.have_curves &&
-                                  scene->params.use_bvh_unaligned_nodes;
-    bparams.num_motion_triangle_steps = scene->params.num_bvh_time_steps;
-    bparams.num_motion_curve_steps = scene->params.num_bvh_time_steps;
-    bparams.bvh_type = scene->params.bvh_type;
-    bparams.curve_subdivisions = scene->params.curve_subdivisions();
-    bparams.pack_all_data = !bvh || (device_update_flags & DEVICE_DATA_NEEDS_REALLOC);
-
-    VLOG(1) << "Using " << bvh_layout_name(bparams.bvh_layout) << " layout.";
-
-    if (bvh) {
-      bvh->params = bparams;
-      bvh->pack = {};
-
-      if (!(device_update_flags & DEVICE_DATA_NEEDS_REALLOC)) {
-        if (bparams.bvh_layout == BVHLayout::BVH_LAYOUT_OPTIX) {
-          // bvh->refit(progress);
-        }
-
-<<<<<<< HEAD
-        PackedBVH &pack = bvh->pack;
-
-        /* get back the vertices if the size is still the same, we can safely update this array
-         * with the new coordinates */
-        dscene->prim_tri_verts.give_data(pack.prim_tri_verts);
-      }
-    }
-
-    if (!bvh || (device_update_flags & DEVICE_DATA_NEEDS_REALLOC)) {
-      free_bvh(dscene);
-      bvh = BVH::create(bparams, scene->geometry, scene->objects, device);
-    }
-
-    bvh->build(progress, &device->stats);
-  }
-
-  if (progress.get_cancel()) {
-    free_bvh(dscene);
-=======
   BVHParams bparams;
   bparams.top_level = true;
   bparams.bvh_layout = BVHParams::best_bvh_layout(scene->params.bvh_layout,
@@ -1291,7 +1241,6 @@
   device->build_bvh(bvh, progress, false);
 
   if (progress.get_cancel()) {
->>>>>>> 0c1d4769
     return;
   }
 
@@ -1347,77 +1296,6 @@
   /* copy to device */
   progress.set_status("Updating Scene BVH", "Copying BVH to device");
 
-<<<<<<< HEAD
-  PackedBVH &pack = bvh->pack;
-  {
-    scoped_callback_timer timer([scene](double time) {
-      if (scene->update_stats) {
-        scene->update_stats->geometry.times.add_entry(
-            {"device_update (copy packed BVH to device)", time});
-      }
-    });
-
-    if (pack.nodes.size()) {
-      dscene->bvh_nodes.steal_data(pack.nodes);
-      dscene->bvh_nodes.copy_to_device();
-    }
-    if (pack.leaf_nodes.size()) {
-      dscene->bvh_leaf_nodes.steal_data(pack.leaf_nodes);
-      dscene->bvh_leaf_nodes.copy_to_device();
-    }
-    if (pack.object_node.size()) {
-      dscene->object_node.steal_data(pack.object_node);
-      dscene->object_node.copy_to_device();
-    }
-    if (pack.prim_tri_index.size() && (device_update_flags & DEVICE_DATA_NEEDS_REALLOC)) {
-      dscene->prim_tri_index.steal_data(pack.prim_tri_index);
-      dscene->prim_tri_index.copy_to_device();
-    }
-    if (pack.prim_tri_verts.size()) {
-      dscene->prim_tri_verts.steal_data(pack.prim_tri_verts);
-      dscene->prim_tri_verts.copy_to_device();
-    }
-    if (pack.prim_type.size() && (device_update_flags & DEVICE_DATA_NEEDS_REALLOC)) {
-      dscene->prim_type.steal_data(pack.prim_type);
-      dscene->prim_type.copy_to_device();
-    }
-    if (pack.prim_visibility.size() && (device_update_flags & DEVICE_DATA_NEEDS_REALLOC)) {
-      dscene->prim_visibility.steal_data(pack.prim_visibility);
-      dscene->prim_visibility.copy_to_device();
-    }
-    if (pack.prim_index.size() && (device_update_flags & DEVICE_DATA_NEEDS_REALLOC)) {
-      dscene->prim_index.steal_data(pack.prim_index);
-      dscene->prim_index.copy_to_device();
-    }
-    if (pack.prim_object.size() && (device_update_flags & DEVICE_DATA_NEEDS_REALLOC)) {
-      dscene->prim_object.steal_data(pack.prim_object);
-      dscene->prim_object.copy_to_device();
-    }
-    if (pack.prim_time.size() && (device_update_flags & DEVICE_DATA_NEEDS_REALLOC)) {
-      dscene->prim_time.steal_data(pack.prim_time);
-      dscene->prim_time.copy_to_device();
-    }
-
-    dscene->data.bvh.root = pack.root_index;
-    dscene->data.bvh.bvh_layout = bparams.bvh_layout;
-    dscene->data.bvh.use_bvh_steps = (scene->params.num_bvh_time_steps != 0);
-    dscene->data.bvh.curve_subdivisions = scene->params.curve_subdivisions();
-  }
-
-  {
-    scoped_callback_timer timer([scene](double time) {
-      if (scene->update_stats) {
-        scene->update_stats->geometry.times.add_entry(
-            {"device_update (copy BVH to device)", time});
-      }
-    });
-
-    bvh->device_attr_float3_pointer = dscene->attributes_float3.device_pointer;
-    bvh->device_verts_pointer = dscene->prim_tri_verts.device_pointer;
-
-    bvh->copy_to_device(progress, dscene);
-  }
-=======
   if (pack.nodes.size()) {
     dscene->bvh_nodes.steal_data(pack.nodes);
     dscene->bvh_nodes.copy_to_device();
@@ -1465,7 +1343,6 @@
   dscene->data.bvh.curve_subdivisions = scene->params.curve_subdivisions();
   /* The scene handle is set in 'CPUDevice::const_copy_to' and 'OptiXDevice::const_copy_to' */
   dscene->data.bvh.scene = NULL;
->>>>>>> 0c1d4769
 }
 
 void GeometryManager::device_update_preprocess(Device *device, Scene *scene, Progress &progress)
@@ -1974,19 +1851,6 @@
 
 void GeometryManager::device_free(Device *device, DeviceScene *dscene)
 {
-<<<<<<< HEAD
-#ifdef WITH_EMBREE
-  if (dscene->data.bvh.scene) {
-    if (dscene->data.bvh.bvh_layout == BVH_LAYOUT_EMBREE) {
-      BVHEmbree::destroy(dscene->data.bvh.scene);
-      if (bvh) {
-        static_cast<BVHEmbree *>(bvh)->scene = NULL;
-      }
-    }
-    dscene->data.bvh.scene = NULL;
-  }
-#endif
-
   if (device_update_flags & (DEVICE_MESH_DATA_NEEDS_REALLOC | DEVICE_CURVE_DATA_NEEDS_REALLOC)) {
     dscene->bvh_nodes.free();
     dscene->bvh_leaf_nodes.free();
@@ -2019,25 +1883,6 @@
     dscene->curve_keys.free();
   }
 
-=======
-  dscene->bvh_nodes.free();
-  dscene->bvh_leaf_nodes.free();
-  dscene->object_node.free();
-  dscene->prim_tri_verts.free();
-  dscene->prim_tri_index.free();
-  dscene->prim_type.free();
-  dscene->prim_visibility.free();
-  dscene->prim_index.free();
-  dscene->prim_object.free();
-  dscene->prim_time.free();
-  dscene->tri_shader.free();
-  dscene->tri_vnormal.free();
-  dscene->tri_vindex.free();
-  dscene->tri_patch.free();
-  dscene->tri_patch_uv.free();
-  dscene->curves.free();
-  dscene->curve_keys.free();
->>>>>>> 0c1d4769
   dscene->patches.free();
   dscene->attributes_map.free();
 
