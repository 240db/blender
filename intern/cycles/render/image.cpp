/*
 * Copyright 2011-2013 Blender Foundation
 *
 * Licensed under the Apache License, Version 2.0 (the "License");
 * you may not use this file except in compliance with the License.
 * You may obtain a copy of the License at
 *
 * http://www.apache.org/licenses/LICENSE-2.0
 *
 * Unless required by applicable law or agreed to in writing, software
 * distributed under the License is distributed on an "AS IS" BASIS,
 * WITHOUT WARRANTIES OR CONDITIONS OF ANY KIND, either express or implied.
 * See the License for the specific language governing permissions and
 * limitations under the License.
 */

#include "device.h"
#include "image.h"
#include "scene.h"

#include "util_foreach.h"
#include "util_path.h"
#include "util_progress.h"
#include "util_texture.h"

#ifdef WITH_OSL
#include <OSL/oslexec.h>
#endif

CCL_NAMESPACE_BEGIN

ImageManager::ImageManager(const DeviceInfo& info)
{
	need_update = true;
	pack_images = false;
	osl_texture_system = NULL;
	animation_frame = 0;

	/* In case of multiple devices used we need to know type of an actual
	 * compute device.
	 *
	 * NOTE: We assume that all the devices are same type, otherwise we'll
	 * be screwed on so many levels..
	 */
	DeviceType device_type = info.type;
	if (device_type == DEVICE_MULTI) {
		device_type = info.multi_devices[0].type;
	}

	/* Set image limits */
#define SET_TEX_IMAGES_LIMITS(ARCH) \
	{ \
		tex_num_images[IMAGE_DATA_TYPE_FLOAT4] = TEX_NUM_FLOAT4_ ## ARCH; \
		tex_num_images[IMAGE_DATA_TYPE_BYTE4] = TEX_NUM_BYTE4_ ## ARCH; \
		tex_num_images[IMAGE_DATA_TYPE_FLOAT] = TEX_NUM_FLOAT_ ## ARCH; \
		tex_num_images[IMAGE_DATA_TYPE_BYTE] = TEX_NUM_BYTE_ ## ARCH; \
		tex_num_images[IMAGE_DATA_TYPE_HALF4] = TEX_NUM_HALF4_ ## ARCH; \
		tex_num_images[IMAGE_DATA_TYPE_HALF] = TEX_NUM_HALF_ ## ARCH; \
		tex_start_images[IMAGE_DATA_TYPE_FLOAT4] = TEX_START_FLOAT4_ ## ARCH; \
		tex_start_images[IMAGE_DATA_TYPE_BYTE4] = TEX_START_BYTE4_ ## ARCH; \
		tex_start_images[IMAGE_DATA_TYPE_FLOAT] = TEX_START_FLOAT_ ## ARCH; \
		tex_start_images[IMAGE_DATA_TYPE_BYTE] = TEX_START_BYTE_ ## ARCH; \
		tex_start_images[IMAGE_DATA_TYPE_HALF4] = TEX_START_HALF4_ ## ARCH; \
		tex_start_images[IMAGE_DATA_TYPE_HALF] = TEX_START_HALF_ ## ARCH; \
	}

	if(device_type == DEVICE_CPU) {
		SET_TEX_IMAGES_LIMITS(CPU);
	}
	else if(device_type == DEVICE_CUDA) {
		if(info.has_bindless_textures) {
			SET_TEX_IMAGES_LIMITS(CUDA_KEPLER);
		}
		else {
			SET_TEX_IMAGES_LIMITS(CUDA);
		}
	}
	else if(device_type == DEVICE_OPENCL) {
		SET_TEX_IMAGES_LIMITS(OPENCL);
	}
	else {
		/* Should not happen. */
		tex_num_images[IMAGE_DATA_TYPE_FLOAT4] = 0;
		tex_num_images[IMAGE_DATA_TYPE_BYTE4] = 0;
		tex_num_images[IMAGE_DATA_TYPE_FLOAT] = 0;
		tex_num_images[IMAGE_DATA_TYPE_BYTE] = 0;
		tex_num_images[IMAGE_DATA_TYPE_HALF4] = 0;
		tex_num_images[IMAGE_DATA_TYPE_HALF] = 0;
		tex_start_images[IMAGE_DATA_TYPE_FLOAT4] = 0;
		tex_start_images[IMAGE_DATA_TYPE_BYTE4] = 0;
		tex_start_images[IMAGE_DATA_TYPE_FLOAT] = 0;
		tex_start_images[IMAGE_DATA_TYPE_BYTE] = 0;
		tex_start_images[IMAGE_DATA_TYPE_HALF4] = 0;
		tex_start_images[IMAGE_DATA_TYPE_HALF] = 0;
		assert(0);
	}

#undef SET_TEX_IMAGES_LIMITS
}

ImageManager::~ImageManager()
{
	for(size_t type = 0; type < IMAGE_DATA_NUM_TYPES; type++) {
		for(size_t slot = 0; slot < images[type].size(); slot++)
			assert(!images[type][slot]);
	}
}

void ImageManager::set_pack_images(bool pack_images_)
{
	pack_images = pack_images_;
}

void ImageManager::set_osl_texture_system(void *texture_system)
{
	osl_texture_system = texture_system;
}

bool ImageManager::set_animation_frame_update(int frame)
{
	if(frame != animation_frame) {
		animation_frame = frame;

		for(size_t type = 0; type < IMAGE_DATA_NUM_TYPES; type++) {
			for(size_t slot = 0; slot < images[type].size(); slot++) {
				if(images[type][slot] && images[type][slot]->animated)
					return true;
			}
		}
	}

	return false;
}

ImageManager::ImageDataType ImageManager::get_image_metadata(const string& filename,
                                                             void *builtin_data,
                                                             bool& is_linear)
{
	bool is_float = false, is_half = false;
	is_linear = false;
	int channels = 4;

	if(builtin_data) {
		if(builtin_image_info_cb) {
			int width, height, depth;
			builtin_image_info_cb(filename, builtin_data, is_float, width, height, depth, channels);
		}

		if(is_float) {
			is_linear = true;
			return (channels > 1) ? IMAGE_DATA_TYPE_FLOAT4 : IMAGE_DATA_TYPE_FLOAT;
		}
		else {
			return (channels > 1) ? IMAGE_DATA_TYPE_BYTE4 : IMAGE_DATA_TYPE_BYTE;
		}
	}

	ImageInput *in = ImageInput::create(filename);

	if(in) {
		ImageSpec spec;

		if(in->open(filename, spec)) {
			/* check the main format, and channel formats;
			 * if any take up more than one byte, we'll need a float texture slot */
			if(spec.format.basesize() > 1) {
				is_float = true;
				is_linear = true;
			}

			for(size_t channel = 0; channel < spec.channelformats.size(); channel++) {
				if(spec.channelformats[channel].basesize() > 1) {
					is_float = true;
					is_linear = true;
				}
			}

			/* check if it's half float */
			if(spec.format == TypeDesc::HALF)
				is_half = true;

			channels = spec.nchannels;

			/* basic color space detection, not great but better than nothing
			 * before we do OpenColorIO integration */
			if(is_float) {
				string colorspace = spec.get_string_attribute("oiio:ColorSpace");

				is_linear = !(colorspace == "sRGB" ||
				              colorspace == "GammaCorrected" ||
				              (colorspace == "" &&
				                  (strcmp(in->format_name(), "png") == 0 ||
				                   strcmp(in->format_name(), "tiff") == 0 ||
				                   strcmp(in->format_name(), "dpx") == 0 ||
				                   strcmp(in->format_name(), "jpeg2000") == 0)));
			}
			else {
				is_linear = false;
			}

			in->close();
		}

		delete in;
	}

	if(is_half) {
<<<<<<< HEAD
		return IMAGE_DATA_TYPE_HALF4;
=======
		return (channels > 1) ? IMAGE_DATA_TYPE_HALF4 : IMAGE_DATA_TYPE_HALF;
>>>>>>> 85c9aefe
	}
	else if(is_float) {
		return (channels > 1) ? IMAGE_DATA_TYPE_FLOAT4 : IMAGE_DATA_TYPE_FLOAT;
	}
	else {
		return (channels > 1) ? IMAGE_DATA_TYPE_BYTE4 : IMAGE_DATA_TYPE_BYTE;
	}
}

/* We use a consecutive slot counting scheme on the devices, in order
 * float4, byte4, float, byte.
 * These functions convert the slot ids from ImageManager "images" ones
 * to device ones and vice versa. */
int ImageManager::type_index_to_flattened_slot(int slot, ImageDataType type)
{
	return slot + tex_start_images[type];
}

int ImageManager::flattened_slot_to_type_index(int flat_slot, ImageDataType *type)
{
	for(int i = IMAGE_DATA_NUM_TYPES - 1; i >= 0; i--) {
		if(flat_slot >= tex_start_images[i]) {
			*type = (ImageDataType)i;
			return flat_slot - tex_start_images[i];
		}
	}

	/* Should not happen. */
	return flat_slot;
}

string ImageManager::name_from_type(int type)
{
	if(type == IMAGE_DATA_TYPE_FLOAT4)
		return "float4";
	else if(type == IMAGE_DATA_TYPE_FLOAT)
		return "float";
	else if(type == IMAGE_DATA_TYPE_BYTE)
		return "byte";
	else if(type == IMAGE_DATA_TYPE_HALF4)
		return "half4";
	else if(type == IMAGE_DATA_TYPE_HALF)
		return "half";
	else
		return "byte4";
}

static bool image_equals(ImageManager::Image *image,
                         const string& filename,
                         void *builtin_data,
                         InterpolationType interpolation,
                         ExtensionType extension)
{
	return image->filename == filename &&
	       image->builtin_data == builtin_data &&
	       image->interpolation == interpolation &&
	       image->extension == extension;
}

int ImageManager::add_image(const string& filename,
                            void *builtin_data,
                            bool animated,
                            float frame,
                            bool& is_float,
                            bool& is_linear,
                            InterpolationType interpolation,
                            ExtensionType extension,
                            bool use_alpha)
{
	Image *img;
	size_t slot;

	ImageDataType type = get_image_metadata(filename, builtin_data, is_linear);

	/* Do we have a float? */
	if(type == IMAGE_DATA_TYPE_FLOAT || type == IMAGE_DATA_TYPE_FLOAT4)
		is_float = true;

	/* No single channel and half textures on CUDA (Fermi) and OpenCL, use available slots */
	if((type == IMAGE_DATA_TYPE_FLOAT ||
	    type == IMAGE_DATA_TYPE_HALF4 ||
	    type == IMAGE_DATA_TYPE_HALF) &&
	    tex_num_images[type] == 0) {
		type = IMAGE_DATA_TYPE_FLOAT4;
	}
	if(type == IMAGE_DATA_TYPE_BYTE && tex_num_images[type] == 0) {
		type = IMAGE_DATA_TYPE_BYTE4;
	}

	/* Fnd existing image. */
	for(slot = 0; slot < images[type].size(); slot++) {
		img = images[type][slot];
		if(img && image_equals(img,
		                       filename,
		                       builtin_data,
		                       interpolation,
		                       extension))
		{
			if(img->frame != frame) {
				img->frame = frame;
				img->need_load = true;
			}
			if(img->use_alpha != use_alpha) {
				img->use_alpha = use_alpha;
				img->need_load = true;
			}
			img->users++;
			return type_index_to_flattened_slot(slot, type);
		}
	}

	/* Find free slot. */
	for(slot = 0; slot < images[type].size(); slot++) {
		if(!images[type][slot])
			break;
	}

	if(slot == images[type].size()) {
		/* Max images limit reached. */
		if(images[type].size() == tex_num_images[type]) {
			printf("ImageManager::add_image: Reached %s image limit (%d), skipping '%s'\n",
			       name_from_type(type).c_str(), tex_num_images[type], filename.c_str());
			return -1;
		}

		images[type].resize(images[type].size() + 1);
	}

	/* Add new image. */
	img = new Image();
	img->filename = filename;
	img->builtin_data = builtin_data;
	img->need_load = true;
	img->animated = animated;
	img->frame = frame;
	img->interpolation = interpolation;
	img->extension = extension;
	img->users = 1;
	img->use_alpha = use_alpha;

	images[type][slot] = img;

	need_update = true;

	return type_index_to_flattened_slot(slot, type);
}

void ImageManager::remove_image(int flat_slot)
{
	ImageDataType type;
	int slot = flattened_slot_to_type_index(flat_slot, &type);

	Image *image = images[type][slot];
	assert(image && image->users >= 1);

	/* decrement user count */
	image->users--;

	/* don't remove immediately, rather do it all together later on. one of
	 * the reasons for this is that on shader changes we add and remove nodes
	 * that use them, but we do not want to reload the image all the time. */
	if(image->users == 0)
		need_update = true;
}

void ImageManager::remove_image(const string& filename,
                                void *builtin_data,
                                InterpolationType interpolation,
                                ExtensionType extension)
{
	size_t slot;

	for(int type = 0; type < IMAGE_DATA_NUM_TYPES; type++) {
		for(slot = 0; slot < images[type].size(); slot++) {
			if(images[type][slot] && image_equals(images[type][slot],
			                                      filename,
			                                      builtin_data,
			                                      interpolation,
			                                      extension))
			{
				remove_image(type_index_to_flattened_slot(slot, (ImageDataType)type));
				return;
			}
		}
	}
}

/* TODO(sergey): Deduplicate with the iteration above, but make it pretty,
 * without bunch of arguments passing around making code readability even
 * more cluttered.
 */
void ImageManager::tag_reload_image(const string& filename,
                                    void *builtin_data,
                                    InterpolationType interpolation,
                                    ExtensionType extension)
{
	for(size_t type = 0; type < IMAGE_DATA_NUM_TYPES; type++) {
		for(size_t slot = 0; slot < images[type].size(); slot++) {
			if(images[type][slot] && image_equals(images[type][slot],
			                                      filename,
			                                      builtin_data,
			                                      interpolation,
			                                      extension))
			{
				images[type][slot]->need_load = true;
				break;
			}
		}
	}
}

bool ImageManager::file_load_image_generic(Image *img, ImageInput **in, int &width, int &height, int &depth, int &components)
{
	if(img->filename == "")
		return false;

	if(!img->builtin_data) {
		/* load image from file through OIIO */
		*in = ImageInput::create(img->filename);

		if(!*in)
			return false;

		ImageSpec spec = ImageSpec();
		ImageSpec config = ImageSpec();

		if(img->use_alpha == false)
			config.attribute("oiio:UnassociatedAlpha", 1);

		if(!(*in)->open(img->filename, spec, config)) {
			delete *in;
			*in = NULL;
			return false;
		}

		width = spec.width;
		height = spec.height;
		depth = spec.depth;
		components = spec.nchannels;
	}
	else {
		/* load image using builtin images callbacks */
		if(!builtin_image_info_cb || !builtin_image_pixels_cb)
			return false;

		bool is_float;
		builtin_image_info_cb(img->filename, img->builtin_data, is_float, width, height, depth, components);
	}

	/* we only handle certain number of components */
	if(!(components >= 1 && components <= 4)) {
		if(*in) {
			(*in)->close();
			delete *in;
			*in = NULL;
		}

		return false;
	}

	return true;
}

template<typename T>
bool ImageManager::file_load_byte_image(Image *img, ImageDataType type, device_vector<T>& tex_img)
{
	ImageInput *in = NULL;
	int width, height, depth, components;

	if(!file_load_image_generic(img, &in, width, height, depth, components))
		return false;

	/* read RGBA pixels */
	uchar *pixels = (uchar*)tex_img.resize(width, height, depth);
	if(pixels == NULL) {
		return false;
	}
	bool cmyk = false;

	if(in) {
		if(depth <= 1) {
			int scanlinesize = width*components*sizeof(uchar);

			in->read_image(TypeDesc::UINT8,
			               (uchar*)pixels + (((size_t)height)-1)*scanlinesize,
			               AutoStride,
			               -scanlinesize,
			               AutoStride);
		}
		else {
			in->read_image(TypeDesc::UINT8, (uchar*)pixels);
		}

		cmyk = strcmp(in->format_name(), "jpeg") == 0 && components == 4;

		in->close();
		delete in;
	}
	else {
		builtin_image_pixels_cb(img->filename, img->builtin_data, pixels);
	}

	/* Check if we actually have a byte4 slot, in case components == 1, but device
	 * doesn't support single channel textures. */
	if(type == IMAGE_DATA_TYPE_BYTE4) {
		size_t num_pixels = ((size_t)width) * height * depth;
		if(cmyk) {
			/* CMYK */
			for(size_t i = num_pixels-1, pixel = 0; pixel < num_pixels; pixel++, i--) {
				pixels[i*4+2] = (pixels[i*4+2]*pixels[i*4+3])/255;
				pixels[i*4+1] = (pixels[i*4+1]*pixels[i*4+3])/255;
				pixels[i*4+0] = (pixels[i*4+0]*pixels[i*4+3])/255;
				pixels[i*4+3] = 255;
			}
		}
		else if(components == 2) {
			/* grayscale + alpha */
			for(size_t i = num_pixels-1, pixel = 0; pixel < num_pixels; pixel++, i--) {
				pixels[i*4+3] = pixels[i*2+1];
				pixels[i*4+2] = pixels[i*2+0];
				pixels[i*4+1] = pixels[i*2+0];
				pixels[i*4+0] = pixels[i*2+0];
			}
		}
		else if(components == 3) {
			/* RGB */
			for(size_t i = num_pixels-1, pixel = 0; pixel < num_pixels; pixel++, i--) {
				pixels[i*4+3] = 255;
				pixels[i*4+2] = pixels[i*3+2];
				pixels[i*4+1] = pixels[i*3+1];
				pixels[i*4+0] = pixels[i*3+0];
			}
		}
		else if(components == 1) {
			/* grayscale */
			for(size_t i = num_pixels-1, pixel = 0; pixel < num_pixels; pixel++, i--) {
				pixels[i*4+3] = 255;
				pixels[i*4+2] = pixels[i];
				pixels[i*4+1] = pixels[i];
				pixels[i*4+0] = pixels[i];
			}
		}

		if(img->use_alpha == false) {
			for(size_t i = num_pixels-1, pixel = 0; pixel < num_pixels; pixel++, i--) {
				pixels[i*4+3] = 255;
			}
		}
	}

	return true;
}

template<typename T>
bool ImageManager::file_load_float_image(Image *img, ImageDataType type, device_vector<T>& tex_img)
{
	ImageInput *in = NULL;
	int width, height, depth, components;

	if(!file_load_image_generic(img, &in, width, height, depth, components))
		return false;

	/* read RGBA pixels */
	float *pixels = (float*)tex_img.resize(width, height, depth);
	if(pixels == NULL) {
		return false;
	}
	bool cmyk = false;

	if(in) {
		float *readpixels = pixels;
		vector<float> tmppixels;

		if(components > 4) {
			tmppixels.resize(((size_t)width)*height*components);
			readpixels = &tmppixels[0];
		}

		if(depth <= 1) {
			int scanlinesize = width*components*sizeof(float);

			in->read_image(TypeDesc::FLOAT,
			               (uchar*)readpixels + (height-1)*scanlinesize,
			               AutoStride,
			               -scanlinesize,
			               AutoStride);
		}
		else {
			in->read_image(TypeDesc::FLOAT, (uchar*)readpixels);
		}

		if(components > 4) {
			size_t dimensions = ((size_t)width)*height;
			for(size_t i = dimensions-1, pixel = 0; pixel < dimensions; pixel++, i--) {
				pixels[i*4+3] = tmppixels[i*components+3];
				pixels[i*4+2] = tmppixels[i*components+2];
				pixels[i*4+1] = tmppixels[i*components+1];
				pixels[i*4+0] = tmppixels[i*components+0];
			}

			tmppixels.clear();
		}

		cmyk = strcmp(in->format_name(), "jpeg") == 0 && components == 4;

		in->close();
		delete in;
	}
	else {
		builtin_image_float_pixels_cb(img->filename, img->builtin_data, pixels);
	}

	/* Check if we actually have a float4 slot, in case components == 1, but device
	 * doesn't support single channel textures. */
	if(type == IMAGE_DATA_TYPE_FLOAT4) {
		size_t num_pixels = ((size_t)width) * height * depth;
		if(cmyk) {
			/* CMYK */
			for(size_t i = num_pixels-1, pixel = 0; pixel < num_pixels; pixel++, i--) {
				pixels[i*4+3] = 255;
				pixels[i*4+2] = (pixels[i*4+2]*pixels[i*4+3])/255;
				pixels[i*4+1] = (pixels[i*4+1]*pixels[i*4+3])/255;
				pixels[i*4+0] = (pixels[i*4+0]*pixels[i*4+3])/255;
			}
		}
		else if(components == 2) {
			/* grayscale + alpha */
			for(size_t i = num_pixels-1, pixel = 0; pixel < num_pixels; pixel++, i--) {
				pixels[i*4+3] = pixels[i*2+1];
				pixels[i*4+2] = pixels[i*2+0];
				pixels[i*4+1] = pixels[i*2+0];
				pixels[i*4+0] = pixels[i*2+0];
			}
		}
		else if(components == 3) {
			/* RGB */
			for(size_t i = num_pixels-1, pixel = 0; pixel < num_pixels; pixel++, i--) {
				pixels[i*4+3] = 1.0f;
				pixels[i*4+2] = pixels[i*3+2];
				pixels[i*4+1] = pixels[i*3+1];
				pixels[i*4+0] = pixels[i*3+0];
			}
		}
		else if(components == 1) {
			/* grayscale */
			for(size_t i = num_pixels-1, pixel = 0; pixel < num_pixels; pixel++, i--) {
				pixels[i*4+3] = 1.0f;
				pixels[i*4+2] = pixels[i];
				pixels[i*4+1] = pixels[i];
				pixels[i*4+0] = pixels[i];
			}
		}

		if(img->use_alpha == false) {
			for(size_t i = num_pixels-1, pixel = 0; pixel < num_pixels; pixel++, i--) {
				pixels[i*4+3] = 1.0f;
			}
		}
	}

	return true;
}

template<typename T>
bool ImageManager::file_load_half_image(Image *img, ImageDataType type, device_vector<T>& tex_img)
{
	ImageInput *in = NULL;
	int width, height, depth, components;

	if(!file_load_image_generic(img, &in, width, height, depth, components))
		return false;

	/* read RGBA pixels */
	half *pixels = (half*)tex_img.resize(width, height, depth);
	if(pixels == NULL) {
		return false;
	}

	if(in) {
		half *readpixels = pixels;
		vector<half> tmppixels;

		if(components > 4) {
			tmppixels.resize(((size_t)width)*height*components);
			readpixels = &tmppixels[0];
		}

		if(depth <= 1) {
			int scanlinesize = width*components*sizeof(half);

			in->read_image(TypeDesc::HALF,
<<<<<<< HEAD
			               (uchar*)readpixels + (height-1)*scanlinesize, /*TODO(dingto): why uchar cast? */
=======
			               (uchar*)readpixels + (height-1)*scanlinesize,
>>>>>>> 85c9aefe
			               AutoStride,
			               -scanlinesize,
			               AutoStride);
		}
		else {
			in->read_image(TypeDesc::HALF, (uchar*)readpixels);
		}

		if(components > 4) {
			size_t dimensions = ((size_t)width)*height;
			for(size_t i = dimensions-1, pixel = 0; pixel < dimensions; pixel++, i--) {
				pixels[i*4+3] = tmppixels[i*components+3];
				pixels[i*4+2] = tmppixels[i*components+2];
				pixels[i*4+1] = tmppixels[i*components+1];
				pixels[i*4+0] = tmppixels[i*components+0];
			}

			tmppixels.clear();
		}

		in->close();
		delete in;
	}
#if 0
<<<<<<< HEAD
	/* TODO(dingto): ImBuf doesn't support half.
	 * Either leave builtin textures float, or convert buffer. */
=======
	/* TODO(dingto): Support half for ImBuf. */
>>>>>>> 85c9aefe
	else {
		builtin_image_float_pixels_cb(img->filename, img->builtin_data, pixels);
	}
#endif

	/* Check if we actually have a half4 slot, in case components == 1, but device
	 * doesn't support single channel textures. */
	if(type == IMAGE_DATA_TYPE_HALF4) {
		size_t num_pixels = ((size_t)width) * height * depth;
		if(components == 2) {
			/* grayscale + alpha */
			for(size_t i = num_pixels-1, pixel = 0; pixel < num_pixels; pixel++, i--) {
				pixels[i*4+3] = pixels[i*2+1];
				pixels[i*4+2] = pixels[i*2+0];
				pixels[i*4+1] = pixels[i*2+0];
				pixels[i*4+0] = pixels[i*2+0];
			}
		}
		else if(components == 3) {
			/* RGB */
			for(size_t i = num_pixels-1, pixel = 0; pixel < num_pixels; pixel++, i--) {
				pixels[i*4+3] = 1.0f;
				pixels[i*4+2] = pixels[i*3+2];
				pixels[i*4+1] = pixels[i*3+1];
				pixels[i*4+0] = pixels[i*3+0];
			}
		}
		else if(components == 1) {
			/* grayscale */
			for(size_t i = num_pixels-1, pixel = 0; pixel < num_pixels; pixel++, i--) {
				pixels[i*4+3] = 1.0f;
				pixels[i*4+2] = pixels[i];
				pixels[i*4+1] = pixels[i];
				pixels[i*4+0] = pixels[i];
			}
		}

		if(img->use_alpha == false) {
			for(size_t i = num_pixels-1, pixel = 0; pixel < num_pixels; pixel++, i--) {
				pixels[i*4+3] = 1.0f;
			}
		}
	}

	return true;
}

void ImageManager::device_load_image(Device *device, DeviceScene *dscene, ImageDataType type, int slot, Progress *progress)
{
	if(progress->get_cancel())
		return;
	
	Image *img = images[type][slot];

	if(osl_texture_system && !img->builtin_data)
		return;

	string filename = path_filename(images[type][slot]->filename);
	progress->set_status("Updating Images", "Loading " + filename);

	/* Slot assignment */
	int flat_slot = type_index_to_flattened_slot(slot, type);

	string name;
	if(flat_slot >= 100)
		name = string_printf("__tex_image_%s_%d", name_from_type(type).c_str(), flat_slot);
	else if(flat_slot >= 10)
		name = string_printf("__tex_image_%s_0%d", name_from_type(type).c_str(), flat_slot);
	else
		name = string_printf("__tex_image_%s_00%d", name_from_type(type).c_str(), flat_slot);

	if(type == IMAGE_DATA_TYPE_FLOAT4) {
		device_vector<float4>& tex_img = dscene->tex_float4_image[slot];

		if(tex_img.device_pointer) {
			thread_scoped_lock device_lock(device_mutex);
			device->tex_free(tex_img);
		}

		if(!file_load_float_image(img, type, tex_img)) {
			/* on failure to load, we set a 1x1 pixels pink image */
			float *pixels = (float*)tex_img.resize(1, 1);

			pixels[0] = TEX_IMAGE_MISSING_R;
			pixels[1] = TEX_IMAGE_MISSING_G;
			pixels[2] = TEX_IMAGE_MISSING_B;
			pixels[3] = TEX_IMAGE_MISSING_A;
		}

		if(!pack_images) {
			thread_scoped_lock device_lock(device_mutex);
			device->tex_alloc(name.c_str(),
			                  tex_img,
			                  img->interpolation,
			                  img->extension);
		}
	}
	else if(type == IMAGE_DATA_TYPE_FLOAT) {
		device_vector<float>& tex_img = dscene->tex_float_image[slot];

		if(tex_img.device_pointer) {
			thread_scoped_lock device_lock(device_mutex);
			device->tex_free(tex_img);
		}

		if(!file_load_float_image(img, type, tex_img)) {
			/* on failure to load, we set a 1x1 pixels pink image */
			float *pixels = (float*)tex_img.resize(1, 1);

			pixels[0] = TEX_IMAGE_MISSING_R;
		}

		if(!pack_images) {
			thread_scoped_lock device_lock(device_mutex);
			device->tex_alloc(name.c_str(),
			                  tex_img,
			                  img->interpolation,
			                  img->extension);
		}
	}
	else if(type == IMAGE_DATA_TYPE_BYTE4) {
		device_vector<uchar4>& tex_img = dscene->tex_byte4_image[slot];

		if(tex_img.device_pointer) {
			thread_scoped_lock device_lock(device_mutex);
			device->tex_free(tex_img);
		}

		if(!file_load_byte_image(img, type, tex_img)) {
			/* on failure to load, we set a 1x1 pixels pink image */
			uchar *pixels = (uchar*)tex_img.resize(1, 1);

			pixels[0] = (TEX_IMAGE_MISSING_R * 255);
			pixels[1] = (TEX_IMAGE_MISSING_G * 255);
			pixels[2] = (TEX_IMAGE_MISSING_B * 255);
			pixels[3] = (TEX_IMAGE_MISSING_A * 255);
		}

		if(!pack_images) {
			thread_scoped_lock device_lock(device_mutex);
			device->tex_alloc(name.c_str(),
			                  tex_img,
			                  img->interpolation,
			                  img->extension);
		}
	}
	else if(type == IMAGE_DATA_TYPE_BYTE){
		device_vector<uchar>& tex_img = dscene->tex_byte_image[slot];

		if(tex_img.device_pointer) {
			thread_scoped_lock device_lock(device_mutex);
			device->tex_free(tex_img);
		}

		if(!file_load_byte_image(img, type, tex_img)) {
			/* on failure to load, we set a 1x1 pixels pink image */
			uchar *pixels = (uchar*)tex_img.resize(1, 1);

			pixels[0] = (TEX_IMAGE_MISSING_R * 255);
		}

		if(!pack_images) {
			thread_scoped_lock device_lock(device_mutex);
			device->tex_alloc(name.c_str(),
			                  tex_img,
			                  img->interpolation,
			                  img->extension);
		}
	}
	else if(type == IMAGE_DATA_TYPE_HALF4){
		device_vector<half4>& tex_img = dscene->tex_half4_image[slot];

		if(tex_img.device_pointer) {
			thread_scoped_lock device_lock(device_mutex);
			device->tex_free(tex_img);
		}

		if(!file_load_half_image(img, type, tex_img)) {
			/* on failure to load, we set a 1x1 pixels pink image */
			half *pixels = (half*)tex_img.resize(1, 1);

			pixels[0] = TEX_IMAGE_MISSING_R;
			pixels[1] = TEX_IMAGE_MISSING_G;
			pixels[2] = TEX_IMAGE_MISSING_B;
			pixels[3] = TEX_IMAGE_MISSING_A;
		}

		if(!pack_images) {
			thread_scoped_lock device_lock(device_mutex);
			device->tex_alloc(name.c_str(),
			                  tex_img,
			                  img->interpolation,
			                  img->extension);
		}
	}
	else if(type == IMAGE_DATA_TYPE_HALF){
		device_vector<half>& tex_img = dscene->tex_half_image[slot];

		if(tex_img.device_pointer) {
			thread_scoped_lock device_lock(device_mutex);
			device->tex_free(tex_img);
		}

		if(!file_load_half_image(img, type, tex_img)) {
			/* on failure to load, we set a 1x1 pixels pink image */
			half *pixels = (half*)tex_img.resize(1, 1);

			pixels[0] = TEX_IMAGE_MISSING_R;
		}

		if(!pack_images) {
			thread_scoped_lock device_lock(device_mutex);
			device->tex_alloc(name.c_str(),
			                  tex_img,
			                  img->interpolation,
			                  img->extension);
		}
	}

	img->need_load = false;
}

void ImageManager::device_free_image(Device *device, DeviceScene *dscene, ImageDataType type, int slot)
{
	Image *img = images[type][slot];

	if(img) {
		if(osl_texture_system && !img->builtin_data) {
#ifdef WITH_OSL
			ustring filename(images[type][slot]->filename);
			((OSL::TextureSystem*)osl_texture_system)->invalidate(filename);
#endif
		}
		else if(type == IMAGE_DATA_TYPE_FLOAT4) {
			device_vector<float4>& tex_img = dscene->tex_float4_image[slot];

			if(tex_img.device_pointer) {
				thread_scoped_lock device_lock(device_mutex);
				device->tex_free(tex_img);
			}

			tex_img.clear();
		}
		else if(type == IMAGE_DATA_TYPE_FLOAT) {
			device_vector<float>& tex_img = dscene->tex_float_image[slot];

			if(tex_img.device_pointer) {
				thread_scoped_lock device_lock(device_mutex);
				device->tex_free(tex_img);
			}

			tex_img.clear();
		}
		else if(type == IMAGE_DATA_TYPE_BYTE4) {
			device_vector<uchar4>& tex_img = dscene->tex_byte4_image[slot];

			if(tex_img.device_pointer) {
				thread_scoped_lock device_lock(device_mutex);
				device->tex_free(tex_img);
			}

			tex_img.clear();
		}
		else if(type == IMAGE_DATA_TYPE_BYTE){
			device_vector<uchar>& tex_img = dscene->tex_byte_image[slot];

			if(tex_img.device_pointer) {
				thread_scoped_lock device_lock(device_mutex);
				device->tex_free(tex_img);
			}

			tex_img.clear();
		}
		else if(type == IMAGE_DATA_TYPE_HALF4){
			device_vector<half4>& tex_img = dscene->tex_half4_image[slot];

			if(tex_img.device_pointer) {
				thread_scoped_lock device_lock(device_mutex);
				device->tex_free(tex_img);
			}

			tex_img.clear();
		}
		else if(type == IMAGE_DATA_TYPE_HALF){
			device_vector<half>& tex_img = dscene->tex_half_image[slot];

			if(tex_img.device_pointer) {
				thread_scoped_lock device_lock(device_mutex);
				device->tex_free(tex_img);
			}

			tex_img.clear();
		}

		delete images[type][slot];
		images[type][slot] = NULL;
	}
}

void ImageManager::device_update(Device *device, DeviceScene *dscene, Progress& progress)
{
	if(!need_update)
		return;

	TaskPool pool;

	for(int type = 0; type < IMAGE_DATA_NUM_TYPES; type++) {
		for(size_t slot = 0; slot < images[type].size(); slot++) {
			if(!images[type][slot])
				continue;

			if(images[type][slot]->users == 0) {
				device_free_image(device, dscene, (ImageDataType)type, slot);
			}
			else if(images[type][slot]->need_load) {
				if(!osl_texture_system || images[type][slot]->builtin_data)
					pool.push(function_bind(&ImageManager::device_load_image, this, device, dscene, (ImageDataType)type, slot, &progress));
			}
		}
	}

	pool.wait_work();

	if(pack_images)
		device_pack_images(device, dscene, progress);

	need_update = false;
}

void ImageManager::device_update_slot(Device *device,
                                      DeviceScene *dscene,
                                      int flat_slot,
                                      Progress *progress)
{
	ImageDataType type;
	int slot = flattened_slot_to_type_index(flat_slot, &type);

	Image *image = images[type][slot];
	assert(image != NULL);

	if(image->users == 0) {
		device_free_image(device, dscene, type, slot);
	}
	else if(image->need_load) {
		if(!osl_texture_system || image->builtin_data)
			device_load_image(device,
			                  dscene,
			                  type,
			                  slot,
			                  progress);
	}
}

void ImageManager::device_pack_images(Device *device,
                                      DeviceScene *dscene,
                                      Progress& /*progess*/)
{
	/* For OpenCL, we pack all image textures into a single large texture, and
	 * do our own interpolation in the kernel. */
	size_t size = 0, offset = 0;
	ImageDataType type;

	int info_size = tex_num_images[IMAGE_DATA_TYPE_FLOAT4] + tex_num_images[IMAGE_DATA_TYPE_BYTE4];
	uint4 *info = dscene->tex_image_packed_info.resize(info_size);

	/* Byte Textures*/
	type = IMAGE_DATA_TYPE_BYTE4;

	for(size_t slot = 0; slot < images[type].size(); slot++) {
		if(!images[type][slot])
			continue;

		device_vector<uchar4>& tex_img = dscene->tex_byte4_image[slot];
		size += tex_img.size();
	}

	uchar4 *pixels_byte = dscene->tex_image_byte4_packed.resize(size);

	for(size_t slot = 0; slot < images[type].size(); slot++) {
		if(!images[type][slot])
			continue;

		device_vector<uchar4>& tex_img = dscene->tex_byte4_image[slot];

		/* The image options are packed
		   bit 0 -> periodic
		   bit 1 + 2 -> interpolation type */
		uint8_t interpolation = (images[type][slot]->interpolation << 1) + 1;
		info[type_index_to_flattened_slot(slot, type)] = make_uint4(tex_img.data_width, tex_img.data_height, offset, interpolation);

		memcpy(pixels_byte+offset, (void*)tex_img.data_pointer, tex_img.memory_size());
		offset += tex_img.size();
	}

	/* Float Textures*/
	type = IMAGE_DATA_TYPE_FLOAT4;
	size = 0, offset = 0;

	for(size_t slot = 0; slot < images[type].size(); slot++) {
		if(!images[type][slot])
			continue;

		device_vector<float4>& tex_img = dscene->tex_float4_image[slot];
		size += tex_img.size();
	}

	float4 *pixels_float = dscene->tex_image_float4_packed.resize(size);

	for(size_t slot = 0; slot < images[type].size(); slot++) {
		if(!images[type][slot])
			continue;

		device_vector<float4>& tex_img = dscene->tex_float4_image[slot];

		/* todo: support 3D textures, only CPU for now */

		/* The image options are packed
		   bit 0 -> periodic
		   bit 1 + 2 -> interpolation type */
		uint8_t interpolation = (images[type][slot]->interpolation << 1) + 1;
		info[type_index_to_flattened_slot(slot, type)] = make_uint4(tex_img.data_width, tex_img.data_height, offset, interpolation);

		memcpy(pixels_float+offset, (void*)tex_img.data_pointer, tex_img.memory_size());
		offset += tex_img.size();
	}

	if(dscene->tex_image_byte4_packed.size()) {
		if(dscene->tex_image_byte4_packed.device_pointer) {
			thread_scoped_lock device_lock(device_mutex);
			device->tex_free(dscene->tex_image_byte4_packed);
		}
		device->tex_alloc("__tex_image_byte4_packed", dscene->tex_image_byte4_packed);
	}
	if(dscene->tex_image_float4_packed.size()) {
		if(dscene->tex_image_float4_packed.device_pointer) {
			thread_scoped_lock device_lock(device_mutex);
			device->tex_free(dscene->tex_image_float4_packed);
		}
		device->tex_alloc("__tex_image_float4_packed", dscene->tex_image_float4_packed);
	}
	if(dscene->tex_image_packed_info.size()) {
		if(dscene->tex_image_packed_info.device_pointer) {
			thread_scoped_lock device_lock(device_mutex);
			device->tex_free(dscene->tex_image_packed_info);
		}
		device->tex_alloc("__tex_image_packed_info", dscene->tex_image_packed_info);
	}
}

void ImageManager::device_free_builtin(Device *device, DeviceScene *dscene)
{
	for(int type = 0; type < IMAGE_DATA_NUM_TYPES; type++) {
		for(size_t slot = 0; slot < images[type].size(); slot++) {
			if(images[type][slot] && images[type][slot]->builtin_data)
				device_free_image(device, dscene, (ImageDataType)type, slot);
		}
	}
}

void ImageManager::device_free(Device *device, DeviceScene *dscene)
{
	for(int type = 0; type < IMAGE_DATA_NUM_TYPES; type++) {
		for(size_t slot = 0; slot < images[type].size(); slot++) {
			device_free_image(device, dscene, (ImageDataType)type, slot);
		}
		images[type].clear();
	}

	device->tex_free(dscene->tex_image_byte4_packed);
	device->tex_free(dscene->tex_image_float4_packed);
	device->tex_free(dscene->tex_image_packed_info);

	dscene->tex_image_byte4_packed.clear();
	dscene->tex_image_float4_packed.clear();
	dscene->tex_image_packed_info.clear();
}

CCL_NAMESPACE_END
<|MERGE_RESOLUTION|>--- conflicted
+++ resolved
@@ -205,11 +205,7 @@
 	}
 
 	if(is_half) {
-<<<<<<< HEAD
-		return IMAGE_DATA_TYPE_HALF4;
-=======
 		return (channels > 1) ? IMAGE_DATA_TYPE_HALF4 : IMAGE_DATA_TYPE_HALF;
->>>>>>> 85c9aefe
 	}
 	else if(is_float) {
 		return (channels > 1) ? IMAGE_DATA_TYPE_FLOAT4 : IMAGE_DATA_TYPE_FLOAT;
@@ -701,11 +697,7 @@
 			int scanlinesize = width*components*sizeof(half);
 
 			in->read_image(TypeDesc::HALF,
-<<<<<<< HEAD
-			               (uchar*)readpixels + (height-1)*scanlinesize, /*TODO(dingto): why uchar cast? */
-=======
 			               (uchar*)readpixels + (height-1)*scanlinesize,
->>>>>>> 85c9aefe
 			               AutoStride,
 			               -scanlinesize,
 			               AutoStride);
@@ -730,12 +722,7 @@
 		delete in;
 	}
 #if 0
-<<<<<<< HEAD
-	/* TODO(dingto): ImBuf doesn't support half.
-	 * Either leave builtin textures float, or convert buffer. */
-=======
 	/* TODO(dingto): Support half for ImBuf. */
->>>>>>> 85c9aefe
 	else {
 		builtin_image_float_pixels_cb(img->filename, img->builtin_data, pixels);
 	}
