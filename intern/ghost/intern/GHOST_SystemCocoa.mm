/*
 * This program is free software; you can redistribute it and/or
 * modify it under the terms of the GNU General Public License
 * as published by the Free Software Foundation; either version 2
 * of the License, or (at your option) any later version.
 *
 * This program is distributed in the hope that it will be useful,
 * but WITHOUT ANY WARRANTY; without even the implied warranty of
 * MERCHANTABILITY or FITNESS FOR A PARTICULAR PURPOSE.  See the
 * GNU General Public License for more details.
 *
 * You should have received a copy of the GNU General Public License
 * along with this program; if not, write to the Free Software Foundation,
 * Inc., 51 Franklin Street, Fifth Floor, Boston, MA 02110-1301, USA.
 *
 * The Original Code is Copyright (C) 2001-2002 by NaN Holding BV.
 * All rights reserved.
 */

#include "GHOST_SystemCocoa.h"

#include "GHOST_DisplayManagerCocoa.h"
#include "GHOST_EventButton.h"
#include "GHOST_EventCursor.h"
#include "GHOST_EventDragnDrop.h"
#include "GHOST_EventKey.h"
#include "GHOST_EventString.h"
#include "GHOST_EventTrackpad.h"
#include "GHOST_EventWheel.h"
#include "GHOST_TimerManager.h"
#include "GHOST_TimerTask.h"
#include "GHOST_WindowCocoa.h"
#include "GHOST_WindowManager.h"

#if defined(WITH_GL_EGL)
#  include "GHOST_ContextEGL.h"
#else
#  include "GHOST_ContextCGL.h"
#endif

#ifdef WITH_INPUT_NDOF
#  include "GHOST_NDOFManagerCocoa.h"
#endif

#include "AssertMacros.h"

#import <Cocoa/Cocoa.h>

/* For the currently not ported to Cocoa keyboard layout functions (64bit & 10.6 compatible) */
#include <Carbon/Carbon.h>

#include <sys/sysctl.h>
#include <sys/time.h>
#include <sys/types.h>

#pragma mark KeyMap, mouse converters

static GHOST_TButtonMask convertButton(int button)
{
  switch (button) {
    case 0:
      return GHOST_kButtonMaskLeft;
    case 1:
      return GHOST_kButtonMaskRight;
    case 2:
      return GHOST_kButtonMaskMiddle;
    case 3:
      return GHOST_kButtonMaskButton4;
    case 4:
      return GHOST_kButtonMaskButton5;
    case 5:
      return GHOST_kButtonMaskButton6;
    case 6:
      return GHOST_kButtonMaskButton7;
    default:
      return GHOST_kButtonMaskLeft;
  }
}

/**
 * Converts Mac rawkey codes (same for Cocoa & Carbon)
 * into GHOST key codes
 * \param rawCode The raw physical key code
 * \param recvChar the character ignoring modifiers (except for shift)
 * \return Ghost key code
 */
static GHOST_TKey convertKey(int rawCode, unichar recvChar, UInt16 keyAction)
{
  // printf("\nrecvchar %c 0x%x",recvChar,recvChar);
  switch (rawCode) {
    /*Physical keycodes not used due to map changes in int'l keyboards
    case kVK_ANSI_A:    return GHOST_kKeyA;
    case kVK_ANSI_B:    return GHOST_kKeyB;
    case kVK_ANSI_C:    return GHOST_kKeyC;
    case kVK_ANSI_D:    return GHOST_kKeyD;
    case kVK_ANSI_E:    return GHOST_kKeyE;
    case kVK_ANSI_F:    return GHOST_kKeyF;
    case kVK_ANSI_G:    return GHOST_kKeyG;
    case kVK_ANSI_H:    return GHOST_kKeyH;
    case kVK_ANSI_I:    return GHOST_kKeyI;
    case kVK_ANSI_J:    return GHOST_kKeyJ;
    case kVK_ANSI_K:    return GHOST_kKeyK;
    case kVK_ANSI_L:    return GHOST_kKeyL;
    case kVK_ANSI_M:    return GHOST_kKeyM;
    case kVK_ANSI_N:    return GHOST_kKeyN;
    case kVK_ANSI_O:    return GHOST_kKeyO;
    case kVK_ANSI_P:    return GHOST_kKeyP;
    case kVK_ANSI_Q:    return GHOST_kKeyQ;
    case kVK_ANSI_R:    return GHOST_kKeyR;
    case kVK_ANSI_S:    return GHOST_kKeyS;
    case kVK_ANSI_T:    return GHOST_kKeyT;
    case kVK_ANSI_U:    return GHOST_kKeyU;
    case kVK_ANSI_V:    return GHOST_kKeyV;
    case kVK_ANSI_W:    return GHOST_kKeyW;
    case kVK_ANSI_X:    return GHOST_kKeyX;
    case kVK_ANSI_Y:    return GHOST_kKeyY;
    case kVK_ANSI_Z:    return GHOST_kKeyZ;*/

    /* Numbers keys mapped to handle some int'l keyboard (e.g. French)*/
    case kVK_ISO_Section:
      return GHOST_kKeyUnknown;
    case kVK_ANSI_1:
      return GHOST_kKey1;
    case kVK_ANSI_2:
      return GHOST_kKey2;
    case kVK_ANSI_3:
      return GHOST_kKey3;
    case kVK_ANSI_4:
      return GHOST_kKey4;
    case kVK_ANSI_5:
      return GHOST_kKey5;
    case kVK_ANSI_6:
      return GHOST_kKey6;
    case kVK_ANSI_7:
      return GHOST_kKey7;
    case kVK_ANSI_8:
      return GHOST_kKey8;
    case kVK_ANSI_9:
      return GHOST_kKey9;
    case kVK_ANSI_0:
      return GHOST_kKey0;

    case kVK_ANSI_Keypad0:
      return GHOST_kKeyNumpad0;
    case kVK_ANSI_Keypad1:
      return GHOST_kKeyNumpad1;
    case kVK_ANSI_Keypad2:
      return GHOST_kKeyNumpad2;
    case kVK_ANSI_Keypad3:
      return GHOST_kKeyNumpad3;
    case kVK_ANSI_Keypad4:
      return GHOST_kKeyNumpad4;
    case kVK_ANSI_Keypad5:
      return GHOST_kKeyNumpad5;
    case kVK_ANSI_Keypad6:
      return GHOST_kKeyNumpad6;
    case kVK_ANSI_Keypad7:
      return GHOST_kKeyNumpad7;
    case kVK_ANSI_Keypad8:
      return GHOST_kKeyNumpad8;
    case kVK_ANSI_Keypad9:
      return GHOST_kKeyNumpad9;
    case kVK_ANSI_KeypadDecimal:
      return GHOST_kKeyNumpadPeriod;
    case kVK_ANSI_KeypadEnter:
      return GHOST_kKeyNumpadEnter;
    case kVK_ANSI_KeypadPlus:
      return GHOST_kKeyNumpadPlus;
    case kVK_ANSI_KeypadMinus:
      return GHOST_kKeyNumpadMinus;
    case kVK_ANSI_KeypadMultiply:
      return GHOST_kKeyNumpadAsterisk;
    case kVK_ANSI_KeypadDivide:
      return GHOST_kKeyNumpadSlash;
    case kVK_ANSI_KeypadClear:
      return GHOST_kKeyUnknown;

    case kVK_F1:
      return GHOST_kKeyF1;
    case kVK_F2:
      return GHOST_kKeyF2;
    case kVK_F3:
      return GHOST_kKeyF3;
    case kVK_F4:
      return GHOST_kKeyF4;
    case kVK_F5:
      return GHOST_kKeyF5;
    case kVK_F6:
      return GHOST_kKeyF6;
    case kVK_F7:
      return GHOST_kKeyF7;
    case kVK_F8:
      return GHOST_kKeyF8;
    case kVK_F9:
      return GHOST_kKeyF9;
    case kVK_F10:
      return GHOST_kKeyF10;
    case kVK_F11:
      return GHOST_kKeyF11;
    case kVK_F12:
      return GHOST_kKeyF12;
    case kVK_F13:
      return GHOST_kKeyF13;
    case kVK_F14:
      return GHOST_kKeyF14;
    case kVK_F15:
      return GHOST_kKeyF15;
    case kVK_F16:
      return GHOST_kKeyF16;
    case kVK_F17:
      return GHOST_kKeyF17;
    case kVK_F18:
      return GHOST_kKeyF18;
    case kVK_F19:
      return GHOST_kKeyF19;
    case kVK_F20:
      return GHOST_kKeyF20;

    case kVK_UpArrow:
      return GHOST_kKeyUpArrow;
    case kVK_DownArrow:
      return GHOST_kKeyDownArrow;
    case kVK_LeftArrow:
      return GHOST_kKeyLeftArrow;
    case kVK_RightArrow:
      return GHOST_kKeyRightArrow;

    case kVK_Return:
      return GHOST_kKeyEnter;
    case kVK_Delete:
      return GHOST_kKeyBackSpace;
    case kVK_ForwardDelete:
      return GHOST_kKeyDelete;
    case kVK_Escape:
      return GHOST_kKeyEsc;
    case kVK_Tab:
      return GHOST_kKeyTab;
    case kVK_Space:
      return GHOST_kKeySpace;

    case kVK_Home:
      return GHOST_kKeyHome;
    case kVK_End:
      return GHOST_kKeyEnd;
    case kVK_PageUp:
      return GHOST_kKeyUpPage;
    case kVK_PageDown:
      return GHOST_kKeyDownPage;

      /*case kVK_ANSI_Minus:      return GHOST_kKeyMinus;
    case kVK_ANSI_Equal:        return GHOST_kKeyEqual;
    case kVK_ANSI_Comma:        return GHOST_kKeyComma;
    case kVK_ANSI_Period:       return GHOST_kKeyPeriod;
    case kVK_ANSI_Slash:        return GHOST_kKeySlash;
    case kVK_ANSI_Semicolon:    return GHOST_kKeySemicolon;
    case kVK_ANSI_Quote:        return GHOST_kKeyQuote;
    case kVK_ANSI_Backslash:    return GHOST_kKeyBackslash;
    case kVK_ANSI_LeftBracket:  return GHOST_kKeyLeftBracket;
    case kVK_ANSI_RightBracket: return GHOST_kKeyRightBracket;
    case kVK_ANSI_Grave:        return GHOST_kKeyAccentGrave;*/

    case kVK_VolumeUp:
    case kVK_VolumeDown:
    case kVK_Mute:
      return GHOST_kKeyUnknown;

    default: {
      /* alphanumerical or punctuation key that is remappable in int'l keyboards */
      if ((recvChar >= 'A') && (recvChar <= 'Z')) {
        return (GHOST_TKey)(recvChar - 'A' + GHOST_kKeyA);
      }
      else if ((recvChar >= 'a') && (recvChar <= 'z')) {
        return (GHOST_TKey)(recvChar - 'a' + GHOST_kKeyA);
      }
      else {
        /* Leopard and Snow Leopard 64bit compatible API*/
        CFDataRef uchrHandle; /*the keyboard layout*/
        TISInputSourceRef kbdTISHandle;

        kbdTISHandle = TISCopyCurrentKeyboardLayoutInputSource();
        uchrHandle = (CFDataRef)TISGetInputSourceProperty(kbdTISHandle,
                                                          kTISPropertyUnicodeKeyLayoutData);
        CFRelease(kbdTISHandle);

        /*get actual character value of the "remappable" keys in int'l keyboards,
        if keyboard layout is not correctly reported (e.g. some non Apple keyboards in Tiger),
        then fallback on using the received charactersIgnoringModifiers */
        if (uchrHandle) {
          UInt32 deadKeyState = 0;
          UniCharCount actualStrLength = 0;

          UCKeyTranslate((UCKeyboardLayout *)CFDataGetBytePtr(uchrHandle),
                         rawCode,
                         keyAction,
                         0,
                         LMGetKbdType(),
                         kUCKeyTranslateNoDeadKeysBit,
                         &deadKeyState,
                         1,
                         &actualStrLength,
                         &recvChar);
        }

        switch (recvChar) {
          case '-':
            return GHOST_kKeyMinus;
          case '+':
            return GHOST_kKeyPlus;
          case '=':
            return GHOST_kKeyEqual;
          case ',':
            return GHOST_kKeyComma;
          case '.':
            return GHOST_kKeyPeriod;
          case '/':
            return GHOST_kKeySlash;
          case ';':
            return GHOST_kKeySemicolon;
          case '\'':
            return GHOST_kKeyQuote;
          case '\\':
            return GHOST_kKeyBackslash;
          case '[':
            return GHOST_kKeyLeftBracket;
          case ']':
            return GHOST_kKeyRightBracket;
          case '`':
            return GHOST_kKeyAccentGrave;
          default:
            return GHOST_kKeyUnknown;
        }
      }
    }
  }
  return GHOST_kKeyUnknown;
}

#pragma mark Utility functions

#define FIRSTFILEBUFLG 512
static bool g_hasFirstFile = false;
static char g_firstFileBuf[512];

// TODO: Need to investigate this.
// Function called too early in creator.c to have g_hasFirstFile == true
extern "C" int GHOST_HACK_getFirstFile(char buf[FIRSTFILEBUFLG])
{
  if (g_hasFirstFile) {
    strncpy(buf, g_firstFileBuf, FIRSTFILEBUFLG - 1);
    buf[FIRSTFILEBUFLG - 1] = '\0';
    return 1;
  }
  else {
    return 0;
  }
}

/* clang-format off */
#pragma mark Cocoa objects

/**
 * CocoaAppDelegate
 * ObjC object to capture applicationShouldTerminate, and send quit event
 */
@interface CocoaAppDelegate : NSObject <NSApplicationDelegate>
{

  GHOST_SystemCocoa *systemCocoa;
}

- (id)init;
- (void)dealloc;
- (void)setSystemCocoa:(GHOST_SystemCocoa *)sysCocoa;
- (void)applicationDidFinishLaunching:(NSNotification *)aNotification;
- (BOOL)application:(NSApplication *)theApplication openFile:(NSString *)filename;
- (NSApplicationTerminateReply)applicationShouldTerminate:(NSApplication *)sender;
- (void)applicationWillTerminate:(NSNotification *)aNotification;
- (void)applicationWillBecomeActive:(NSNotification *)aNotification;
- (void)toggleFullScreen:(NSNotification *)notification;
- (void)windowWillClose:(NSNotification *)notification;
@end

@implementation CocoaAppDelegate : NSObject
- (id)init
{
  self = [super init];
  if (self) {
    NSNotificationCenter *center = [NSNotificationCenter defaultCenter];
    [center addObserver:self
               selector:@selector(windowWillClose:)
                   name:NSWindowWillCloseNotification
                 object:nil];
  }
  return self;
}

- (void)dealloc
{
  NSNotificationCenter *center = [NSNotificationCenter defaultCenter];
  [center removeObserver:self name:NSWindowWillCloseNotification object:nil];
  [super dealloc];
}

- (void)setSystemCocoa:(GHOST_SystemCocoa *)sysCocoa
{
  systemCocoa = sysCocoa;
}

- (void)applicationDidFinishLaunching:(NSNotification *)aNotification
{
  if (systemCocoa->m_windowFocus) {
    // Raise application to front, convenient when starting from the terminal
    // and important for launching the animation player. we call this after the
    // application finishes launching, as doing it earlier can make us end up
    // with a frontmost window but an inactive application.
    [NSApp activateIgnoringOtherApps:YES];
  }
}

- (BOOL)application:(NSApplication *)theApplication openFile:(NSString *)filename
{
  return systemCocoa->handleOpenDocumentRequest(filename);
}

- (NSApplicationTerminateReply)applicationShouldTerminate:(NSApplication *)sender
{
  /* TODO: implement graceful termination through Cocoa mechanism
   * to avoid session log off to be canceled. */
  /* Note that Cmd+Q is already handled by keyhandler. */
  systemCocoa->handleQuitRequest();
  return NSTerminateCancel;
}

// To avoid canceling a log off process, we must use Cocoa termination process
// And this function is the only chance to perform clean up
// So WM_exit needs to be called directly, as the event loop will never run before termination
- (void)applicationWillTerminate:(NSNotification *)aNotification
{
  /*G.is_break = FALSE; //Let Cocoa perform the termination at the end
  WM_exit(C);*/
}

- (void)applicationWillBecomeActive:(NSNotification *)aNotification
{
  systemCocoa->handleApplicationBecomeActiveEvent();
}

- (void)toggleFullScreen:(NSNotification *)notification
{
}

// The purpose of this function is to make sure closing "About" window does not
// leave Blender with no key windows. This is needed due to a custom event loop
// nature of the application: for some reason only using [NSApp run] will ensure
// correct behavior in this case.
//
// This is similar to an issue solved in SDL:
//   https://bugzilla.libsdl.org/show_bug.cgi?id=1825
//
// Our solution is different, since we want Blender to keep track of what is
// the key window during normal operation. In order to do so we exploit the
// fact that "About" window is never in the orderedWindows array: we only force
// key window from here if the closing one is not in the orderedWindows. This
// saves lack of key windows when closing "About", but does not interfere with
// Blender's window manager when closing Blender's windows.
- (void)windowWillClose:(NSNotification *)notification
{
  NSWindow *closing_window = (NSWindow *)[notification object];
  NSInteger index = [[NSApp orderedWindows] indexOfObject:closing_window];
  if (index != NSNotFound) {
    return;
  }
  // Find first suitable window from the current space.
  for (NSWindow *current_window in [NSApp orderedWindows]) {
    if (current_window == closing_window) {
      continue;
    }
    if ([current_window isOnActiveSpace] && [current_window canBecomeKeyWindow]) {
      [current_window makeKeyAndOrderFront:nil];
      return;
    }
  }
  // If that didn't find any windows, we try to find any suitable window of
  // the application.
  for (NSNumber *window_number in [NSWindow windowNumbersWithOptions:0]) {
    NSWindow *current_window = [NSApp windowWithWindowNumber:[window_number integerValue]];
    if (current_window == closing_window) {
      continue;
    }
    if ([current_window canBecomeKeyWindow]) {
      [current_window makeKeyAndOrderFront:nil];
      return;
    }
  }
}

@end

#pragma mark initialization/finalization

/* clang-format on */

GHOST_SystemCocoa::GHOST_SystemCocoa()
{
  int mib[2];
  struct timeval boottime;
  size_t len;
  char *rstring = NULL;

  m_modifierMask = 0;
  m_outsideLoopEventProcessed = false;
  m_needDelayedApplicationBecomeActiveEventProcessing = false;
  m_displayManager = new GHOST_DisplayManagerCocoa();
  GHOST_ASSERT(m_displayManager, "GHOST_SystemCocoa::GHOST_SystemCocoa(): m_displayManager==0\n");
  m_displayManager->initialize();

  // NSEvent timeStamp is given in system uptime, state start date is boot time
  mib[0] = CTL_KERN;
  mib[1] = KERN_BOOTTIME;
  len = sizeof(struct timeval);

  sysctl(mib, 2, &boottime, &len, NULL, 0);
  m_start_time = ((boottime.tv_sec * 1000) + (boottime.tv_usec / 1000));

  // Detect multitouch trackpad
  mib[0] = CTL_HW;
  mib[1] = HW_MODEL;
  sysctl(mib, 2, NULL, &len, NULL, 0);
  rstring = (char *)malloc(len);
  sysctl(mib, 2, rstring, &len, NULL, 0);

  free(rstring);
  rstring = NULL;

  m_ignoreWindowSizedMessages = false;
  m_ignoreMomentumScroll = false;
  m_multiTouchScroll = false;
}

GHOST_SystemCocoa::~GHOST_SystemCocoa()
{
}

GHOST_TSuccess GHOST_SystemCocoa::init()
{
  GHOST_TSuccess success = GHOST_System::init();
  if (success) {

#ifdef WITH_INPUT_NDOF
    m_ndofManager = new GHOST_NDOFManagerCocoa(*this);
#endif

    // ProcessSerialNumber psn;

    // Carbon stuff to move window & menu to foreground
    /*if (!GetCurrentProcess(&psn)) {
      TransformProcessType(&psn, kProcessTransformToForegroundApplication);
      SetFrontProcess(&psn);
    }*/

    NSAutoreleasePool *pool = [[NSAutoreleasePool alloc] init];
    [NSApplication sharedApplication];  // initializes   NSApp

    if ([NSApp mainMenu] == nil) {
      NSMenu *mainMenubar = [[NSMenu alloc] init];
      NSMenuItem *menuItem;
      NSMenu *windowMenu;
      NSMenu *appMenu;

      // Create the application menu
      appMenu = [[NSMenu alloc] initWithTitle:@"Blender"];

      [appMenu addItemWithTitle:@"About Blender"
                         action:@selector(orderFrontStandardAboutPanel:)
                  keyEquivalent:@""];
      [appMenu addItem:[NSMenuItem separatorItem]];

      menuItem = [appMenu addItemWithTitle:@"Hide Blender"
                                    action:@selector(hide:)
                             keyEquivalent:@"h"];
      [menuItem setKeyEquivalentModifierMask:NSEventModifierFlagCommand];

      menuItem = [appMenu addItemWithTitle:@"Hide Others"
                                    action:@selector(hideOtherApplications:)
                             keyEquivalent:@"h"];
      [menuItem
          setKeyEquivalentModifierMask:(NSEventModifierFlagOption | NSEventModifierFlagCommand)];

      [appMenu addItemWithTitle:@"Show All"
                         action:@selector(unhideAllApplications:)
                  keyEquivalent:@""];

      menuItem = [appMenu addItemWithTitle:@"Quit Blender"
                                    action:@selector(terminate:)
                             keyEquivalent:@"q"];
      [menuItem setKeyEquivalentModifierMask:NSEventModifierFlagCommand];

      menuItem = [[NSMenuItem alloc] init];
      [menuItem setSubmenu:appMenu];

      [mainMenubar addItem:menuItem];
      [menuItem release];
      [NSApp performSelector:@selector(setAppleMenu:) withObject:appMenu];  // Needed for 10.5
      [appMenu release];

      // Create the window menu
      windowMenu = [[NSMenu alloc] initWithTitle:@"Window"];

      menuItem = [windowMenu addItemWithTitle:@"Minimize"
                                       action:@selector(performMiniaturize:)
                                keyEquivalent:@"m"];
      [menuItem setKeyEquivalentModifierMask:NSEventModifierFlagCommand];

      [windowMenu addItemWithTitle:@"Zoom" action:@selector(performZoom:) keyEquivalent:@""];

      menuItem = [windowMenu addItemWithTitle:@"Enter Full Screen"
                                       action:@selector(toggleFullScreen:)
                                keyEquivalent:@"f"];
      [menuItem
          setKeyEquivalentModifierMask:NSEventModifierFlagControl | NSEventModifierFlagCommand];

      menuItem = [windowMenu addItemWithTitle:@"Close"
                                       action:@selector(performClose:)
                                keyEquivalent:@"w"];
      [menuItem setKeyEquivalentModifierMask:NSEventModifierFlagCommand];

      menuItem = [[NSMenuItem alloc] init];
      [menuItem setSubmenu:windowMenu];

      [mainMenubar addItem:menuItem];
      [menuItem release];

      [NSApp setMainMenu:mainMenubar];
      [NSApp setWindowsMenu:windowMenu];
      [windowMenu release];
    }

    if ([NSApp delegate] == nil) {
      CocoaAppDelegate *appDelegate = [[CocoaAppDelegate alloc] init];
      [appDelegate setSystemCocoa:this];
      [NSApp setDelegate:appDelegate];
    }

    [NSApp finishLaunching];

    [pool drain];
  }
  return success;
}

#pragma mark window management

GHOST_TUns64 GHOST_SystemCocoa::getMilliSeconds() const
{
  // Cocoa equivalent exists in 10.6 ([[NSProcessInfo processInfo] systemUptime])
  struct timeval currentTime;

  gettimeofday(&currentTime, NULL);

  // Return timestamp of system uptime

  return ((currentTime.tv_sec * 1000) + (currentTime.tv_usec / 1000) - m_start_time);
}

GHOST_TUns8 GHOST_SystemCocoa::getNumDisplays() const
{
  // Note that OS X supports monitor hot plug
  // We do not support multiple monitors at the moment
  NSAutoreleasePool *pool = [[NSAutoreleasePool alloc] init];

  GHOST_TUns8 count = [[NSScreen screens] count];

  [pool drain];
  return count;
}

void GHOST_SystemCocoa::getMainDisplayDimensions(GHOST_TUns32 &width, GHOST_TUns32 &height) const
{
  NSAutoreleasePool *pool = [[NSAutoreleasePool alloc] init];
  // Get visible frame, that is frame excluding dock and top menu bar
  NSRect frame = [[NSScreen mainScreen] visibleFrame];

  // Returns max window contents (excluding title bar...)
  NSRect contentRect = [NSWindow
      contentRectForFrameRect:frame
                    styleMask:(NSWindowStyleMaskTitled | NSWindowStyleMaskClosable |
                               NSWindowStyleMaskMiniaturizable)];

  width = contentRect.size.width;
  height = contentRect.size.height;

  [pool drain];
}

void GHOST_SystemCocoa::getAllDisplayDimensions(GHOST_TUns32 &width, GHOST_TUns32 &height) const
{
  /* TODO! */
  getMainDisplayDimensions(width, height);
}

GHOST_IWindow *GHOST_SystemCocoa::createWindow(const char *title,
                                               GHOST_TInt32 left,
                                               GHOST_TInt32 top,
                                               GHOST_TUns32 width,
                                               GHOST_TUns32 height,
                                               GHOST_TWindowState state,
                                               GHOST_TDrawingContextType type,
                                               GHOST_GLSettings glSettings,
                                               const bool exclusive,
                                               const bool is_dialog,
                                               const GHOST_IWindow *parentWindow)
{
  NSAutoreleasePool *pool = [[NSAutoreleasePool alloc] init];
  GHOST_IWindow *window = NULL;

  // Get the available rect for including window contents
  NSRect frame = [[NSScreen mainScreen] visibleFrame];
  NSRect contentRect = [NSWindow
      contentRectForFrameRect:frame
                    styleMask:(NSWindowStyleMaskTitled | NSWindowStyleMaskClosable |
                               NSWindowStyleMaskMiniaturizable)];

  GHOST_TInt32 bottom = (contentRect.size.height - 1) - height - top;

  // Ensures window top left is inside this available rect
  left = left > contentRect.origin.x ? left : contentRect.origin.x;
  // Add contentRect.origin.y to respect docksize
  bottom = bottom > contentRect.origin.y ? bottom + contentRect.origin.y : contentRect.origin.y;

  window = new GHOST_WindowCocoa(this,
                                 title,
                                 left,
                                 bottom,
                                 width,
                                 height,
                                 state,
                                 type,
                                 glSettings.flags & GHOST_glStereoVisual,
                                 glSettings.flags & GHOST_glDebugContext,
                                 is_dialog,
                                 (GHOST_WindowCocoa *)parentWindow);

  if (window->getValid()) {
    // Store the pointer to the window
    GHOST_ASSERT(m_windowManager, "m_windowManager not initialized");
    m_windowManager->addWindow(window);
    m_windowManager->setActiveWindow(window);
    /* Need to tell window manager the new window is the active one
     * (Cocoa does not send the event activate upon window creation). */
    pushEvent(new GHOST_Event(getMilliSeconds(), GHOST_kEventWindowActivate, window));
    pushEvent(new GHOST_Event(getMilliSeconds(), GHOST_kEventWindowSize, window));
  }
  else {
    GHOST_PRINT("GHOST_SystemCocoa::createWindow(): window invalid\n");
    delete window;
    window = NULL;
  }

  [pool drain];
  return window;
}

/**
 * Create a new offscreen context.
 * Never explicitly delete the context, use #disposeContext() instead.
 * \return  The new context (or 0 if creation failed).
 */
<<<<<<< HEAD
GHOST_IContext *GHOST_SystemCocoa::createOffscreenContext(GHOST_TDrawingContextType /* type */)
=======
GHOST_IContext *GHOST_SystemCocoa::createOffscreenContext(GHOST_GLSettings glSettings)
>>>>>>> fe5efccd
{
  GHOST_Context *context = new GHOST_ContextCGL(false, NULL, NULL, NULL);
  if (context->initializeDrawingContext())
    return context;
  else
    delete context;

  return NULL;
}

/**
 * Dispose of a context.
 * \param   context Pointer to the context to be disposed.
 * \return  Indication of success.
 */
GHOST_TSuccess GHOST_SystemCocoa::disposeContext(GHOST_IContext *context)
{
  delete context;

  return GHOST_kSuccess;
}

/**
 * \note : returns coordinates in Cocoa screen coordinates
 */
GHOST_TSuccess GHOST_SystemCocoa::getCursorPosition(GHOST_TInt32 &x, GHOST_TInt32 &y) const
{
  NSPoint mouseLoc = [NSEvent mouseLocation];

  // Returns the mouse location in screen coordinates
  x = (GHOST_TInt32)mouseLoc.x;
  y = (GHOST_TInt32)mouseLoc.y;
  return GHOST_kSuccess;
}

/**
 * \note : expect Cocoa screen coordinates
 */
GHOST_TSuccess GHOST_SystemCocoa::setCursorPosition(GHOST_TInt32 x, GHOST_TInt32 y)
{
  GHOST_WindowCocoa *window = (GHOST_WindowCocoa *)m_windowManager->getActiveWindow();
  if (!window)
    return GHOST_kFailure;

  // Cursor and mouse dissociation placed here not to interfere with continuous grab
  // (in cont. grab setMouseCursorPosition is directly called)
  CGAssociateMouseAndMouseCursorPosition(false);
  setMouseCursorPosition(x, y);
  CGAssociateMouseAndMouseCursorPosition(true);

  // Force mouse move event (not pushed by Cocoa)
  pushEvent(new GHOST_EventCursor(
      getMilliSeconds(), GHOST_kEventCursorMove, window, x, y, window->GetCocoaTabletData()));
  m_outsideLoopEventProcessed = true;

  return GHOST_kSuccess;
}

GHOST_TSuccess GHOST_SystemCocoa::setMouseCursorPosition(GHOST_TInt32 x, GHOST_TInt32 y)
{
  float xf = (float)x, yf = (float)y;
  GHOST_WindowCocoa *window = (GHOST_WindowCocoa *)m_windowManager->getActiveWindow();
  if (!window)
    return GHOST_kFailure;

  NSAutoreleasePool *pool = [[NSAutoreleasePool alloc] init];
  NSScreen *windowScreen = window->getScreen();
  NSRect screenRect = [windowScreen frame];

  // Set position relative to current screen
  xf -= screenRect.origin.x;
  yf -= screenRect.origin.y;

  // Quartz Display Services uses the old coordinates (top left origin)
  yf = screenRect.size.height - yf;

  CGDisplayMoveCursorToPoint((CGDirectDisplayID)[[[windowScreen deviceDescription]
                                 objectForKey:@"NSScreenNumber"] unsignedIntValue],
                             CGPointMake(xf, yf));

  // See https://stackoverflow.com/a/17559012. By default, hardware events
  // will be suppressed for 500ms after a synthetic mouse event. For unknown
  // reasons CGEventSourceSetLocalEventsSuppressionInterval does not work,
  // however calling CGAssociateMouseAndMouseCursorPosition also removes the
  // delay, even if this is undocumented.
  CGAssociateMouseAndMouseCursorPosition(true);

  [pool drain];
  return GHOST_kSuccess;
}

GHOST_TSuccess GHOST_SystemCocoa::getModifierKeys(GHOST_ModifierKeys &keys) const
{
  keys.set(GHOST_kModifierKeyOS, (m_modifierMask & NSEventModifierFlagCommand) ? true : false);
  keys.set(GHOST_kModifierKeyLeftAlt, (m_modifierMask & NSEventModifierFlagOption) ? true : false);
  keys.set(GHOST_kModifierKeyLeftShift,
           (m_modifierMask & NSEventModifierFlagShift) ? true : false);
  keys.set(GHOST_kModifierKeyLeftControl,
           (m_modifierMask & NSEventModifierFlagControl) ? true : false);

  return GHOST_kSuccess;
}

GHOST_TSuccess GHOST_SystemCocoa::getButtons(GHOST_Buttons &buttons) const
{
  UInt32 button_state = GetCurrentEventButtonState();

  buttons.clear();
  buttons.set(GHOST_kButtonMaskLeft, button_state & (1 << 0));
  buttons.set(GHOST_kButtonMaskRight, button_state & (1 << 1));
  buttons.set(GHOST_kButtonMaskMiddle, button_state & (1 << 2));
  buttons.set(GHOST_kButtonMaskButton4, button_state & (1 << 3));
  buttons.set(GHOST_kButtonMaskButton5, button_state & (1 << 4));
  return GHOST_kSuccess;
}

#pragma mark Event handlers

/**
 * The event queue polling function
 */
bool GHOST_SystemCocoa::processEvents(bool waitForEvent)
{
  bool anyProcessed = false;
  NSEvent *event;

  //  SetMouseCoalescingEnabled(false, NULL);
  // TODO : implement timer ??
#if 0
  do {
    GHOST_TimerManager* timerMgr = getTimerManager();

    if (waitForEvent) {
      GHOST_TUns64 next = timerMgr->nextFireTime();
      double timeOut;

      if (next == GHOST_kFireTimeNever) {
        timeOut = kEventDurationForever;
      }
      else {
        timeOut = (double)(next - getMilliSeconds())/1000.0;
        if (timeOut < 0.0)
          timeOut = 0.0;
      }

      ::ReceiveNextEvent(0, NULL, timeOut, false, &event);
    }

    if (timerMgr->fireTimers(getMilliSeconds())) {
      anyProcessed = true;
    }
#endif
  do {
    NSAutoreleasePool *pool = [[NSAutoreleasePool alloc] init];
    event = [NSApp nextEventMatchingMask:NSEventMaskAny
                               untilDate:[NSDate distantPast]
                                  inMode:NSDefaultRunLoopMode
                                 dequeue:YES];
    if (event == nil) {
      [pool drain];
      break;
    }

    anyProcessed = true;

    // Send event to NSApp to ensure Mac wide events are handled,
    // this will send events to CocoaWindow which will call back
    // to handleKeyEvent, handleMouseEvent and handleTabletEvent

    // There is on special exception for ctrl+(shift)+tab. We do not
    // get keyDown events delivered to the view because they are
    // special hotkeys to switch between views, so override directly

    if ([event type] == NSEventTypeKeyDown && [event keyCode] == kVK_Tab &&
        ([event modifierFlags] & NSEventModifierFlagControl)) {
      handleKeyEvent(event);
    }
    else {
      // For some reason NSApp is swallowing the key up events when modifier
      // key is pressed, even if there seems to be no apparent reason to do
      // so, as a workaround we always handle these up events.
      if ([event type] == NSEventTypeKeyUp &&
          ([event modifierFlags] & (NSEventModifierFlagCommand | NSEventModifierFlagOption)))
        handleKeyEvent(event);

      [NSApp sendEvent:event];
    }

    [pool drain];
  } while (event != nil);
#if 0
  } while (waitForEvent && !anyProcessed); // Needed only for timer implementation
#endif

  if (m_needDelayedApplicationBecomeActiveEventProcessing)
    handleApplicationBecomeActiveEvent();

  if (m_outsideLoopEventProcessed) {
    m_outsideLoopEventProcessed = false;
    return true;
  }

  m_ignoreWindowSizedMessages = false;

  return anyProcessed;
}

// Note: called from NSApplication delegate
GHOST_TSuccess GHOST_SystemCocoa::handleApplicationBecomeActiveEvent()
{
  for (GHOST_IWindow *iwindow : m_windowManager->getWindows()) {
    GHOST_WindowCocoa *window = (GHOST_WindowCocoa *)iwindow;
    if (window->isDialog()) {
      [window->getCocoaWindow() makeKeyAndOrderFront:nil];
    }
  }

  // Update the modifiers key mask, as its status may have changed when the application
  // was not active (that is when update events are sent to another application).
  unsigned int modifiers;
  GHOST_IWindow *window = m_windowManager->getActiveWindow();

  if (!window) {
    m_needDelayedApplicationBecomeActiveEventProcessing = true;
    return GHOST_kFailure;
  }
  else
    m_needDelayedApplicationBecomeActiveEventProcessing = false;

  modifiers = [[[NSApplication sharedApplication] currentEvent] modifierFlags];

  if ((modifiers & NSEventModifierFlagShift) != (m_modifierMask & NSEventModifierFlagShift)) {
    pushEvent(new GHOST_EventKey(getMilliSeconds(),
                                 (modifiers & NSEventModifierFlagShift) ? GHOST_kEventKeyDown :
                                                                          GHOST_kEventKeyUp,
                                 window,
                                 GHOST_kKeyLeftShift,
                                 false));
  }
  if ((modifiers & NSEventModifierFlagControl) != (m_modifierMask & NSEventModifierFlagControl)) {
    pushEvent(new GHOST_EventKey(getMilliSeconds(),
                                 (modifiers & NSEventModifierFlagControl) ? GHOST_kEventKeyDown :
                                                                            GHOST_kEventKeyUp,
                                 window,
                                 GHOST_kKeyLeftControl,
                                 false));
  }
  if ((modifiers & NSEventModifierFlagOption) != (m_modifierMask & NSEventModifierFlagOption)) {
    pushEvent(new GHOST_EventKey(getMilliSeconds(),
                                 (modifiers & NSEventModifierFlagOption) ? GHOST_kEventKeyDown :
                                                                           GHOST_kEventKeyUp,
                                 window,
                                 GHOST_kKeyLeftAlt,
                                 false));
  }
  if ((modifiers & NSEventModifierFlagCommand) != (m_modifierMask & NSEventModifierFlagCommand)) {
    pushEvent(new GHOST_EventKey(getMilliSeconds(),
                                 (modifiers & NSEventModifierFlagCommand) ? GHOST_kEventKeyDown :
                                                                            GHOST_kEventKeyUp,
                                 window,
                                 GHOST_kKeyOS,
                                 false));
  }

  m_modifierMask = modifiers;

  m_outsideLoopEventProcessed = true;
  return GHOST_kSuccess;
}

bool GHOST_SystemCocoa::hasDialogWindow()
{
  for (GHOST_IWindow *iwindow : m_windowManager->getWindows()) {
    GHOST_WindowCocoa *window = (GHOST_WindowCocoa *)iwindow;
    if (window->isDialog()) {
      return true;
    }
  }
  return false;
}

void GHOST_SystemCocoa::notifyExternalEventProcessed()
{
  m_outsideLoopEventProcessed = true;
}

// Note: called from NSWindow delegate
GHOST_TSuccess GHOST_SystemCocoa::handleWindowEvent(GHOST_TEventType eventType,
                                                    GHOST_WindowCocoa *window)
{
  NSArray *windowsList;
  windowsList = [NSApp orderedWindows];
  if (!validWindow(window)) {
    return GHOST_kFailure;
  }
  switch (eventType) {
    case GHOST_kEventWindowClose:
      pushEvent(new GHOST_Event(getMilliSeconds(), GHOST_kEventWindowClose, window));
      break;
    case GHOST_kEventWindowActivate:
      m_windowManager->setActiveWindow(window);
      window->loadCursor(window->getCursorVisibility(), window->getCursorShape());
      pushEvent(new GHOST_Event(getMilliSeconds(), GHOST_kEventWindowActivate, window));
      break;
    case GHOST_kEventWindowDeactivate:
      m_windowManager->setWindowInactive(window);
      pushEvent(new GHOST_Event(getMilliSeconds(), GHOST_kEventWindowDeactivate, window));
      break;
    case GHOST_kEventWindowUpdate:
      if (m_nativePixel) {
        window->setNativePixelSize();
        pushEvent(new GHOST_Event(getMilliSeconds(), GHOST_kEventNativeResolutionChange, window));
      }
      pushEvent(new GHOST_Event(getMilliSeconds(), GHOST_kEventWindowUpdate, window));
      break;
    case GHOST_kEventWindowMove:
      pushEvent(new GHOST_Event(getMilliSeconds(), GHOST_kEventWindowMove, window));
      break;
    case GHOST_kEventWindowSize:
      if (!m_ignoreWindowSizedMessages) {
        // Enforce only one resize message per event loop
        // (coalescing all the live resize messages)
        window->updateDrawingContext();
        pushEvent(new GHOST_Event(getMilliSeconds(), GHOST_kEventWindowSize, window));
        // Mouse up event is trapped by the resizing event loop,
        // so send it anyway to the window manager.
        pushEvent(new GHOST_EventButton(getMilliSeconds(),
                                        GHOST_kEventButtonUp,
                                        window,
                                        GHOST_kButtonMaskLeft,
                                        GHOST_TABLET_DATA_NONE));
        // m_ignoreWindowSizedMessages = true;
      }
      break;
    case GHOST_kEventNativeResolutionChange:

      if (m_nativePixel) {
        window->setNativePixelSize();
        pushEvent(new GHOST_Event(getMilliSeconds(), GHOST_kEventNativeResolutionChange, window));
      }

    default:
      return GHOST_kFailure;
      break;
  }

  m_outsideLoopEventProcessed = true;
  return GHOST_kSuccess;
}

// Note: called from NSWindow subclass
GHOST_TSuccess GHOST_SystemCocoa::handleDraggingEvent(GHOST_TEventType eventType,
                                                      GHOST_TDragnDropTypes draggedObjectType,
                                                      GHOST_WindowCocoa *window,
                                                      int mouseX,
                                                      int mouseY,
                                                      void *data)
{
  if (!validWindow(window)) {
    return GHOST_kFailure;
  }
  switch (eventType) {
    case GHOST_kEventDraggingEntered:
    case GHOST_kEventDraggingUpdated:
    case GHOST_kEventDraggingExited:
      pushEvent(new GHOST_EventDragnDrop(
          getMilliSeconds(), eventType, draggedObjectType, window, mouseX, mouseY, NULL));
      break;

    case GHOST_kEventDraggingDropDone: {
      GHOST_TUns8 *temp_buff;
      GHOST_TStringArray *strArray;
      NSArray *droppedArray;
      size_t pastedTextSize;
      NSString *droppedStr;
      GHOST_TEventDataPtr eventData;
      int i;

      if (!data)
        return GHOST_kFailure;

      switch (draggedObjectType) {
        case GHOST_kDragnDropTypeFilenames:
          droppedArray = (NSArray *)data;

          strArray = (GHOST_TStringArray *)malloc(sizeof(GHOST_TStringArray));
          if (!strArray)
            return GHOST_kFailure;

          strArray->count = [droppedArray count];
          if (strArray->count == 0) {
            free(strArray);
            return GHOST_kFailure;
          }

          strArray->strings = (GHOST_TUns8 **)malloc(strArray->count * sizeof(GHOST_TUns8 *));

          for (i = 0; i < strArray->count; i++) {
            droppedStr = [droppedArray objectAtIndex:i];

            pastedTextSize = [droppedStr lengthOfBytesUsingEncoding:NSUTF8StringEncoding];
            temp_buff = (GHOST_TUns8 *)malloc(pastedTextSize + 1);

            if (!temp_buff) {
              strArray->count = i;
              break;
            }

            strncpy((char *)temp_buff,
                    [droppedStr cStringUsingEncoding:NSUTF8StringEncoding],
                    pastedTextSize);
            temp_buff[pastedTextSize] = '\0';

            strArray->strings[i] = temp_buff;
          }

          eventData = (GHOST_TEventDataPtr)strArray;
          break;

        case GHOST_kDragnDropTypeString:
          droppedStr = (NSString *)data;
          pastedTextSize = [droppedStr lengthOfBytesUsingEncoding:NSUTF8StringEncoding];

          temp_buff = (GHOST_TUns8 *)malloc(pastedTextSize + 1);

          if (temp_buff == NULL) {
            return GHOST_kFailure;
          }

          strncpy((char *)temp_buff,
                  [droppedStr cStringUsingEncoding:NSUTF8StringEncoding],
                  pastedTextSize);

          temp_buff[pastedTextSize] = '\0';

          eventData = (GHOST_TEventDataPtr)temp_buff;
          break;

        case GHOST_kDragnDropTypeBitmap: {
          NSImage *droppedImg = (NSImage *)data;
          NSSize imgSize = [droppedImg size];
          ImBuf *ibuf = NULL;
          GHOST_TUns8 *rasterRGB = NULL;
          GHOST_TUns8 *rasterRGBA = NULL;
          GHOST_TUns8 *toIBuf = NULL;
          int x, y, to_i, from_i;
          NSBitmapImageRep *blBitmapFormatImageRGB, *blBitmapFormatImageRGBA, *bitmapImage = nil;
          NSEnumerator *enumerator;
          NSImageRep *representation;

          ibuf = IMB_allocImBuf(imgSize.width, imgSize.height, 32, IB_rect);
          if (!ibuf) {
            [droppedImg release];
            return GHOST_kFailure;
          }

          /*Get the bitmap of the image*/
          enumerator = [[droppedImg representations] objectEnumerator];
          while ((representation = [enumerator nextObject])) {
            if ([representation isKindOfClass:[NSBitmapImageRep class]]) {
              bitmapImage = (NSBitmapImageRep *)representation;
              break;
            }
          }
          if (bitmapImage == nil)
            return GHOST_kFailure;

          if (([bitmapImage bitsPerPixel] == 32) && (([bitmapImage bitmapFormat] & 0x5) == 0) &&
              ![bitmapImage isPlanar]) {
            /* Try a fast copy if the image is a meshed RGBA 32bit bitmap*/
            toIBuf = (GHOST_TUns8 *)ibuf->rect;
            rasterRGB = (GHOST_TUns8 *)[bitmapImage bitmapData];
            for (y = 0; y < imgSize.height; y++) {
              to_i = (imgSize.height - y - 1) * imgSize.width;
              from_i = y * imgSize.width;
              memcpy(toIBuf + 4 * to_i, rasterRGB + 4 * from_i, 4 * imgSize.width);
            }
          }
          else {
            /* Tell cocoa image resolution is same as current system one */
            [bitmapImage setSize:imgSize];

            /* Convert the image in a RGBA 32bit format */
            /* As Core Graphics does not support contexts with non premutliplied alpha,
             we need to get alpha key values in a separate batch */

            /* First get RGB values w/o Alpha to avoid pre-multiplication,
             * 32bit but last byte is unused */
            blBitmapFormatImageRGB = [[NSBitmapImageRep alloc]
                initWithBitmapDataPlanes:NULL
                              pixelsWide:imgSize.width
                              pixelsHigh:imgSize.height
                           bitsPerSample:8
                         samplesPerPixel:3
                                hasAlpha:NO
                                isPlanar:NO
                          colorSpaceName:NSDeviceRGBColorSpace
                            bitmapFormat:(NSBitmapFormat)0
                             bytesPerRow:4 * imgSize.width
                            bitsPerPixel:32 /*RGB format padded to 32bits*/];

            [NSGraphicsContext saveGraphicsState];
            [NSGraphicsContext
                setCurrentContext:[NSGraphicsContext
                                      graphicsContextWithBitmapImageRep:blBitmapFormatImageRGB]];
            [bitmapImage draw];
            [NSGraphicsContext restoreGraphicsState];

            rasterRGB = (GHOST_TUns8 *)[blBitmapFormatImageRGB bitmapData];
            if (rasterRGB == NULL) {
              [bitmapImage release];
              [blBitmapFormatImageRGB release];
              [droppedImg release];
              return GHOST_kFailure;
            }

            /* Then get Alpha values by getting the RGBA image (that is premultiplied btw) */
            blBitmapFormatImageRGBA = [[NSBitmapImageRep alloc]
                initWithBitmapDataPlanes:NULL
                              pixelsWide:imgSize.width
                              pixelsHigh:imgSize.height
                           bitsPerSample:8
                         samplesPerPixel:4
                                hasAlpha:YES
                                isPlanar:NO
                          colorSpaceName:NSDeviceRGBColorSpace
                            bitmapFormat:(NSBitmapFormat)0
                             bytesPerRow:4 * imgSize.width
                            bitsPerPixel:32 /* RGBA */];

            [NSGraphicsContext saveGraphicsState];
            [NSGraphicsContext
                setCurrentContext:[NSGraphicsContext
                                      graphicsContextWithBitmapImageRep:blBitmapFormatImageRGBA]];
            [bitmapImage draw];
            [NSGraphicsContext restoreGraphicsState];

            rasterRGBA = (GHOST_TUns8 *)[blBitmapFormatImageRGBA bitmapData];
            if (rasterRGBA == NULL) {
              [bitmapImage release];
              [blBitmapFormatImageRGB release];
              [blBitmapFormatImageRGBA release];
              [droppedImg release];
              return GHOST_kFailure;
            }

            /*Copy the image to ibuf, flipping it vertically*/
            toIBuf = (GHOST_TUns8 *)ibuf->rect;
            for (y = 0; y < imgSize.height; y++) {
              for (x = 0; x < imgSize.width; x++) {
                to_i = (imgSize.height - y - 1) * imgSize.width + x;
                from_i = y * imgSize.width + x;

                toIBuf[4 * to_i] = rasterRGB[4 * from_i];          /* R */
                toIBuf[4 * to_i + 1] = rasterRGB[4 * from_i + 1];  /* G */
                toIBuf[4 * to_i + 2] = rasterRGB[4 * from_i + 2];  /* B */
                toIBuf[4 * to_i + 3] = rasterRGBA[4 * from_i + 3]; /* A */
              }
            }

            [blBitmapFormatImageRGB release];
            [blBitmapFormatImageRGBA release];
            [droppedImg release];
          }

          eventData = (GHOST_TEventDataPtr)ibuf;

          break;
        }
        default:
          return GHOST_kFailure;
          break;
      }
      pushEvent(new GHOST_EventDragnDrop(
          getMilliSeconds(), eventType, draggedObjectType, window, mouseX, mouseY, eventData));

      break;
    }
    default:
      return GHOST_kFailure;
  }
  m_outsideLoopEventProcessed = true;
  return GHOST_kSuccess;
}

void GHOST_SystemCocoa::handleQuitRequest()
{
  GHOST_Window *window = (GHOST_Window *)m_windowManager->getActiveWindow();

  // Discard quit event if we are in cursor grab sequence
  if (window && window->getCursorGrabModeIsWarp())
    return;

  // Push the event to Blender so it can open a dialog if needed
  pushEvent(new GHOST_Event(getMilliSeconds(), GHOST_kEventQuitRequest, window));
  m_outsideLoopEventProcessed = true;
}

bool GHOST_SystemCocoa::handleOpenDocumentRequest(void *filepathStr)
{
  NSString *filepath = (NSString *)filepathStr;
  NSArray *windowsList;
  char *temp_buff;
  size_t filenameTextSize;

  /* Check for blender opened windows and make the frontmost key. In case blender
   * is minimized, opened on another desktop space, or in full-screen mode. */
  windowsList = [NSApp orderedWindows];
  if ([windowsList count]) {
    [[windowsList objectAtIndex:0] makeKeyAndOrderFront:nil];
  }

  GHOST_Window *window = (GHOST_Window *)m_windowManager->getActiveWindow();

  if (!window) {
    return NO;
  }

  /* Discard event if we are in cursor grab sequence,
   * it'll lead to "stuck cursor" situation if the alert panel is raised. */
  if (window && window->getCursorGrabModeIsWarp()) {
    return NO;
  }

  filenameTextSize = [filepath lengthOfBytesUsingEncoding:NSUTF8StringEncoding];
  temp_buff = (char *)malloc(filenameTextSize + 1);

  if (temp_buff == NULL) {
    return GHOST_kFailure;
  }

  strncpy(temp_buff, [filepath cStringUsingEncoding:NSUTF8StringEncoding], filenameTextSize);
  temp_buff[filenameTextSize] = '\0';

  pushEvent(new GHOST_EventString(
      getMilliSeconds(), GHOST_kEventOpenMainFile, window, (GHOST_TEventDataPtr)temp_buff));

  return YES;
}

GHOST_TSuccess GHOST_SystemCocoa::handleTabletEvent(void *eventPtr, short eventType)
{
  NSEvent *event = (NSEvent *)eventPtr;
  GHOST_IWindow *window;

  window = m_windowManager->getWindowAssociatedWithOSWindow((void *)[event window]);
  if (!window) {
    // printf("\nW failure for event 0x%x",[event type]);
    return GHOST_kFailure;
  }

  GHOST_TabletData &ct = ((GHOST_WindowCocoa *)window)->GetCocoaTabletData();

  switch (eventType) {
    case NSEventTypeTabletPoint:
      // workaround 2 cornercases:
      // 1. if [event isEnteringProximity] was not triggered since program-start
      // 2. device is not sending [event pointingDeviceType], due no eraser
      if (ct.Active == GHOST_kTabletModeNone)
        ct.Active = GHOST_kTabletModeStylus;

      ct.Pressure = [event pressure];
      ct.Xtilt = [event tilt].x;
      ct.Ytilt = [event tilt].y;
      break;

    case NSEventTypeTabletProximity:
      /* Reset tablet data when device enters proximity or leaves. */
      ct = GHOST_TABLET_DATA_NONE;
      if ([event isEnteringProximity]) {
        /* Pointer is entering tablet area proximity. */
        switch ([event pointingDeviceType]) {
          case NSPointingDeviceTypePen:
            ct.Active = GHOST_kTabletModeStylus;
            break;
          case NSPointingDeviceTypeEraser:
            ct.Active = GHOST_kTabletModeEraser;
            break;
          case NSPointingDeviceTypeCursor:
          case NSPointingDeviceTypeUnknown:
          default:
            break;
        }
      }
      break;

    default:
      GHOST_ASSERT(FALSE, "GHOST_SystemCocoa::handleTabletEvent : unknown event received");
      return GHOST_kFailure;
      break;
  }
  return GHOST_kSuccess;
}

bool GHOST_SystemCocoa::handleTabletEvent(void *eventPtr)
{
  NSEvent *event = (NSEvent *)eventPtr;

  switch ([event subtype]) {
    case NSEventSubtypeTabletPoint:
      handleTabletEvent(eventPtr, NSEventTypeTabletPoint);
      return true;
    case NSEventSubtypeTabletProximity:
      handleTabletEvent(eventPtr, NSEventTypeTabletProximity);
      return true;
    default:
      // No tablet event included : do nothing
      return false;
  }
}

GHOST_TSuccess GHOST_SystemCocoa::handleMouseEvent(void *eventPtr)
{
  NSEvent *event = (NSEvent *)eventPtr;
  GHOST_WindowCocoa *window;
  CocoaWindow *cocoawindow;

  /* [event window] returns other windows if mouse-over, that's OSX input standard
     however, if mouse exits window(s), the windows become inactive, until you click.
     We then fall back to the active window from ghost */
  window = (GHOST_WindowCocoa *)m_windowManager->getWindowAssociatedWithOSWindow(
      (void *)[event window]);
  if (!window) {
    window = (GHOST_WindowCocoa *)m_windowManager->getActiveWindow();
    if (!window) {
      // printf("\nW failure for event 0x%x",[event type]);
      return GHOST_kFailure;
    }
  }

  cocoawindow = (CocoaWindow *)window->getOSWindow();

  switch ([event type]) {
    case NSEventTypeLeftMouseDown:
      handleTabletEvent(event);  // Update window tablet state to be included in event.
      pushEvent(new GHOST_EventButton([event timestamp] * 1000,
                                      GHOST_kEventButtonDown,
                                      window,
                                      GHOST_kButtonMaskLeft,
                                      window -> GetCocoaTabletData()));
      break;
    case NSEventTypeRightMouseDown:
      handleTabletEvent(event);  // Update window tablet state to be included in event.
      pushEvent(new GHOST_EventButton([event timestamp] * 1000,
                                      GHOST_kEventButtonDown,
                                      window,
                                      GHOST_kButtonMaskRight,
                                      window -> GetCocoaTabletData()));
      break;
    case NSEventTypeOtherMouseDown:
      handleTabletEvent(event);  // Handle tablet events combined with mouse events
      pushEvent(new GHOST_EventButton([event timestamp] * 1000,
                                      GHOST_kEventButtonDown,
                                      window,
                                      convertButton([event buttonNumber]),
                                      window -> GetCocoaTabletData()));
      break;

    case NSEventTypeLeftMouseUp:
      handleTabletEvent(event);  // Update window tablet state to be included in event.
      pushEvent(new GHOST_EventButton([event timestamp] * 1000,
                                      GHOST_kEventButtonUp,
                                      window,
                                      GHOST_kButtonMaskLeft,
                                      window -> GetCocoaTabletData()));
      break;
    case NSEventTypeRightMouseUp:
      handleTabletEvent(event);  // Update window tablet state to be included in event.
      pushEvent(new GHOST_EventButton([event timestamp] * 1000,
                                      GHOST_kEventButtonUp,
                                      window,
                                      GHOST_kButtonMaskRight,
                                      window -> GetCocoaTabletData()));
      break;
    case NSEventTypeOtherMouseUp:
      handleTabletEvent(event);  // Update window tablet state to be included in event.
      pushEvent(new GHOST_EventButton([event timestamp] * 1000,
                                      GHOST_kEventButtonUp,
                                      window,
                                      convertButton([event buttonNumber]),
                                      window -> GetCocoaTabletData()));
      break;

    case NSEventTypeLeftMouseDragged:
    case NSEventTypeRightMouseDragged:
    case NSEventTypeOtherMouseDragged:
      handleTabletEvent(event);  // Update window tablet state to be included in event.

    case NSEventTypeMouseMoved: {
      GHOST_TGrabCursorMode grab_mode = window->getCursorGrabMode();

      /* TODO: CHECK IF THIS IS A TABLET EVENT */
      bool is_tablet = false;

      if (is_tablet && window->getCursorGrabModeIsWarp()) {
        grab_mode = GHOST_kGrabDisable;
      }

      switch (grab_mode) {
        case GHOST_kGrabHide:  // Cursor hidden grab operation : no cursor move
        {
          GHOST_TInt32 x_warp, y_warp, x_accum, y_accum, x, y;

          window->getCursorGrabInitPos(x_warp, y_warp);
          window->screenToClientIntern(x_warp, y_warp, x_warp, y_warp);

          window->getCursorGrabAccum(x_accum, y_accum);
          x_accum += [event deltaX];
          y_accum += -[event
              deltaY];  // Strange Apple implementation (inverted coordinates for the deltaY) ...
          window->setCursorGrabAccum(x_accum, y_accum);

          window->clientToScreenIntern(x_warp + x_accum, y_warp + y_accum, x, y);
          pushEvent(new GHOST_EventCursor([event timestamp] * 1000,
                                          GHOST_kEventCursorMove,
                                          window,
                                          x,
                                          y,
                                          window -> GetCocoaTabletData()));
          break;
        }
        case GHOST_kGrabWrap:  // Wrap cursor at area/window boundaries
        {
          NSPoint mousePos = [cocoawindow mouseLocationOutsideOfEventStream];
          GHOST_TInt32 x_mouse = mousePos.x;
          GHOST_TInt32 y_mouse = mousePos.y;
          GHOST_Rect bounds, windowBounds, correctedBounds;

          /* fallback to window bounds */
          if (window->getCursorGrabBounds(bounds) == GHOST_kFailure)
            window->getClientBounds(bounds);

          /* Switch back to Cocoa coordinates orientation
           * (y=0 at bottom, the same as blender internal btw!), and to client coordinates. */
          window->getClientBounds(windowBounds);
          window->screenToClient(bounds.m_l, bounds.m_b, correctedBounds.m_l, correctedBounds.m_t);
          window->screenToClient(bounds.m_r, bounds.m_t, correctedBounds.m_r, correctedBounds.m_b);
          correctedBounds.m_b = (windowBounds.m_b - windowBounds.m_t) - correctedBounds.m_b;
          correctedBounds.m_t = (windowBounds.m_b - windowBounds.m_t) - correctedBounds.m_t;

          // Get accumulation from previous mouse warps
          GHOST_TInt32 x_accum, y_accum;
          window->getCursorGrabAccum(x_accum, y_accum);

          // Warp mouse cursor if needed
          GHOST_TInt32 warped_x_mouse = x_mouse;
          GHOST_TInt32 warped_y_mouse = y_mouse;

          correctedBounds.wrapPoint(
              warped_x_mouse, warped_y_mouse, 4, window->getCursorGrabAxis());

          // Set new cursor position
          if (x_mouse != warped_x_mouse || y_mouse != warped_y_mouse) {
            GHOST_TInt32 warped_x, warped_y;
            window->clientToScreenIntern(warped_x_mouse, warped_y_mouse, warped_x, warped_y);
            setMouseCursorPosition(warped_x, warped_y); /* wrap */
            window->setCursorGrabAccum(x_accum + (x_mouse - warped_x_mouse),
                                       y_accum + (y_mouse - warped_y_mouse));
          }

          // Generate event
          GHOST_TInt32 x, y;
          window->clientToScreenIntern(x_mouse + x_accum, y_mouse + y_accum, x, y);
          pushEvent(new GHOST_EventCursor([event timestamp] * 1000,
                                          GHOST_kEventCursorMove,
                                          window,
                                          x,
                                          y,
                                          window -> GetCocoaTabletData()));
          break;
        }
        default: {
          // Normal cursor operation: send mouse position in window
          NSPoint mousePos = [cocoawindow mouseLocationOutsideOfEventStream];
          GHOST_TInt32 x, y;

          window->clientToScreenIntern(mousePos.x, mousePos.y, x, y);
          pushEvent(new GHOST_EventCursor([event timestamp] * 1000,
                                          GHOST_kEventCursorMove,
                                          window,
                                          x,
                                          y,
                                          window -> GetCocoaTabletData()));
          break;
        }
      }
    } break;

    case NSEventTypeScrollWheel: {
      NSEventPhase momentumPhase = NSEventPhaseNone;
      NSEventPhase phase = NSEventPhaseNone;

      if ([event respondsToSelector:@selector(momentumPhase)])
        momentumPhase = [event momentumPhase];
      if ([event respondsToSelector:@selector(phase)])
        phase = [event phase];

      /* when pressing a key while momentum scrolling continues after
       * lifting fingers off the trackpad, the action can unexpectedly
       * change from e.g. scrolling to zooming. this works around the
       * issue by ignoring momentum scroll after a key press */
      if (momentumPhase) {
        if (m_ignoreMomentumScroll)
          break;
      }
      else {
        m_ignoreMomentumScroll = false;
      }

      /* we assume phases are only set for gestures from trackpad or magic
       * mouse events. note that using tablet at the same time may not work
       * since this is a static variable */
      if (phase == NSEventPhaseBegan)
        m_multiTouchScroll = true;
      else if (phase == NSEventPhaseEnded)
        m_multiTouchScroll = false;

      /* Standard scroll-wheel case, if no swiping happened,
       * and no momentum (kinetic scroll) works. */
      if (!m_multiTouchScroll && momentumPhase == NSEventPhaseNone) {
        GHOST_TInt32 delta;

        double deltaF = [event deltaY];

        if (deltaF == 0.0)
          deltaF = [event deltaX];  // make blender decide if it's horizontal scroll
        if (deltaF == 0.0)
          break;  // discard trackpad delta=0 events

        delta = deltaF > 0.0 ? 1 : -1;
        pushEvent(new GHOST_EventWheel([event timestamp] * 1000, window, delta));
      }
      else {
        NSPoint mousePos = [cocoawindow mouseLocationOutsideOfEventStream];
        GHOST_TInt32 x, y;
        double dx;
        double dy;

        /* with 10.7 nice scrolling deltas are supported */
        dx = [event scrollingDeltaX];
        dy = [event scrollingDeltaY];

        /* However, wacom tablet (intuos5) needs old deltas,
         * it then has momentum and phase at zero. */
        if (phase == NSEventPhaseNone && momentumPhase == NSEventPhaseNone) {
          dx = [event deltaX];
          dy = [event deltaY];
        }
        window->clientToScreenIntern(mousePos.x, mousePos.y, x, y);

        pushEvent(new GHOST_EventTrackpad(
            [event timestamp] * 1000, window, GHOST_kTrackpadEventScroll, x, y, dx, dy));
      }
    } break;

    case NSEventTypeMagnify: {
      NSPoint mousePos = [cocoawindow mouseLocationOutsideOfEventStream];
      GHOST_TInt32 x, y;
      window->clientToScreenIntern(mousePos.x, mousePos.y, x, y);
      pushEvent(new GHOST_EventTrackpad([event timestamp] * 1000,
                                        window,
                                        GHOST_kTrackpadEventMagnify,
                                        x,
                                        y,
                                        [event magnification] * 125.0 + 0.1,
                                        0));
    } break;

    case NSEventTypeSmartMagnify: {
      NSPoint mousePos = [cocoawindow mouseLocationOutsideOfEventStream];
      GHOST_TInt32 x, y;
      window->clientToScreenIntern(mousePos.x, mousePos.y, x, y);
      pushEvent(new GHOST_EventTrackpad(
          [event timestamp] * 1000, window, GHOST_kTrackpadEventSmartMagnify, x, y, 0, 0));
    } break;

    case NSEventTypeRotate: {
      NSPoint mousePos = [cocoawindow mouseLocationOutsideOfEventStream];
      GHOST_TInt32 x, y;
      window->clientToScreenIntern(mousePos.x, mousePos.y, x, y);
      pushEvent(new GHOST_EventTrackpad([event timestamp] * 1000,
                                        window,
                                        GHOST_kTrackpadEventRotate,
                                        x,
                                        y,
                                        [event rotation] * -5.0,
                                        0));
    }
    default:
      return GHOST_kFailure;
      break;
  }

  return GHOST_kSuccess;
}

GHOST_TSuccess GHOST_SystemCocoa::handleKeyEvent(void *eventPtr)
{
  NSEvent *event = (NSEvent *)eventPtr;
  GHOST_IWindow *window;
  unsigned int modifiers;
  NSString *characters;
  NSData *convertedCharacters;
  GHOST_TKey keyCode;
  unsigned char ascii;
  NSString *charsIgnoringModifiers;

  window = m_windowManager->getWindowAssociatedWithOSWindow((void *)[event window]);
  if (!window) {
    // printf("\nW failure for event 0x%x",[event type]);
    return GHOST_kFailure;
  }

  char utf8_buf[6] = {'\0'};
  ascii = 0;

  switch ([event type]) {

    case NSEventTypeKeyDown:
    case NSEventTypeKeyUp:
      charsIgnoringModifiers = [event charactersIgnoringModifiers];
      if ([charsIgnoringModifiers length] > 0) {
        keyCode = convertKey([event keyCode],
                             [charsIgnoringModifiers characterAtIndex:0],
                             [event type] == NSEventTypeKeyDown ? kUCKeyActionDown :
                                                                  kUCKeyActionUp);
      }
      else {
        keyCode = convertKey([event keyCode],
                             0,
                             [event type] == NSEventTypeKeyDown ? kUCKeyActionDown :
                                                                  kUCKeyActionUp);
      }

      /* handling both unicode or ascii */
      characters = [event characters];
      if ([characters length] > 0) {
        convertedCharacters = [characters dataUsingEncoding:NSUTF8StringEncoding];

        for (int x = 0; x < [convertedCharacters length]; x++) {
          utf8_buf[x] = ((char *)[convertedCharacters bytes])[x];
        }
      }

      /* arrow keys should not have utf8 */
      if ((keyCode >= GHOST_kKeyLeftArrow) && (keyCode <= GHOST_kKeyDownArrow)) {
        utf8_buf[0] = '\0';
      }

      /* F keys should not have utf8 */
      if ((keyCode >= GHOST_kKeyF1) && (keyCode <= GHOST_kKeyF20))
        utf8_buf[0] = '\0';

      /* no text with command key pressed */
      if (m_modifierMask & NSEventModifierFlagCommand)
        utf8_buf[0] = '\0';

      if ((keyCode == GHOST_kKeyQ) && (m_modifierMask & NSEventModifierFlagCommand))
        break;  // Cmd-Q is directly handled by Cocoa

      /* ascii is a subset of unicode */
      if (utf8_buf[0] && !utf8_buf[1]) {
        ascii = utf8_buf[0];
      }

      if ([event type] == NSEventTypeKeyDown) {
        pushEvent(new GHOST_EventKey([event timestamp] * 1000,
                                     GHOST_kEventKeyDown,
                                     window,
                                     keyCode,
                                     ascii,
                                     utf8_buf,
                                     false));
#if 0
        printf("Key down rawCode=0x%x charsIgnoringModifiers=%c keyCode=%u ascii=%i %c utf8=%s\n",
               [event keyCode],
               [charsIgnoringModifiers length] > 0 ? [charsIgnoringModifiers characterAtIndex:0] :
                                                     ' ',
               keyCode,
               ascii,
               ascii,
               utf8_buf);
#endif
      }
      else {
        pushEvent(new GHOST_EventKey(
            [event timestamp] * 1000, GHOST_kEventKeyUp, window, keyCode, 0, NULL, false));
#if 0
        printf("Key up rawCode=0x%x charsIgnoringModifiers=%c keyCode=%u ascii=%i %c utf8=%s\n",
               [event keyCode],
               [charsIgnoringModifiers length] > 0 ? [charsIgnoringModifiers characterAtIndex:0] :
                                                     ' ',
               keyCode,
               ascii,
               ascii,
               utf8_buf);
#endif
      }
      m_ignoreMomentumScroll = true;
      break;

    case NSEventTypeFlagsChanged:
      modifiers = [event modifierFlags];

      if ((modifiers & NSEventModifierFlagShift) != (m_modifierMask & NSEventModifierFlagShift)) {
        pushEvent(new GHOST_EventKey([event timestamp] * 1000,
                                     (modifiers & NSEventModifierFlagShift) ? GHOST_kEventKeyDown :
                                                                              GHOST_kEventKeyUp,
                                     window,
                                     GHOST_kKeyLeftShift,
                                     false));
      }
      if ((modifiers & NSEventModifierFlagControl) !=
          (m_modifierMask & NSEventModifierFlagControl)) {
        pushEvent(new GHOST_EventKey(
            [event timestamp] * 1000,
            (modifiers & NSEventModifierFlagControl) ? GHOST_kEventKeyDown : GHOST_kEventKeyUp,
            window,
            GHOST_kKeyLeftControl,
            false));
      }
      if ((modifiers & NSEventModifierFlagOption) !=
          (m_modifierMask & NSEventModifierFlagOption)) {
        pushEvent(new GHOST_EventKey(
            [event timestamp] * 1000,
            (modifiers & NSEventModifierFlagOption) ? GHOST_kEventKeyDown : GHOST_kEventKeyUp,
            window,
            GHOST_kKeyLeftAlt,
            false));
      }
      if ((modifiers & NSEventModifierFlagCommand) !=
          (m_modifierMask & NSEventModifierFlagCommand)) {
        pushEvent(new GHOST_EventKey(
            [event timestamp] * 1000,
            (modifiers & NSEventModifierFlagCommand) ? GHOST_kEventKeyDown : GHOST_kEventKeyUp,
            window,
            GHOST_kKeyOS,
            false));
      }

      m_modifierMask = modifiers;
      m_ignoreMomentumScroll = true;
      break;

    default:
      return GHOST_kFailure;
      break;
  }

  return GHOST_kSuccess;
}

#pragma mark Clipboard get/set

GHOST_TUns8 *GHOST_SystemCocoa::getClipboard(bool selection) const
{
  GHOST_TUns8 *temp_buff;
  size_t pastedTextSize;

  NSAutoreleasePool *pool = [[NSAutoreleasePool alloc] init];

  NSPasteboard *pasteBoard = [NSPasteboard generalPasteboard];

  if (pasteBoard == nil) {
    [pool drain];
    return NULL;
  }

  NSArray *supportedTypes = [NSArray arrayWithObjects:NSStringPboardType, nil];

  NSString *bestType = [[NSPasteboard generalPasteboard] availableTypeFromArray:supportedTypes];

  if (bestType == nil) {
    [pool drain];
    return NULL;
  }

  NSString *textPasted = [pasteBoard stringForType:NSStringPboardType];

  if (textPasted == nil) {
    [pool drain];
    return NULL;
  }

  pastedTextSize = [textPasted lengthOfBytesUsingEncoding:NSUTF8StringEncoding];

  temp_buff = (GHOST_TUns8 *)malloc(pastedTextSize + 1);

  if (temp_buff == NULL) {
    [pool drain];
    return NULL;
  }

  strncpy(
      (char *)temp_buff, [textPasted cStringUsingEncoding:NSUTF8StringEncoding], pastedTextSize);

  temp_buff[pastedTextSize] = '\0';

  [pool drain];

  if (temp_buff) {
    return temp_buff;
  }
  else {
    return NULL;
  }
}

void GHOST_SystemCocoa::putClipboard(GHOST_TInt8 *buffer, bool selection) const
{
  NSString *textToCopy;

  if (selection)
    return;  // for copying the selection, used on X11

  NSAutoreleasePool *pool = [[NSAutoreleasePool alloc] init];

  NSPasteboard *pasteBoard = [NSPasteboard generalPasteboard];

  if (pasteBoard == nil) {
    [pool drain];
    return;
  }

  NSArray *supportedTypes = [NSArray arrayWithObject:NSStringPboardType];

  [pasteBoard declareTypes:supportedTypes owner:nil];

  textToCopy = [NSString stringWithCString:buffer encoding:NSUTF8StringEncoding];

  [pasteBoard setString:textToCopy forType:NSStringPboardType];

  [pool drain];
}<|MERGE_RESOLUTION|>--- conflicted
+++ resolved
@@ -765,11 +765,8 @@
  * Never explicitly delete the context, use #disposeContext() instead.
  * \return  The new context (or 0 if creation failed).
  */
-<<<<<<< HEAD
-GHOST_IContext *GHOST_SystemCocoa::createOffscreenContext(GHOST_TDrawingContextType /* type */)
-=======
-GHOST_IContext *GHOST_SystemCocoa::createOffscreenContext(GHOST_GLSettings glSettings)
->>>>>>> fe5efccd
+GHOST_IContext *GHOST_SystemCocoa::createOffscreenContext(GHOST_TDrawingContextType /* type */,
+                                                          GHOST_GLSettings glSettings)
 {
   GHOST_Context *context = new GHOST_ContextCGL(false, NULL, NULL, NULL);
   if (context->initializeDrawingContext())
