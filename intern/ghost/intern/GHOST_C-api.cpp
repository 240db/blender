--- conflicted
+++ resolved
@@ -136,19 +136,12 @@
 }
 
 GHOST_ContextHandle GHOST_CreateOpenGLContext(GHOST_SystemHandle systemhandle,
-<<<<<<< HEAD
-                                              GHOST_TDrawingContextType type)
-{
-  GHOST_ISystem *system = (GHOST_ISystem *)systemhandle;
-
-  return (GHOST_ContextHandle)system->createOffscreenContext(type);
-=======
+                                              GHOST_TDrawingContextType type,
                                               GHOST_GLSettings glSettings)
 {
   GHOST_ISystem *system = (GHOST_ISystem *)systemhandle;
 
-  return (GHOST_ContextHandle)system->createOffscreenContext(glSettings);
->>>>>>> fe5efccd
+  return (GHOST_ContextHandle)system->createOffscreenContext(type, glSettings);
 }
 
 GHOST_TSuccess GHOST_DisposeOpenGLContext(GHOST_SystemHandle systemhandle,
