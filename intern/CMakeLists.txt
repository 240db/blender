--- conflicted
+++ resolved
@@ -31,9 +31,6 @@
 add_subdirectory(glew-mx)
 add_subdirectory(eigen)
 add_subdirectory(sky)
-
-
-
 
 add_subdirectory(softbody)
 
@@ -82,13 +79,12 @@
   add_subdirectory(quadriflow)
 endif()
 
-<<<<<<< HEAD
 if(WITH_TETGEN)
   add_subdirectory(tetgen)
-=======
+endif()
+
 if(WITH_CODEC_FFMPEG)
   add_subdirectory(ffmpeg)
->>>>>>> 579cb774
 endif()
 
 if(UNIX AND NOT APPLE)
