--- conflicted
+++ resolved
@@ -305,8 +305,6 @@
 
         return {'FINISHED'}
 
-
-<<<<<<< HEAD
 class NODE_OT_expose_input_socket(Operator):
     '''Expose socket'''
     bl_idname = "node.expose_input_socket"
@@ -327,7 +325,7 @@
                 socket.hide = not self.expose
         return {'FINISHED'}
 
-=======
+
 class NODE_OT_active_preview_toggle(Operator):
     '''Toggle active preview state of node'''
     bl_idname = "node.active_preview_toggle"
@@ -385,7 +383,7 @@
                     spreadsheets.append(space)
         return spreadsheets
 
->>>>>>> c9dc5530
+
 
 classes = (
     NodeSetting,
@@ -395,9 +393,6 @@
     NODE_OT_add_search,
     NODE_OT_collapse_hide_unused_toggle,
     NODE_OT_tree_path_parent,
-<<<<<<< HEAD
     NODE_OT_expose_input_socket,
-=======
     NODE_OT_active_preview_toggle,
->>>>>>> c9dc5530
 )