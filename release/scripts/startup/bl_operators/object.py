# ##### BEGIN GPL LICENSE BLOCK #####
#
#  This program is free software; you can redistribute it and/or
#  modify it under the terms of the GNU General Public License
#  as published by the Free Software Foundation; either version 2
#  of the License, or (at your option) any later version.
#
#  This program is distributed in the hope that it will be useful,
#  but WITHOUT ANY WARRANTY; without even the implied warranty of
#  MERCHANTABILITY or FITNESS FOR A PARTICULAR PURPOSE.  See the
#  GNU General Public License for more details.
#
#  You should have received a copy of the GNU General Public License
#  along with this program; if not, write to the Free Software Foundation,
#  Inc., 51 Franklin Street, Fifth Floor, Boston, MA 02110-1301, USA.
#
# ##### END GPL LICENSE BLOCK #####

# <pep8-80 compliant>

import bpy
from bpy.props import StringProperty, BoolProperty, EnumProperty, IntProperty
from blf import gettext as _


class SelectPattern(bpy.types.Operator):
    '''Select object matching a naming pattern'''
    bl_idname = "object.select_pattern"
    bl_label = _("Select Pattern")
    bl_options = {'REGISTER', 'UNDO'}

<<<<<<< HEAD
    pattern = StringProperty(name=_("Pattern"), description=_("Name filter using '*' and '?' wildcard chars"), maxlen=32, default="*")
    case_sensitive = BoolProperty(name=_("Case Sensitive"), description=_("Do a case sensitive compare"), default=False)
    extend = BoolProperty(name=_("Extend"), description=_("Extend the existing selection"), default=True)
=======
    pattern = StringProperty(
            name="Pattern",
            description="Name filter using '*' and '?' wildcard chars",
            maxlen=32,
            default="*",
            )
    case_sensitive = BoolProperty(
            name="Case Sensitive",
            description="Do a case sensitive compare",
            default=False,
            )
    extend = BoolProperty(
            name="Extend",
            description="Extend the existing selection",
            default=True,
            )
>>>>>>> b9484590

    def execute(self, context):

        import fnmatch

        if self.case_sensitive:
            pattern_match = fnmatch.fnmatchcase
        else:
            pattern_match = (lambda a, b:
                                 fnmatch.fnmatchcase(a.upper(), b.upper()))
        is_ebone = False
        obj = context.object
        if obj and obj.mode == 'POSE':
            items = obj.data.bones
            if not self.extend:
                bpy.ops.pose.select_all(action='DESELECT')
        elif obj and obj.type == 'ARMATURE' and obj.mode == 'EDIT':
            items = obj.data.edit_bones
            if not self.extend:
                bpy.ops.armature.select_all(action='DESELECT')
            is_ebone = True
        else:
            items = context.visible_objects
            if not self.extend:
                bpy.ops.object.select_all(action='DESELECT')

        # Can be pose bones or objects
        for item in items:
            if pattern_match(item.name, self.pattern):
                item.select = True

                # hrmf, perhaps there should be a utility function for this.
                if is_ebone:
                    item.select_head = True
                    item.select_tail = True
                    if item.use_connect:
                        item_parent = item.parent
                        if item_parent is not None:
                            item_parent.select_tail = True

        return {'FINISHED'}

    def invoke(self, context, event):
        wm = context.window_manager
        return wm.invoke_props_popup(self, event)

    def draw(self, context):
        layout = self.layout

        layout.prop(self, "pattern")
        row = layout.row()
        row.prop(self, "case_sensitive")
        row.prop(self, "extend")


class SelectCamera(bpy.types.Operator):
    '''Select object matching a naming pattern'''
    bl_idname = "object.select_camera"
    bl_label = _("Select Camera")
    bl_options = {'REGISTER', 'UNDO'}

    @classmethod
    def poll(cls, context):
        return context.scene.camera is not None

    def execute(self, context):
        scene = context.scene
        camera = scene.camera
        if camera.name not in scene.objects:
            self.report({'WARNING'}, "Active camera is not in this scene")

        context.scene.objects.active = camera
        camera.select = True
        return {'FINISHED'}


class SelectHierarchy(bpy.types.Operator):
    '''Select object relative to the active objects position''' \
    '''in the hierarchy'''
    bl_idname = "object.select_hierarchy"
    bl_label = _("Select Hierarchy")
    bl_options = {'REGISTER', 'UNDO'}

<<<<<<< HEAD
    direction = EnumProperty(items=(
                        ('PARENT', _("Parent"), ""),
                        ('CHILD', _("Child"), "")),
                name=_("Direction"),
                description=_("Direction to select in the hierarchy"),
                default='PARENT')

    extend = BoolProperty(name=_("Extend"), description=_("Extend the existing selection"), default=False)
=======
    direction = EnumProperty(
            items=(('PARENT', "Parent", ""),
                   ('CHILD', "Child", ""),
                   ),
            name="Direction",
            description="Direction to select in the hierarchy",
            default='PARENT')

    extend = BoolProperty(
            name="Extend",
            description="Extend the existing selection",
            default=False,
            )
>>>>>>> b9484590

    @classmethod
    def poll(cls, context):
        return context.object

    def execute(self, context):
        select_new = []
        act_new = None

        selected_objects = context.selected_objects
        obj_act = context.object

        if context.object not in selected_objects:
            selected_objects.append(context.object)

        if self.direction == 'PARENT':
            for obj in selected_objects:
                parent = obj.parent

                if parent:
                    if obj_act == obj:
                        act_new = parent

                    select_new.append(parent)

        else:
            for obj in selected_objects:
                select_new.extend(obj.children)

            if select_new:
                select_new.sort(key=lambda obj_iter: obj_iter.name)
                act_new = select_new[0]

        # dont edit any object settings above this
        if select_new:
            if not self.extend:
                bpy.ops.object.select_all(action='DESELECT')

            for obj in select_new:
                obj.select = True

            context.scene.objects.active = act_new
            return {'FINISHED'}

        return {'CANCELLED'}


class SubdivisionSet(bpy.types.Operator):
    '''Sets a Subdivision Surface Level (1-5)'''

    bl_idname = "object.subdivision_set"
    bl_label = _("Subdivision Set")
    bl_options = {'REGISTER', 'UNDO'}

    level = IntProperty(name=_("Level"),
            default=1, min=-100, max=100, soft_min=-6, soft_max=6)

<<<<<<< HEAD
    relative = BoolProperty(name=_("Relative"), description=_("Apply the subsurf level as an offset relative to the current level"), default=False)
=======
    relative = BoolProperty(
            name="Relative",
            description=("Apply the subsurf level as an offset "
                         "relative to the current level"),
            default=False,
            )
>>>>>>> b9484590

    @classmethod
    def poll(cls, context):
        obs = context.selected_editable_objects
        return (obs is not None)

    def execute(self, context):
        level = self.level
        relative = self.relative

        if relative and level == 0:
            return {'CANCELLED'}  # nothing to do

        if not relative and level < 0:
            self.level = level = 0

        def set_object_subd(obj):
            for mod in obj.modifiers:
                if mod.type == 'MULTIRES':
                    if not relative:
                        if level <= mod.total_levels:
                            if obj.mode == 'SCULPT':
                                if mod.sculpt_levels != level:
                                    mod.sculpt_levels = level
                            elif obj.mode == 'OBJECT':
                                if mod.levels != level:
                                    mod.levels = level
                        return
                    else:
                        if obj.mode == 'SCULPT':
                            if mod.sculpt_levels + level <= mod.total_levels:
                                mod.sculpt_levels += level
                        elif obj.mode == 'OBJECT':
                            if mod.levels + level <= mod.total_levels:
                                mod.levels += level
                        return

                elif mod.type == 'SUBSURF':
                    if relative:
                        mod.levels += level
                    else:
                        if mod.levels != level:
                            mod.levels = level

                    return

            # add a new modifier
            try:
                mod = obj.modifiers.new("Subsurf", 'SUBSURF')
                mod.levels = level
            except:
                self.report({'WARNING'},
                            "Modifiers cannot be added to object: " + obj.name)

        for obj in context.selected_editable_objects:
            set_object_subd(obj)

        return {'FINISHED'}


class ShapeTransfer(bpy.types.Operator):
    '''Copy another selected objects active shape to this one by ''' \
    '''applying the relative offsets'''

    bl_idname = "object.shape_key_transfer"
    bl_label = _("Transfer Shape Key")
    bl_options = {'REGISTER', 'UNDO'}

<<<<<<< HEAD
    mode = EnumProperty(items=(
                        ('OFFSET', _("Offset"), _("Apply the relative positional offset")),
                        ('RELATIVE_FACE', _("Relative Face"), _("Calculate the geometricly relative position (using faces).")),
                        ('RELATIVE_EDGE', _("Relative Edge"), _("Calculate the geometricly relative position (using edges)."))),
                name=_("Transformation Mode"),
                description=_("Method to apply relative shape positions to the new shape"),
                default='OFFSET')

    use_clamp = BoolProperty(name=_("Clamp Offset"),
                description=_("Clamp the transformation to the distance each vertex moves in the original shape."),
                default=False)
=======
    mode = EnumProperty(
            items=(('OFFSET',
                    "Offset",
                    "Apply the relative positional offset",
                    ),
                   ('RELATIVE_FACE',
                    "Relative Face",
                    "Calculate relative position (using faces).",
                    ),
                   ('RELATIVE_EDGE',
                   "Relative Edge",
                   "Calculate relative position (using edges).",
                   ),
                   ),
            name="Transformation Mode",
            description="Relative shape positions to the new shape method",
            default='OFFSET',
            )
    use_clamp = BoolProperty(
            name="Clamp Offset",
            description=("Clamp the transformation to the distance each "
                         "vertex moves in the original shape."),
            default=False,
            )
>>>>>>> b9484590

    def _main(self, ob_act, objects, mode='OFFSET', use_clamp=False):

        def me_nos(verts):
            return [v.normal.copy() for v in verts]

        def me_cos(verts):
            return [v.co.copy() for v in verts]

        def ob_add_shape(ob, name):
            me = ob.data
            key = ob.shape_key_add(from_mix=False)
            if len(me.shape_keys.key_blocks) == 1:
                key.name = "Basis"
                key = ob.shape_key_add(from_mix=False)  # we need a rest
            key.name = name
            ob.active_shape_key_index = len(me.shape_keys.key_blocks) - 1
            ob.show_only_shape_key = True

        from mathutils.geometry import barycentric_transform
        from mathutils import Vector

        if use_clamp and mode == 'OFFSET':
            use_clamp = False

        me = ob_act.data
        orig_key_name = ob_act.active_shape_key.name

        orig_shape_coords = me_cos(ob_act.active_shape_key.data)

        orig_normals = me_nos(me.vertices)
        # the actual mverts location isnt as relyable as the base shape :S
        # orig_coords = me_cos(me.vertices)
        orig_coords = me_cos(me.shape_keys.key_blocks[0].data)

        for ob_other in objects:
            me_other = ob_other.data
            if len(me_other.vertices) != len(me.vertices):
                self.report({'WARNING'},
                            ("Skipping '%s', "
                             "vertex count differs") % ob_other.name)
                continue

            target_normals = me_nos(me_other.vertices)
            if me_other.shape_keys:
                target_coords = me_cos(me_other.shape_keys.key_blocks[0].data)
            else:
                target_coords = me_cos(me_other.vertices)

            ob_add_shape(ob_other, orig_key_name)

            # editing the final coords, only list that stores wrapped coords
            target_shape_coords = [v.co for v in
                                   ob_other.active_shape_key.data]

            median_coords = [[] for i in range(len(me.vertices))]

            # Method 1, edge
            if mode == 'OFFSET':
                for i, vert_cos in enumerate(median_coords):
                    vert_cos.append(target_coords[i] +
                                    (orig_shape_coords[i] - orig_coords[i]))

            elif mode == 'RELATIVE_FACE':
                for face in me.faces:
                    i1, i2, i3, i4 = face.vertices_raw
                    if i4 != 0:
                        pt = barycentric_transform(orig_shape_coords[i1],
                                                   orig_coords[i4],
                                                   orig_coords[i1],
                                                   orig_coords[i2],
                                                   target_coords[i4],
                                                   target_coords[i1],
                                                   target_coords[i2],
                                                   )
                        median_coords[i1].append(pt)

                        pt = barycentric_transform(orig_shape_coords[i2],
                                                   orig_coords[i1],
                                                   orig_coords[i2],
                                                   orig_coords[i3],
                                                   target_coords[i1],
                                                   target_coords[i2],
                                                   target_coords[i3],
                                                   )
                        median_coords[i2].append(pt)

                        pt = barycentric_transform(orig_shape_coords[i3],
                                                   orig_coords[i2],
                                                   orig_coords[i3],
                                                   orig_coords[i4],
                                                   target_coords[i2],
                                                   target_coords[i3],
                                                   target_coords[i4],
                                                   )
                        median_coords[i3].append(pt)

                        pt = barycentric_transform(orig_shape_coords[i4],
                                                   orig_coords[i3],
                                                   orig_coords[i4],
                                                   orig_coords[i1],
                                                   target_coords[i3],
                                                   target_coords[i4],
                                                   target_coords[i1],
                                                   )
                        median_coords[i4].append(pt)

                    else:
                        pt = barycentric_transform(orig_shape_coords[i1],
                                                   orig_coords[i3],
                                                   orig_coords[i1],
                                                   orig_coords[i2],
                                                   target_coords[i3],
                                                   target_coords[i1],
                                                   target_coords[i2],
                                                   )
                        median_coords[i1].append(pt)

                        pt = barycentric_transform(orig_shape_coords[i2],
                                                   orig_coords[i1],
                                                   orig_coords[i2],
                                                   orig_coords[i3],
                                                   target_coords[i1],
                                                   target_coords[i2],
                                                   target_coords[i3],
                                                   )
                        median_coords[i2].append(pt)

                        pt = barycentric_transform(orig_shape_coords[i3],
                                                   orig_coords[i2],
                                                   orig_coords[i3],
                                                   orig_coords[i1],
                                                   target_coords[i2],
                                                   target_coords[i3],
                                                   target_coords[i1],
                                                   )
                        median_coords[i3].append(pt)

            elif mode == 'RELATIVE_EDGE':
                for ed in me.edges:
                    i1, i2 = ed.vertices
                    v1, v2 = orig_coords[i1], orig_coords[i2]
                    edge_length = (v1 - v2).length
                    n1loc = v1 + orig_normals[i1] * edge_length
                    n2loc = v2 + orig_normals[i2] * edge_length

                    # now get the target nloc's
                    v1_to, v2_to = target_coords[i1], target_coords[i2]
                    edlen_to = (v1_to - v2_to).length
                    n1loc_to = v1_to + target_normals[i1] * edlen_to
                    n2loc_to = v2_to + target_normals[i2] * edlen_to

                    pt = barycentric_transform(orig_shape_coords[i1],
                        v2, v1, n1loc,
                        v2_to, v1_to, n1loc_to)
                    median_coords[i1].append(pt)

                    pt = barycentric_transform(orig_shape_coords[i2],
                        v1, v2, n2loc,
                        v1_to, v2_to, n2loc_to)
                    median_coords[i2].append(pt)

            # apply the offsets to the new shape
            from functools import reduce
            VectorAdd = Vector.__add__

            for i, vert_cos in enumerate(median_coords):
                if vert_cos:
                    co = reduce(VectorAdd, vert_cos) / len(vert_cos)

                    if use_clamp:
                        # clamp to the same movement as the original
                        # breaks copy between different scaled meshes.
                        len_from = (orig_shape_coords[i] -
                                    orig_coords[i]).length
                        ofs = co - target_coords[i]
                        ofs.length = len_from
                        co = target_coords[i] + ofs

                    target_shape_coords[i][:] = co

        return {'FINISHED'}

    @classmethod
    def poll(cls, context):
        obj = context.active_object
        return (obj and obj.mode != 'EDIT')

    def execute(self, context):
        C = bpy.context
        ob_act = C.active_object
        objects = [ob for ob in C.selected_editable_objects if ob != ob_act]

        if 1:  # swap from/to, means we cant copy to many at once.
            if len(objects) != 1:
                self.report({'ERROR'},
                            ("Expected one other selected "
                             "mesh object to copy from"))

                return {'CANCELLED'}
            ob_act, objects = objects[0], [ob_act]

        if ob_act.type != 'MESH':
            self.report({'ERROR'}, "Other object is not a mesh.")
            return {'CANCELLED'}

        if ob_act.active_shape_key is None:
            self.report({'ERROR'}, "Other object has no shape key")
            return {'CANCELLED'}
        return self._main(ob_act, objects, self.mode, self.use_clamp)


class JoinUVs(bpy.types.Operator):
    '''Copy UV Layout to objects with matching geometry'''
    bl_idname = "object.join_uvs"
    bl_label = _("Join as UVs")

    @classmethod
    def poll(cls, context):
        obj = context.active_object
        return (obj and obj.type == 'MESH')

    def _main(self, context):
        import array
        obj = context.active_object
        mesh = obj.data

        is_editmode = (obj.mode == 'EDIT')
        if is_editmode:
            bpy.ops.object.mode_set(mode='OBJECT', toggle=False)

        if not mesh.uv_textures:
            self.report({'WARNING'},
                        "Object: %s, Mesh: '%s' has no UVs"
                        % (obj.name, mesh.name))
        else:
            len_faces = len(mesh.faces)

            # seems to be the fastest way to create an array
            uv_array = array.array('f', [0.0] * 8) * len_faces
            mesh.uv_textures.active.data.foreach_get("uv_raw", uv_array)

            objects = context.selected_editable_objects[:]

            for obj_other in objects:
                if obj_other.type == 'MESH':
                    obj_other.data.tag = False

            for obj_other in objects:
                if obj_other != obj and obj_other.type == 'MESH':
                    mesh_other = obj_other.data
                    if mesh_other != mesh:
                        if mesh_other.tag == False:
                            mesh_other.tag = True

                            if len(mesh_other.faces) != len_faces:
                                self.report({'WARNING'}, "Object: %s, Mesh: "
                                            "'%s' has %d faces, expected %d\n"
                                            % (obj_other.name,
                                               mesh_other.name,
                                               len(mesh_other.faces),
                                               len_faces),
                                               )
                            else:
                                uv_other = mesh_other.uv_textures.active
                                if not uv_other:
                                    # should return the texture it adds
                                    uv_other = mesh_other.uv_textures.new()

                                # finally do the copy
                                uv_other.data.foreach_set("uv_raw", uv_array)

        if is_editmode:
            bpy.ops.object.mode_set(mode='EDIT', toggle=False)

    def execute(self, context):
        self._main(context)
        return {'FINISHED'}


class MakeDupliFace(bpy.types.Operator):
    '''Make linked objects into dupli-faces'''
    bl_idname = "object.make_dupli_face"
    bl_label = _("Make Dupli-Face")

    @classmethod
    def poll(cls, context):
        obj = context.active_object
        return (obj and obj.type == 'MESH')

    def _main(self, context):
        from mathutils import Vector

        SCALE_FAC = 0.01
        offset = 0.5 * SCALE_FAC
        base_tri = (Vector((-offset, -offset, 0.0)),
                    Vector((+offset, -offset, 0.0)),
                    Vector((+offset, +offset, 0.0)),
                    Vector((-offset, +offset, 0.0)),
                    )

        def matrix_to_quat(matrix):
            # scale = matrix.median_scale
            trans = matrix.to_translation()
            rot = matrix.to_3x3()  # also contains scale

            return [(rot * b) + trans for b in base_tri]
        scene = bpy.context.scene
        linked = {}
        for obj in bpy.context.selected_objects:
            data = obj.data
            if data:
                linked.setdefault(data, []).append(obj)

        for data, objects in linked.items():
            face_verts = [axis for obj in objects
                          for v in matrix_to_quat(obj.matrix_world)
                          for axis in v]

            faces = list(range(len(face_verts) // 3))

            mesh = bpy.data.meshes.new(data.name + "_dupli")

            mesh.vertices.add(len(face_verts) // 3)
            mesh.faces.add(len(face_verts) // 12)

            mesh.vertices.foreach_set("co", face_verts)
            mesh.faces.foreach_set("vertices_raw", faces)
            mesh.update()  # generates edge data

            # pick an object to use
            obj = objects[0]

            ob_new = bpy.data.objects.new(mesh.name, mesh)
            base = scene.objects.link(ob_new)
            base.layers[:] = obj.layers

            ob_inst = bpy.data.objects.new(data.name, data)
            base = scene.objects.link(ob_inst)
            base.layers[:] = obj.layers

            for obj in objects:
                scene.objects.unlink(obj)

            ob_new.dupli_type = 'FACES'
            ob_inst.parent = ob_new
            ob_new.use_dupli_faces_scale = True
            ob_new.dupli_faces_scale = 1.0 / SCALE_FAC

    def execute(self, context):
        self._main(context)
        return {'FINISHED'}


class IsolateTypeRender(bpy.types.Operator):
    '''Hide unselected render objects of same type as active ''' \
    '''by setting the hide render flag'''
    bl_idname = "object.isolate_type_render"
    bl_label = _("Restrict Render Unselected")
    bl_options = {'REGISTER', 'UNDO'}

    def execute(self, context):
        act_type = context.object.type

        for obj in context.visible_objects:

            if obj.select:
                obj.hide_render = False
            else:
                if obj.type == act_type:
                    obj.hide_render = True

        return {'FINISHED'}


class ClearAllRestrictRender(bpy.types.Operator):
    '''Reveal all render objects by setting the hide render flag'''
    bl_idname = "object.hide_render_clear_all"
    bl_label = _("Clear All Restrict Render")
    bl_options = {'REGISTER', 'UNDO'}

    def execute(self, context):
        for obj in context.scene.objects:
            obj.hide_render = False
        return {'FINISHED'}<|MERGE_RESOLUTION|>--- conflicted
+++ resolved
@@ -29,28 +29,22 @@
     bl_label = _("Select Pattern")
     bl_options = {'REGISTER', 'UNDO'}
 
-<<<<<<< HEAD
-    pattern = StringProperty(name=_("Pattern"), description=_("Name filter using '*' and '?' wildcard chars"), maxlen=32, default="*")
-    case_sensitive = BoolProperty(name=_("Case Sensitive"), description=_("Do a case sensitive compare"), default=False)
-    extend = BoolProperty(name=_("Extend"), description=_("Extend the existing selection"), default=True)
-=======
     pattern = StringProperty(
-            name="Pattern",
-            description="Name filter using '*' and '?' wildcard chars",
+            name=_("Pattern"),
+            description=_("Name filter using '*' and '?' wildcard chars"),
             maxlen=32,
             default="*",
             )
     case_sensitive = BoolProperty(
-            name="Case Sensitive",
-            description="Do a case sensitive compare",
+            name=_("Case Sensitive"),
+            description=_("Do a case sensitive compare"),
             default=False,
             )
     extend = BoolProperty(
-            name="Extend",
-            description="Extend the existing selection",
+            name=_("Extend"),
+            description=_("Extend the existing selection"),
             default=True,
             )
->>>>>>> b9484590
 
     def execute(self, context):
 
@@ -134,30 +128,19 @@
     bl_label = _("Select Hierarchy")
     bl_options = {'REGISTER', 'UNDO'}
 
-<<<<<<< HEAD
-    direction = EnumProperty(items=(
-                        ('PARENT', _("Parent"), ""),
-                        ('CHILD', _("Child"), "")),
-                name=_("Direction"),
-                description=_("Direction to select in the hierarchy"),
-                default='PARENT')
-
-    extend = BoolProperty(name=_("Extend"), description=_("Extend the existing selection"), default=False)
-=======
     direction = EnumProperty(
-            items=(('PARENT', "Parent", ""),
-                   ('CHILD', "Child", ""),
+            items=(('PARENT', _("Parent"), ""),
+                   ('CHILD', _("Child"), "")
                    ),
-            name="Direction",
-            description="Direction to select in the hierarchy",
+            name=_("Direction"),
+            description=_("Direction to select in the hierarchy"),
             default='PARENT')
 
     extend = BoolProperty(
-            name="Extend",
-            description="Extend the existing selection",
+            name=_("Extend"),
+            description=_("Extend the existing selection"),
             default=False,
             )
->>>>>>> b9484590
 
     @classmethod
     def poll(cls, context):
@@ -215,16 +198,11 @@
     level = IntProperty(name=_("Level"),
             default=1, min=-100, max=100, soft_min=-6, soft_max=6)
 
-<<<<<<< HEAD
-    relative = BoolProperty(name=_("Relative"), description=_("Apply the subsurf level as an offset relative to the current level"), default=False)
-=======
     relative = BoolProperty(
-            name="Relative",
-            description=("Apply the subsurf level as an offset "
-                         "relative to the current level"),
+            name=_("Relative"),
+            description=_("Apply the subsurf level as an offset relative to the current level"),
             default=False,
             )
->>>>>>> b9484590
 
     @classmethod
     def poll(cls, context):
@@ -293,44 +271,29 @@
     bl_label = _("Transfer Shape Key")
     bl_options = {'REGISTER', 'UNDO'}
 
-<<<<<<< HEAD
-    mode = EnumProperty(items=(
-                        ('OFFSET', _("Offset"), _("Apply the relative positional offset")),
-                        ('RELATIVE_FACE', _("Relative Face"), _("Calculate the geometricly relative position (using faces).")),
-                        ('RELATIVE_EDGE', _("Relative Edge"), _("Calculate the geometricly relative position (using edges)."))),
-                name=_("Transformation Mode"),
-                description=_("Method to apply relative shape positions to the new shape"),
-                default='OFFSET')
-
-    use_clamp = BoolProperty(name=_("Clamp Offset"),
-                description=_("Clamp the transformation to the distance each vertex moves in the original shape."),
-                default=False)
-=======
     mode = EnumProperty(
             items=(('OFFSET',
-                    "Offset",
-                    "Apply the relative positional offset",
+                    _("Offset"),
+                    _("Apply the relative positional offset")
                     ),
                    ('RELATIVE_FACE',
-                    "Relative Face",
-                    "Calculate relative position (using faces).",
+                    _("Relative Face"),
+                    _("Calculate relative position (using faces)."),
                     ),
                    ('RELATIVE_EDGE',
-                   "Relative Edge",
-                   "Calculate relative position (using edges).",
+                   _("Relative Edge"),
+                   _("Calculate relative position (using edges)."),
                    ),
                    ),
-            name="Transformation Mode",
-            description="Relative shape positions to the new shape method",
+            name=_("Transformation Mode"),
+            description=_("Relative shape positions to the new shape method"),
             default='OFFSET',
             )
     use_clamp = BoolProperty(
-            name="Clamp Offset",
-            description=("Clamp the transformation to the distance each "
-                         "vertex moves in the original shape."),
+            name=_("Clamp Offset"),
+            description=_("Clamp the transformation to the distance each vertex moves in the original shape."),
             default=False,
             )
->>>>>>> b9484590
 
     def _main(self, ob_act, objects, mode='OFFSET', use_clamp=False):
 
