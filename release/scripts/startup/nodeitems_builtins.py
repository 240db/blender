# ##### BEGIN GPL LICENSE BLOCK #####
#
#  This program is free software; you can redistribute it and/or
#  modify it under the terms of the GNU General Public License
#  as published by the Free Software Foundation; either version 2
#  of the License, or (at your option) any later version.
#
#  This program is distributed in the hope that it will be useful,
#  but WITHOUT ANY WARRANTY; without even the implied warranty of
#  MERCHANTABILITY or FITNESS FOR A PARTICULAR PURPOSE.  See the
#  GNU General Public License for more details.
#
#  You should have received a copy of the GNU General Public License
#  along with this program; if not, write to the Free Software Foundation,
#  Inc., 51 Franklin Street, Fifth Floor, Boston, MA 02110-1301, USA.
#
# ##### END GPL LICENSE BLOCK #####

# <pep8 compliant>
import bpy
import nodeitems_utils
from nodeitems_utils import (
    NodeCategory,
    NodeItem,
    NodeItemCustom,
)


# Subclasses for standard node types

class SortedNodeCategory(NodeCategory):
    def __init__(self, identifier, name, description="", items=None):
        # for builtin nodes the convention is to sort by name
        if isinstance(items, list):
            items = sorted(items, key=lambda item: item.label.lower())

        super().__init__(identifier, name, description, items)


class CompositorNodeCategory(SortedNodeCategory):
    @classmethod
    def poll(cls, context):
        return (context.space_data.type == 'NODE_EDITOR' and
                context.space_data.tree_type == 'CompositorNodeTree')


class ShaderNodeCategory(SortedNodeCategory):
    @classmethod
    def poll(cls, context):
        return (context.space_data.type == 'NODE_EDITOR' and
                context.space_data.tree_type == 'ShaderNodeTree')


class TextureNodeCategory(SortedNodeCategory):
    @classmethod
    def poll(cls, context):
        return (context.space_data.type == 'NODE_EDITOR' and
                context.space_data.tree_type == 'TextureNodeTree')


class GeometryNodeCategory(SortedNodeCategory):
    @classmethod
    def poll(cls, context):
        return (context.space_data.type == 'NODE_EDITOR' and
                context.space_data.tree_type == 'GeometryNodeTree')


# menu entry for node group tools
def group_tools_draw(self, layout, context):
    layout.operator("node.group_make")
    layout.operator("node.group_ungroup")
    layout.separator()


# maps node tree type to group node type
node_tree_group_type = {
    'CompositorNodeTree': 'CompositorNodeGroup',
    'ShaderNodeTree': 'ShaderNodeGroup',
    'TextureNodeTree': 'TextureNodeGroup',
    'GeometryNodeTree': 'GeometryNodeGroup',
}


# generic node group items generator for shader, compositor, geometry and texture node groups
def node_group_items(context):
    if context is None:
        return
    space = context.space_data
    if not space:
        return
    ntree = space.edit_tree
    if not ntree:
        return

    yield NodeItemCustom(draw=group_tools_draw)

    def contains_group(nodetree, group):
        if nodetree == group:
            return True
        else:
            for node in nodetree.nodes:
                if node.bl_idname in node_tree_group_type.values() and node.node_tree is not None:
                    if contains_group(node.node_tree, group):
                        return True
        return False

    for group in context.blend_data.node_groups:
        if group.bl_idname != ntree.bl_idname:
            continue
        # filter out recursive groups
        if contains_group(group, ntree):
            continue
        # filter out hidden nodetrees
        if group.name.startswith('.'):
            continue
        yield NodeItem(node_tree_group_type[group.bl_idname],
                       group.name,
                       {"node_tree": "bpy.data.node_groups[%r]" % group.name})


# only show input/output nodes inside node groups
def group_input_output_item_poll(context):
    space = context.space_data
    if space.edit_tree in bpy.data.node_groups.values():
        return True
    return False


# only show input/output nodes when editing line style node trees
def line_style_shader_nodes_poll(context):
    snode = context.space_data
    return (snode.tree_type == 'ShaderNodeTree' and
            snode.shader_type == 'LINESTYLE')


# only show nodes working in world node trees
def world_shader_nodes_poll(context):
    snode = context.space_data
    return (snode.tree_type == 'ShaderNodeTree' and
            snode.shader_type == 'WORLD')


# only show nodes working in object node trees
def object_shader_nodes_poll(context):
    snode = context.space_data
    return (snode.tree_type == 'ShaderNodeTree' and
            snode.shader_type == 'OBJECT')


def cycles_shader_nodes_poll(context):
    return context.engine == 'CYCLES'


def eevee_shader_nodes_poll(context):
    return context.engine == 'BLENDER_EEVEE'


def eevee_cycles_shader_nodes_poll(context):
    return (cycles_shader_nodes_poll(context) or
            eevee_shader_nodes_poll(context))


def object_cycles_shader_nodes_poll(context):
    return (object_shader_nodes_poll(context) and
            cycles_shader_nodes_poll(context))


def object_eevee_shader_nodes_poll(context):
    return (object_shader_nodes_poll(context) and
            eevee_shader_nodes_poll(context))


def object_eevee_cycles_shader_nodes_poll(context):
    return (object_shader_nodes_poll(context) and
            eevee_cycles_shader_nodes_poll(context))


# All standard node categories currently used in nodes.

shader_node_categories = [
    # Shader Nodes (Cycles and Eevee)
    ShaderNodeCategory("SH_NEW_INPUT", "Input", items=[
        NodeItem("ShaderNodeTexCoord"),
        NodeItem("ShaderNodeAttribute"),
        NodeItem("ShaderNodeLightPath"),
        NodeItem("ShaderNodeFresnel"),
        NodeItem("ShaderNodeLayerWeight"),
        NodeItem("ShaderNodeRGB"),
        NodeItem("ShaderNodeValue"),
        NodeItem("ShaderNodeTangent"),
        NodeItem("ShaderNodeNewGeometry"),
        NodeItem("ShaderNodeWireframe"),
        NodeItem("ShaderNodeBevel"),
        NodeItem("ShaderNodeAmbientOcclusion"),
        NodeItem("ShaderNodeObjectInfo"),
        NodeItem("ShaderNodeHairInfo"),
        NodeItem("ShaderNodeVolumeInfo"),
        NodeItem("ShaderNodeParticleInfo"),
        NodeItem("ShaderNodeCameraData"),
        NodeItem("ShaderNodeUVMap"),
        NodeItem("ShaderNodeVertexColor"),
        NodeItem("ShaderNodeUVAlongStroke", poll=line_style_shader_nodes_poll),
        NodeItem("NodeGroupInput", poll=group_input_output_item_poll),
    ]),
    ShaderNodeCategory("SH_NEW_OUTPUT", "Output", items=[
        NodeItem("ShaderNodeOutputMaterial", poll=object_eevee_cycles_shader_nodes_poll),
        NodeItem("ShaderNodeOutputLight", poll=object_cycles_shader_nodes_poll),
        NodeItem("ShaderNodeOutputAOV"),
        NodeItem("ShaderNodeOutputWorld", poll=world_shader_nodes_poll),
        NodeItem("ShaderNodeOutputLineStyle", poll=line_style_shader_nodes_poll),
        NodeItem("NodeGroupOutput", poll=group_input_output_item_poll),
    ]),
    ShaderNodeCategory("SH_NEW_SHADER", "Shader", items=[
        NodeItem("ShaderNodeMixShader", poll=eevee_cycles_shader_nodes_poll),
        NodeItem("ShaderNodeAddShader", poll=eevee_cycles_shader_nodes_poll),
        NodeItem("ShaderNodeBsdfDiffuse", poll=object_eevee_cycles_shader_nodes_poll),
        NodeItem("ShaderNodeBsdfPrincipled", poll=object_eevee_cycles_shader_nodes_poll),
        NodeItem("ShaderNodeBsdfGlossy", poll=object_eevee_cycles_shader_nodes_poll),
        NodeItem("ShaderNodeBsdfTransparent", poll=object_eevee_cycles_shader_nodes_poll),
        NodeItem("ShaderNodeBsdfRefraction", poll=object_eevee_cycles_shader_nodes_poll),
        NodeItem("ShaderNodeBsdfGlass", poll=object_eevee_cycles_shader_nodes_poll),
        NodeItem("ShaderNodeBsdfTranslucent", poll=object_eevee_cycles_shader_nodes_poll),
        NodeItem("ShaderNodeBsdfAnisotropic", poll=object_cycles_shader_nodes_poll),
        NodeItem("ShaderNodeBsdfVelvet", poll=object_cycles_shader_nodes_poll),
        NodeItem("ShaderNodeBsdfToon", poll=object_cycles_shader_nodes_poll),
        NodeItem("ShaderNodeSubsurfaceScattering", poll=object_eevee_cycles_shader_nodes_poll),
        NodeItem("ShaderNodeEmission", poll=eevee_cycles_shader_nodes_poll),
        NodeItem("ShaderNodeBsdfHair", poll=object_cycles_shader_nodes_poll),
        NodeItem("ShaderNodeBackground", poll=world_shader_nodes_poll),
        NodeItem("ShaderNodeHoldout", poll=object_eevee_cycles_shader_nodes_poll),
        NodeItem("ShaderNodeVolumeAbsorption", poll=eevee_cycles_shader_nodes_poll),
        NodeItem("ShaderNodeVolumeScatter", poll=eevee_cycles_shader_nodes_poll),
        NodeItem("ShaderNodeVolumePrincipled"),
        NodeItem("ShaderNodeEeveeSpecular", poll=object_eevee_shader_nodes_poll),
        NodeItem("ShaderNodeBsdfHairPrincipled", poll=object_cycles_shader_nodes_poll)
    ]),
    ShaderNodeCategory("SH_NEW_TEXTURE", "Texture", items=[
        NodeItem("ShaderNodeTexImage"),
        NodeItem("ShaderNodeTexEnvironment"),
        NodeItem("ShaderNodeTexSky"),
        NodeItem("ShaderNodeTexNoise"),
        NodeItem("ShaderNodeTexWave"),
        NodeItem("ShaderNodeTexVoronoi"),
        NodeItem("ShaderNodeTexMusgrave"),
        NodeItem("ShaderNodeTexGradient"),
        NodeItem("ShaderNodeTexMagic"),
        NodeItem("ShaderNodeTexChecker"),
        NodeItem("ShaderNodeTexBrick"),
        NodeItem("ShaderNodeTexPointDensity"),
        NodeItem("ShaderNodeTexIES"),
        NodeItem("ShaderNodeTexWhiteNoise"),
    ]),
    ShaderNodeCategory("SH_NEW_OP_COLOR", "Color", items=[
        NodeItem("ShaderNodeMixRGB"),
        NodeItem("ShaderNodeRGBCurve"),
        NodeItem("ShaderNodeInvert"),
        NodeItem("ShaderNodeLightFalloff"),
        NodeItem("ShaderNodeHueSaturation"),
        NodeItem("ShaderNodeGamma"),
        NodeItem("ShaderNodeBrightContrast"),
    ]),
    ShaderNodeCategory("SH_NEW_OP_VECTOR", "Vector", items=[
        NodeItem("ShaderNodeMapping"),
        NodeItem("ShaderNodeBump"),
        NodeItem("ShaderNodeDisplacement"),
        NodeItem("ShaderNodeVectorDisplacement"),
        NodeItem("ShaderNodeNormalMap"),
        NodeItem("ShaderNodeNormal"),
        NodeItem("ShaderNodeVectorCurve"),
        NodeItem("ShaderNodeVectorRotate"),
        NodeItem("ShaderNodeVectorTransform"),
    ]),
    ShaderNodeCategory("SH_NEW_CONVERTOR", "Converter", items=[
        NodeItem("ShaderNodeMapRange"),
        NodeItem("ShaderNodeClamp"),
        NodeItem("ShaderNodeMath"),
        NodeItem("ShaderNodeValToRGB"),
        NodeItem("ShaderNodeRGBToBW"),
        NodeItem("ShaderNodeShaderToRGB", poll=object_eevee_shader_nodes_poll),
        NodeItem("ShaderNodeVectorMath"),
        NodeItem("ShaderNodeSeparateRGB"),
        NodeItem("ShaderNodeCombineRGB"),
        NodeItem("ShaderNodeSeparateXYZ"),
        NodeItem("ShaderNodeCombineXYZ"),
        NodeItem("ShaderNodeSeparateHSV"),
        NodeItem("ShaderNodeCombineHSV"),
        NodeItem("ShaderNodeWavelength"),
        NodeItem("ShaderNodeBlackbody"),
    ]),
    ShaderNodeCategory("SH_NEW_SCRIPT", "Script", items=[
        NodeItem("ShaderNodeScript"),
    ]),
    ShaderNodeCategory("SH_NEW_GROUP", "Group", items=node_group_items),
    ShaderNodeCategory("SH_NEW_LAYOUT", "Layout", items=[
        NodeItem("NodeFrame"),
        NodeItem("NodeReroute"),
    ]),
]

compositor_node_categories = [
    # Compositor Nodes
    CompositorNodeCategory("CMP_INPUT", "Input", items=[
        NodeItem("CompositorNodeRLayers"),
        NodeItem("CompositorNodeImage"),
        NodeItem("CompositorNodeMovieClip"),
        NodeItem("CompositorNodeMask"),
        NodeItem("CompositorNodeRGB"),
        NodeItem("CompositorNodeValue"),
        NodeItem("CompositorNodeTexture"),
        NodeItem("CompositorNodeBokehImage"),
        NodeItem("CompositorNodeTime"),
        NodeItem("CompositorNodeTrackPos"),
        NodeItem("NodeGroupInput", poll=group_input_output_item_poll),
    ]),
    CompositorNodeCategory("CMP_OUTPUT", "Output", items=[
        NodeItem("CompositorNodeComposite"),
        NodeItem("CompositorNodeViewer"),
        NodeItem("CompositorNodeSplitViewer"),
        NodeItem("CompositorNodeOutputFile"),
        NodeItem("CompositorNodeLevels"),
        NodeItem("NodeGroupOutput", poll=group_input_output_item_poll),
    ]),
    CompositorNodeCategory("CMP_OP_COLOR", "Color", items=[
        NodeItem("CompositorNodeMixRGB"),
        NodeItem("CompositorNodeAlphaOver"),
        NodeItem("CompositorNodeInvert"),
        NodeItem("CompositorNodeCurveRGB"),
        NodeItem("CompositorNodeHueSat"),
        NodeItem("CompositorNodeColorBalance"),
        NodeItem("CompositorNodeHueCorrect"),
        NodeItem("CompositorNodeBrightContrast"),
        NodeItem("CompositorNodeGamma"),
        NodeItem("CompositorNodeExposure"),
        NodeItem("CompositorNodeColorCorrection"),
        NodeItem("CompositorNodeTonemap"),
        NodeItem("CompositorNodeZcombine"),
    ]),
    CompositorNodeCategory("CMP_CONVERTOR", "Converter", items=[
        NodeItem("CompositorNodeMath"),
        NodeItem("CompositorNodeValToRGB"),
        NodeItem("CompositorNodeSetAlpha"),
        NodeItem("CompositorNodePremulKey"),
        NodeItem("CompositorNodeIDMask"),
        NodeItem("CompositorNodeRGBToBW"),
        NodeItem("CompositorNodeSepRGBA"),
        NodeItem("CompositorNodeCombRGBA"),
        NodeItem("CompositorNodeSepHSVA"),
        NodeItem("CompositorNodeCombHSVA"),
        NodeItem("CompositorNodeSepYUVA"),
        NodeItem("CompositorNodeCombYUVA"),
        NodeItem("CompositorNodeSepYCCA"),
        NodeItem("CompositorNodeCombYCCA"),
        NodeItem("CompositorNodeSwitchView"),
    ]),
    CompositorNodeCategory("CMP_OP_FILTER", "Filter", items=[
        NodeItem("CompositorNodeBlur"),
        NodeItem("CompositorNodeBilateralblur"),
        NodeItem("CompositorNodeDilateErode"),
        NodeItem("CompositorNodeDespeckle"),
        NodeItem("CompositorNodeFilter"),
        NodeItem("CompositorNodeBokehBlur"),
        NodeItem("CompositorNodeVecBlur"),
        NodeItem("CompositorNodeDefocus"),
        NodeItem("CompositorNodeGlare"),
        NodeItem("CompositorNodeInpaint"),
        NodeItem("CompositorNodeDBlur"),
        NodeItem("CompositorNodePixelate"),
        NodeItem("CompositorNodeSunBeams"),
        NodeItem("CompositorNodeDenoise"),
    ]),
    CompositorNodeCategory("CMP_OP_VECTOR", "Vector", items=[
        NodeItem("CompositorNodeNormal"),
        NodeItem("CompositorNodeMapValue"),
        NodeItem("CompositorNodeMapRange"),
        NodeItem("CompositorNodeNormalize"),
        NodeItem("CompositorNodeCurveVec"),
    ]),
    CompositorNodeCategory("CMP_MATTE", "Matte", items=[
        NodeItem("CompositorNodeKeying"),
        NodeItem("CompositorNodeKeyingScreen"),
        NodeItem("CompositorNodeChannelMatte"),
        NodeItem("CompositorNodeColorSpill"),
        NodeItem("CompositorNodeBoxMask"),
        NodeItem("CompositorNodeEllipseMask"),
        NodeItem("CompositorNodeLumaMatte"),
        NodeItem("CompositorNodeDiffMatte"),
        NodeItem("CompositorNodeDistanceMatte"),
        NodeItem("CompositorNodeChromaMatte"),
        NodeItem("CompositorNodeColorMatte"),
        NodeItem("CompositorNodeDoubleEdgeMask"),
        NodeItem("CompositorNodeCryptomatte"),
    ]),
    CompositorNodeCategory("CMP_DISTORT", "Distort", items=[
        NodeItem("CompositorNodeScale"),
        NodeItem("CompositorNodeLensdist"),
        NodeItem("CompositorNodeMovieDistortion"),
        NodeItem("CompositorNodeTranslate"),
        NodeItem("CompositorNodeRotate"),
        NodeItem("CompositorNodeFlip"),
        NodeItem("CompositorNodeCrop"),
        NodeItem("CompositorNodeDisplace"),
        NodeItem("CompositorNodeMapUV"),
        NodeItem("CompositorNodeTransform"),
        NodeItem("CompositorNodeStabilize"),
        NodeItem("CompositorNodePlaneTrackDeform"),
        NodeItem("CompositorNodeCornerPin"),
    ]),
    CompositorNodeCategory("CMP_GROUP", "Group", items=node_group_items),
    CompositorNodeCategory("CMP_LAYOUT", "Layout", items=[
        NodeItem("NodeFrame"),
        NodeItem("NodeReroute"),
        NodeItem("CompositorNodeSwitch"),
    ]),
]

texture_node_categories = [
    # Texture Nodes
    TextureNodeCategory("TEX_INPUT", "Input", items=[
        NodeItem("TextureNodeCurveTime"),
        NodeItem("TextureNodeCoordinates"),
        NodeItem("TextureNodeTexture"),
        NodeItem("TextureNodeImage"),
        NodeItem("NodeGroupInput", poll=group_input_output_item_poll),
    ]),
    TextureNodeCategory("TEX_OUTPUT", "Output", items=[
        NodeItem("TextureNodeOutput"),
        NodeItem("TextureNodeViewer"),
        NodeItem("NodeGroupOutput", poll=group_input_output_item_poll),
    ]),
    TextureNodeCategory("TEX_OP_COLOR", "Color", items=[
        NodeItem("TextureNodeMixRGB"),
        NodeItem("TextureNodeCurveRGB"),
        NodeItem("TextureNodeInvert"),
        NodeItem("TextureNodeHueSaturation"),
        NodeItem("TextureNodeCompose"),
        NodeItem("TextureNodeDecompose"),
    ]),
    TextureNodeCategory("TEX_PATTERN", "Pattern", items=[
        NodeItem("TextureNodeChecker"),
        NodeItem("TextureNodeBricks"),
    ]),
    TextureNodeCategory("TEX_TEXTURE", "Textures", items=[
        NodeItem("TextureNodeTexNoise"),
        NodeItem("TextureNodeTexDistNoise"),
        NodeItem("TextureNodeTexClouds"),
        NodeItem("TextureNodeTexBlend"),
        NodeItem("TextureNodeTexVoronoi"),
        NodeItem("TextureNodeTexMagic"),
        NodeItem("TextureNodeTexMarble"),
        NodeItem("TextureNodeTexWood"),
        NodeItem("TextureNodeTexMusgrave"),
        NodeItem("TextureNodeTexStucci"),
    ]),
    TextureNodeCategory("TEX_CONVERTOR", "Converter", items=[
        NodeItem("TextureNodeMath"),
        NodeItem("TextureNodeValToRGB"),
        NodeItem("TextureNodeRGBToBW"),
        NodeItem("TextureNodeValToNor"),
        NodeItem("TextureNodeDistance"),
    ]),
    TextureNodeCategory("TEX_DISTORT", "Distort", items=[
        NodeItem("TextureNodeScale"),
        NodeItem("TextureNodeTranslate"),
        NodeItem("TextureNodeRotate"),
        NodeItem("TextureNodeAt"),
    ]),
    TextureNodeCategory("TEX_GROUP", "Group", items=node_group_items),
    TextureNodeCategory("TEX_LAYOUT", "Layout", items=[
        NodeItem("NodeFrame"),
        NodeItem("NodeReroute"),
    ]),
]


def not_implemented_node(idname):
    NodeType = getattr(bpy.types, idname)
    name = NodeType.bl_rna.name
    label = "%s (mockup)" % name
    return NodeItem(idname, label=label)


geometry_node_categories = [
    # Geometry Nodes
    GeometryNodeCategory("GEO_ATTRIBUTE", "Attribute", items=[
        NodeItem("GeometryNodeAttributeRandomize"),
        NodeItem("GeometryNodeAttributeMath"),
        NodeItem("GeometryNodeAttributeCompare"),
        NodeItem("GeometryNodeAttributeFill"),
        NodeItem("GeometryNodeAttributeMix"),
        NodeItem("GeometryNodeAttributeProximity"),
        NodeItem("GeometryNodeAttributeColorRamp"),
        NodeItem("GeometryNodeAttributeVectorMath"),
        NodeItem("GeometryNodeAttributeSampleTexture"),
        NodeItem("GeometryNodeAttributeCombineXYZ"),
        NodeItem("GeometryNodeAttributeSeparateXYZ"),
    ]),
    GeometryNodeCategory("GEO_COLOR", "Color", items=[
        NodeItem("ShaderNodeValToRGB"),
        NodeItem("ShaderNodeSeparateRGB"),
        NodeItem("ShaderNodeCombineRGB"),
    ]),
    GeometryNodeCategory("GEO_GEOMETRY", "Geometry", items=[
        NodeItem("GeometryNodeTransform"),
        NodeItem("GeometryNodeJoinGeometry"),
    ]),
    GeometryNodeCategory("GEO_INPUT", "Input", items=[
        NodeItem("GeometryNodeObjectInfo"),
        NodeItem("GeometryNodeCollectionInfo"),
        NodeItem("FunctionNodeRandomFloat"),
        NodeItem("ShaderNodeValue"),
        NodeItem("FunctionNodeInputString"),
        NodeItem("FunctionNodeInputVector"),
        NodeItem("GeometryNodeIsViewport"),
    ]),
    GeometryNodeCategory("GEO_MESH", "Mesh", items=[
        NodeItem("GeometryNodeBoolean"),
        NodeItem("GeometryNodeTriangulate"),
        NodeItem("GeometryNodeEdgeSplit"),
<<<<<<< HEAD
        NodeItem("GeometryNodeSubdivisionSurface"),
        # GeometryNodeCategory("GEO_MESH_PRIMITIVES", "Primitives", items=[
        NodeItem("GeometryNodeMeshPlane"),
        NodeItem("GeometryNodeMeshCube"),
        NodeItem("GeometryNodeMeshCircle"),
        NodeItem("GeometryNodeMeshUVSphere"),
        NodeItem("GeometryNodeMeshIcoSphere"),
        NodeItem("GeometryNodeMeshCylinder"),
        NodeItem("GeometryNodeMeshCone"),
        NodeItem("GeometryNodeMeshTorus"),
        NodeItem("GeometryNodeMeshGrid"),
        # ]),
        NodeItem("GeometryNodeSubdivisionSurfaceSimple"),
=======
        NodeItem("GeometryNodeSubdivideSmooth"),
        NodeItem("GeometryNodeSubdivide"),
>>>>>>> d25ab68c
    ]),
    GeometryNodeCategory("GEO_POINT", "Point", items=[
        NodeItem("GeometryNodePointDistribute"),
        NodeItem("GeometryNodePointInstance"),
        NodeItem("GeometryNodePointSeparate"),
        NodeItem("GeometryNodePointScale"),
        NodeItem("GeometryNodePointTranslate"),
        NodeItem("GeometryNodeRotatePoints"),
        NodeItem("GeometryNodeAlignRotationToVector"),
    ]),
    GeometryNodeCategory("GEO_VOLUME", "Volume", items=[
        NodeItem("GeometryNodePointsToVolume"),
        NodeItem("GeometryNodeVolumeToMesh"),
    ]),
    GeometryNodeCategory("GEO_UTILITIES", "Utilities", items=[
        NodeItem("ShaderNodeMapRange"),
        NodeItem("ShaderNodeClamp"),
        NodeItem("ShaderNodeMath"),
        NodeItem("FunctionNodeBooleanMath"),
        NodeItem("FunctionNodeFloatCompare"),
    ]),
    GeometryNodeCategory("GEO_VECTOR", "Vector", items=[
        NodeItem("ShaderNodeSeparateXYZ"),
        NodeItem("ShaderNodeCombineXYZ"),
        NodeItem("ShaderNodeVectorMath"),
        NodeItem("ShaderNodeVectorRotate"),
    ]),
    GeometryNodeCategory("GEO_GROUP", "Group", items=node_group_items),
    GeometryNodeCategory("GEO_LAYOUT", "Layout", items=[
        NodeItem("NodeFrame"),
        NodeItem("NodeReroute"),
    ]),
    # NodeItem("FunctionNodeCombineStrings"),
    # NodeItem("FunctionNodeGroupInstanceID"),
]


def register():
    nodeitems_utils.register_node_categories('SHADER', shader_node_categories)
    nodeitems_utils.register_node_categories('COMPOSITING', compositor_node_categories)
    nodeitems_utils.register_node_categories('TEXTURE', texture_node_categories)
    nodeitems_utils.register_node_categories('GEOMETRY', geometry_node_categories)


def unregister():
    nodeitems_utils.unregister_node_categories('SHADER')
    nodeitems_utils.unregister_node_categories('COMPOSITING')
    nodeitems_utils.unregister_node_categories('TEXTURE')
    nodeitems_utils.unregister_node_categories('GEOMETRY')


if __name__ == "__main__":
    register()<|MERGE_RESOLUTION|>--- conflicted
+++ resolved
@@ -516,7 +516,6 @@
         NodeItem("GeometryNodeBoolean"),
         NodeItem("GeometryNodeTriangulate"),
         NodeItem("GeometryNodeEdgeSplit"),
-<<<<<<< HEAD
         NodeItem("GeometryNodeSubdivisionSurface"),
         # GeometryNodeCategory("GEO_MESH_PRIMITIVES", "Primitives", items=[
         NodeItem("GeometryNodeMeshPlane"),
@@ -530,10 +529,8 @@
         NodeItem("GeometryNodeMeshGrid"),
         # ]),
         NodeItem("GeometryNodeSubdivisionSurfaceSimple"),
-=======
         NodeItem("GeometryNodeSubdivideSmooth"),
         NodeItem("GeometryNodeSubdivide"),
->>>>>>> d25ab68c
     ]),
     GeometryNodeCategory("GEO_POINT", "Point", items=[
         NodeItem("GeometryNodePointDistribute"),
