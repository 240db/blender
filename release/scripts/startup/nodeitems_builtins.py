--- conflicted
+++ resolved
@@ -514,11 +514,8 @@
         NodeItem("GeometryNodeDeleteGeometry"),
         NodeItem("GeometryNodeTransform"),
         NodeItem("GeometryNodeJoinGeometry"),
-<<<<<<< HEAD
+        NodeItem("GeometryNodeSeparateComponents"),
         NodeItem("GeometryNodeRaycast"),
-=======
-        NodeItem("GeometryNodeSeparateComponents"),
->>>>>>> a1cc7042
     ]),
     GeometryNodeCategory("GEO_INPUT", "Input", items=[
         NodeItem("GeometryNodeObjectInfo"),
