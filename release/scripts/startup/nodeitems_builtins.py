--- conflicted
+++ resolved
@@ -547,15 +547,10 @@
         NodeItem("GeometryNodeTriangulate"),
         NodeItem("GeometryNodeEdgeSplit"),
         NodeItem("GeometryNodeSubdivisionSurface"),
-<<<<<<< HEAD
-        NodeItem("GeometryNodeSubdivide"),
-        NodeItem("GeometryNodeDecimate"),
+        NodeItem("GeometryNodeMeshSubdivide"),
         NodeItem("GeometryNodeCollapse"),
         NodeItem("GeometryNodeUnsubdivide"),
         NodeItem("GeometryNodeDissolve"),
-=======
-        NodeItem("GeometryNodeMeshSubdivide"),
->>>>>>> 07faa3c5
     ]),
     GeometryNodeCategory("GEO_PRIMITIVES_MESH", "Mesh Primitives", items=[
         NodeItem("GeometryNodeMeshCircle"),
