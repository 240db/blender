--- conflicted
+++ resolved
@@ -491,9 +491,6 @@
         col.prop(domain, "coba_field")
         col.template_color_ramp(domain, "color_ramp", expand=True)
 
-<<<<<<< HEAD
-=======
-
 classes = (
     PHYSICS_PT_smoke,
     PHYSICS_PT_smoke_flow_advanced,
@@ -506,7 +503,6 @@
     PHYSICS_PT_smoke_display_settings,
 )
 
->>>>>>> 6757ca8b
 if __name__ == "__main__":  # only for live edit.
     from bpy.utils import register_class
     for cls in classes:
