--- conflicted
+++ resolved
@@ -50,10 +50,7 @@
         if hasattr(workspace, 'object_mode'):
             act_mode_item = bpy.types.Object.bl_rna.properties['mode'].enum_items[workspace.object_mode]
             layout.operator_menu_enum("object.mode_set", "mode", text=act_mode_item.name, icon=act_mode_item.icon)
-<<<<<<< HEAD
-=======
         layout.prop_search(workspace, "render_layer", scene, "render_layers", text="Render Layer:")
->>>>>>> a0b275e8
 
         layout.separator()
 
