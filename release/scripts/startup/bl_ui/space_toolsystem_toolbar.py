# ##### BEGIN GPL LICENSE BLOCK #####
#
#  This program is free software; you can redistribute it and/or
#  modify it under the terms of the GNU General Public License
#  as published by the Free Software Foundation; either version 2
#  of the License, or (at your option) any later version.
#
#  This program is distributed in the hope that it will be useful,
#  but WITHOUT ANY WARRANTY; without even the implied warranty of
#  MERCHANTABILITY or FITNESS FOR A PARTICULAR PURPOSE.  See the
#  GNU General Public License for more details.
#
#  You should have received a copy of the GNU General Public License
#  along with this program; if not, write to the Free Software Foundation,
#  Inc., 51 Franklin Street, Fifth Floor, Boston, MA 02110-1301, USA.
#
# ##### END GPL LICENSE BLOCK #####

# <pep8 compliant>

# For documentation on tool definitions: see
# "bl_ui.space_toolsystem_common.ToolDef"
# where there are comments for each field and their use.

# For now group all tools together
# we may want to move these into per space-type files.
#
# For now keep this in a single file since it's an area that may change,
# so avoid making changes all over the place.
import bpy
from bpy.types import Panel

from bl_ui.space_toolsystem_common import (
    ToolSelectPanelHelper,
    ToolDef,
)

from bpy.app.translations import pgettext_tip as tip_


def kmi_to_string_or_none(kmi):
    return kmi.to_string() if kmi else "<none>"


def generate_from_enum_ex(_context, *,
        idname_prefix,
        icon_prefix,
        type,
        attr,
        cursor='DEFAULT',
        tooldef_keywords={},
        exclude_filter={}):
    tool_defs = []
    for enum in type.bl_rna.properties[attr].enum_items_static:
        name = enum.name
        idname = enum.identifier
        if idname in exclude_filter:
            continue
        tool_defs.append(ToolDef.from_dict(dict(idname=idname_prefix + name,
                    label=name,
                    icon=icon_prefix + idname.lower(),
                    cursor=cursor,
                    data_block=idname,
                    **tooldef_keywords,)))
    return tuple(tool_defs)


# Use for shared widget data.
class _template_widget:
    class VIEW3D_GGT_xform_extrude:
        @staticmethod
        def draw_settings(_context, layout, tool):
            props = tool.gizmo_group_properties("VIEW3D_GGT_xform_extrude")
            layout.prop(props, "axis_type", expand=True)

    class VIEW3D_GGT_xform_gizmo:
        @staticmethod
        def draw_settings_with_index(context, layout, index):
            scene = context.scene
            orient_slot = scene.transform_orientation_slots[index]
            layout.prop(orient_slot, "type")


class _defs_view3d_generic:
    @ToolDef.from_fn
    def cursor():
        def draw_settings(_context, layout, tool):
            props = tool.operator_properties("view3d.cursor3d")
            layout.prop(props, "use_depth")
            layout.prop(props, "orientation")
        return dict(idname="builtin.cursor",
            label="Cursor",
            description=("Set the cursor location, drag to transform"),
            icon="ops.generic.cursor",
            keymap="3D View Tool: Cursor",
            draw_settings=draw_settings,
            options={'KEYMAP_FALLBACK'},)

    @ToolDef.from_fn
    def cursor_click():
        return dict(idname="builtin.none",
            label="None",
            icon="ops.generic.cursor",
            keymap=(),)

    @ToolDef.from_fn
    def ruler():
        def description(_context, _item, km):
            if km is not None:
                kmi_add = km.keymap_items.find_from_operator("view3d.ruler_add")
                kmi_remove = km.keymap_items.find_from_operator("view3d.ruler_remove")
            else:
                kmi_add = None
                kmi_remove = None
            return tip_("Measure distance and angles.\n"
                "\u2022 %s anywhere for new measurement.\n"
                "\u2022 Drag ruler segment to measure an angle.\n"
                "\u2022 %s to remove the active ruler.\n"
                "\u2022 Ctrl while dragging to snap.\n"
                "\u2022 Shift while dragging to measure surface thickness") % (kmi_to_string_or_none(kmi_add),
                kmi_to_string_or_none(kmi_remove),)
        return dict(idname="builtin.measure",
            label="Measure",
            description=description,
            icon="ops.view3d.ruler",
            widget="VIEW3D_GGT_ruler",
            keymap="3D View Tool: Measure",
            options={'KEYMAP_FALLBACK'},)


class _defs_annotate:

    def draw_settings_common(context, layout, tool):
        gpd = context.annotation_data
        region_type = context.region.type

        if gpd is not None:
            if gpd.layers.active_note is not None:
                text = gpd.layers.active_note
                maxw = 25
                if len(text) > maxw:
                    text = text[:maxw - 5] + '..' + text[-3:]
            else:
                text = ""

            gpl = context.active_annotation_layer
            if gpl is not None:
                layout.label(text="Annotation:")
                if context.space_data.type in {'VIEW_3D', 'SEQUENCE_EDITOR'}:
                    if region_type == 'TOOL_HEADER':
                        sub = layout.split(align=True, factor=0.5)
                        sub.ui_units_x = 6.5
                        sub.prop(gpl, "color", text="")
                    else:
                        sub = layout.row(align=True)
                        sub.prop(gpl, "color", text="")
                    sub.popover(panel="TOPBAR_PT_annotation_layers",
                        text=text,)
                else:
                    layout.prop(gpl, "color", text="")

        space_type = tool.space_type
        tool_settings = context.tool_settings

        if space_type == 'VIEW_3D':
            row = layout.row(align=True)
            row.prop(tool_settings, "annotation_stroke_placement_view3d", text="Placement")
            if tool_settings.gpencil_stroke_placement_view3d == 'CURSOR':
                row.prop(tool_settings.gpencil_sculpt, "lockaxis")
            elif tool_settings.gpencil_stroke_placement_view3d in {'SURFACE', 'STROKE'}:
                row.prop(tool_settings, "use_gpencil_stroke_endpoints")

        elif space_type in {'IMAGE_EDITOR', 'NODE_EDITOR', 'SEQUENCE_EDITOR', 'CLIP_EDITOR'}:
            row = layout.row(align=True)
            row.prop(tool_settings, "annotation_stroke_placement_view2d", text="Placement")

        if tool.idname == "builtin.annotate_line":
            props = tool.operator_properties("gpencil.annotate")
            if region_type == 'TOOL_HEADER':
                row = layout.row()
                row.ui_units_x = 15
                row.prop(props, "arrowstyle_start", text="Start")
                row.separator()
                row.prop(props, "arrowstyle_end", text="End")
            else:
                col = layout.row().column(align=True)
                col.prop(props, "arrowstyle_start", text="Style Start")
                col.prop(props, "arrowstyle_end", text="End")
        elif tool.idname == "builtin.annotate":
            props = tool.operator_properties("gpencil.annotate")
            if region_type == 'TOOL_HEADER':
                row = layout.row()
                row.prop(props, "use_stabilizer", text="Stabilize Stroke")
                subrow = layout.row(align=False)
                subrow.active = props.use_stabilizer
                subrow.prop(props, "stabilizer_radius", text="Radius", slider=True)
                subrow.prop(props, "stabilizer_factor", text="Factor", slider=True)
            else:
                layout.prop(props, "use_stabilizer", text="Stabilize Stroke")
                col = layout.column(align=False)
                col.active = props.use_stabilizer
                col.prop(props, "stabilizer_radius", text="Radius", slider=True)
                col.prop(props, "stabilizer_factor", text="Factor", slider=True)

    @ToolDef.from_fn.with_args(draw_settings=draw_settings_common)
    def scribble(*, draw_settings):
        return dict(idname="builtin.annotate",
            label="Annotate",
            icon="ops.gpencil.draw",
            cursor='PAINT_BRUSH',
            keymap="Generic Tool: Annotate",
            draw_settings=draw_settings,
            options={'KEYMAP_FALLBACK'},)

    @ToolDef.from_fn.with_args(draw_settings=draw_settings_common)
    def line(*, draw_settings):
        return dict(idname="builtin.annotate_line",
            label="Annotate Line",
            icon="ops.gpencil.draw.line",
            cursor='PAINT_BRUSH',
            keymap="Generic Tool: Annotate Line",
            draw_settings=draw_settings,
            options={'KEYMAP_FALLBACK'},)

    @ToolDef.from_fn.with_args(draw_settings=draw_settings_common)
    def poly(*, draw_settings):
        return dict(idname="builtin.annotate_polygon",
            label="Annotate Polygon",
            icon="ops.gpencil.draw.poly",
            cursor='PAINT_BRUSH',
            keymap="Generic Tool: Annotate Polygon",
            draw_settings=draw_settings,
            options={'KEYMAP_FALLBACK'},)

    @ToolDef.from_fn
    def eraser():
        def draw_settings(context, layout, _tool):
            # TODO: Move this setting to tool_settings
            prefs = context.preferences
            layout.prop(prefs.edit, "grease_pencil_eraser_radius", text="Radius")
        return dict(idname="builtin.annotate_eraser",
            label="Annotate Eraser",
            icon="ops.gpencil.draw.eraser",
            cursor='ERASER',
            keymap="Generic Tool: Annotate Eraser",
            draw_settings=draw_settings,
            options={'KEYMAP_FALLBACK'},)


class _defs_transform:

    def draw_transform_sculpt_tool_settings(context, layout):
        if context.mode != 'SCULPT':
            return
        layout.prop(context.tool_settings.sculpt, "transform_deform_target")
        layout.prop(context.tool_settings.sculpt, "transform_mode")

    @ToolDef.from_fn
    def translate():
        def draw_settings(context, layout, _tool):
            _defs_transform.draw_transform_sculpt_tool_settings(context, layout)
            _template_widget.VIEW3D_GGT_xform_gizmo.draw_settings_with_index(context, layout, 1)
        return dict(idname="builtin.move",
            label="Move",
            # cursor='SCROLL_XY',
            icon="ops.transform.translate",
            widget="VIEW3D_GGT_xform_gizmo",
            operator="transform.translate",
            keymap="3D View Tool: Move",
            draw_settings=draw_settings,)

    @ToolDef.from_fn
    def rotate():
        def draw_settings(context, layout, _tool):
            _defs_transform.draw_transform_sculpt_tool_settings(context, layout)
            _template_widget.VIEW3D_GGT_xform_gizmo.draw_settings_with_index(context, layout, 2)
        return dict(idname="builtin.rotate",
            label="Rotate",
            # cursor='SCROLL_XY',
            icon="ops.transform.rotate",
            widget="VIEW3D_GGT_xform_gizmo",
            operator="transform.rotate",
            keymap="3D View Tool: Rotate",
            draw_settings=draw_settings,)

    @ToolDef.from_fn
    def scale():
        def draw_settings(context, layout, _tool):
            _defs_transform.draw_transform_sculpt_tool_settings(context, layout)
            _template_widget.VIEW3D_GGT_xform_gizmo.draw_settings_with_index(context, layout, 3)
        return dict(idname="builtin.scale",
            label="Scale",
            # cursor='SCROLL_XY',
            icon="ops.transform.resize",
            widget="VIEW3D_GGT_xform_gizmo",
            operator="transform.resize",
            keymap="3D View Tool: Scale",
            draw_settings=draw_settings,)

    @ToolDef.from_fn
    def scale_cage():
        def draw_settings(context, layout, _tool):
            _template_widget.VIEW3D_GGT_xform_gizmo.draw_settings_with_index(context, layout, 3)
        return dict(idname="builtin.scale_cage",
            label="Scale Cage",
            icon="ops.transform.resize.cage",
            widget="VIEW3D_GGT_xform_cage",
            operator="transform.resize",
            keymap="3D View Tool: Scale",
            draw_settings=draw_settings,)

    @ToolDef.from_fn
    def shear():
        def draw_settings(context, layout, _tool):
            # props = tool.operator_properties("transform.shear")
            _template_widget.VIEW3D_GGT_xform_gizmo.draw_settings_with_index(context, layout, 2)
        return dict(idname="builtin.shear",
            label="Shear",
            icon="ops.transform.shear",
            widget="VIEW3D_GGT_xform_shear",
            keymap="3D View Tool: Shear",
            draw_settings=draw_settings,)

    @ToolDef.from_fn
    def transform():
        def draw_settings(context, layout, tool):
            if layout.use_property_split:
                layout.label(text="Gizmos:")

            show_drag = True
            tool_settings = context.tool_settings
            if tool_settings.workspace_tool_type == 'FALLBACK':
                show_drag = False

            if show_drag:
                props = tool.gizmo_group_properties("VIEW3D_GGT_xform_gizmo")
                layout.prop(props, "drag_action")

            _defs_transform.draw_transform_sculpt_tool_settings(context, layout)
            _template_widget.VIEW3D_GGT_xform_gizmo.draw_settings_with_index(context, layout, 1)

        return dict(idname="builtin.transform",
            label="Transform",
            description=("Supports any combination of grab, rotate, and scale at once"),
            icon="ops.transform.transform",
            widget="VIEW3D_GGT_xform_gizmo",
            keymap="3D View Tool: Transform",
            draw_settings=draw_settings,)


class _defs_view3d_select:

    @ToolDef.from_fn
    def select():
        return dict(idname="builtin.select",
            label="Tweak",
            icon="ops.generic.select",
            widget=None,
            keymap="3D View Tool: Tweak",)

    @ToolDef.from_fn
    def box():
        def draw_settings(_context, layout, tool):
            props = tool.operator_properties("view3d.select_box")
            row = layout.row()
            row.use_property_split = False
            row.prop(props, "mode", text="", expand=True, icon_only=True)
        return dict(idname="builtin.select_box",
            label="Select Box",
            icon="ops.generic.select_box",
            widget=None,
            keymap="3D View Tool: Select Box",
            draw_settings=draw_settings,)

    @ToolDef.from_fn
    def lasso():
        def draw_settings(_context, layout, tool):
            props = tool.operator_properties("view3d.select_lasso")
            row = layout.row()
            row.use_property_split = False
            row.prop(props, "mode", text="", expand=True, icon_only=True)
        return dict(idname="builtin.select_lasso",
            label="Select Lasso",
            icon="ops.generic.select_lasso",
            widget=None,
            keymap="3D View Tool: Select Lasso",
            draw_settings=draw_settings,)

    @ToolDef.from_fn
    def circle():
        def draw_settings(_context, layout, tool):
            props = tool.operator_properties("view3d.select_circle")
            row = layout.row()
            row.use_property_split = False
            row.prop(props, "mode", text="", expand=True, icon_only=True)
            layout.prop(props, "radius")

        def draw_cursor(_context, tool, xy):
            from gpu_extras.presets import draw_circle_2d
            props = tool.operator_properties("view3d.select_circle")
            radius = props.radius
            draw_circle_2d(xy, (1.0,) * 4, radius, segments=32)

        return dict(idname="builtin.select_circle",
            label="Select Circle",
            icon="ops.generic.select_circle",
            widget=None,
            keymap="3D View Tool: Select Circle",
            draw_settings=draw_settings,
            draw_cursor=draw_cursor,)


class _defs_view3d_add:

    @staticmethod
    def description_interactive_add(context, _item, _km, *, prefix):
        km = context.window_manager.keyconfigs.user.keymaps["View3D Placement Modal"]

        def keymap_item_from_propvalue(propvalue):
            for item in km.keymap_items:
                if item.propvalue == propvalue:
                    return item

        if km is not None:
            kmi_snap = keymap_item_from_propvalue('SNAP_ON')
            kmi_center = keymap_item_from_propvalue('PIVOT_CENTER_ON')
            kmi_fixed_aspect = keymap_item_from_propvalue('FIXED_ASPECT_ON')
        else:
            kmi_snap = None
            kmi_center = None
            kmi_fixed_aspect = None
        return tip_("%s\n"
            "\u2022 %s toggles snap while dragging.\n"
            "\u2022 %s toggles dragging from the center.\n"
            "\u2022 %s toggles fixed aspect") % (prefix,
            kmi_to_string_or_none(kmi_snap),
            kmi_to_string_or_none(kmi_center),
            kmi_to_string_or_none(kmi_fixed_aspect),)

    # Layout tweaks here would be good to avoid,
    # this shows limits in layout engine, as buttons are using a lot of space.
    @staticmethod
    def draw_settings_interactive_add(layout, tool, extra):
        show_extra = False
        props = tool.operator_properties("view3d.interactive_add")
        if not extra:
            row = layout.row()
            row.label(text="Depth:")
            row = layout.row()
            row.prop(props, "plane_depth", text="")
            row = layout.row()
            row.label(text="Orientation:")
            row = layout.row()
            row.prop(props, "plane_orientation", text="")
            row = layout.row()
            row.prop(props, "snap_target")

            region_is_header = bpy.context.region.type == 'TOOL_HEADER'

            if region_is_header:
                # Don't draw the "extra" popover here as we might have other
                # settings & this should be last.
                show_extra = True
            else:
                extra = True

        if extra:
            layout.use_property_split = True
            layout.row().prop(props, "plane_axis", expand=True)
            layout.row().prop(props, "plane_axis_auto")

            layout.label(text="Base")
            layout.row().prop(props, "plane_origin_base", expand=True)
            layout.row().prop(props, "plane_aspect_base", expand=True)
            layout.label(text="Height")
            layout.row().prop(props, "plane_origin_depth", expand=True)
            layout.row().prop(props, "plane_aspect_depth", expand=True)
        return show_extra

    @ToolDef.from_fn
    def cube_add():
        def draw_settings(_context, layout, tool, *, extra=False):
            show_extra = _defs_view3d_add.draw_settings_interactive_add(layout, tool, extra)
            if show_extra:
                layout.popover("TOPBAR_PT_tool_settings_extra", text="...")

        return dict(idname="builtin.primitive_cube_add",
            label="Add Cube",
            icon="ops.mesh.primitive_cube_add_gizmo",
            description=lambda *args: _defs_view3d_add.description_interactive_add(*args, prefix=tip_("Add cube to mesh interactively"),),
            widget="VIEW3D_GGT_placement",
            keymap="3D View Tool: Object, Add Primitive",
            draw_settings=draw_settings,
            options={'KEYMAP_FALLBACK'},)

    @ToolDef.from_fn
    def cone_add():
        def draw_settings(_context, layout, tool, *, extra=False):
            show_extra = _defs_view3d_add.draw_settings_interactive_add(layout, tool, extra)
            if extra:
                return

            props = tool.operator_properties("mesh.primitive_cone_add")
            layout.prop(props, "vertices")
            layout.prop(props, "end_fill_type")

            if show_extra:
                layout.popover("TOPBAR_PT_tool_settings_extra", text="...")

        return dict(idname="builtin.primitive_cone_add",
            label="Add Cone",
            icon="ops.mesh.primitive_cone_add_gizmo",
            description=lambda *args: _defs_view3d_add.description_interactive_add(*args, prefix=tip_("Add cone to mesh interactively"),),
            widget="VIEW3D_GGT_placement",
            keymap="3D View Tool: Object, Add Primitive",
            draw_settings=draw_settings,
            options={'KEYMAP_FALLBACK'},)

    @ToolDef.from_fn
    def cylinder_add():
        def draw_settings(_context, layout, tool, *, extra=False):
            show_extra = _defs_view3d_add.draw_settings_interactive_add(layout, tool, extra)
            if extra:
                return

            props = tool.operator_properties("mesh.primitive_cylinder_add")
            layout.prop(props, "vertices")
            layout.prop(props, "end_fill_type")

            if show_extra:
                layout.popover("TOPBAR_PT_tool_settings_extra", text="...")
        return dict(idname="builtin.primitive_cylinder_add",
            label="Add Cylinder",
            icon="ops.mesh.primitive_cylinder_add_gizmo",
            description=lambda *args: _defs_view3d_add.description_interactive_add(*args, prefix=tip_("Add cylinder to mesh interactively"),),
            widget="VIEW3D_GGT_placement",
            keymap="3D View Tool: Object, Add Primitive",
            draw_settings=draw_settings,
            options={'KEYMAP_FALLBACK'},)

    @ToolDef.from_fn
    def uv_sphere_add():
        def draw_settings(_context, layout, tool, *, extra=False):
            show_extra = _defs_view3d_add.draw_settings_interactive_add(layout, tool, extra)
            if extra:
                return

            props = tool.operator_properties("mesh.primitive_uv_sphere_add")
            layout.prop(props, "segments")
            layout.prop(props, "ring_count")

            if show_extra:
                layout.popover("TOPBAR_PT_tool_settings_extra", text="...")
        return dict(idname="builtin.primitive_uv_sphere_add",
            label="Add UV Sphere",
            icon="ops.mesh.primitive_sphere_add_gizmo",
            description=lambda *args: _defs_view3d_add.description_interactive_add(*args, prefix=tip_("Add sphere to mesh interactively"),),
            widget="VIEW3D_GGT_placement",
            keymap="3D View Tool: Object, Add Primitive",
            draw_settings=draw_settings,
            options={'KEYMAP_FALLBACK'},)

    @ToolDef.from_fn
    def ico_sphere_add():
        def draw_settings(_context, layout, tool, *, extra=False):
            show_extra = _defs_view3d_add.draw_settings_interactive_add(layout, tool, extra)
            if extra:
                return

            props = tool.operator_properties("mesh.primitive_ico_sphere_add")
            layout.prop(props, "subdivisions")

            if show_extra:
                layout.popover("TOPBAR_PT_tool_settings_extra", text="...")
        return dict(idname="builtin.primitive_ico_sphere_add",
            label="Add Ico Sphere",
            icon="ops.mesh.primitive_sphere_add_gizmo",
            description=lambda *args: _defs_view3d_add.description_interactive_add(*args, prefix=tip_("Add sphere to mesh interactively"),),
            widget="VIEW3D_GGT_placement",
            keymap="3D View Tool: Object, Add Primitive",
            draw_settings=draw_settings,
            options={'KEYMAP_FALLBACK'},)


# -----------------------------------------------------------------------------
# Object Modes (named based on context.mode)
class _defs_edit_armature:

    @ToolDef.from_fn
    def roll():
        return dict(idname="builtin.roll",
            label="Roll",
            icon="ops.armature.bone.roll",
            widget="VIEW3D_GGT_tool_generic_handle_free",
            keymap=(),)

    @ToolDef.from_fn
    def bone_envelope():
        return dict(idname="builtin.bone_envelope",
            label="Bone Envelope",
            icon="ops.transform.bone_envelope",
            widget="VIEW3D_GGT_tool_generic_handle_free",
            keymap=(),)

    @ToolDef.from_fn
    def bone_size():
        return dict(idname="builtin.bone_size",
            label="Bone Size",
            icon="ops.transform.bone_size",
            widget="VIEW3D_GGT_tool_generic_handle_free",
            keymap=(),)

    @ToolDef.from_fn
    def extrude():
        return dict(idname="builtin.extrude",
            label="Extrude",
            icon="ops.armature.extrude_move",
            widget="VIEW3D_GGT_xform_extrude",
            keymap=(),
            draw_settings=_template_widget.VIEW3D_GGT_xform_extrude.draw_settings,)

    @ToolDef.from_fn
    def extrude_cursor():
        return dict(idname="builtin.extrude_to_cursor",
            label="Extrude to Cursor",
            cursor='CROSSHAIR',
            icon="ops.armature.extrude_cursor",
            widget=None,
            keymap=(),)


class _defs_edit_mesh:

    @ToolDef.from_fn
    def rip_region():
        def draw_settings(_context, layout, tool):
            props = tool.operator_properties("mesh.rip_move")
            props_macro = props.MESH_OT_rip
            layout.prop(props_macro, "use_fill")

        return dict(idname="builtin.rip_region",
            label="Rip Region",
            icon="ops.mesh.rip",
            widget="VIEW3D_GGT_tool_generic_handle_free",
            keymap=(),
            draw_settings=draw_settings,)

    @ToolDef.from_fn
    def rip_edge():
        return dict(idname="builtin.rip_edge",
            label="Rip Edge",
            icon="ops.mesh.rip_edge",
            widget="VIEW3D_GGT_tool_generic_handle_free",
            keymap=(),)

    @ToolDef.from_fn
    def poly_build():
        def draw_settings(_context, layout, tool):
            props = tool.operator_properties("mesh.polybuild_face_at_cursor_move")
            props_macro = props.MESH_OT_polybuild_face_at_cursor
            layout.prop(props_macro, "create_quads")
        return dict(idname="builtin.poly_build",
            label="Poly Build",
            icon="ops.mesh.polybuild_hover",
            widget="VIEW3D_GGT_mesh_preselect_elem",
            keymap=(),
            draw_settings=draw_settings,)

    @ToolDef.from_fn
    def edge_slide():
        def draw_settings(_context, layout, tool):
            props = tool.operator_properties("transform.edge_slide")
            layout.prop(props, "correct_uv")

        return dict(idname="builtin.edge_slide",
            label="Edge Slide",
            icon="ops.transform.edge_slide",
            widget="VIEW3D_GGT_tool_generic_handle_normal",
            keymap=(),
            draw_settings=draw_settings,)

    @ToolDef.from_fn
    def vert_slide():
        def draw_settings(_context, layout, tool):
            props = tool.operator_properties("transform.vert_slide")
            layout.prop(props, "correct_uv")

        return dict(idname="builtin.vertex_slide",
            label="Vertex Slide",
            icon="ops.transform.vert_slide",
            widget="VIEW3D_GGT_tool_generic_handle_free",
            keymap=(),
            draw_settings=draw_settings,)

    @ToolDef.from_fn
    def spin():
        def draw_settings(_context, layout, tool):
            props = tool.operator_properties("mesh.spin")
            layout.prop(props, "steps")
            props = tool.gizmo_group_properties("MESH_GGT_spin")
            layout.prop(props, "axis")

        return dict(idname="builtin.spin",
            label="Spin",
            icon="ops.mesh.spin",
            widget="MESH_GGT_spin",
            keymap=(),
            draw_settings=draw_settings,)

    @ToolDef.from_fn
    def spin_duplicate():
        def draw_settings(_context, layout, tool):
            props = tool.operator_properties("mesh.spin")
            layout.prop(props, "steps")
            props = tool.gizmo_group_properties("MESH_GGT_spin")
            layout.prop(props, "axis")

        return dict(idname="builtin.spin_duplicates",
            label="Spin Duplicates",
            icon="ops.mesh.spin.duplicate",
            widget="MESH_GGT_spin",
            keymap=(),
            draw_settings=draw_settings,)

    @ToolDef.from_fn
    def inset():
        def draw_settings(_context, layout, tool):
            props = tool.operator_properties("mesh.inset")
            layout.prop(props, "use_outset")
            layout.prop(props, "use_individual")
            layout.prop(props, "use_even_offset")
            layout.prop(props, "use_relative_offset")

        return dict(idname="builtin.inset_faces",
            label="Inset Faces",
            icon="ops.mesh.inset",
            widget="VIEW3D_GGT_tool_generic_handle_free",
            widget_properties=[("radius", 75.0),
                ("backdrop_fill_alpha", 0.0),],
            keymap=(),
            draw_settings=draw_settings,)

    @ToolDef.from_fn
    def bevel():
        def draw_settings(context, layout, tool, *, extra=False):
            props = tool.operator_properties("mesh.bevel")

            region_is_header = context.region.type == 'TOOL_HEADER'

            edge_bevel = props.affect == 'EDGES'

            if not extra:
                if region_is_header:
                    layout.prop(props, "offset_type", text="")
                else:
                    layout.row().prop(props, "affect", expand=True)
                    layout.separator()
                    layout.prop(props, "offset_type")

                layout.prop(props, "segments")

                if region_is_header:
                    layout.prop(props, "affect", text="")

                layout.prop(props, "profile", text="Shape", slider=True)

                if region_is_header:
                    layout.popover("TOPBAR_PT_tool_settings_extra", text="...")
                else:
                    extra = True

            if extra:
                layout.use_property_split = True
                layout.use_property_decorate = False

                layout.prop(props, "material")

                col = layout.column()
                col.prop(props, "harden_normals")
                col.prop(props, "clamp_overlap")
                col.prop(props, "loop_slide")

                col = layout.column(heading="Mark")
                col.active = edge_bevel
                col.prop(props, "mark_seam", text="Seam")
                col.prop(props, "mark_sharp", text="Sharp")

                col = layout.column()
                col.active = edge_bevel
                col.prop(props, "miter_outer", text="Miter Outer")
                col.prop(props, "miter_inner", text="Inner")
                if props.miter_inner == 'ARC':
                    col.prop(props, "spread")

                layout.separator()

                col = layout.column()
                col.active = edge_bevel
                col.prop(props, "vmesh_method", text="Intersections")

                layout.prop(props, "face_strength_mode", text="Face Strength")

                layout.prop(props, "profile_type")

                if props.profile_type == 'CUSTOM':
                    tool_settings = context.tool_settings
                    layout.template_curveprofile(tool_settings, "custom_bevel_profile_preset")

        return dict(idname="builtin.bevel",
            label="Bevel",
            icon="ops.mesh.bevel",
            widget="VIEW3D_GGT_tool_generic_handle_normal",
            keymap=(),
            draw_settings=draw_settings,)

    @ToolDef.from_fn
    def extrude():
        return dict(idname="builtin.extrude_region",
            label="Extrude Region",
            # The operator description isn't useful in this case, give our own.
            description=("Extrude freely or along an axis"),
            icon="ops.mesh.extrude_region_move",
            widget="VIEW3D_GGT_xform_extrude",
            # Important to use same operator as 'E' key.
            operator="view3d.edit_mesh_extrude_move_normal",
            keymap=(),
            draw_settings=_template_widget.VIEW3D_GGT_xform_extrude.draw_settings,)

    @ToolDef.from_fn
    def extrude_manifold():
        return dict(idname="builtin.extrude_manifold",
            label="Extrude Manifold",
            description=("Extrude, dissolves edges whose faces form a flat surface and intersect new edges"),
            icon="ops.mesh.extrude_manifold",
            widget="VIEW3D_GGT_tool_generic_handle_normal",
            keymap=(),)

    @ToolDef.from_fn
    def extrude_normals():
        def draw_settings(_context, layout, tool):
            props = tool.operator_properties("mesh.extrude_region_shrink_fatten")
            props_macro = props.TRANSFORM_OT_shrink_fatten
            layout.prop(props_macro, "use_even_offset")
        return dict(idname="builtin.extrude_along_normals",
            label="Extrude Along Normals",
            icon="ops.mesh.extrude_region_shrink_fatten",
            widget="VIEW3D_GGT_tool_generic_handle_normal",
            operator="mesh.extrude_region_shrink_fatten",
            keymap=(),
            draw_settings=draw_settings,)

    @ToolDef.from_fn
    def extrude_individual():
        return dict(idname="builtin.extrude_individual",
            label="Extrude Individual",
            icon="ops.mesh.extrude_faces_move",
            widget="VIEW3D_GGT_tool_generic_handle_normal",
            keymap=(),)

    @ToolDef.from_fn
    def extrude_cursor():
        def draw_settings(_context, layout, tool):
            props = tool.operator_properties("mesh.dupli_extrude_cursor")
            layout.prop(props, "rotate_source")

        return dict(idname="builtin.extrude_to_cursor",
            label="Extrude to Cursor",
            cursor='CROSSHAIR',
            icon="ops.mesh.dupli_extrude_cursor",
            widget=None,
            keymap=(),
            draw_settings=draw_settings,)

    @ToolDef.from_fn
    def loopcut_slide():

        def draw_settings(_context, layout, tool):
            props = tool.operator_properties("mesh.loopcut_slide")
            props_macro = props.MESH_OT_loopcut
            layout.prop(props_macro, "number_cuts")
            props_macro = props.TRANSFORM_OT_edge_slide
            layout.prop(props_macro, "correct_uv")

        return dict(idname="builtin.loop_cut",
            label="Loop Cut",
            icon="ops.mesh.loopcut_slide",
            widget="VIEW3D_GGT_mesh_preselect_edgering",
            keymap=(),
            draw_settings=draw_settings,)

    @ToolDef.from_fn
    def offset_edge_loops_slide():
        return dict(idname="builtin.offset_edge_loop_cut",
            label="Offset Edge Loop Cut",
            icon="ops.mesh.offset_edge_loops_slide",
            widget=None,
            keymap=(),)

    @ToolDef.from_fn
    def vertex_smooth():
        def draw_settings(_context, layout, tool):
            props = tool.operator_properties("mesh.vertices_smooth")
            layout.prop(props, "repeat")
        return dict(idname="builtin.smooth",
            label="Smooth",
            icon="ops.mesh.vertices_smooth",
            widget="VIEW3D_GGT_tool_generic_handle_normal",
            keymap=(),
            draw_settings=draw_settings,)

    @ToolDef.from_fn
    def vertex_randomize():
        def draw_settings(_context, layout, tool):
            props = tool.operator_properties("transform.vertex_random")
            layout.prop(props, "uniform")
            layout.prop(props, "normal")
            layout.prop(props, "seed")
        return dict(idname="builtin.randomize",
            label="Randomize",
            icon="ops.transform.vertex_random",
            widget="VIEW3D_GGT_tool_generic_handle_normal",
            keymap=(),
            draw_settings=draw_settings,)

    @ToolDef.from_fn
    def tosphere():
        return dict(idname="builtin.to_sphere",
            label="To Sphere",
            icon="ops.transform.tosphere",
            widget=None,
            keymap=(),)

    @ToolDef.from_fn
    def shrink_fatten():
        def draw_settings(_context, layout, tool):
            props = tool.operator_properties("transform.shrink_fatten")
            layout.prop(props, "use_even_offset")

        return dict(idname="builtin.shrink_fatten",
            label="Shrink/Fatten",
            icon="ops.transform.shrink_fatten",
            widget="VIEW3D_GGT_tool_generic_handle_normal",
            keymap=(),
            draw_settings=draw_settings,)

    @ToolDef.from_fn
    def push_pull():
        return dict(idname="builtin.push_pull",
            label="Push/Pull",
            icon="ops.transform.push_pull",
            widget="VIEW3D_GGT_tool_generic_handle_normal",
            keymap=(),)

    @ToolDef.from_fn
    def knife():
        def draw_settings(_context, layout, tool, *, extra=False):
            show_extra = False
            props = tool.operator_properties("mesh.knife_tool")
            if not extra:
                row = layout.row()
                layout.prop(props, "use_occlude_geometry")
                row = layout.row()
                layout.prop(props, "only_selected")
                row = layout.row()
                layout.prop(props, "xray")
                region_is_header = bpy.context.region.type == 'TOOL_HEADER'
                if region_is_header:
                    show_extra = True
                else:
                    extra = True
            if extra:
                layout.use_property_split = True
                layout.prop(props, "visible_measurements")
                layout.prop(props, "angle_snapping")
                layout.label(text="Angle Snapping Increment")
                layout.row().prop(props, "angle_snapping_increment", text="", expand=True)
            if show_extra:
                layout.popover("TOPBAR_PT_tool_settings_extra", text="...")
        return dict(idname="builtin.knife",
            label="Knife",
            cursor='KNIFE',
            icon="ops.mesh.knife_tool",
            widget=None,
            keymap=(),
            draw_settings=draw_settings,
            options={'KEYMAP_FALLBACK'},)

    @ToolDef.from_fn
    def bisect():
        def draw_settings(_context, layout, tool):
            props = tool.operator_properties("mesh.bisect")
            layout.prop(props, "use_fill")
            layout.prop(props, "clear_inner")
            layout.prop(props, "clear_outer")
            layout.prop(props, "threshold")
        return dict(idname="builtin.bisect",
            label="Bisect",
            icon="ops.mesh.bisect",
            widget=None,
            keymap=(),
            draw_settings=draw_settings,)


class _defs_edit_curve:

    @ToolDef.from_fn
    def draw():
        def draw_settings(context, layout, _tool, *, extra=False):
            # Tool settings initialize operator options.
            tool_settings = context.tool_settings
            cps = tool_settings.curve_paint_settings
            region_type = context.region.type

            if region_type == 'TOOL_HEADER':
                if not extra:
                    layout.prop(cps, "curve_type", text="")
                    layout.prop(cps, "depth_mode", expand=True)
                    layout.popover("TOPBAR_PT_tool_settings_extra", text="...")
                    return

            layout.use_property_split = True
            layout.use_property_decorate = False

            if region_type != 'TOOL_HEADER':
                layout.prop(cps, "curve_type")
                layout.separator()
            if cps.curve_type == 'BEZIER':
                layout.prop(cps, "fit_method")
                layout.prop(cps, "error_threshold")
                if region_type != 'TOOL_HEADER':
                    row = layout.row(heading="Detect Corners", align=True)
                else:
                    row = layout.row(heading="Corners", align=True)
                row.prop(cps, "use_corners_detect", text="")
                sub = row.row(align=True)
                sub.active = cps.use_corners_detect
                sub.prop(cps, "corner_angle", text="")
                layout.separator()

            col = layout.column(align=True)
            col.prop(cps, "radius_taper_start", text="Taper Start", slider=True)
            col.prop(cps, "radius_taper_end", text="End", slider=True)
            col = layout.column(align=True)
            col.prop(cps, "radius_min", text="Radius Min")
            col.prop(cps, "radius_max", text="Max")
            col.prop(cps, "use_pressure_radius")

            if region_type != 'TOOL_HEADER' or cps.depth_mode == 'SURFACE':
                layout.separator()

            if region_type != 'TOOL_HEADER':
                row = layout.row()
                row.prop(cps, "depth_mode", expand=True)
            if cps.depth_mode == 'SURFACE':
                col = layout.column()
                col.prop(cps, "surface_offset")
                col.prop(cps, "use_offset_absolute")
                col.prop(cps, "use_stroke_endpoints")
                if cps.use_stroke_endpoints:
                    colsub = layout.column(align=True)
                    colsub.prop(cps, "surface_plane")

        return dict(idname="builtin.draw",
            label="Draw",
            cursor='PAINT_BRUSH',
            icon="ops.curve.draw",
            widget=None,
            keymap=(),
            draw_settings=draw_settings,)

    @ToolDef.from_fn
    def extrude():
        return dict(idname="builtin.extrude",
            label="Extrude",
            icon="ops.curve.extrude_move",
            widget="VIEW3D_GGT_xform_extrude",
            keymap=(),
            draw_settings=_template_widget.VIEW3D_GGT_xform_extrude.draw_settings,)

    @ToolDef.from_fn
    def extrude_cursor():
        return dict(idname="builtin.extrude_cursor",
            label="Extrude to Cursor",
            cursor='CROSSHAIR',
            icon="ops.curve.extrude_cursor",
            widget=None,
            keymap=(),)

    @ToolDef.from_fn
    def tilt():
        return dict(idname="builtin.tilt",
            label="Tilt",
            icon="ops.transform.tilt",
            widget="VIEW3D_GGT_tool_generic_handle_free",
            keymap=(),)

    @ToolDef.from_fn
    def curve_radius():
        return dict(idname="builtin.radius",
            label="Radius",
            description=("Expand or contract the radius of the selected curve points"),
            icon="ops.curve.radius",
            widget="VIEW3D_GGT_tool_generic_handle_free",
            keymap=(),)

    @ToolDef.from_fn
    def curve_vertex_randomize():
        def draw_settings(_context, layout, tool):
            props = tool.operator_properties("transform.vertex_random")
            layout.prop(props, "uniform")
            layout.prop(props, "normal")
            layout.prop(props, "seed")
        return dict(idname="builtin.randomize",
            label="Randomize",
            icon="ops.curve.vertex_random",
            widget="VIEW3D_GGT_tool_generic_handle_normal",
            keymap=(),
            draw_settings=draw_settings,)


class _defs_pose:

    @ToolDef.from_fn
    def breakdown():
        return dict(idname="builtin.breakdowner",
            label="Breakdowner",
            icon="ops.pose.breakdowner",
            widget=None,
            keymap=(),)

    @ToolDef.from_fn
    def push():
        return dict(idname="builtin.push",
            label="Push",
            icon="ops.pose.push",
            widget=None,
            keymap=(),)

    @ToolDef.from_fn
    def relax():
        return dict(idname="builtin.relax",
            label="Relax",
            icon="ops.pose.relax",
            widget=None,
            keymap=(),)


class _defs_particle:

    @staticmethod
    def generate_from_brushes(context):
        return generate_from_enum_ex(context,
            idname_prefix="builtin_brush.",
            icon_prefix="brush.particle.",
            type=bpy.types.ParticleEdit,
            attr="tool",)


class _defs_sculpt:

    @staticmethod
    def generate_from_brushes(context):
        exclude_filter = {}
        # Use 'bpy.context' instead of 'context' since it can be None.
        prefs = bpy.context.preferences

        return generate_from_enum_ex(context,
            idname_prefix="builtin_brush.",
            icon_prefix="brush.sculpt.",
            type=bpy.types.Brush,
            attr="sculpt_tool",
            exclude_filter=exclude_filter,)

    @ToolDef.from_fn
    def hide_border():
        return dict(idname="builtin.box_hide",
            label="Box Hide",
            icon="ops.sculpt.border_hide",
            widget=None,
            keymap=(),)

    @ToolDef.from_fn
    def mask_border():
        def draw_settings(_context, layout, tool):
            props = tool.operator_properties("paint.mask_box_gesture")
            layout.prop(props, "use_front_faces_only", expand=False)

        return dict(idname="builtin.box_mask",
            label="Box Mask",
            icon="ops.sculpt.border_mask",
            widget=None,
            keymap=(),
            draw_settings=draw_settings,)

    @ToolDef.from_fn
    def mask_lasso():
        def draw_settings(_context, layout, tool):
            props = tool.operator_properties("paint.mask_lasso_gesture")
            layout.prop(props, "use_front_faces_only", expand=False)

        return dict(idname="builtin.lasso_mask",
            label="Lasso Mask",
            icon="ops.sculpt.lasso_mask",
            widget=None,
            keymap=(),
            draw_settings=draw_settings,)

    @ToolDef.from_fn
    def mask_line():
        def draw_settings(_context, layout, tool):
            props = tool.operator_properties("paint.mask_line_gesture")
            layout.prop(props, "use_front_faces_only", expand=False)
            layout.prop(props, "use_limit_to_segment", expand=False)

        return dict(idname="builtin.line_mask",
            label="Line Mask",
            icon="ops.sculpt.line_mask",
            widget=None,
            keymap=(),
            draw_settings=draw_settings,)

    @ToolDef.from_fn
    def face_set_box():
        def draw_settings(_context, layout, tool):
            props = tool.operator_properties("sculpt.face_set_box_gesture")
            layout.prop(props, "use_front_faces_only", expand=False)

        return dict(idname="builtin.box_face_set",
            label="Box Face Set",
            icon="ops.sculpt.border_face_set",
            widget=None,
            keymap=(),
            draw_settings=draw_settings,)

    @ToolDef.from_fn
    def face_set_lasso():
        def draw_settings(_context, layout, tool):
            props = tool.operator_properties("sculpt.face_set_lasso_gesture")
            layout.prop(props, "use_front_faces_only", expand=False)

        return dict(idname="builtin.lasso_face_set",
            label="Lasso Face Set",
            icon="ops.sculpt.lasso_face_set",
            widget=None,
            keymap=(),
            draw_settings=draw_settings,)

    @ToolDef.from_fn
    def trim_box():
        def draw_settings(_context, layout, tool):
            props = tool.operator_properties("sculpt.trim_box_gesture")
            layout.prop(props, "trim_mode", expand=False)
            layout.prop(props, "use_cursor_depth", expand=False)
        return dict(idname="builtin.box_trim",
            label="Box Trim",
            icon="ops.sculpt.box_trim",
            widget=None,
            keymap=(),
            draw_settings=draw_settings,)

    @ToolDef.from_fn
    def trim_lasso():
        def draw_settings(_context, layout, tool):
            props = tool.operator_properties("sculpt.trim_lasso_gesture")
            layout.prop(props, "trim_mode", expand=False)
            layout.prop(props, "trim_orientation", expand=False)
            layout.prop(props, "trim_location", expand=False)
            layout.prop(props, "use_cursor_depth", expand=False)
        return dict(idname="builtin.lasso_trim",
            label="Lasso Trim",
            icon="ops.sculpt.lasso_trim",
            widget=None,
            keymap=(),
            draw_settings=draw_settings,)

    @ToolDef.from_fn
    def project_line():
        def draw_settings(_context, layout, tool):
            props = tool.operator_properties("sculpt.project_line_gesture")
            layout.prop(props, "deformation_mode", expand=False)
            layout.prop(props, "use_limit_to_segment", expand=False)

        return dict(idname="builtin.line_project",
            label="Line Project",
            icon="ops.sculpt.line_project",
            widget=None,
            keymap=(),
            draw_settings=draw_settings,)

    @ToolDef.from_fn
    def mask_select():
        def draw_settings(_context, layout, tool):
            props = tool.operator_properties("sculpt.expand")
            layout.prop(props, "falloff_type")
            layout.prop(props, "use_falloff_gradient")

        return dict(idname="builtin.mask_select",
            label="Mask Select",
            icon="ops.sculpt.mask_select",
            widget=None,
            keymap=(),
            draw_settings=draw_settings,)

    @ToolDef.from_fn
    def project_lasso():
        return dict(idname="builtin.lasso_project",
            label="Lasso Project",
            icon="ops.sculpt.lasso_project",
            widget=None,
            keymap=(),)

    @ToolDef.from_fn
    def project_box():
        return dict(idname="builtin.box_project",
            label="Box Project",
            icon="ops.sculpt.box_project",
            widget=None,
            keymap=(),)

    @ToolDef.from_fn
    def mesh_filter():
        def draw_settings(_context, layout, tool):
            props = tool.operator_properties("sculpt.mesh_filter")
            layout.prop(props, "type", expand=False)
            layout.prop(props, "strength")
            row = layout.row(align=True)
            row.prop(props, "deform_axis")
            layout.prop(props, "orientation", expand=False)
            if props.type == 'SURFACE_SMOOTH':
                layout.prop(props, "surface_smooth_shape_preservation", expand=False)
                layout.prop(props, "surface_smooth_current_vertex", expand=False)
            elif props.type == 'SHARPEN':
                layout.prop(props, "sharpen_smooth_ratio", expand=False)
                layout.prop(props, "sharpen_intensify_detail_strength", expand=False)
                layout.prop(props, "sharpen_curvature_smooth_iterations", expand=False)
            elif props.type == 'SPHERE':
                layout.prop(props, "sphere_center", expand=False)

            if props.type in ["SMOOTH", "SPHERE", "SURFACE_SMOOTH", "SHARPEN"]:
                layout.prop(props, "weighted")

            if props.type == "SMOOTH":
                #layout.prop(props, "hard_edge_fac")
                layout.prop(props, "hard_edge_mode")
                layout.prop(props, "preserve_fset_boundaries")
                layout.prop(props, "bound_smooth_radius")

        return dict(idname="builtin.mesh_filter",
            label="Mesh Filter",
            icon="ops.sculpt.mesh_filter",
            widget=None,
            keymap=(),
            draw_settings=draw_settings,)

    @ToolDef.from_fn
    def ipmask_filter():
        def draw_settings(_context, layout, tool):
            props = tool.operator_properties("sculpt.ipmask_filter")
            layout.prop(props, "filter_type", expand=False)
            layout.prop(props, "iterations", expand=False)
            layout.prop(props, "use_step_interpolation", expand=False)

        return dict(idname="builtin.ipmask_filter",
            label="IPMask Filter",
            icon="ops.sculpt.ipmask_filter",
            widget=None,
            keymap=(),
            draw_settings=draw_settings,)

    @ToolDef.from_fn
    def cloth_filter():
        def draw_settings(_context, layout, tool):
            props = tool.operator_properties("sculpt.cloth_filter")
            layout.prop(props, "type", expand=False)
            layout.prop(props, "strength")
            row = layout.row(align=True)
            row.prop(props, "force_axis")
            if props.type == "PINCH":
                layout.prop(props, "pinch_origin", expand=False)
            layout.prop(props, "orientation", expand=False)
            layout.prop(props, "cloth_mass")
            layout.prop(props, "cloth_damping")
            layout.prop(props, "use_face_sets")
            layout.prop(props, "use_collisions")
            layout.prop(props, "use_bending")
            layout.prop(props, "bending_stiffness")

        return dict(idname="builtin.cloth_filter",
            label="Cloth Filter",
            icon="ops.sculpt.cloth_filter",
            widget=None,
            keymap=(),
            draw_settings=draw_settings,)

    @ToolDef.from_fn
    def color_filter():
        def draw_settings(_context, layout, tool):
            props = tool.operator_properties("sculpt.color_filter")
            layout.prop(props, "type", expand=False)
            if props.type == 'FILL':
                layout.prop(props, "fill_color", expand=False)
            layout.prop(props, "strength")

        return dict(idname="builtin.color_filter",
            label="Color Filter",
            icon="ops.sculpt.color_filter",
            widget=None,
            keymap=(),
            draw_settings=draw_settings,)

    @ToolDef.from_fn
    def mask_by_color():
        def draw_settings(_context, layout, tool):
            props = tool.operator_properties("sculpt.mask_by_color")
            layout.prop(props, "threshold")
            layout.prop(props, "contiguous")
            layout.prop(props, "invert")
            layout.prop(props, "preserve_previous_mask")

        return dict(idname="builtin.mask_by_color",
            label="Mask by Color",
            icon="ops.sculpt.mask_by_color",
            widget=None,
            keymap=(),
            draw_settings=draw_settings,)

    @ToolDef.from_fn
    def face_set_edit():
        def draw_settings(_context, layout, tool):
            props = tool.operator_properties("sculpt.face_set_edit")
            layout.prop(props, "mode", expand=False)
            layout.prop(props, "modify_hidden")
            if props.mode == "EXTRUDE":
                layout.prop(props, "single_island_only")

        return dict(idname="builtin.face_set_edit",
            label="Edit Face Set",
            icon="ops.sculpt.face_set_edit",
            widget=None,
            keymap="3D View Tool: Sculpt, Face Set Edit",
            draw_settings=draw_settings,)


class _defs_vertex_paint:

    @staticmethod
    def poll_select_mask(context):
        if context is None:
            return True
        ob = context.active_object
        return (ob and ob.type == 'MESH' and (ob.data.use_paint_mask or ob.data.use_paint_mask_vertex))

    @staticmethod
    def generate_from_brushes(context):
        return generate_from_enum_ex(context,
            idname_prefix="builtin_brush.",
            icon_prefix="brush.paint_vertex.",
            type=bpy.types.Brush,
            attr="vertex_tool",)


class _defs_texture_paint:

    @staticmethod
    def poll_select_mask(context):
        if context is None:
            return True
        ob = context.active_object
        return (ob and ob.type == 'MESH' and (ob.data.use_paint_mask))

    @staticmethod
    def generate_from_brushes(context):
        return generate_from_enum_ex(context,
            idname_prefix="builtin_brush.",
            icon_prefix="brush.paint_texture.",
            type=bpy.types.Brush,
            attr="image_tool",
            cursor='PAINT_CROSS',)


class _defs_weight_paint:

    @staticmethod
    def poll_select_mask(context):
        if context is None:
            return True
        ob = context.active_object
        return (ob and ob.type == 'MESH' and (ob.data.use_paint_mask or ob.data.use_paint_mask_vertex))

    @staticmethod
    def generate_from_brushes(context):
        return generate_from_enum_ex(context,
            idname_prefix="builtin_brush.",
            icon_prefix="brush.paint_weight.",
            type=bpy.types.Brush,
            attr="weight_tool",)

    @ToolDef.from_fn
    def sample_weight():
        def draw_settings(context, layout, _tool):
            if context.tool_settings.unified_paint_settings.use_unified_weight:
                weight = context.tool_settings.unified_paint_settings.weight
            elif context.tool_settings.weight_paint.brush:
                weight = context.tool_settings.weight_paint.brush.weight
            else:
                return
            layout.label(text="Weight: %.3f" % weight)
        return dict(idname="builtin.sample_weight",
            label="Sample Weight",
            icon="ops.paint.weight_sample",
            cursor='EYEDROPPER',
            widget=None,
            keymap=(),
            draw_settings=draw_settings)

    @ToolDef.from_fn
    def sample_weight_group():
        return dict(idname="builtin.sample_vertex_group",
            label="Sample Vertex Group",
            icon="ops.paint.weight_sample_group",
            cursor='EYEDROPPER',
            widget=None,
            keymap=(),)

    @ToolDef.from_fn
    def gradient():
        def draw_settings(context, layout, tool):
            brush = context.tool_settings.weight_paint.brush
            if brush is not None:
                from bl_ui.properties_paint_common import UnifiedPaintPanel
                UnifiedPaintPanel.prop_unified(layout,
                    context,
                    brush,
                    "weight",
                    unified_name="use_unified_weight",
                    slider=True,
                    header=True)
                UnifiedPaintPanel.prop_unified(layout,
                    context,
                    brush,
                    "strength",
                    unified_name="use_unified_strength",
                    header=True)

            props = tool.operator_properties("paint.weight_gradient")
            layout.prop(props, "type", expand=True)
            layout.popover("VIEW3D_PT_tools_weight_gradient")

        return dict(idname="builtin.gradient",
            label="Gradient",
            icon="ops.paint.weight_gradient",
            widget=None,
            keymap=(),
            draw_settings=draw_settings,)


class _defs_image_generic:

    @staticmethod
    def poll_uvedit(context):
        if context is None:
            return True
        ob = context.edit_object
        if ob is not None:
            data = ob.data
            if data is not None:
                return bool(getattr(data, "uv_layers", False))
        return False

    @ToolDef.from_fn
    def cursor():
        return dict(idname="builtin.cursor",
            label="Cursor",
            description=("Set the cursor location, drag to transform"),
            icon="ops.generic.cursor",
            keymap=(),
            options={'KEYMAP_FALLBACK'},)

    # Currently a place holder so we can switch away from the annotation tool.
    # Falls back to default image editor action.
    @ToolDef.from_fn
    def sample():
        def draw_settings(_context, layout, tool):
            props = tool.operator_properties("image.sample")
            layout.prop(props, "size")
        return dict(idname="builtin.sample",
            label="Sample",
            description=("Sample pixel values under the cursor"),
            icon="ops.paint.weight_sample",  # XXX, needs own icon.
            keymap="Image Editor Tool: Sample",
            draw_settings=draw_settings,)


class _defs_image_uv_transform:

    @ToolDef.from_fn
    def translate():
        return dict(idname="builtin.move",
            label="Move",
            icon="ops.transform.translate",
            widget="IMAGE_GGT_gizmo2d_translate",
            operator="transform.translate",
            keymap="Image Editor Tool: Uv, Move",)

    @ToolDef.from_fn
    def rotate():
        return dict(idname="builtin.rotate",
            label="Rotate",
            icon="ops.transform.rotate",
            widget="IMAGE_GGT_gizmo2d_rotate",
            operator="transform.rotate",
            keymap="Image Editor Tool: Uv, Rotate",)

    @ToolDef.from_fn
    def scale():
        return dict(idname="builtin.scale",
            label="Scale",
            icon="ops.transform.resize",
            widget="IMAGE_GGT_gizmo2d_resize",
            operator="transform.resize",
            keymap="Image Editor Tool: Uv, Scale",)

    @ToolDef.from_fn
    def transform():
        return dict(idname="builtin.transform",
            label="Transform",
            description=("Supports any combination of grab, rotate, and scale at once"),
            icon="ops.transform.transform",
            widget="IMAGE_GGT_gizmo2d",
            # No keymap default action, only for gizmo!
        )


class _defs_image_uv_select:

    @ToolDef.from_fn
    def select():
        return dict(idname="builtin.select",
            label="Tweak",
            icon="ops.generic.select",
            widget=None,
            keymap=(),)

    @ToolDef.from_fn
    def box():
        def draw_settings(_context, layout, tool):
            props = tool.operator_properties("uv.select_box")
            row = layout.row()
            row.use_property_split = False
            row.prop(props, "mode", text="", expand=True, icon_only=True)
        return dict(idname="builtin.select_box",
            label="Select Box",
            icon="ops.generic.select_box",
            widget=None,
            keymap=(),
            draw_settings=draw_settings,)

    @ToolDef.from_fn
    def lasso():
        def draw_settings(_context, layout, tool):
            props = tool.operator_properties("uv.select_lasso")
            row = layout.row()
            row.use_property_split = False
            row.prop(props, "mode", text="", expand=True, icon_only=True)
        return dict(idname="builtin.select_lasso",
            label="Select Lasso",
            icon="ops.generic.select_lasso",
            widget=None,
            keymap=(),
            draw_settings=draw_settings,)

    @ToolDef.from_fn
    def circle():
        def draw_settings(_context, layout, tool):
            props = tool.operator_properties("uv.select_circle")
            row = layout.row()
            row.use_property_split = False
            row.prop(props, "mode", text="", expand=True, icon_only=True)
            layout.prop(props, "radius")

        def draw_cursor(_context, tool, xy):
            from gpu_extras.presets import draw_circle_2d
            props = tool.operator_properties("uv.select_circle")
            radius = props.radius
            draw_circle_2d(xy, (1.0,) * 4, radius, segments=32)

        return dict(idname="builtin.select_circle",
            label="Select Circle",
            icon="ops.generic.select_circle",
            widget=None,
            keymap=(),
            draw_settings=draw_settings,
            draw_cursor=draw_cursor,)


class _defs_image_uv_edit:

    @ToolDef.from_fn
    def rip_region():
        return dict(idname="builtin.rip_region",
            label="Rip Region",
            icon="ops.mesh.rip",
            # TODO: generic operator (UV version of
            # `VIEW3D_GGT_tool_generic_handle_free`).
            widget=None,
            keymap=(),
            options={'KEYMAP_FALLBACK'},)


class _defs_image_uv_sculpt:

    @staticmethod
    def generate_from_brushes(context):
        def draw_cursor(context, _tool, xy):
            from gpu_extras.presets import draw_circle_2d
            tool_settings = context.tool_settings
            uv_sculpt = tool_settings.uv_sculpt
            if not uv_sculpt.show_brush:
                return
            ups = tool_settings.unified_paint_settings
            if ups.use_unified_size:
                radius = ups.size
            else:
                brush = tool_settings.uv_sculpt.brush
                if brush is None:
                    return
                radius = brush.size
            draw_circle_2d(xy, (1.0,) * 4, radius, segments=32)

        return generate_from_enum_ex(context,
            idname_prefix="builtin_brush.",
            icon_prefix="brush.uv_sculpt.",
            type=bpy.types.Brush,
            attr="uv_sculpt_tool",
            tooldef_keywords=dict(operator="sculpt.uv_sculpt_stroke",
                keymap="Image Editor Tool: Uv, Sculpt Stroke",
                draw_cursor=draw_cursor,
                options={'KEYMAP_FALLBACK'},),)


class _defs_gpencil_paint:

    @staticmethod
    def gpencil_primitive_toolbar(context, layout, _tool, props):
        paint = context.tool_settings.gpencil_paint
        brush = paint.brush

        if brush is None:
            return False

        gp_settings = brush.gpencil_settings

        row = layout.row(align=True)
        tool_settings = context.scene.tool_settings
        settings = tool_settings.gpencil_paint
        row.template_ID_preview(settings, "brush", rows=3, cols=8, hide_buttons=True)

        from bl_ui.properties_paint_common import (
            brush_basic_gpencil_paint_settings,
            brush_basic__draw_color_selector,
        )

        brush_basic__draw_color_selector(context, layout, brush, gp_settings, props)
        brush_basic_gpencil_paint_settings(layout, context, brush, compact=True)
        return True

    @staticmethod
    def generate_from_brushes(context):
        return generate_from_enum_ex(context,
            idname_prefix="builtin_brush.",
            icon_prefix="brush.gpencil_draw.",
            type=bpy.types.Brush,
            attr="gpencil_tool",
            cursor='DOT',
            tooldef_keywords=dict(operator="gpencil.draw",),)

    @ToolDef.from_fn
    def cutter():
        def draw_settings(_context, layout, tool):
            props = tool.operator_properties("gpencil.stroke_cutter")
            row = layout.row()
            row.use_property_split = False
            row.prop(props, "flat_caps")
        return dict(idname="builtin.cutter",
            label="Cutter",
            icon="ops.gpencil.stroke_cutter",
            cursor='KNIFE',
            widget=None,
            keymap=(),
            draw_settings=draw_settings,)

    @ToolDef.from_fn
    def line():
        def draw_settings(context, layout, tool):
            props = tool.operator_properties("gpencil.primitive_line")
            _defs_gpencil_paint.gpencil_primitive_toolbar(context, layout, tool, props)

        return dict(idname="builtin.line",
            label="Line",
            icon="ops.gpencil.primitive_line",
            cursor='CROSSHAIR',
            widget=None,
            keymap=(),
            draw_settings=draw_settings,)

    @ToolDef.from_fn
    def polyline():
        def draw_settings(context, layout, tool):
            props = tool.operator_properties("gpencil.primitive_polyline")
            _defs_gpencil_paint.gpencil_primitive_toolbar(context, layout, tool, props)

        return dict(idname="builtin.polyline",
            label="Polyline",
            icon="ops.gpencil.primitive_polyline",
            cursor='CROSSHAIR',
            widget=None,
            keymap=(),
            draw_settings=draw_settings,)

    @ToolDef.from_fn
    def box():
        def draw_settings(context, layout, tool):
            props = tool.operator_properties("gpencil.primitive_box")
            _defs_gpencil_paint.gpencil_primitive_toolbar(context, layout, tool, props)

        return dict(idname="builtin.box",
            label="Box",
            icon="ops.gpencil.primitive_box",
            cursor='CROSSHAIR',
            widget=None,
            keymap=(),
            draw_settings=draw_settings,)

    @ToolDef.from_fn
    def circle():
        def draw_settings(context, layout, tool):
            props = tool.operator_properties("gpencil.primitive_circle")
            _defs_gpencil_paint.gpencil_primitive_toolbar(context, layout, tool, props)

        return dict(idname="builtin.circle",
            label="Circle",
            icon="ops.gpencil.primitive_circle",
            cursor='CROSSHAIR',
            widget=None,
            keymap=(),
            draw_settings=draw_settings,)

    @ToolDef.from_fn
    def arc():
        def draw_settings(context, layout, tool):
            props = tool.operator_properties("gpencil.primitive_curve")
            _defs_gpencil_paint.gpencil_primitive_toolbar(context, layout, tool, props)

        return dict(idname="builtin.arc",
            label="Arc",
            icon="ops.gpencil.primitive_arc",
            cursor='CROSSHAIR',
            widget=None,
            keymap=(),
            draw_settings=draw_settings,)

    @ToolDef.from_fn
    def curve():
        def draw_settings(context, layout, tool):
            props = tool.operator_properties("gpencil.primitive_curve")
            _defs_gpencil_paint.gpencil_primitive_toolbar(context, layout, tool, props)

        return dict(idname="builtin.curve",
            label="Curve",
            icon="ops.gpencil.primitive_curve",
            cursor='CROSSHAIR',
            widget=None,
            keymap=(),
            draw_settings=draw_settings,)

    @ToolDef.from_fn
    def eyedropper():
        def draw_settings(_context, layout, tool):
            props = tool.operator_properties("ui.eyedropper_gpencil_color")
            row = layout.row()
            row.use_property_split = False
            row.prop(props, "mode", expand=True)
        return dict(idname="builtin.eyedropper",
            label="Eyedropper",
            icon="ops.paint.eyedropper_add",
            cursor='EYEDROPPER',
            widget=None,
            keymap=(),
            draw_settings=draw_settings,)

    @ToolDef.from_fn
    def interpolate():
        def draw_settings(_context, layout, tool):
            props = tool.operator_properties("gpencil.interpolate")
            layout.prop(props, "layers")
            layout.prop(props, "flip")
            layout.prop(props, "smooth_factor")
            layout.prop(props, "smooth_steps")

        return dict(idname="builtin.interpolate",
            label="Interpolate",
            icon="ops.pose.breakdowner",
            cursor='DEFAULT',
            widget=None,
            keymap=(),
            draw_settings=draw_settings,)


class _defs_gpencil_edit:
    def is_segment(context):
        ts = context.scene.tool_settings
        if context.mode == 'EDIT_GPENCIL':
            return ts.gpencil_selectmode_edit == 'SEGMENT'
        elif context.mode == 'SCULPT_GPENCIL':
            return ts.use_gpencil_select_mask_segment
        elif context.mode == 'VERTEX_GPENCIL':
            return ts.use_gpencil_vertex_select_mask_segment
        else:
            return False

    @ToolDef.from_fn
    def bend():
        return dict(idname="builtin.bend",
            label="Bend",
            icon="ops.gpencil.edit_bend",
            widget=None,
            keymap=(),)

    @ToolDef.from_fn
    def select():
        def draw_settings(context, layout, _tool):
            if _defs_gpencil_edit.is_segment(context):
                layout.prop(context.tool_settings.gpencil_sculpt, "intersection_threshold")
        return dict(idname="builtin.select",
            label="Tweak",
            icon="ops.generic.select",
            widget=None,
            keymap=(),
            draw_settings=draw_settings,)

    @ToolDef.from_fn
    def box_select():
        def draw_settings(context, layout, tool):
            props = tool.operator_properties("gpencil.select_box")
            row = layout.row()
            row.use_property_split = False
            row.prop(props, "mode", text="", expand=True, icon_only=True)
            if _defs_gpencil_edit.is_segment(context):
                layout.prop(context.tool_settings.gpencil_sculpt, "intersection_threshold")
        return dict(idname="builtin.select_box",
            label="Select Box",
            icon="ops.generic.select_box",
            widget=None,
            keymap=(),
            draw_settings=draw_settings,)

    @ToolDef.from_fn
    def lasso_select():
        def draw_settings(context, layout, tool):
            props = tool.operator_properties("gpencil.select_lasso")
            row = layout.row()
            row.use_property_split = False
            row.prop(props, "mode", text="", expand=True, icon_only=True)
            if _defs_gpencil_edit.is_segment(context):
                layout.prop(context.tool_settings.gpencil_sculpt, "intersection_threshold")
        return dict(idname="builtin.select_lasso",
            label="Select Lasso",
            icon="ops.generic.select_lasso",
            widget=None,
            keymap=(),
            draw_settings=draw_settings,)

    @ToolDef.from_fn
    def circle_select():
        def draw_settings(context, layout, tool):
            props = tool.operator_properties("gpencil.select_circle")
            row = layout.row()
            row.use_property_split = False
            row.prop(props, "mode", text="", expand=True, icon_only=True)
            layout.prop(props, "radius")
            if _defs_gpencil_edit.is_segment(context):
                layout.prop(context.tool_settings.gpencil_sculpt, "intersection_threshold")

        def draw_cursor(_context, tool, xy):
            from gpu_extras.presets import draw_circle_2d
            props = tool.operator_properties("gpencil.select_circle")
            radius = props.radius
            draw_circle_2d(xy, (1.0,) * 4, radius, segments=32)

        return dict(idname="builtin.select_circle",
            label="Select Circle",
            icon="ops.generic.select_circle",
            widget=None,
            keymap=(),
            draw_settings=draw_settings,
            draw_cursor=draw_cursor,)

    @ToolDef.from_fn
    def radius():
        return dict(idname="builtin.radius",
            label="Radius",
            description=("Expand or contract the radius of the selected points"),
            icon="ops.gpencil.radius",

            widget=None,
            keymap=(),)

    @ToolDef.from_fn
    def shear():
        return dict(idname="builtin.shear",
            label="Shear",
            icon="ops.gpencil.edit_shear",
            widget=None,
            keymap=(),)

    @ToolDef.from_fn
    def tosphere():
        return dict(idname="builtin.to_sphere",
            label="To Sphere",
            icon="ops.transform.tosphere",
            widget=None,
            keymap=(),)

    @ToolDef.from_fn
    def extrude():
        return dict(idname="builtin.extrude",
            label="Extrude",
            icon="ops.gpencil.extrude_move",
            widget="VIEW3D_GGT_xform_extrude",
            keymap=(),
            draw_settings=_template_widget.VIEW3D_GGT_xform_extrude.draw_settings,)

    @ToolDef.from_fn
    def transform_fill():
        def draw_settings(_context, layout, tool):
            props = tool.operator_properties("gpencil.transform_fill")
            row = layout.row()
            row.use_property_split = False
            row.prop(props, "mode", expand=True)

        return dict(idname="builtin.transform_fill",
            label="Transform Fill",
            icon="ops.gpencil.transform_fill",
            cursor='DEFAULT',
            widget=None,
            keymap=(),
            draw_settings=draw_settings,)

    @ToolDef.from_fn
    def interpolate():
        def draw_settings(_context, layout, tool):
            props = tool.operator_properties("gpencil.interpolate")
            layout.prop(props, "layers")
            layout.prop(props, "interpolate_selected_only")
            layout.prop(props, "flip")
            layout.prop(props, "smooth_factor")
            layout.prop(props, "smooth_steps")

        return dict(idname="builtin.interpolate",
            label="Interpolate",
            icon="ops.pose.breakdowner",
            cursor='DEFAULT',
            widget=None,
            keymap=(),
            draw_settings=draw_settings,)


class _defs_gpencil_sculpt:

    @staticmethod
    def poll_select_mask(context):
        if context is None:
            return True
        ob = context.active_object
        ts = context.scene.tool_settings
        return ob and ob.type == 'GPENCIL' and (ts.use_gpencil_select_mask_point or ts.use_gpencil_select_mask_stroke or ts.use_gpencil_select_mask_segment)

    @staticmethod
    def generate_from_brushes(context):
        return generate_from_enum_ex(context,
            idname_prefix="builtin_brush.",
            icon_prefix="ops.gpencil.sculpt_",
            type=bpy.types.Brush,
            attr="gpencil_sculpt_tool",
            tooldef_keywords=dict(operator="gpencil.sculpt_paint",),)


class _defs_gpencil_weight:

    @staticmethod
    def generate_from_brushes(context):
        return generate_from_enum_ex(context,
            idname_prefix="builtin_brush.",
            icon_prefix="ops.gpencil.sculpt_",
            type=bpy.types.Brush,
            attr="gpencil_weight_tool",
            tooldef_keywords=dict(operator="gpencil.weight_paint",),)


class _defs_gpencil_vertex:

    @staticmethod
    def poll_select_mask(context):
        if context is None:
            return True
        ob = context.active_object
        ts = context.scene.tool_settings
        return ob and ob.type == 'GPENCIL' and (ts.use_gpencil_vertex_select_mask_point or ts.use_gpencil_vertex_select_mask_stroke or ts.use_gpencil_vertex_select_mask_segment)

    @staticmethod
    def generate_from_brushes(context):
        return generate_from_enum_ex(context,
            idname_prefix="builtin_brush.",
            icon_prefix="brush.paint_vertex.",
            type=bpy.types.Brush,
            attr="gpencil_vertex_tool",
            cursor='DOT',
            tooldef_keywords=dict(operator="gpencil.vertex_paint",),)


class _defs_node_select:

    @ToolDef.from_fn
    def select():
        return dict(idname="builtin.select",
            label="Tweak",
            icon="ops.generic.select",
            widget=None,
            keymap="Node Tool: Tweak",)

    @ToolDef.from_fn
    def box():
        def draw_settings(_context, layout, tool):
            props = tool.operator_properties("node.select_box")
            row = layout.row()
            row.use_property_split = False
            row.prop(props, "mode", text="", expand=True, icon_only=True)
        return dict(idname="builtin.select_box",
            label="Select Box",
            icon="ops.generic.select_box",
            widget=None,
            keymap="Node Tool: Select Box",
            draw_settings=draw_settings,)

    @ToolDef.from_fn
    def lasso():
        def draw_settings(_context, layout, tool):
            props = tool.operator_properties("node.select_lasso")
            row = layout.row()
            row.use_property_split = False
            row.prop(props, "mode", text="", expand=True, icon_only=True)
        return dict(idname="builtin.select_lasso",
            label="Select Lasso",
            icon="ops.generic.select_lasso",
            widget=None,
            keymap="Node Tool: Select Lasso",
            draw_settings=draw_settings,)

    @ToolDef.from_fn
    def circle():
        def draw_settings(_context, layout, tool):
            props = tool.operator_properties("node.select_circle")
            row = layout.row()
            row.use_property_split = False
            row.prop(props, "mode", text="", expand=True, icon_only=True)
            layout.prop(props, "radius")

        def draw_cursor(_context, tool, xy):
            from gpu_extras.presets import draw_circle_2d
            props = tool.operator_properties("node.select_circle")
            radius = props.radius
            draw_circle_2d(xy, (1.0,) * 4, radius, segments=32)

        return dict(idname="builtin.select_circle",
            label="Select Circle",
            icon="ops.generic.select_circle",
            widget=None,
            keymap="Node Tool: Select Circle",
            draw_settings=draw_settings,
            draw_cursor=draw_cursor,)


class _defs_node_edit:

    @ToolDef.from_fn
    def links_cut():
        return dict(idname="builtin.links_cut",
            label="Links Cut",
            icon="ops.node.links_cut",
            widget=None,
            keymap="Node Tool: Links Cut",
            options={'KEYMAP_FALLBACK'},)


class _defs_sequencer_generic:

    @ToolDef.from_fn
    def cursor():
        return dict(idname="builtin.cursor",
            label="Cursor",
            description=("Set the cursor location, drag to transform"),
            icon="ops.generic.cursor",
            keymap="Sequencer Tool: Cursor",
            options={'KEYMAP_FALLBACK'},)

    @ToolDef.from_fn
    def blade():
        def draw_settings(_context, layout, tool):
            props = tool.operator_properties("sequencer.split")
            row = layout.row()
            row.use_property_split = False
            row.prop(props, "type", expand=True)
        return dict(idname="builtin.blade",
            label="Blade",
            icon="ops.sequencer.blade",
            cursor='CROSSHAIR',
            widget=None,
            keymap="Sequencer Tool: Blade",
            draw_settings=draw_settings,
            options={'KEYMAP_FALLBACK'},)

    @ToolDef.from_fn
    def sample():
        return dict(idname="builtin.sample",
            label="Sample",
            description=("Sample pixel values under the cursor"),
            icon="ops.paint.weight_sample",  # XXX, needs own icon.
            keymap="Sequencer Tool: Sample",)

    @ToolDef.from_fn
    def translate():
        return dict(idname="builtin.move",
            label="Move",
            icon="ops.transform.translate",
            widget="SEQUENCER_GGT_gizmo2d_translate",
            operator="transform.translate",
            keymap="Sequencer Tool: Move",)

    @ToolDef.from_fn
    def rotate():
        return dict(idname="builtin.rotate",
            label="Rotate",
            icon="ops.transform.rotate",
            widget="SEQUENCER_GGT_gizmo2d_rotate",
            operator="transform.rotate",
            keymap="Sequencer Tool: Rotate",)

    @ToolDef.from_fn
    def scale():
        return dict(idname="builtin.scale",
            label="Scale",
            icon="ops.transform.resize",
            widget="SEQUENCER_GGT_gizmo2d_resize",
            operator="transform.resize",
            keymap="Sequencer Tool: Scale",)

    @ToolDef.from_fn
    def transform():
        return dict(idname="builtin.transform",
            label="Transform",
            description=("Supports any combination of grab, rotate, and scale at once"),
            icon="ops.transform.transform",
            widget="SEQUENCER_GGT_gizmo2d",
            # No keymap default action, only for gizmo!
       )

class _defs_sequencer_select:
    @ToolDef.from_fn
    def select():
        return dict(idname="builtin.select",
            label="Tweak",
            icon="ops.generic.select",
            widget=None,
            keymap="Sequencer Tool: Tweak",)

    @ToolDef.from_fn
    def box():
        def draw_settings(_context, layout, tool):
            props = tool.operator_properties("sequencer.select_box")
            row = layout.row()
            row.use_property_split = False
            row.prop(props, "mode", text="", expand=True, icon_only=True)
            pass
        return dict(idname="builtin.select_box",
            label="Select Box",
            icon="ops.generic.select_box",
            widget=None,
            keymap="Sequencer Tool: Select Box",
            draw_settings=draw_settings,)


class IMAGE_PT_tools_active(ToolSelectPanelHelper, Panel):
    bl_space_type = 'IMAGE_EDITOR'
    bl_region_type = 'TOOLS'
    bl_label = "Tools"  # not visible
    bl_options = {'HIDE_HEADER'}

    # Satisfy the 'ToolSelectPanelHelper' API.
    keymap_prefix = "Image Editor Tool:"

    # Default group to use as a fallback.
    tool_fallback_id = "builtin.select"

    @classmethod
    def tools_from_context(cls, context, mode=None):
        if mode is None:
            if context.space_data is None:
                mode = 'VIEW'
            else:
                mode = context.space_data.mode
        for tools in (cls._tools[None], cls._tools.get(mode, ())):
            for item in tools:
                if not (type(item) is ToolDef) and callable(item):
                    yield from item(context)
                else:
                    yield item

    @classmethod
    def tools_all(cls):
        yield from cls._tools.items()

    # Private tool lists for convenient reuse in `_tools`.

    _tools_transform = (_defs_image_uv_transform.translate,
        _defs_image_uv_transform.rotate,
        _defs_image_uv_transform.scale,
        _defs_image_uv_transform.transform,)

    _tools_select = ((_defs_image_uv_select.select,
            _defs_image_uv_select.box,
            _defs_image_uv_select.circle,
            _defs_image_uv_select.lasso,),)

    _tools_annotate = ((_defs_annotate.scribble,
            _defs_annotate.line,
            _defs_annotate.poly,
            _defs_annotate.eraser,),)

    # Private tools dictionary, store data to implement `tools_all` &
    # `tools_from_context`.
    # The keys match image spaces modes: 'context.space_data.mode'.
    # The values represent the tools, see `ToolSelectPanelHelper` for details.
    _tools = {
        None: [
            # for all modes
        ],
        'VIEW': [_defs_image_generic.sample,
            *_tools_annotate,],
        'UV': [*_tools_select,
            _defs_image_generic.cursor,
            None,
            *_tools_transform,
            None,
            *_tools_annotate,
            None,
            _defs_image_uv_edit.rip_region,
            None,
            lambda context: (_defs_image_uv_sculpt.generate_from_brushes(context)
                if _defs_image_generic.poll_uvedit(context)
                else ()),],
        'MASK': [None,],
        'PAINT': [_defs_texture_paint.generate_from_brushes,
            None,
            *_tools_annotate,],
    }


class NODE_PT_tools_active(ToolSelectPanelHelper, Panel):
    bl_space_type = 'NODE_EDITOR'
    bl_region_type = 'TOOLS'
    bl_label = "Tools"  # not visible
    bl_options = {'HIDE_HEADER'}

    # Satisfy the 'ToolSelectPanelHelper' API.
    keymap_prefix = "Node Editor Tool:"

    # Default group to use as a fallback.
    tool_fallback_id = "builtin.select"

    @classmethod
    def tools_from_context(cls, context, mode=None):
        if mode is None:
            if context.space_data is None:
                mode = None
            else:
                mode = context.space_data.tree_type
        for tools in (cls._tools[None], cls._tools.get(mode, ())):
            for item in tools:
                if not (type(item) is ToolDef) and callable(item):
                    yield from item(context)
                else:
                    yield item

    @classmethod
    def tools_all(cls):
        yield from cls._tools.items()

    # Private tool lists for convenient reuse in `_tools`.

    _tools_select = ((_defs_node_select.select,
            _defs_node_select.box,
            _defs_node_select.lasso,
            _defs_node_select.circle,),)

    _tools_annotate = ((_defs_annotate.scribble,
            _defs_annotate.line,
            _defs_annotate.poly,
            _defs_annotate.eraser,),)

    # Private tools dictionary, store data to implement `tools_all` &
    # `tools_from_context`.
    # The keys is always `None` since nodes don't use use modes to access
    # different tools.
    # The values represent the tools, see `ToolSelectPanelHelper` for details.
    _tools = {
        None: [*_tools_select,
            None,
            *_tools_annotate,
            None,
            _defs_node_edit.links_cut,],
    }


class VIEW3D_PT_tools_active(ToolSelectPanelHelper, Panel):
    bl_space_type = 'VIEW_3D'
    bl_region_type = 'TOOLS'
    bl_label = "Tools"  # not visible
    bl_options = {'HIDE_HEADER'}

    # Satisfy the 'ToolSelectPanelHelper' API.
    keymap_prefix = "3D View Tool:"

    # Default group to use as a fallback.
    tool_fallback_id = "builtin.select"

    @classmethod
    def tools_from_context(cls, context, mode=None):
        if mode is None:
            mode = context.mode
        for tools in (cls._tools[None], cls._tools.get(mode, ())):
            for item in tools:
                if not (type(item) is ToolDef) and callable(item):
                    yield from item(context)
                else:
                    yield item

    @classmethod
    def tools_all(cls):
        yield from cls._tools.items()

    # Private tool lists for convenient reuse in `_tools`.

    _tools_transform = (_defs_transform.translate,
        _defs_transform.rotate,
        (_defs_transform.scale,
            _defs_transform.scale_cage,),
        _defs_transform.transform,)

    _tools_select = ((_defs_view3d_select.select,
            _defs_view3d_select.box,
            _defs_view3d_select.circle,
            _defs_view3d_select.lasso,),)

    _tools_annotate = ((_defs_annotate.scribble,
            _defs_annotate.line,
            _defs_annotate.poly,
            _defs_annotate.eraser,),)

    _tools_gpencil_select = ((_defs_gpencil_edit.select,
            _defs_gpencil_edit.box_select,
            _defs_gpencil_edit.circle_select,
            _defs_gpencil_edit.lasso_select,),)

    _tools_view3d_add = (_defs_view3d_add.cube_add,
        _defs_view3d_add.cone_add,
        _defs_view3d_add.cylinder_add,
        _defs_view3d_add.uv_sphere_add,
        _defs_view3d_add.ico_sphere_add,)

    _tools_default = (*_tools_select,
        _defs_view3d_generic.cursor,
        None,
        *_tools_transform,
        None,
        *_tools_annotate,
        _defs_view3d_generic.ruler,)

    # Private tools dictionary, store data to implement `tools_all` &
    # `tools_from_context`.
    # The keys match object-modes from: 'context.mode'.
    # The values represent the tools, see `ToolSelectPanelHelper` for details.
    _tools = {
        None: [
            # Don't use this!  because of paint modes.
            # _defs_view3d_generic.cursor,
            # End group.
        ],
        'OBJECT': [*_tools_default,
            None,
            _tools_view3d_add,],
        'POSE': [*_tools_default,
            None,
            (_defs_pose.breakdown,
                _defs_pose.push,
                _defs_pose.relax,),],
        'EDIT_ARMATURE': [*_tools_default,
            None,
            _defs_edit_armature.roll,
            (_defs_edit_armature.bone_size,
                _defs_edit_armature.bone_envelope,),
            None,
            (_defs_edit_armature.extrude,
                _defs_edit_armature.extrude_cursor,),
            _defs_transform.shear,],
        'EDIT_MESH': [*_tools_default,

            None,
            _tools_view3d_add,
            None,
            (_defs_edit_mesh.extrude,
                _defs_edit_mesh.extrude_manifold,
                _defs_edit_mesh.extrude_normals,
                _defs_edit_mesh.extrude_individual,
                _defs_edit_mesh.extrude_cursor,),
            _defs_edit_mesh.inset,
            _defs_edit_mesh.bevel,
            (_defs_edit_mesh.loopcut_slide,
                _defs_edit_mesh.offset_edge_loops_slide,),
            (_defs_edit_mesh.knife,
                _defs_edit_mesh.bisect,),
            _defs_edit_mesh.poly_build,
            (_defs_edit_mesh.spin,
                _defs_edit_mesh.spin_duplicate,),
            (_defs_edit_mesh.vertex_smooth,
                _defs_edit_mesh.vertex_randomize,),
            (_defs_edit_mesh.edge_slide,
                _defs_edit_mesh.vert_slide,),
            (_defs_edit_mesh.shrink_fatten,
                _defs_edit_mesh.push_pull,),
            (_defs_transform.shear,
                _defs_edit_mesh.tosphere,),
            (_defs_edit_mesh.rip_region,
                _defs_edit_mesh.rip_edge,),],
        'EDIT_CURVE': [*_tools_default,
            None,
            _defs_edit_curve.draw,
            (_defs_edit_curve.extrude,
                _defs_edit_curve.extrude_cursor,),
            None,
            _defs_edit_curve.curve_radius,
            _defs_edit_curve.tilt,
            None,
            _defs_transform.shear,
            _defs_edit_curve.curve_vertex_randomize,],
        'EDIT_SURFACE': [*_tools_default,
            None,
            _defs_transform.shear,],
        'EDIT_METABALL': [*_tools_default,
            None,
            _defs_transform.shear,],
        'EDIT_LATTICE': [*_tools_default,
            None,
            _defs_transform.shear,],
        'EDIT_TEXT': [_defs_view3d_generic.cursor,
            None,
            *_tools_annotate,
            _defs_view3d_generic.ruler,],
        'PARTICLE': [*_tools_select,
            _defs_view3d_generic.cursor,
            None,
            _defs_particle.generate_from_brushes,],
        'SCULPT': [_defs_sculpt.generate_from_brushes,
            None,
            (_defs_sculpt.mask_border,
                _defs_sculpt.mask_lasso,
                _defs_sculpt.mask_line,),
            _defs_sculpt.hide_border,
            (_defs_sculpt.face_set_box,
                _defs_sculpt.face_set_lasso,),
            (_defs_sculpt.trim_box,
                _defs_sculpt.trim_lasso,),
            (_defs_sculpt.project_line,
            _defs_sculpt.project_box,
            _defs_sculpt.project_lasso,),
            _defs_sculpt.mask_select,
            None,
            _defs_sculpt.mesh_filter,
            _defs_sculpt.cloth_filter,
            _defs_sculpt.ipmask_filter,
            lambda context: ((_defs_sculpt.color_filter,)
                if context is None
                else ()),
            None,
            lambda context: ((_defs_sculpt.mask_by_color,)
                if context is None
                else ()),
            None,
            _defs_sculpt.face_set_edit,
            None,
            _defs_transform.translate,
            _defs_transform.rotate,
            _defs_transform.scale,
            _defs_transform.transform,
            None,
            *_tools_annotate,],
        'PAINT_TEXTURE': [_defs_texture_paint.generate_from_brushes,
            None,
            lambda context: (VIEW3D_PT_tools_active._tools_select
                if _defs_texture_paint.poll_select_mask(context)
                else ()),
            *_tools_annotate,],
        'PAINT_VERTEX': [_defs_vertex_paint.generate_from_brushes,
            None,
            lambda context: (VIEW3D_PT_tools_active._tools_select
                if _defs_vertex_paint.poll_select_mask(context)
                else ()),
            *_tools_annotate,],
        'PAINT_WEIGHT': [_defs_weight_paint.generate_from_brushes,
            _defs_weight_paint.gradient,
            None,
            (_defs_weight_paint.sample_weight,
                _defs_weight_paint.sample_weight_group,),
            None,
<<<<<<< HEAD
            lambda context: ((_defs_view3d_generic.cursor,)
=======
            lambda context: (
                (
                    _defs_view3d_generic.cursor,
                    None,
                    *VIEW3D_PT_tools_active._tools_transform,
                )
>>>>>>> 7e82c840
                if context is None or context.pose_object
                else ()),
            None,
            lambda context: (VIEW3D_PT_tools_active._tools_select
                if _defs_weight_paint.poll_select_mask(context)
                else ()),
            *_tools_annotate,],
        'PAINT_GPENCIL': [_defs_view3d_generic.cursor,
            None,
            _defs_gpencil_paint.generate_from_brushes,
            _defs_gpencil_paint.cutter,
            None,
            _defs_gpencil_paint.eyedropper,
            None,
            _defs_gpencil_paint.line,
            _defs_gpencil_paint.polyline,
            _defs_gpencil_paint.arc,
            _defs_gpencil_paint.curve,
            _defs_gpencil_paint.box,
            _defs_gpencil_paint.circle,
            None,
            _defs_gpencil_paint.interpolate,
            None,
            *_tools_annotate,],
        'EDIT_GPENCIL': [*_tools_gpencil_select,
            _defs_view3d_generic.cursor,
            None,
            *_tools_transform,
            None,
            _defs_gpencil_edit.extrude,
            _defs_gpencil_edit.radius,
            _defs_gpencil_edit.bend,
            (_defs_gpencil_edit.shear,
                _defs_gpencil_edit.tosphere,),
            _defs_gpencil_edit.transform_fill,
            None,
            _defs_gpencil_edit.interpolate,
            None,
            *_tools_annotate,],
        'SCULPT_GPENCIL': [_defs_gpencil_sculpt.generate_from_brushes,
            None,
            *_tools_annotate,
            lambda context: (VIEW3D_PT_tools_active._tools_gpencil_select
                if _defs_gpencil_sculpt.poll_select_mask(context)
                else ()),],
        'WEIGHT_GPENCIL': [_defs_gpencil_weight.generate_from_brushes,
            None,
            *_tools_annotate,],
        'VERTEX_GPENCIL': [_defs_gpencil_vertex.generate_from_brushes,
            None,
            *_tools_annotate,
            None,
            lambda context: (VIEW3D_PT_tools_active._tools_gpencil_select
                if _defs_gpencil_vertex.poll_select_mask(context)
                else ()),],
    }


class SEQUENCER_PT_tools_active(ToolSelectPanelHelper, Panel):
    bl_space_type = 'SEQUENCE_EDITOR'
    bl_region_type = 'TOOLS'
    bl_label = "Tools"  # not visible
    bl_options = {'HIDE_HEADER'}

    # Satisfy the 'ToolSelectPanelHelper' API.
    keymap_prefix = "Sequence Editor Tool:"

    # Default group to use as a fallback.
    tool_fallback_id = "builtin.select"

    @classmethod
    def tools_from_context(cls, context, mode=None):
        if mode is None:
            if context.space_data:
                mode = context.space_data.view_type
        for tools in (cls._tools[None], cls._tools.get(mode, ())):
            for item in tools:
                if not (type(item) is ToolDef) and callable(item):
                    yield from item(context)
                else:
                    yield item

    @classmethod
    def tools_all(cls):
        yield from cls._tools.items()

    # Private tool lists for convenient reuse in `_tools`.

    _tools_select = ((_defs_sequencer_select.select,
            _defs_sequencer_select.box,),)
    _tools_annotate = ((_defs_annotate.scribble,
            _defs_annotate.line,
            _defs_annotate.poly,
            _defs_annotate.eraser,),)

    # Private tools dictionary, store data to implement `tools_all` &
    # `tools_from_context`.
    # The keys match sequence editors view type:
    # 'context.space_data.view_type'.
    # The values represent the tools, see `ToolSelectPanelHelper` for details.
    _tools = {
        None: [],
        'PREVIEW': [*_tools_select,
            _defs_sequencer_generic.cursor,
            None,
            _defs_sequencer_generic.translate,
            _defs_sequencer_generic.rotate,
            _defs_sequencer_generic.scale,
            _defs_sequencer_generic.transform,
            None,
            _defs_sequencer_generic.sample,
            *_tools_annotate,],
        'SEQUENCER': [*_tools_select,
            _defs_sequencer_generic.blade,],
        'SEQUENCER_PREVIEW': [*_tools_select,
            _defs_sequencer_generic.cursor,
            None,
            _defs_sequencer_generic.translate,
            _defs_sequencer_generic.rotate,
            _defs_sequencer_generic.scale,
            _defs_sequencer_generic.transform,
            None,
            _defs_sequencer_generic.sample,
            *_tools_annotate,
            None,
            _defs_sequencer_generic.blade,],
    }


classes = (IMAGE_PT_tools_active,
    NODE_PT_tools_active,
    VIEW3D_PT_tools_active,
    SEQUENCER_PT_tools_active,)

if __name__ == "__main__":  # only for live edit.
    from bpy.utils import register_class
    for cls in classes:
        register_class(cls)<|MERGE_RESOLUTION|>--- conflicted
+++ resolved
@@ -2621,16 +2621,12 @@
             (_defs_weight_paint.sample_weight,
                 _defs_weight_paint.sample_weight_group,),
             None,
-<<<<<<< HEAD
-            lambda context: ((_defs_view3d_generic.cursor,)
-=======
             lambda context: (
                 (
                     _defs_view3d_generic.cursor,
                     None,
                     *VIEW3D_PT_tools_active._tools_transform,
                 )
->>>>>>> 7e82c840
                 if context is None or context.pose_object
                 else ()),
             None,
