# ##### BEGIN GPL LICENSE BLOCK #####
#
#  This program is free software; you can redistribute it and/or
#  modify it under the terms of the GNU General Public License
#  as published by the Free Software Foundation; either version 2
#  of the License, or (at your option) any later version.
#
#  This program is distributed in the hope that it will be useful,
#  but WITHOUT ANY WARRANTY; without even the implied warranty of
#  MERCHANTABILITY or FITNESS FOR A PARTICULAR PURPOSE.  See the
#  GNU General Public License for more details.
#
#  You should have received a copy of the GNU General Public License
#  along with this program; if not, write to the Free Software Foundation,
#  Inc., 51 Franklin Street, Fifth Floor, Boston, MA 02110-1301, USA.
#
# ##### END GPL LICENSE BLOCK #####

# <pep8 compliant>
import bpy
from bpy.types import (
    Header,
    Menu,
    Panel,
    Operator,
)
from bpy.app.translations import pgettext_iface as iface_
from bpy.app.translations import contexts as i18n_contexts


class USERPREF_HT_header(Header):
    bl_space_type = 'USER_PREFERENCES'

    def draw(self, context):
        layout = self.layout

        # No need to show type selector.
        # layout.template_header()

        userpref = context.user_preferences

        layout.operator_context = 'EXEC_AREA'
        layout.operator("wm.save_userpref")

        layout.operator_context = 'INVOKE_DEFAULT'

        if userpref.active_section == 'INTERFACE':
            layout.operator("wm.save_workspace_file")
        elif userpref.active_section == 'INPUT':
            layout.operator("wm.keyconfig_import")
            layout.operator("wm.keyconfig_export")
        elif userpref.active_section == 'ADDONS':
            layout.operator("wm.addon_install", icon='FILESEL')
            layout.operator("wm.addon_refresh", icon='FILE_REFRESH')
            layout.menu("USERPREF_MT_addons_online_resources")
        elif userpref.active_section == 'LIGHTS':
            layout.operator('wm.studiolight_install', text="Install MatCap").orientation = 'MATCAP'
            layout.operator('wm.studiolight_install', text="Install World HDRI").orientation = 'WORLD'
            layout.operator('wm.studiolight_install', text="Install Camera HDRI").orientation = 'CAMERA'
        elif userpref.active_section == 'THEMES':
            layout.operator("ui.reset_default_theme")
            layout.operator("wm.theme_install")


class USERPREF_PT_tabs(Panel):
    bl_label = ""
    bl_space_type = 'USER_PREFERENCES'
    bl_region_type = 'WINDOW'
    bl_options = {'HIDE_HEADER'}

    def draw(self, context):
        layout = self.layout

        userpref = context.user_preferences

        layout.row().prop(userpref, "active_section", expand=True)


class USERPREF_MT_interaction_presets(Menu):
    bl_label = "Presets"
    preset_subdir = "interaction"
    preset_operator = "script.execute_preset"
    draw = Menu.draw_preset


class USERPREF_MT_app_templates(Menu):
    bl_label = "Application Templates"
    preset_subdir = "app_templates"

    def draw_ex(self, context, *, use_splash=False, use_default=False, use_install=False):
        import os

        layout = self.layout

        # now draw the presets
        layout.operator_context = 'EXEC_DEFAULT'

        if use_default:
            props = layout.operator("wm.read_homefile", text="Default")
            props.use_splash = True
            props.app_template = ""
            layout.separator()

        template_paths = bpy.utils.app_template_paths()

        # expand template paths
        app_templates = []
        for path in template_paths:
            for d in os.listdir(path):
                if d.startswith(("__", ".")):
                    continue
                template = os.path.join(path, d)
                if os.path.isdir(template):
                    # template_paths_expand.append(template)
                    app_templates.append(d)

        for d in sorted(app_templates):
            props = layout.operator(
                "wm.read_homefile",
                text=bpy.path.display_name(d),
            )
            props.use_splash = True
            props.app_template = d

        if use_install:
            layout.separator()
            layout.operator_context = 'INVOKE_DEFAULT'
            props = layout.operator("wm.app_template_install")

    def draw(self, context):
        self.draw_ex(context, use_splash=False, use_default=True, use_install=True)


class USERPREF_MT_templates_splash(Menu):
    bl_label = "Startup Templates"
    preset_subdir = "templates"

    def draw(self, context):
        USERPREF_MT_app_templates.draw_ex(self, context, use_splash=True, use_default=True)


class USERPREF_MT_appconfigs(Menu):
    bl_label = "AppPresets"
    preset_subdir = "keyconfig"
    preset_operator = "wm.appconfig_activate"

    def draw(self, context):
        self.layout.operator("wm.appconfig_default", text="Blender (default)")

        # now draw the presets
        Menu.draw_preset(self, context)


class USERPREF_MT_splash(Menu):
    bl_label = "Splash"

    def draw(self, context):
        layout = self.layout

        split = layout.split()
        row = split.row()

        if any(bpy.utils.app_template_paths()):
            row.label("Template:")
            template = context.user_preferences.app_template
            row.menu(
                "USERPREF_MT_templates_splash",
                text=bpy.path.display_name(template) if template else "Default",
            )
        else:
            row.label("")

        row = split.row()
        row.label("Interaction:")

        text = bpy.path.display_name(context.window_manager.keyconfigs.active.name)
        if not text:
            text = "Blender (default)"
        row.menu("USERPREF_MT_appconfigs", text=text)


# only for addons
class USERPREF_MT_splash_footer(Menu):
    bl_label = ""

    def draw(self, context):
        pass


class USERPREF_PT_interface(Panel):
    bl_space_type = 'USER_PREFERENCES'
    bl_label = "Interface"
    bl_region_type = 'WINDOW'
    bl_options = {'HIDE_HEADER'}

    @classmethod
    def poll(cls, context):
        userpref = context.user_preferences
        return (userpref.active_section == 'INTERFACE')

    def draw(self, context):
        layout = self.layout

        userpref = context.user_preferences
        view = userpref.view

        split = layout.split()
        row = split.row()
        col = row.column()

        col.label(text="Display:")
        col.prop(view, "ui_scale", text="Scale")
        col.prop(view, "ui_line_width", text="Line Width")
        col.prop(view, "show_tooltips")
        col.prop(view, "show_object_info", text="Object Info")
        col.prop(view, "show_large_cursors")
        col.prop(view, "show_view_name", text="View Name")
        col.prop(view, "show_playback_fps", text="Playback FPS")
        col.prop(view, "object_origin_size")

        col.separator()

        # col.prop(view, "show_gizmo_navigate")

        sub = col.column(align=True)

        sub.label("3D Viewport Axis:")
        sub.row().prop(view, "mini_axis_type", text="")

        sub = col.column(align=True)
        sub.active = view.mini_axis_type == 'MINIMAL'
        sub.prop(view, "mini_axis_size", text="Size")
        sub.prop(view, "mini_axis_brightness", text="Brightness")

        col.separator()

        # Toolbox doesn't exist yet
        # col.label(text="Toolbox:")
        #col.prop(view, "show_column_layout")
        #col.label(text="Open Toolbox Delay:")
        #col.prop(view, "open_left_mouse_delay", text="Hold LMB")
        #col.prop(view, "open_right_mouse_delay", text="Hold RMB")
        col.prop(view, "show_gizmo", text="Gizmos")
        sub = col.column()
        sub.active = view.show_gizmo
        sub.prop(view, "gizmo_size", text="Size")

        col.separator()

        col.label("Development:")
        col.prop(view, "show_tooltips_python")
        col.prop(view, "show_developer_ui")

        row = split.row()
        row.separator()
        col = row.column()

        col.label(text="View Gizmos:")
        col.prop(view, "use_mouse_depth_cursor")
        col.prop(view, "use_cursor_lock_adjust")
        col.prop(view, "use_mouse_depth_navigate")
        col.prop(view, "use_zoom_to_mouse")
        col.prop(view, "use_rotate_around_active")
        col.prop(view, "use_camera_lock_parent")

        col.separator()

        col.prop(view, "use_auto_perspective")
        col.prop(view, "smooth_view")
        col.prop(view, "rotation_angle")

        col.separator()
        col.separator()

        col.label(text="2D Viewports:")
        col.prop(view, "view2d_grid_spacing_min", text="Minimum Grid Spacing")
        col.prop(view, "timecode_style")
        col.prop(view, "view_frame_type")
        if view.view_frame_type == 'SECONDS':
            col.prop(view, "view_frame_seconds")
        elif view.view_frame_type == 'KEYFRAMES':
            col.prop(view, "view_frame_keyframes")

        row = split.row()
        row.separator()
        col = row.column()

        col.label(text="Menus:")
        col.prop(view, "use_mouse_over_open")
        sub = col.column()
        sub.active = view.use_mouse_over_open

        sub.prop(view, "open_toplevel_delay", text="Top Level")
        sub.prop(view, "open_sublevel_delay", text="Sub Level")

        col.separator()
        col.label(text="Pie Menus:")
        sub = col.column(align=True)
        sub.prop(view, "pie_animation_timeout")
        sub.prop(view, "pie_initial_timeout")
        sub.prop(view, "pie_menu_radius")
        sub.prop(view, "pie_menu_threshold")
        sub.prop(view, "pie_menu_confirm")
        col.separator()

        col.prop(view, "show_splash")

        col.label("Warnings:")
        col.prop(view, "use_quit_dialog")

        col.separator()

        col.label(text="App Template:")
        col.label(text="Options intended for use with app-templates only.")
        col.prop(view, "show_layout_ui")
        col.prop(view, "show_view3d_cursor")


class USERPREF_PT_edit(Panel):
    bl_space_type = 'USER_PREFERENCES'
    bl_label = "Edit"
    bl_region_type = 'WINDOW'
    bl_options = {'HIDE_HEADER'}

    @classmethod
    def poll(cls, context):
        userpref = context.user_preferences
        return (userpref.active_section == 'EDITING')

    def draw(self, context):
        layout = self.layout

        userpref = context.user_preferences
        edit = userpref.edit

        split = layout.split()
        row = split.row()
        col = row.column()

        col.label(text="Link Materials To:")
        col.prop(edit, "material_link", text="")

        col.separator()
        col.separator()
        col.separator()

        col.label(text="New Objects:")
        col.prop(edit, "use_enter_edit_mode")
        col.label(text="Align To:")
        col.prop(edit, "object_align", text="")

        col.separator()
        col.separator()
        col.separator()

        col.label(text="Undo:")
        col.prop(edit, "use_global_undo")
        col.prop(edit, "undo_steps", text="Steps")
        col.prop(edit, "undo_memory_limit", text="Memory Limit")

        row = split.row()
        row.separator()
        col = row.column()
<<<<<<< HEAD
=======

>>>>>>> 6cad7984
        col.label(text="Annotations:")
        sub = col.row()
        sub.prop(edit, "grease_pencil_default_color", text="Default Color")
        col.prop(edit, "grease_pencil_eraser_radius", text="Eraser Radius")
        col.separator()
        col.label(text="Grease Pencil/Annotations:")
        col.separator()
        col.prop(edit, "grease_pencil_manhattan_distance", text="Manhattan Distance")
        col.prop(edit, "grease_pencil_euclidean_distance", text="Euclidean Distance")
        col.separator()
        col.prop(edit, "use_grease_pencil_simplify_stroke", text="Simplify Stroke")
        col.separator()
        col.separator()
        col.separator()
        col.separator()
        col.label(text="Playback:")
        col.prop(edit, "use_negative_frames")
        col.separator()
        col.separator()
        col.separator()
        col.label(text="Node Editor:")
        col.prop(edit, "node_margin")
        col.label(text="Animation Editors:")
        col.prop(edit, "fcurve_unselected_alpha", text="F-Curve Visibility")

        row = split.row()
        row.separator()
        col = row.column()

        col.label(text="Keyframing:")
        col.prop(edit, "use_visual_keying")
        col.prop(edit, "use_keyframe_insert_needed", text="Only Insert Needed")

        col.separator()

        col.prop(edit, "use_auto_keying", text="Auto Keyframing:")
        col.prop(edit, "use_auto_keying_warning")

        sub = col.column()

        # ~ sub.active = edit.use_keyframe_insert_auto # incorrect, time-line can enable
        sub.prop(edit, "use_keyframe_insert_available", text="Only Insert Available")

        col.separator()

        col.label(text="New F-Curve Defaults:")
        col.prop(edit, "keyframe_new_interpolation_type", text="Interpolation")
        col.prop(edit, "keyframe_new_handle_type", text="Handles")
        col.prop(edit, "use_insertkey_xyz_to_rgb", text="XYZ to RGB")

        col.separator()
        col.separator()
        col.separator()

        col.label(text="Transform:")
        col.prop(edit, "use_drag_immediately")
        col.prop(edit, "use_numeric_input_advanced")

        row = split.row()
        row.separator()
        col = row.column()

        col.prop(edit, "sculpt_paint_overlay_color", text="Sculpt Overlay Color")

        col.separator()
        col.separator()
        col.separator()

        col.label(text="Duplicate Data:")
        col.prop(edit, "use_duplicate_mesh", text="Mesh")
        col.prop(edit, "use_duplicate_surface", text="Surface")
        col.prop(edit, "use_duplicate_curve", text="Curve")
        col.prop(edit, "use_duplicate_text", text="Text")
        col.prop(edit, "use_duplicate_metaball", text="Metaball")
        col.prop(edit, "use_duplicate_armature", text="Armature")
        col.prop(edit, "use_duplicate_light", text="Light")
        col.prop(edit, "use_duplicate_material", text="Material")
        col.prop(edit, "use_duplicate_texture", text="Texture")
        #col.prop(edit, "use_duplicate_fcurve", text="F-Curve")
        col.prop(edit, "use_duplicate_action", text="Action")
        col.prop(edit, "use_duplicate_particle", text="Particle")


class USERPREF_PT_system(Panel):
    bl_space_type = 'USER_PREFERENCES'
    bl_label = "System"
    bl_region_type = 'WINDOW'
    bl_options = {'HIDE_HEADER'}

    @classmethod
    def poll(cls, context):
        userpref = context.user_preferences
        return (userpref.active_section == 'SYSTEM')

    def draw(self, context):
        import sys
        layout = self.layout

        userpref = context.user_preferences
        system = userpref.system

        split = layout.split()

        # 1. Column
        column = split.column()
        colsplit = column.split(percentage=0.85)

        col = colsplit.column()
        col.label(text="General:")

        col.prop(system, "scrollback", text="Console Scrollback")

        col.separator()

        col.label(text="Sound:")
        col.row().prop(system, "audio_device", expand=False)
        sub = col.column()
        sub.active = system.audio_device not in {'NONE', 'Null'}
        #sub.prop(system, "use_preview_images")
        sub.prop(system, "audio_channels", text="Channels")
        sub.prop(system, "audio_mixing_buffer", text="Mixing Buffer")
        sub.prop(system, "audio_sample_rate", text="Sample Rate")
        sub.prop(system, "audio_sample_format", text="Sample Format")

        col.separator()

        if bpy.app.build_options.cycles:
            addon = userpref.addons.get("cycles")
            if addon is not None:
                addon.preferences.draw_impl(col, context)
            del addon

        if hasattr(system, "opensubdiv_compute_type"):
            col.label(text="OpenSubdiv compute:")
            col.row().prop(system, "opensubdiv_compute_type", text="")

        # 2. Column
        column = split.column()
        colsplit = column.split(percentage=0.85)

        col = colsplit.column()
        col.label(text="OpenGL:")
        col.prop(system, "gl_clip_alpha", slider=True)
        col.prop(system, "use_gpu_mipmap")
        col.prop(system, "use_16bit_textures")

        col.separator()
        col.label(text="Selection:")
        col.prop(system, "select_method", text="")
        col.prop(system, "use_select_pick_depth")

        col.separator()

        col.label(text="Anisotropic Filtering:")
        col.prop(system, "anisotropic_filter", text="")

        col.separator()

        col.prop(system, "multi_sample", text="")
        if sys.platform == "linux" and system.multi_sample != 'NONE':
            col.label(text="Might fail for Mesh editing selection!")
            col.separator()
        col.prop(system, "use_region_overlap")

        col.separator()
        col.prop(system, "gpu_viewport_quality")

        col.separator()
        col.label(text="Grease Pencil Options:")
        col.prop(system, "gpencil_multi_sample", text="")

        col.separator()
        col.label(text="Text Draw Options:")
        col.prop(system, "use_text_antialiasing")
        if system.use_text_antialiasing:
            col.prop(system, "use_text_hinting")

        # 3. Column
        column = split.column()

        column.label(text="Textures:")
        column.prop(system, "gl_texture_limit", text="Limit Size")
        column.prop(system, "texture_time_out", text="Time Out")
        column.prop(system, "texture_collection_rate", text="Collection Rate")

        column.separator()

        column.label(text="Images Draw Method:")
        column.prop(system, "image_draw_method", text="")

        column.separator()

        column.label(text="Sequencer/Clip Editor:")
        # currently disabled in the code
        # column.prop(system, "prefetch_frames")
        column.prop(system, "memory_cache_limit")

        column.separator()

        column.label(text="Color Picker Type:")
        column.row().prop(system, "color_picker_type", text="")

        column.separator()

        column.prop(system, "use_weight_color_range", text="Custom Weight Paint Range")
        sub = column.column()
        sub.active = system.use_weight_color_range
        sub.template_color_ramp(system, "weight_color_range", expand=True)

        column.separator()
        column.prop(system, "font_path_ui")
        column.prop(system, "font_path_ui_mono")

        if bpy.app.build_options.international:
            column.prop(system, "use_international_fonts")
            if system.use_international_fonts:
                column.prop(system, "language")
                row = column.row()
                row.label(text="Translate:", text_ctxt=i18n_contexts.id_windowmanager)
                row = column.row(align=True)
                row.prop(system, "use_translate_interface", text="Interface", toggle=True)
                row.prop(system, "use_translate_tooltips", text="Tooltips", toggle=True)
                row.prop(system, "use_translate_new_dataname", text="New Data", toggle=True)


class USERPREF_MT_interface_theme_presets(Menu):
    bl_label = "Presets"
    preset_subdir = "interface_theme"
    preset_operator = "script.execute_preset"
    preset_type = 'XML'
    preset_xml_map = (
        ("user_preferences.themes[0]", "Theme"),
        ("user_preferences.ui_styles[0]", "ThemeStyle"),
    )
    draw = Menu.draw_preset


class USERPREF_PT_theme(Panel):
    bl_space_type = 'USER_PREFERENCES'
    bl_label = "Themes"
    bl_region_type = 'WINDOW'
    bl_options = {'HIDE_HEADER'}

    # not essential, hard-coded UI delimiters for the theme layout
    ui_delimiters = {
        'VIEW_3D': {
            "text_grease_pencil",
            "text_keyframe",
            "speaker",
            "freestyle_face_mark",
            "split_normal",
            "bone_solid",
            "paint_curve_pivot",
        },
        'GRAPH_EDITOR': {
            "handle_vertex_select",
        },
        'IMAGE_EDITOR': {
            "paint_curve_pivot",
        },
        'NODE_EDITOR': {
            "layout_node",
        },
        'CLIP_EDITOR': {
            "handle_vertex_select",
        }
    }

    @staticmethod
    def _theme_generic(split, themedata, theme_area):

        col = split.column()

        def theme_generic_recurse(data):
            col.label(data.rna_type.name)
            row = col.row()
            subsplit = row.split(percentage=0.95)

            padding1 = subsplit.split(percentage=0.15)
            padding1.column()

            subsplit = row.split(percentage=0.85)

            padding2 = subsplit.split(percentage=0.15)
            padding2.column()

            colsub_pair = padding1.column(), padding2.column()

            props_type = {}

            for i, prop in enumerate(data.rna_type.properties):
                if prop.identifier == "rna_type":
                    continue

                props_type.setdefault((prop.type, prop.subtype), []).append(prop)

            th_delimiters = USERPREF_PT_theme.ui_delimiters.get(theme_area)
            for props_type, props_ls in sorted(props_type.items()):
                if props_type[0] == 'POINTER':
                    for i, prop in enumerate(props_ls):
                        theme_generic_recurse(getattr(data, prop.identifier))
                else:
                    if th_delimiters is None:
                        # simple, no delimiters
                        for i, prop in enumerate(props_ls):
                            colsub_pair[i % 2].row().prop(data, prop.identifier)
                    else:
                        # add hard coded delimiters
                        i = 0
                        for prop in props_ls:
                            colsub = colsub_pair[i]
                            colsub.row().prop(data, prop.identifier)
                            i = (i + 1) % 2
                            if prop.identifier in th_delimiters:
                                if i:
                                    colsub = colsub_pair[1]
                                    colsub.row().label("")
                                colsub_pair[0].row().label("")
                                colsub_pair[1].row().label("")
                                i = 0

        theme_generic_recurse(themedata)

    @staticmethod
    def _theme_widget_style(layout, widget_style):

        row = layout.row()

        subsplit = row.split(percentage=0.95)

        padding = subsplit.split(percentage=0.15)
        colsub = padding.column()
        colsub = padding.column()
        colsub.row().prop(widget_style, "outline")
        colsub.row().prop(widget_style, "item", slider=True)
        colsub.row().prop(widget_style, "inner", slider=True)
        colsub.row().prop(widget_style, "inner_sel", slider=True)
        colsub.row().prop(widget_style, "roundness")

        subsplit = row.split(percentage=0.85)

        padding = subsplit.split(percentage=0.15)
        colsub = padding.column()
        colsub = padding.column()
        colsub.row().prop(widget_style, "text")
        colsub.row().prop(widget_style, "text_sel")
        colsub.prop(widget_style, "show_shaded")
        subsub = colsub.column(align=True)
        subsub.active = widget_style.show_shaded
        subsub.prop(widget_style, "shadetop")
        subsub.prop(widget_style, "shadedown")

        layout.separator()

    @staticmethod
    def _ui_font_style(layout, font_style):

        split = layout.split()

        col = split.column()
        col.label(text="Kerning Style:")
        col.row().prop(font_style, "font_kerning_style", expand=True)
        col.prop(font_style, "points")

        col = split.column()
        col.label(text="Shadow Offset:")
        col.prop(font_style, "shadow_offset_x", text="X")
        col.prop(font_style, "shadow_offset_y", text="Y")

        col = split.column()
        col.prop(font_style, "shadow")
        col.prop(font_style, "shadow_alpha")
        col.prop(font_style, "shadow_value")

        layout.separator()

    @classmethod
    def poll(cls, context):
        userpref = context.user_preferences
        return (userpref.active_section == 'THEMES')

    def draw(self, context):
        layout = self.layout

        theme = context.user_preferences.themes[0]

        split_themes = layout.split(percentage=0.2)

        sub = split_themes.column()

        sub.label(text="Presets:")
        subrow = sub.row(align=True)

        subrow.menu("USERPREF_MT_interface_theme_presets", text=USERPREF_MT_interface_theme_presets.bl_label)
        subrow.operator("wm.interface_theme_preset_add", text="", icon='ZOOMIN')
        subrow.operator("wm.interface_theme_preset_add", text="", icon='ZOOMOUT').remove_active = True
        sub.separator()

        sub.prop(theme, "theme_area", expand=True)

        split = layout.split(percentage=0.4)

        layout.separator()
        layout.separator()

        split = split_themes.split()

        if theme.theme_area == 'USER_INTERFACE':
            col = split.column()
            ui = theme.user_interface

            col.label(text="Regular:")
            self._theme_widget_style(col, ui.wcol_regular)

            col.label(text="Tool:")
            self._theme_widget_style(col, ui.wcol_tool)

            col.label(text="Toolbar Item:")
            self._theme_widget_style(col, ui.wcol_toolbar_item)

            col.label(text="Radio Buttons:")
            self._theme_widget_style(col, ui.wcol_radio)

            col.label(text="Text:")
            self._theme_widget_style(col, ui.wcol_text)

            col.label(text="Option:")
            self._theme_widget_style(col, ui.wcol_option)

            col.label(text="Toggle:")
            self._theme_widget_style(col, ui.wcol_toggle)

            col.label(text="Number Field:")
            self._theme_widget_style(col, ui.wcol_num)

            col.label(text="Value Slider:")
            self._theme_widget_style(col, ui.wcol_numslider)

            col.label(text="Box:")
            self._theme_widget_style(col, ui.wcol_box)

            col.label(text="Menu:")
            self._theme_widget_style(col, ui.wcol_menu)

            col.label(text="Pie Menu:")
            self._theme_widget_style(col, ui.wcol_pie_menu)

            col.label(text="Pulldown:")
            self._theme_widget_style(col, ui.wcol_pulldown)

            col.label(text="Menu Back:")
            self._theme_widget_style(col, ui.wcol_menu_back)

            col.label(text="Tooltip:")
            self._theme_widget_style(col, ui.wcol_tooltip)

            col.label(text="Menu Item:")
            self._theme_widget_style(col, ui.wcol_menu_item)

            col.label(text="Scroll Bar:")
            self._theme_widget_style(col, ui.wcol_scroll)

            col.label(text="Progress Bar:")
            self._theme_widget_style(col, ui.wcol_progress)

            col.label(text="List Item:")
            self._theme_widget_style(col, ui.wcol_list_item)

            col.label(text="Tab:")
            self._theme_widget_style(col, ui.wcol_tab)

            ui_state = theme.user_interface.wcol_state
            col.label(text="State:")

            row = col.row()

            subsplit = row.split(percentage=0.95)

            padding = subsplit.split(percentage=0.15)
            colsub = padding.column()
            colsub = padding.column()
            colsub.row().prop(ui_state, "inner_anim")
            colsub.row().prop(ui_state, "inner_anim_sel")
            colsub.row().prop(ui_state, "inner_driven")
            colsub.row().prop(ui_state, "inner_driven_sel")
            colsub.row().prop(ui_state, "blend")

            subsplit = row.split(percentage=0.85)

            padding = subsplit.split(percentage=0.15)
            colsub = padding.column()
            colsub = padding.column()
            colsub.row().prop(ui_state, "inner_key")
            colsub.row().prop(ui_state, "inner_key_sel")
            colsub.row().prop(ui_state, "inner_overridden")
            colsub.row().prop(ui_state, "inner_overridden_sel")

            col.separator()
            col.separator()

            col.label("Styles:")

            row = col.row()

            subsplit = row.split(percentage=0.95)

            padding = subsplit.split(percentage=0.15)
            colsub = padding.column()
            colsub = padding.column()
            colsub.row().prop(ui, "menu_shadow_fac")
            colsub.row().prop(ui, "icon_alpha")
            colsub.row().prop(ui, "icon_saturation")
            colsub.row().prop(ui, "editor_outline")

            subsplit = row.split(percentage=0.85)

            padding = subsplit.split(percentage=0.15)
            colsub = padding.column()
            colsub = padding.column()
            colsub.row().prop(ui, "menu_shadow_width")
            colsub.row().prop(ui, "widget_emboss")

            col.separator()
            col.separator()

            col.label("Axis & Gizmo Colors:")

            row = col.row()

            subsplit = row.split(percentage=0.95)

            padding = subsplit.split(percentage=0.15)
            colsub = padding.column()
            colsub = padding.column()
            colsub.row().prop(ui, "axis_x")
            colsub.row().prop(ui, "axis_y")
            colsub.row().prop(ui, "axis_z")

            subsplit = row.split(percentage=0.85)

            padding = subsplit.split(percentage=0.15)
            colsub = padding.column()
            colsub = padding.column()
            colsub.row().prop(ui, "gizmo_primary")
            colsub.row().prop(ui, "gizmo_secondary")
            colsub.row().prop(ui, "gizmo_a")
            colsub.row().prop(ui, "gizmo_b")

            col.separator()
            col.separator()
        elif theme.theme_area == 'BONE_COLOR_SETS':
            col = split.column()

            for i, ui in enumerate(theme.bone_color_sets, 1):
                col.label(iface_(f"Color Set {i:d}"), translate=False)

                row = col.row()

                subsplit = row.split(percentage=0.95)

                padding = subsplit.split(percentage=0.15)
                colsub = padding.column()
                colsub = padding.column()
                colsub.row().prop(ui, "normal")
                colsub.row().prop(ui, "select")
                colsub.row().prop(ui, "active")

                subsplit = row.split(percentage=0.85)

                padding = subsplit.split(percentage=0.15)
                colsub = padding.column()
                colsub = padding.column()
                colsub.row().prop(ui, "show_colored_constraints")
        elif theme.theme_area == 'STYLE':
            col = split.column()

            style = context.user_preferences.ui_styles[0]

            col.label(text="Panel Title:")
            self._ui_font_style(col, style.panel_title)

            col.separator()

            col.label(text="Widget:")
            self._ui_font_style(col, style.widget)

            col.separator()

            col.label(text="Widget Label:")
            self._ui_font_style(col, style.widget_label)
        else:
            self._theme_generic(split, getattr(theme, theme.theme_area.lower()), theme.theme_area)


class USERPREF_PT_file(Panel):
    bl_space_type = 'USER_PREFERENCES'
    bl_label = "Files"
    bl_region_type = 'WINDOW'
    bl_options = {'HIDE_HEADER'}

    @classmethod
    def poll(cls, context):
        userpref = context.user_preferences
        return (userpref.active_section == 'FILES')

    def draw(self, context):
        layout = self.layout

        userpref = context.user_preferences
        paths = userpref.filepaths
        system = userpref.system

        split = layout.split(percentage=0.7)

        col = split.column()
        col.label(text="File Paths:")

        colsplit = col.split(percentage=0.95)
        col1 = colsplit.split(percentage=0.3)

        sub = col1.column()
        sub.label(text="Fonts:")
        sub.label(text="Textures:")
        sub.label(text="Render Output:")
        sub.label(text="Scripts:")
        sub.label(text="Sounds:")
        sub.label(text="Temp:")
        sub.label(text="Render Cache:")
        sub.label(text="I18n Branches:")
        sub.label(text="Image Editor:")
        sub.label(text="Animation Player:")

        sub = col1.column()
        sub.prop(paths, "font_directory", text="")
        sub.prop(paths, "texture_directory", text="")
        sub.prop(paths, "render_output_directory", text="")
        sub.prop(paths, "script_directory", text="")
        sub.prop(paths, "sound_directory", text="")
        sub.prop(paths, "temporary_directory", text="")
        sub.prop(paths, "render_cache_directory", text="")
        sub.prop(paths, "i18n_branches_directory", text="")
        sub.prop(paths, "image_editor", text="")
        subsplit = sub.split(percentage=0.3)
        subsplit.prop(paths, "animation_player_preset", text="")
        subsplit.prop(paths, "animation_player", text="")

        col.separator()
        col.separator()

        colsplit = col.split(percentage=0.95)
        sub = colsplit.column()

        row = sub.split(percentage=0.3)
        row.label(text="Auto Execution:")
        row.prop(system, "use_scripts_auto_execute")

        if system.use_scripts_auto_execute:
            box = sub.box()
            row = box.row()
            row.label(text="Excluded Paths:")
            row.operator("wm.userpref_autoexec_path_add", text="", icon='ZOOMIN', emboss=False)
            for i, path_cmp in enumerate(userpref.autoexec_paths):
                row = box.row()
                row.prop(path_cmp, "path", text="")
                row.prop(path_cmp, "use_glob", text="", icon='FILTER')
                row.operator("wm.userpref_autoexec_path_remove", text="", icon='X', emboss=False).index = i

        col = split.column()
        col.label(text="Save & Load:")
        col.prop(paths, "use_relative_paths")
        col.prop(paths, "use_file_compression")
        col.prop(paths, "use_load_ui")
        col.prop(paths, "use_filter_files")
        col.prop(paths, "show_hidden_files_datablocks")
        col.prop(paths, "hide_recent_locations")
        col.prop(paths, "hide_system_bookmarks")
        col.prop(paths, "show_thumbnails")

        col.separator()

        col.prop(paths, "save_version")
        col.prop(paths, "recent_files")
        col.prop(paths, "use_save_preview_images")

        col.separator()

        col.label(text="Auto Save:")
        col.prop(paths, "use_keep_session")
        col.prop(paths, "use_auto_save_temporary_files")
        sub = col.column()
        sub.active = paths.use_auto_save_temporary_files
        sub.prop(paths, "auto_save_time", text="Timer (mins)")

        col.separator()

        col.label(text="Text Editor:")
        col.prop(system, "use_tabs_as_spaces")

        colsplit = col.split(percentage=0.95)
        col1 = colsplit.split(percentage=0.3)

        sub = col1.column()
        sub.label(text="Author:")
        sub = col1.column()
        sub.prop(system, "author", text="")


class USERPREF_MT_ndof_settings(Menu):
    # accessed from the window key-bindings in C (only)
    bl_label = "3D Mouse Settings"

    def draw(self, context):
        layout = self.layout

        input_prefs = context.user_preferences.inputs

        is_view3d = context.space_data.type == 'VIEW_3D'

        layout.prop(input_prefs, "ndof_sensitivity")
        layout.prop(input_prefs, "ndof_orbit_sensitivity")
        layout.prop(input_prefs, "ndof_deadzone")

        if is_view3d:
            layout.separator()
            layout.prop(input_prefs, "ndof_show_guide")

            layout.separator()
            layout.label(text="Orbit Style")
            layout.row().prop(input_prefs, "ndof_view_navigate_method", text="")
            layout.row().prop(input_prefs, "ndof_view_rotate_method", text="")
            layout.separator()
            layout.label(text="Orbit Options")
            layout.prop(input_prefs, "ndof_rotx_invert_axis")
            layout.prop(input_prefs, "ndof_roty_invert_axis")
            layout.prop(input_prefs, "ndof_rotz_invert_axis")

        # view2d use pan/zoom
        layout.separator()
        layout.label(text="Pan Options")
        layout.prop(input_prefs, "ndof_panx_invert_axis")
        layout.prop(input_prefs, "ndof_pany_invert_axis")
        layout.prop(input_prefs, "ndof_panz_invert_axis")
        layout.prop(input_prefs, "ndof_pan_yz_swap_axis")

        layout.label(text="Zoom Options")
        layout.prop(input_prefs, "ndof_zoom_invert")

        if is_view3d:
            layout.separator()
            layout.label(text="Fly/Walk Options")
            layout.prop(input_prefs, "ndof_fly_helicopter", icon='NDOF_FLY')
            layout.prop(input_prefs, "ndof_lock_horizon", icon='NDOF_DOM')


class USERPREF_MT_keyconfigs(Menu):
    bl_label = "KeyPresets"
    preset_subdir = "keyconfig"
    preset_operator = "wm.keyconfig_activate"

    def draw(self, context):
        props = self.layout.operator("wm.context_set_value", text="Blender (default)")
        props.data_path = "window_manager.keyconfigs.active"
        props.value = "context.window_manager.keyconfigs.default"

        # now draw the presets
        Menu.draw_preset(self, context)


class USERPREF_PT_input(Panel):
    bl_space_type = 'USER_PREFERENCES'
    bl_label = "Input"
    bl_region_type = 'WINDOW'
    bl_options = {'HIDE_HEADER'}

    @classmethod
    def poll(cls, context):
        userpref = context.user_preferences
        return (userpref.active_section == 'INPUT')

    @staticmethod
    def draw_input_prefs(inputs, layout):
        import sys

        # General settings
        row = layout.row()
        col = row.column()

        sub = col.column()
        sub.label(text="Presets:")
        subrow = sub.row(align=True)

        subrow.menu("USERPREF_MT_interaction_presets", text=bpy.types.USERPREF_MT_interaction_presets.bl_label)
        subrow.operator("wm.interaction_preset_add", text="", icon='ZOOMIN')
        subrow.operator("wm.interaction_preset_add", text="", icon='ZOOMOUT').remove_active = True
        sub.separator()

        sub.label(text="Mouse:")
        sub1 = sub.column()
        sub1.active = (inputs.select_mouse == 'RIGHT')
        sub1.prop(inputs, "use_mouse_emulate_3_button")
        sub.prop(inputs, "use_mouse_continuous")
        sub.prop(inputs, "drag_threshold")
        sub.prop(inputs, "tweak_threshold")

        sub.label(text="Select With:")
        sub.row().prop(inputs, "select_mouse", expand=True)

        sub = col.column()
        sub.label(text="Double Click:")
        sub.prop(inputs, "mouse_double_click_time", text="Speed")

        sub.separator()

        sub.prop(inputs, "use_emulate_numpad")

        sub.separator()

        sub.label(text="Orbit Style:")
        sub.row().prop(inputs, "view_rotate_method", expand=True)

        sub.separator()

        sub.label(text="Zoom Style:")
        sub.row().prop(inputs, "view_zoom_method", text="")
        if inputs.view_zoom_method in {'DOLLY', 'CONTINUE'}:
            sub.row().prop(inputs, "view_zoom_axis", expand=True)
            sub.prop(inputs, "invert_mouse_zoom", text="Invert Mouse Zoom Direction")

        #sub.prop(inputs, "use_mouse_mmb_paste")

        # col.separator()

        sub = col.column()
        sub.prop(inputs, "invert_zoom_wheel", text="Invert Wheel Zoom Direction")
        #sub.prop(view, "wheel_scroll_lines", text="Scroll Lines")

        if sys.platform == "darwin":
            sub = col.column()
            sub.prop(inputs, "use_trackpad_natural", text="Natural Trackpad Direction")

        col.separator()
        sub = col.column()
        sub.label(text="View Navigation:")
        sub.row().prop(inputs, "navigation_mode", expand=True)

        sub.label(text="Walk Navigation:")

        walk = inputs.walk_navigation

        sub.prop(walk, "use_mouse_reverse")
        sub.prop(walk, "mouse_speed")
        sub.prop(walk, "teleport_time")

        sub = col.column(align=True)
        sub.prop(walk, "walk_speed")
        sub.prop(walk, "walk_speed_factor")

        sub.separator()
        sub.prop(walk, "use_gravity")
        sub = col.column(align=True)
        sub.active = walk.use_gravity
        sub.prop(walk, "view_height")
        sub.prop(walk, "jump_height")

        if inputs.use_ndof:
            col.separator()
            col.label(text="NDOF Device:")
            sub = col.column(align=True)
            sub.prop(inputs, "ndof_sensitivity", text="Pan Sensitivity")
            sub.prop(inputs, "ndof_orbit_sensitivity", text="Orbit Sensitivity")
            sub.prop(inputs, "ndof_deadzone", text="Deadzone")

            sub.separator()
            col.label(text="Navigation Style:")
            sub = col.column(align=True)
            sub.row().prop(inputs, "ndof_view_navigate_method", expand=True)

            sub.separator()
            col.label(text="Rotation Style:")
            sub = col.column(align=True)
            sub.row().prop(inputs, "ndof_view_rotate_method", expand=True)

        row.separator()

    def draw(self, context):
        from rna_keymap_ui import draw_keymaps

        layout = self.layout

        #import time

        #start = time.time()

        userpref = context.user_preferences

        inputs = userpref.inputs

        split = layout.split(percentage=0.25)

        # Input settings
        self.draw_input_prefs(inputs, split)

        # Keymap Settings
        draw_keymaps(context, split)

        #print("runtime", time.time() - start)


class USERPREF_MT_addons_online_resources(Menu):
    bl_label = "Online Resources"

    # menu to open web-pages with addons development guides
    def draw(self, context):
        layout = self.layout

        layout.operator(
            "wm.url_open", text="Add-ons Catalog", icon='URL',
        ).url = "http://wiki.blender.org/index.php/Extensions:2.6/Py/Scripts"

        layout.separator()

        layout.operator(
            "wm.url_open", text="How to share your add-on", icon='URL',
        ).url = "http://wiki.blender.org/index.php/Dev:Py/Sharing"
        layout.operator(
            "wm.url_open", text="Add-on Guidelines", icon='URL',
        ).url = "http://wiki.blender.org/index.php/Dev:2.5/Py/Scripts/Guidelines/Addons"
        layout.operator(
            "wm.url_open", text="API Concepts", icon='URL',
        ).url = bpy.types.WM_OT_doc_view._prefix + "/info_quickstart.html"
        layout.operator(
            "wm.url_open", text="Add-on Tutorial", icon='URL',
        ).url = bpy.types.WM_OT_doc_view._prefix + "/info_tutorial_addon.html"


class USERPREF_PT_addons(Panel):
    bl_space_type = 'USER_PREFERENCES'
    bl_label = "Add-ons"
    bl_region_type = 'WINDOW'
    bl_options = {'HIDE_HEADER'}

    _support_icon_mapping = {
        'OFFICIAL': 'FILE_BLEND',
        'COMMUNITY': 'POSE_DATA',
        'TESTING': 'MOD_EXPLODE',
    }

    @classmethod
    def poll(cls, context):
        userpref = context.user_preferences
        return (userpref.active_section == 'ADDONS')

    @staticmethod
    def is_user_addon(mod, user_addon_paths):
        import os

        if not user_addon_paths:
            for path in (
                    bpy.utils.script_path_user(),
                    bpy.utils.script_path_pref(),
            ):
                if path is not None:
                    user_addon_paths.append(os.path.join(path, "addons"))

        for path in user_addon_paths:
            if bpy.path.is_subdir(mod.__file__, path):
                return True
        return False

    @staticmethod
    def draw_error(layout, message):
        lines = message.split("\n")
        box = layout.box()
        sub = box.row()
        sub.label(lines[0])
        sub.label(icon='ERROR')
        for l in lines[1:]:
            box.label(l)

    def draw(self, context):
        import os
        import addon_utils

        layout = self.layout

        userpref = context.user_preferences
        used_ext = {ext.module for ext in userpref.addons}

        userpref_addons_folder = os.path.join(userpref.filepaths.script_directory, "addons")
        scripts_addons_folder = bpy.utils.user_resource('SCRIPTS', "addons")

        # collect the categories that can be filtered on
        addons = [
            (mod, addon_utils.module_bl_info(mod))
            for mod in addon_utils.modules(refresh=False)
        ]

        split = layout.split(percentage=0.2)
        col = split.column()
        col.prop(context.window_manager, "addon_search", text="", icon='VIEWZOOM')

        col.label(text="Supported Level")
        col.prop(context.window_manager, "addon_support", expand=True)

        col.label(text="Categories")
        col.prop(context.window_manager, "addon_filter", expand=True)

        col = split.column()

        # set in addon_utils.modules_refresh()
        if addon_utils.error_duplicates:
            box = col.box()
            row = box.row()
            row.label("Multiple add-ons with the same name found!")
            row.label(icon='ERROR')
            box.label("Please delete one of each pair:")
            for (addon_name, addon_file, addon_path) in addon_utils.error_duplicates:
                box.separator()
                sub_col = box.column(align=True)
                sub_col.label(addon_name + ":")
                sub_col.label("    " + addon_file)
                sub_col.label("    " + addon_path)

        if addon_utils.error_encoding:
            self.draw_error(
                col,
                "One or more addons do not have UTF-8 encoding\n"
                "(see console for details)",
            )

        filter = context.window_manager.addon_filter
        search = context.window_manager.addon_search.lower()
        support = context.window_manager.addon_support

        # initialized on demand
        user_addon_paths = []

        for mod, info in addons:
            module_name = mod.__name__

            is_enabled = module_name in used_ext

            if info["support"] not in support:
                continue

            # check if addon should be visible with current filters
            if (
                    (filter == "All") or
                    (filter == info["category"]) or
                    (filter == "Enabled" and is_enabled) or
                    (filter == "Disabled" and not is_enabled) or
                    (filter == "User" and (mod.__file__.startswith((scripts_addons_folder, userpref_addons_folder))))
            ):
                if search and search not in info["name"].lower():
                    if info["author"]:
                        if search not in info["author"].lower():
                            continue
                    else:
                        continue

                # Addon UI Code
                col_box = col.column()
                box = col_box.box()
                colsub = box.column()
                row = colsub.row(align=True)

                row.operator(
                    "wm.addon_expand",
                    icon='TRIA_DOWN' if info["show_expanded"] else 'TRIA_RIGHT',
                    emboss=False,
                ).module = module_name

                row.operator(
                    "wm.addon_disable" if is_enabled else "wm.addon_enable",
                    icon='CHECKBOX_HLT' if is_enabled else 'CHECKBOX_DEHLT', text="",
                    emboss=False,
                ).module = module_name

                sub = row.row()
                sub.active = is_enabled
                sub.label(text="%s: %s" % (info["category"], info["name"]))

                # WARNING: 2.8x exception, may be removed
                # use disabled state for old add-ons, chances are they are broken.
                if info.get("blender", (0,)) < (2, 80):
                    sub.label(text="upgrade to 2.8x required")
                    sub.label(icon='ERROR')
                # Remove code above after 2.8x migration is complete.
                elif info["warning"]:
                    sub.label(icon='ERROR')

                # icon showing support level.
                sub.label(icon=self._support_icon_mapping.get(info["support"], 'QUESTION'))

                # Expanded UI (only if additional info is available)
                if info["show_expanded"]:
                    if info["description"]:
                        split = colsub.row().split(percentage=0.15)
                        split.label(text="Description:")
                        split.label(text=info["description"])
                    if info["location"]:
                        split = colsub.row().split(percentage=0.15)
                        split.label(text="Location:")
                        split.label(text=info["location"])
                    if mod:
                        split = colsub.row().split(percentage=0.15)
                        split.label(text="File:")
                        split.label(text=mod.__file__, translate=False)
                    if info["author"]:
                        split = colsub.row().split(percentage=0.15)
                        split.label(text="Author:")
                        split.label(text=info["author"], translate=False)
                    if info["version"]:
                        split = colsub.row().split(percentage=0.15)
                        split.label(text="Version:")
                        split.label(text=".".join(str(x) for x in info["version"]), translate=False)
                    if info["warning"]:
                        split = colsub.row().split(percentage=0.15)
                        split.label(text="Warning:")
                        split.label(text="  " + info["warning"], icon='ERROR')

                    user_addon = USERPREF_PT_addons.is_user_addon(mod, user_addon_paths)
                    tot_row = bool(info["wiki_url"]) + bool(user_addon)

                    if tot_row:
                        split = colsub.row().split(percentage=0.15)
                        split.label(text="Internet:")
                        if info["wiki_url"]:
                            split.operator(
                                "wm.url_open", text="Documentation", icon='HELP',
                            ).url = info["wiki_url"]
                        # Only add "Report a Bug" button if tracker_url is set
                        # or the add-on is bundled (use official tracker then).
                        if info.get("tracker_url") or not user_addon:
                            split.operator(
                                "wm.url_open", text="Report a Bug", icon='URL',
                            ).url = info.get(
                                "tracker_url",
                                "https://developer.blender.org/maniphest/task/edit/form/2",
                            )
                        if user_addon:
                            split.operator(
                                "wm.addon_remove", text="Remove", icon='CANCEL',
                            ).module = mod.__name__

                        for i in range(4 - tot_row):
                            split.separator()

                    # Show addon user preferences
                    if is_enabled:
                        addon_preferences = userpref.addons[module_name].preferences
                        if addon_preferences is not None:
                            draw = getattr(addon_preferences, "draw", None)
                            if draw is not None:
                                addon_preferences_class = type(addon_preferences)
                                box_prefs = col_box.box()
                                box_prefs.label("Preferences:")
                                addon_preferences_class.layout = box_prefs
                                try:
                                    draw(context)
                                except:
                                    import traceback
                                    traceback.print_exc()
                                    box_prefs.label(text="Error (see console)", icon='ERROR')
                                del addon_preferences_class.layout

        # Append missing scripts
        # First collect scripts that are used but have no script file.
        module_names = {mod.__name__ for mod, info in addons}
        missing_modules = {ext for ext in used_ext if ext not in module_names}

        if missing_modules and filter in {"All", "Enabled"}:
            col.column().separator()
            col.column().label(text="Missing script files")

            module_names = {mod.__name__ for mod, info in addons}
            for module_name in sorted(missing_modules):
                is_enabled = module_name in used_ext
                # Addon UI Code
                box = col.column().box()
                colsub = box.column()
                row = colsub.row(align=True)

                row.label(text="", icon='ERROR')

                if is_enabled:
                    row.operator(
                        "wm.addon_disable", icon='CHECKBOX_HLT', text="", emboss=False,
                    ).module = module_name

                row.label(text=module_name, translate=False)


class StudioLightPanelMixin():
    bl_space_type = 'USER_PREFERENCES'
    bl_region_type = 'WINDOW'

    @classmethod
    def poll(cls, context):
        userpref = context.user_preferences
        return (userpref.active_section == 'LIGHTS')

    def _get_lights(self, userpref):
        return [light for light in userpref.studio_lights if light.is_user_defined and light.orientation == self.sl_orientation]

    def draw(self, context):
        layout = self.layout
        userpref = context.user_preferences
        lights = self._get_lights(userpref)
        if lights:
            flow = layout.column_flow(4)
            for studio_light in lights:
                self.draw_studio_light(flow, studio_light)
        else:
            layout.label("No custom {} configured".format(self.bl_label))

    def draw_studio_light(self, layout, studio_light):
        box = layout.box()
        row = box.row()

        row.template_icon(layout.icon(studio_light), scale=6.0)
        op = row.operator('wm.studiolight_uninstall', text="", icon='ZOOMOUT')
        op.index = studio_light.index

        box.label(text=studio_light.name)


class USERPREF_PT_studiolight_matcaps(Panel, StudioLightPanelMixin):
    bl_label = "MatCaps"
    sl_orientation = 'MATCAP'


class USERPREF_PT_studiolight_world(Panel, StudioLightPanelMixin):
    bl_label = "World HDRI"
    sl_orientation = 'WORLD'


class USERPREF_PT_studiolight_camera(Panel, StudioLightPanelMixin):
    bl_label = "Camera HDRI"
    sl_orientation = 'CAMERA'


class USERPREF_PT_studiolight_specular(Panel, StudioLightPanelMixin):
    bl_label = "Specular Lights"
    sl_orientation = 'CAMERA'

    @classmethod
    def poll(cls, context):
        userpref = context.user_preferences
        return (userpref.active_section == 'LIGHTS')

    def opengl_light_buttons(self, column, light):
        split = column.split()

        col = split.column()
        col.prop(light, "use", text="Use", icon='OUTLINER_OB_LIGHT' if light.use else 'LIGHT_DATA')

        sub = col.column()
        sub.active = light.use
        sub.prop(light, "specular_color")

        col = split.column()
        col.active = light.use
        col.prop(light, "direction", text="")

    def draw(self, context):
        layout = self.layout
        column = layout.split()

        userpref = context.user_preferences
        system = userpref.system

        light = system.solid_lights[0]
        colsplit = column.split(percentage=0.85)
        self.opengl_light_buttons(colsplit, light)

        light = system.solid_lights[1]
        colsplit = column.split(percentage=0.85)
        self.opengl_light_buttons(colsplit, light)

        light = system.solid_lights[2]
        self.opengl_light_buttons(column, light)


classes = (
    USERPREF_HT_header,
    USERPREF_PT_tabs,
    USERPREF_MT_interaction_presets,
    USERPREF_MT_templates_splash,
    USERPREF_MT_app_templates,
    USERPREF_MT_appconfigs,
    USERPREF_MT_splash,
    USERPREF_MT_splash_footer,
    USERPREF_PT_interface,
    USERPREF_PT_edit,
    USERPREF_PT_system,
    USERPREF_MT_interface_theme_presets,
    USERPREF_PT_theme,
    USERPREF_PT_file,
    USERPREF_MT_ndof_settings,
    USERPREF_MT_keyconfigs,
    USERPREF_PT_input,
    USERPREF_MT_addons_online_resources,
    USERPREF_PT_addons,
    USERPREF_PT_studiolight_matcaps,
    USERPREF_PT_studiolight_world,
    USERPREF_PT_studiolight_camera,
    USERPREF_PT_studiolight_specular,
)

if __name__ == "__main__":  # only for live edit.
    from bpy.utils import register_class
    for cls in classes:
        register_class(cls)<|MERGE_RESOLUTION|>--- conflicted
+++ resolved
@@ -361,10 +361,7 @@
         row = split.row()
         row.separator()
         col = row.column()
-<<<<<<< HEAD
-=======
-
->>>>>>> 6cad7984
+
         col.label(text="Annotations:")
         sub = col.row()
         sub.prop(edit, "grease_pencil_default_color", text="Default Color")
