# ##### BEGIN GPL LICENSE BLOCK #####
#
#  This program is free software; you can redistribute it and/or
#  modify it under the terms of the GNU General Public License
#  as published by the Free Software Foundation; either version 2
#  of the License, or (at your option) any later version.
#
#  This program is distributed in the hope that it will be useful,
#  but WITHOUT ANY WARRANTY; without even the implied warranty of
#  MERCHANTABILITY or FITNESS FOR A PARTICULAR PURPOSE.  See the
#  GNU General Public License for more details.
#
#  You should have received a copy of the GNU General Public License
#  along with this program; if not, write to the Free Software Foundation,
#  Inc., 51 Franklin Street, Fifth Floor, Boston, MA 02110-1301, USA.
#
# ##### END GPL LICENSE BLOCK #####

# <pep8 compliant>
from bpy.types import Menu


class UnifiedPaintPanel:
    # subclass must set
    # bl_space_type = 'IMAGE_EDITOR'
    # bl_region_type = 'UI'

    @staticmethod
    def get_brush_mode(context):
        """ Get the correct mode for this context. For any context where this returns None,
            no brush options should be displayed."""

        if context.mode == 'PARTICLE':
            # Particle brush settings currently completely do their own thing.
            return None

        from bl_ui.space_toolsystem_common import ToolSelectPanelHelper
        tool = ToolSelectPanelHelper.tool_active_from_context(context)

        if not tool:
            # If there is no active tool, then there can't be an active brush.
            return None

        if not tool.has_datablock:
            # tool.has_datablock is always true for tools that use brushes.
            return None

        space_data = context.space_data
        tool_settings = context.tool_settings

        if space_data:
            space_type = space_data.type
            if space_type == 'IMAGE_EDITOR':
                if space_data.show_uvedit:
                    return 'UV_SCULPT'
                return 'PAINT_2D'

            if space_type in {'VIEW_3D', 'PROPERTIES'}:
                if context.mode == 'PAINT_TEXTURE':
                    if tool_settings.image_paint and tool_settings.image_paint.detect_data():
                        return context.mode
                    else:
                        return None
                return context.mode
        return None

    @staticmethod
    def paint_settings(context):
        tool_settings = context.tool_settings

        mode = UnifiedPaintPanel.get_brush_mode(context)

        # 3D paint settings
        if mode == 'SCULPT':
            return tool_settings.sculpt
        elif mode == 'PAINT_VERTEX':
            return tool_settings.vertex_paint
        elif mode == 'PAINT_WEIGHT':
            return tool_settings.weight_paint
        elif mode == 'PAINT_TEXTURE':
            return tool_settings.image_paint
        elif mode == 'PARTICLE':
            return tool_settings.particle_edit
        # 2D paint settings
        elif mode == 'PAINT_2D':
            return tool_settings.image_paint
        elif mode == 'UV_SCULPT':
            return tool_settings.uv_sculpt
        # Grease Pencil settings
        elif mode == 'PAINT_GPENCIL':
            return tool_settings.gpencil_paint
<<<<<<< HEAD
        elif mode == 'SCULPT_GPENCIL':
            return tool_settings.gpencil_sculpt_paint
        elif mode == 'WEIGHT_GPENCIL':
            return tool_settings.gpencil_weight_paint
        elif mode == 'VERTEX_GPENCIL':
            return tool_settings.gpencil_vertex_paint
=======
        elif mode in {'SCULPT_GPENCIL', 'WEIGHT_GPENCIL'}:
            return tool_settings.gpencil_sculpt
        return False
>>>>>>> 01608f53

    @staticmethod
    def prop_unified(
            layout,
            context,
            brush,
            prop_name,
            unified_name=None,
            pressure_name=None,
            icon='NONE',
            text=None,
            slider=False,
            display_unified_toggle=True,
    ):
        """ Generalized way of adding brush options to the UI,
            along with their pen pressure setting and global toggle, if they exist. """
        row = layout.row(align=True)
        ups = context.tool_settings.unified_paint_settings
        prop_owner = brush
        if unified_name and getattr(ups, unified_name) and display_unified_toggle:
            prop_owner = ups

        row.prop(prop_owner, prop_name, icon=icon, text=text, slider=slider)

        if pressure_name:
            row.prop(brush, pressure_name, text="")

        if unified_name and display_unified_toggle:
            row.prop(ups, unified_name, text="", icon="WORLD")

        return row

    @staticmethod
    def prop_unified_color(parent, context, brush, prop_name, *, text=None):
        ups = context.tool_settings.unified_paint_settings
        prop_owner = ups if ups.use_unified_color else brush
        parent.prop(prop_owner, prop_name, text=text)

    @staticmethod
    def prop_unified_color_picker(parent, context, brush, prop_name, value_slider=True):
        ups = context.tool_settings.unified_paint_settings
        prop_owner = ups if ups.use_unified_color else brush
        parent.template_color_picker(prop_owner, prop_name, value_slider=value_slider)


### Classes to let various paint modes' panels share code, by sub-classing these classes. ###
class BrushPanel(UnifiedPaintPanel):
    @classmethod
    def poll(cls, context):
        return cls.get_brush_mode(context) is not None


class BrushSelectPanel(BrushPanel):
    bl_label = "Brushes"

    def draw(self, context):
        layout = self.layout
        settings = self.paint_settings(context)
        brush = settings.brush

        row = layout.row()
        large_preview = True
        if large_preview:
            row.column().template_ID_preview(settings, "brush", new="brush.add", rows=3, cols=8, hide_buttons=False)
        else:
            row.column().template_ID(settings, "brush", new="brush.add")
        col = row.column()
        col.menu("VIEW3D_MT_brush_context_menu", icon='DOWNARROW_HLT', text="")
        col.prop(brush, "use_custom_icon", toggle=True, icon='FILE_IMAGE', text="")

        if brush.use_custom_icon:
            layout.prop(brush, "icon_filepath", text="")


class ColorPalettePanel(BrushPanel):
    bl_label = "Color Palette"
    bl_options = {'DEFAULT_CLOSED'}

    @classmethod
    def poll(cls, context):
        if not super().poll(context):
            return False

        settings = cls.paint_settings(context)
        brush = settings.brush

        if context.space_data.type == 'IMAGE_EDITOR' or context.image_paint_object:
            capabilities = brush.image_paint_capabilities
            return capabilities.has_color

        elif context.vertex_paint_object:
            capabilities = brush.vertex_paint_capabilities
            return capabilities.has_color
        return False

    def draw(self, context):
        layout = self.layout
        settings = self.paint_settings(context)

        layout.template_ID(settings, "palette", new="palette.new")
        if settings.palette:
            layout.template_palette(settings, "palette", color=True)


class ClonePanel(BrushPanel):
    bl_label = "Clone"
    bl_options = {'DEFAULT_CLOSED'}

    @classmethod
    def poll(cls, context):
        if not super().poll(context):
            return False

        settings = cls.paint_settings(context)

        mode = cls.get_brush_mode(context)
        if mode in {'PAINT_TEXTURE', 'PAINT_2D'}:
            brush = settings.brush
            return brush.image_tool == 'CLONE'
        return False

    def draw_header(self, context):
        settings = self.paint_settings(context)
        self.layout.prop(settings, "use_clone_layer", text="")

    def draw(self, context):
        layout = self.layout
        settings = self.paint_settings(context)

        layout.active = settings.use_clone_layer

        ob = context.active_object
        col = layout.column()

        if settings.mode == 'MATERIAL':
            if len(ob.material_slots) > 1:
                col.label(text="Materials")
                col.template_list(
                    "MATERIAL_UL_matslots", "",
                    ob, "material_slots",
                    ob, "active_material_index",
                    rows=2,
                )

            mat = ob.active_material
            if mat:
                col.label(text="Source Clone Slot")
                col.template_list(
                    "TEXTURE_UL_texpaintslots", "",
                    mat, "texture_paint_images",
                    mat, "paint_clone_slot",
                    rows=2,
                )

        elif settings.mode == 'IMAGE':
            mesh = ob.data

            clone_text = mesh.uv_layer_clone.name if mesh.uv_layer_clone else ""
            col.label(text="Source Clone Image")
            col.template_ID(settings, "clone_image")
            col.label(text="Source Clone UV Map")
            col.menu("VIEW3D_MT_tools_projectpaint_clone", text=clone_text, translate=False)


class TextureMaskPanel(BrushPanel):
    bl_label = "Texture Mask"
    bl_options = {'DEFAULT_CLOSED'}

    def draw(self, context):
        layout = self.layout
        layout.use_property_split = True
        layout.use_property_decorate = False

        brush = context.tool_settings.image_paint.brush

        col = layout.column()
        col.template_ID_preview(brush, "mask_texture", new="texture.new", rows=3, cols=8)

        mask_tex_slot = brush.mask_texture_slot

        # map_mode
        layout.row().prop(mask_tex_slot, "mask_map_mode", text="Mask Mapping")

        if mask_tex_slot.map_mode == 'STENCIL':
            if brush.mask_texture and brush.mask_texture.type == 'IMAGE':
                layout.operator("brush.stencil_fit_image_aspect").mask = True
            layout.operator("brush.stencil_reset_transform").mask = True

        col = layout.column()
        col.prop(brush, "use_pressure_masking", text="Pressure Masking")
        # angle and texture_angle_source
        if mask_tex_slot.has_texture_angle:
            col = layout.column()
            col.prop(mask_tex_slot, "angle", text="Angle")
            if mask_tex_slot.has_texture_angle_source:
                col.prop(mask_tex_slot, "use_rake", text="Rake")

                if brush.brush_capabilities.has_random_texture_angle and mask_tex_slot.has_random_texture_angle:
                    col.prop(mask_tex_slot, "use_random", text="Random")
                    if mask_tex_slot.use_random:
                        col.prop(mask_tex_slot, "random_angle", text="Random Angle")

        # scale and offset
        col.prop(mask_tex_slot, "offset")
        col.prop(mask_tex_slot, "scale")


class StrokePanel(BrushPanel):
    bl_label = "Stroke"
    bl_options = {'DEFAULT_CLOSED'}

    def draw(self, context):
        layout = self.layout
        layout.use_property_split = True
        layout.use_property_decorate = False

        mode = self.get_brush_mode(context)
        settings = self.paint_settings(context)
        brush = settings.brush

        col = layout.column()

        col.prop(brush, "stroke_method")
        col.separator()

        if brush.use_anchor:
            col.prop(brush, "use_edge_to_edge", text="Edge To Edge")

        if brush.use_airbrush:
            col.prop(brush, "rate", text="Rate", slider=True)

        if brush.use_space:
            row = col.row(align=True)
            row.prop(brush, "spacing", text="Spacing")
            row.prop(brush, "use_pressure_spacing", toggle=True, text="")

        if brush.use_line or brush.use_curve:
            row = col.row(align=True)
            row.prop(brush, "spacing", text="Spacing")

        if mode == 'SCULPT':
            col.row().prop(brush, "use_scene_spacing", text="Spacing Distance", expand=True)

        if mode in {'PAINT_TEXTURE', 'PAINT_2D', 'SCULPT'}:
            if brush.image_paint_capabilities.has_space_attenuation or brush.sculpt_capabilities.has_space_attenuation:
                col.prop(brush, "use_space_attenuation")

        if brush.use_curve:
            col.separator()
            col.template_ID(brush, "paint_curve", new="paintcurve.new")
            col.operator("paintcurve.draw")
            col.separator()

        if brush.use_space:
            col.separator()
            row = col.row(align=True)
            col.prop(brush, "dash_ratio", text="Dash Ratio")
            col.prop(brush, "dash_samples", text="Dash Length")

        if (mode == 'SCULPT' and brush.sculpt_capabilities.has_jitter) or mode != 'SCULPT':
            col.separator()
            row = col.row(align=True)
            if brush.jitter_unit == 'BRUSH':
                row.prop(brush, "jitter", slider=True)
            else:
                row.prop(brush, "jitter_absolute")
            row.prop(brush, "use_pressure_jitter", toggle=True, text="")
            col.row().prop(brush, "jitter_unit", expand=True)

        col.separator()
        col.prop(settings, "input_samples")


class SmoothStrokePanel(BrushPanel):
    bl_label = "Stabilize Stroke"
    bl_options = {'DEFAULT_CLOSED'}

    @classmethod
    def poll(cls, context):
        if not super().poll(context):
            return False
        settings = cls.paint_settings(context)
        brush = settings.brush
        if brush.brush_capabilities.has_smooth_stroke:
            return True
        return False

    def draw_header(self, context):
        settings = self.paint_settings(context)
        brush = settings.brush

        self.layout.prop(brush, "use_smooth_stroke", text="")

    def draw(self, context):
        layout = self.layout
        layout.use_property_split = True
        layout.use_property_decorate = False

        settings = self.paint_settings(context)
        brush = settings.brush

        col = layout.column()
        col.active = brush.use_smooth_stroke
        col.prop(brush, "smooth_stroke_radius", text="Radius", slider=True)
        col.prop(brush, "smooth_stroke_factor", text="Factor", slider=True)


class FalloffPanel(BrushPanel):
    bl_label = "Falloff"
    bl_options = {'DEFAULT_CLOSED'}

    @classmethod
    def poll(cls, context):
        if not super().poll(context):
            return False
        settings = cls.paint_settings(context)
        return (settings and settings.brush and settings.brush.curve)

    def draw(self, context):
        layout = self.layout
        settings = self.paint_settings(context)
        mode = self.get_brush_mode(context)
        brush = settings.brush

        if brush is None:
            return

        col = layout.column(align=True)
        row = col.row(align=True)
        row.prop(brush, "curve_preset", text="")

        if brush.curve_preset == 'CUSTOM':
            layout.template_curve_mapping(brush, "curve", brush=True)

            col = layout.column(align=True)
            row = col.row(align=True)
            row.operator("brush.curve_preset", icon='SMOOTHCURVE', text="").shape = 'SMOOTH'
            row.operator("brush.curve_preset", icon='SPHERECURVE', text="").shape = 'ROUND'
            row.operator("brush.curve_preset", icon='ROOTCURVE', text="").shape = 'ROOT'
            row.operator("brush.curve_preset", icon='SHARPCURVE', text="").shape = 'SHARP'
            row.operator("brush.curve_preset", icon='LINCURVE', text="").shape = 'LINE'
            row.operator("brush.curve_preset", icon='NOCURVE', text="").shape = 'MAX'

        if mode in {'SCULPT', 'PAINT_VERTEX', 'PAINT_WEIGHT'}:
            col.separator()
            row = col.row(align=True)
            row.use_property_split = True
            row.use_property_decorate = False
            row.prop(brush, "falloff_shape", expand=True)


class DisplayPanel(BrushPanel):
    bl_label = "Brush Cursor"
    bl_options = {'DEFAULT_CLOSED'}

    def draw_header(self, context):
        settings = self.paint_settings(context)
        if settings and not self.is_popover:
            self.layout.prop(settings, "show_brush", text="")

    def draw(self, context):
        layout = self.layout
        layout.use_property_split = True
        layout.use_property_decorate = False

        mode = self.get_brush_mode(context)
        settings = self.paint_settings(context)
        brush = settings.brush
        tex_slot = brush.texture_slot
        tex_slot_mask = brush.mask_texture_slot

        if self.is_popover:
            row = layout.row(align=True)
            row.prop(settings, "show_brush", text="")
            row.label(text="Display Cursor")

        col = layout.column()
        col.active = brush.brush_capabilities.has_overlay and settings.show_brush

        col.prop(brush, "cursor_color_add", text="Cursor Color")
        if mode == 'SCULPT' and brush.sculpt_capabilities.has_secondary_color:
            col.prop(brush, "cursor_color_subtract", text="Inverse Cursor Color")

        col.separator()

        row = col.row(align=True)
        row.prop(brush, "cursor_overlay_alpha", text="Falloff Opacity")
        row.prop(brush, "use_cursor_overlay_override", toggle=True, text="", icon='BRUSH_DATA')
        row.prop(
            brush, "use_cursor_overlay", text="", toggle=True,
            icon='HIDE_OFF' if brush.use_cursor_overlay else 'HIDE_ON',
        )

        if mode in ['PAINT_2D', 'PAINT_TEXTURE', 'PAINT_VERTEX', 'SCULPT']:
            row = col.row(align=True)
            row.prop(brush, "texture_overlay_alpha", text="Texture Opacity")
            row.prop(brush, "use_primary_overlay_override", toggle=True, text="", icon='BRUSH_DATA')
            if tex_slot.map_mode != 'STENCIL':
                row.prop(
                    brush, "use_primary_overlay", text="", toggle=True,
                    icon='HIDE_OFF' if brush.use_primary_overlay else 'HIDE_ON',
                )

        if mode in ['PAINT_TEXTURE', 'PAINT_2D']:
            row = col.row(align=True)
            row.prop(brush, "mask_overlay_alpha", text="Mask Texture Opacity")
            row.prop(brush, "use_secondary_overlay_override", toggle=True, text="", icon='BRUSH_DATA')
            if tex_slot_mask.map_mode != 'STENCIL':
                row.prop(
                    brush, "use_secondary_overlay", text="", toggle=True,
                    icon='HIDE_OFF' if brush.use_secondary_overlay else 'HIDE_ON',
                )


class VIEW3D_MT_tools_projectpaint_clone(Menu):
    bl_label = "Clone Layer"

    def draw(self, context):
        layout = self.layout

        for i, uv_layer in enumerate(context.active_object.data.uv_layers):
            props = layout.operator("wm.context_set_int", text=uv_layer.name, translate=False)
            props.data_path = "active_object.data.uv_layer_clone_index"
            props.value = i


def brush_settings(layout, context, brush, popover=False):
    """ Draw simple brush settings for Sculpt,
        Texture/Vertex/Weight Paint modes, or skip certain settings for the popover """

    mode = UnifiedPaintPanel.get_brush_mode(context)

    ### Draw simple settings unique to each paint mode. ###
    brush_shared_settings(layout, context, brush, popover)

    # Sculpt Mode #
    if mode == 'SCULPT':
        capabilities = brush.sculpt_capabilities

        # normal_radius_factor
        layout.prop(brush, "normal_radius_factor", slider=True)

        # auto_smooth_factor and use_inverse_smooth_pressure
        if capabilities.has_auto_smooth:
            UnifiedPaintPanel.prop_unified(
                layout,
                context,
                brush,
                "auto_smooth_factor",
                pressure_name="use_inverse_smooth_pressure",
                slider=True,
            )

        # topology_rake_factor
        if (
                capabilities.has_topology_rake and
                context.sculpt_object.use_dynamic_topology_sculpting
        ):
            layout.prop(brush, "topology_rake_factor", slider=True)

        # normal_weight
        if capabilities.has_normal_weight:
            layout.prop(brush, "normal_weight", slider=True)

        # crease_pinch_factor
        if capabilities.has_pinch_factor:
            text = "Pinch"
            if brush.sculpt_tool in {'BLOB', 'SNAKE_HOOK'}:
                text = "Magnify"
            layout.prop(brush, "crease_pinch_factor", slider=True, text=text)

        # rake_factor
        if capabilities.has_rake_factor:
            layout.prop(brush, "rake_factor", slider=True)

        # plane_offset, use_offset_pressure, use_plane_trim, plane_trim
        if capabilities.has_plane_offset:
            layout.separator()
            UnifiedPaintPanel.prop_unified(
                layout,
                context,
                brush,
                "plane_offset",
                pressure_name="use_offset_pressure",
                slider=True,
            )

            layout.prop(brush, "use_plane_trim", text="Plane Trim")
            row = layout.row()
            row.active = brush.use_plane_trim
            row.prop(brush, "plane_trim", slider=True, text="Distance")
            layout.separator()

        # height
        if capabilities.has_height:
            layout.prop(brush, "height", slider=True, text="Height")

        # use_persistent, set_persistent_base
        if capabilities.has_persistence:
            ob = context.sculpt_object
            do_persistent = True

            # not supported yet for this case
            for md in ob.modifiers:
                if md.type == 'MULTIRES':
                    do_persistent = False
                    break

            if do_persistent:
                layout.separator()
                layout.prop(brush, "use_persistent")
                layout.operator("sculpt.set_persistent_base")
                layout.separator()

        if brush.sculpt_tool == 'ELASTIC_DEFORM':
            layout.separator()
            layout.prop(brush, "elastic_deform_type")
            layout.prop(brush, "elastic_deform_volume_preservation", slider=True)
            layout.separator()

        if brush.sculpt_tool == 'POSE':
            row = layout.row()
            row.prop(brush, "pose_offset")

        if brush.sculpt_tool == 'SCRAPE':
            row = layout.row()
            row.prop(brush, "invert_to_scrape_fill", text="Invert to Fill")

        if brush.sculpt_tool == 'FILL':
            row = layout.row()
            row.prop(brush, "invert_to_scrape_fill", text="Invert to Scrape")

        if brush.sculpt_tool == 'GRAB':
            layout.prop(brush, "use_grab_active_vertex")

        if brush.sculpt_tool == 'MULTIPLANE_SCRAPE':
            col = layout.column()
            col.prop(brush, "multiplane_scrape_angle")
            col.prop(brush, "use_multiplane_scrape_dynamic")
            col.prop(brush, "show_multiplane_scrape_planes_preview")

        if brush.sculpt_tool == 'MASK':
            layout.row().prop(brush, "mask_tool", expand=True)

    # 3D and 2D Texture Paint Mode.
    elif mode in {'PAINT_TEXTURE', 'PAINT_2D'}:
        capabilities = brush.image_paint_capabilities

        if brush.image_tool == 'FILL':
            # For some reason fill threshold only appears to be implemented in 2D paint.
            if brush.color_type == 'COLOR':
                if mode == 'PAINT_2D':
                    layout.prop(brush, "fill_threshold", text="Fill Threshold", slider=True)
            elif brush.color_type == 'GRADIENT':
                layout.row().prop(brush, "gradient_fill_mode", expand=True)


def brush_shared_settings(layout, context, brush, popover=False):
    """ Draw simple brush settings that are shared between different paint modes. """

    mode = UnifiedPaintPanel.get_brush_mode(context)

    ### Determine which settings to draw. ###
    blend_mode = False
    size = False
    size_mode = False
    strength = False
    strength_pressure = False
    weight = False
    direction = False

    # 3D and 2D Texture Paint #
    if mode in {'PAINT_TEXTURE', 'PAINT_2D'}:
        if not popover:
            blend_mode = brush.image_paint_capabilities.has_color
            size = brush.image_paint_capabilities.has_radius
            strength = strength_pressure = True

    # Sculpt #
    if mode == 'SCULPT':
        size_mode = True
        if not popover:
            size = True
            strength = True
            strength_pressure = brush.sculpt_capabilities.has_strength_pressure
            direction = not brush.sculpt_capabilities.has_direction

    # Vertex Paint #
    if mode == 'PAINT_VERTEX':
        if not popover:
            blend_mode = True
            size = True
            strength = True
            strength_pressure = True

    # Weight Paint #
    if mode == 'PAINT_WEIGHT':
        if not popover:
            size = True
            weight = brush.weight_paint_capabilities.has_weight
            strength = strength_pressure = True
        # Only draw blend mode for the Draw tool, because for other tools it is pointless. D5928#137944
        if brush.weight_tool == 'DRAW':
            blend_mode = True

    # UV Sculpt #
    if mode == 'UV_SCULPT':
        size = True
        strength = True

    ### Draw settings. ###
    ups = context.scene.tool_settings.unified_paint_settings

    if blend_mode:
        layout.prop(brush, "blend", text="Blend")
        layout.separator()

    if weight:
        UnifiedPaintPanel.prop_unified(
            layout,
            context,
            brush,
            "weight",
            unified_name="use_unified_weight",
            slider=True,
        )

    size_owner = ups if ups.use_unified_size else brush
    size_prop = "size"
    if size_mode and (size_owner.use_locked_size == 'SCENE'):
        size_prop = "unprojected_radius"
    if size or size_mode:
        if size:
            UnifiedPaintPanel.prop_unified(
                layout,
                context,
                brush,
                size_prop,
                unified_name="use_unified_size",
                pressure_name="use_pressure_size",
                text="Radius",
                slider=True,
            )
        if size_mode:
            layout.row().prop(size_owner, "use_locked_size", expand=True)
            layout.separator()

    if strength:
        pressure_name = "use_pressure_strength" if strength_pressure else None
        UnifiedPaintPanel.prop_unified(
            layout,
            context,
            brush,
            "strength",
            unified_name="use_unified_strength",
            pressure_name=pressure_name,
            slider=True,
        )
        layout.separator()

    if direction:
        layout.row().prop(brush, "direction", expand=True)


def brush_settings_advanced(layout, context, brush, popover=False):
    """Draw advanced brush settings for Sculpt, Texture/Vertex/Weight Paint modes."""

    mode = UnifiedPaintPanel.get_brush_mode(context)

    # In the popover we want to combine advanced brush settings with non-advanced brush settings.
    if popover:
        brush_settings(layout, context, brush, popover=True)
        layout.separator()
        layout.label(text="Advanced:")

    # These options are shared across many modes.
    use_accumulate = False
    use_frontface = False

    if mode == 'SCULPT':
        capabilities = brush.sculpt_capabilities
        use_accumulate = capabilities.has_accumulate
        use_frontface = True

        # topology automasking
        layout.prop(brush, "use_automasking_topology")

        # sculpt plane settings
        if capabilities.has_sculpt_plane:
            layout.prop(brush, "sculpt_plane")
            layout.prop(brush, "use_original_normal")
            layout.prop(brush, "use_original_plane")
            layout.separator()

    # 3D and 2D Texture Paint.
    elif mode in {'PAINT_TEXTURE', 'PAINT_2D'}:
        capabilities = brush.image_paint_capabilities
        use_accumulate = capabilities.has_accumulate

        if mode == 'PAINT_2D':
            layout.prop(brush, "use_paint_antialiasing")
        else:
            layout.prop(brush, "use_alpha")

        # Tool specific settings
        if brush.image_tool == 'SOFTEN':
            layout.separator()
            layout.row().prop(brush, "direction", expand=True)
            layout.prop(brush, "sharp_threshold")
            if mode == 'PAINT_2D':
                layout.prop(brush, "blur_kernel_radius")
            layout.prop(brush, "blur_mode")

        elif brush.image_tool == 'MASK':
            layout.prop(brush, "weight", text="Mask Value", slider=True)

        elif brush.image_tool == 'CLONE':
            if mode == 'PAINT_2D':
                layout.prop(brush, "clone_image", text="Image")
                layout.prop(brush, "clone_alpha", text="Alpha")

    # Vertex Paint #
    elif mode == 'PAINT_VERTEX':
        layout.prop(brush, "use_alpha")
        if brush.vertex_tool != 'SMEAR':
            use_accumulate = True
        use_frontface = True

    # Weight Paint
    elif mode == 'PAINT_WEIGHT':
        if brush.weight_tool != 'SMEAR':
            use_accumulate = True
        use_frontface = True

    # Draw shared settings.
    if use_accumulate:
        layout.prop(brush, "use_accumulate")

    if use_frontface:
        layout.prop(brush, "use_frontface", text="Front Faces Only")


def draw_color_settings(context, layout, brush, color_type=False):
    """Draw color wheel and gradient settings."""
    ups = context.scene.tool_settings.unified_paint_settings

    if color_type:
        row = layout.row()
        row.use_property_split = False
        row.prop(brush, "color_type", expand=True)

    # Color wheel
    if brush.color_type == 'COLOR':
        UnifiedPaintPanel.prop_unified_color_picker(layout, context, brush, "color", value_slider=True)

        row = layout.row(align=True)
        UnifiedPaintPanel.prop_unified_color(row, context, brush, "color", text="")
        UnifiedPaintPanel.prop_unified_color(row, context, brush, "secondary_color", text="")
        row.separator()
        row.operator("paint.brush_colors_flip", icon='FILE_REFRESH', text="", emboss=False)
        row.prop(ups, "use_unified_color", text="", icon='WORLD')
    # Gradient
    elif brush.color_type == 'GRADIENT':
        layout.template_color_ramp(brush, "gradient", expand=True)

        layout.use_property_split = True

        col = layout.column()

        if brush.image_tool == 'DRAW':
            UnifiedPaintPanel.prop_unified(
                col,
                context,
                brush,
                "secondary_color",
                unified_name="use_unified_color",
                text="Background Color",
                display_unified_toggle=False,
            )

            col.prop(brush, "gradient_stroke_mode", text="Gradient Mapping")
            if brush.gradient_stroke_mode in {'SPACING_REPEAT', 'SPACING_CLAMP'}:
                col.prop(brush, "grad_spacing")


# Used in both the View3D toolbar and texture properties
def brush_texture_settings(layout, brush, sculpt):
    tex_slot = brush.texture_slot

    layout.use_property_split = True
    layout.use_property_decorate = False

    # map_mode
    if sculpt:
        layout.prop(tex_slot, "map_mode", text="Mapping")
    else:
        layout.prop(tex_slot, "tex_paint_map_mode", text="Mapping")

    layout.separator()

    if tex_slot.map_mode == 'STENCIL':
        if brush.texture and brush.texture.type == 'IMAGE':
            layout.operator("brush.stencil_fit_image_aspect")
        layout.operator("brush.stencil_reset_transform")

    # angle and texture_angle_source
    if tex_slot.has_texture_angle:
        col = layout.column()
        col.prop(tex_slot, "angle", text="Angle")
        if tex_slot.has_texture_angle_source:
            col.prop(tex_slot, "use_rake", text="Rake")

            if brush.brush_capabilities.has_random_texture_angle and tex_slot.has_random_texture_angle:
                if sculpt:
                    if brush.sculpt_capabilities.has_random_texture_angle:
                        col.prop(tex_slot, "use_random", text="Random")
                        if tex_slot.use_random:
                            col.prop(tex_slot, "random_angle", text="Random Angle")
                else:
                    col.prop(tex_slot, "use_random", text="Random")
                    if tex_slot.use_random:
                        col.prop(tex_slot, "random_angle", text="Random Angle")

    # scale and offset
    layout.prop(tex_slot, "offset")
    layout.prop(tex_slot, "scale")

    if sculpt:
        # texture_sample_bias
        layout.prop(brush, "texture_sample_bias", slider=True, text="Sample Bias")


def brush_mask_texture_settings(layout, brush):
    mask_tex_slot = brush.mask_texture_slot

    layout.use_property_split = True
    layout.use_property_decorate = False

    # map_mode
    layout.row().prop(mask_tex_slot, "mask_map_mode", text="Mask Mapping")

    if mask_tex_slot.map_mode == 'STENCIL':
        if brush.mask_texture and brush.mask_texture.type == 'IMAGE':
            layout.operator("brush.stencil_fit_image_aspect").mask = True
        layout.operator("brush.stencil_reset_transform").mask = True

    col = layout.column()
    col.prop(brush, "use_pressure_masking", text="Pressure Masking")
    # angle and texture_angle_source
    if mask_tex_slot.has_texture_angle:
        col = layout.column()
        col.prop(mask_tex_slot, "angle", text="Angle")
        if mask_tex_slot.has_texture_angle_source:
            col.prop(mask_tex_slot, "use_rake", text="Rake")

            if brush.brush_capabilities.has_random_texture_angle and mask_tex_slot.has_random_texture_angle:
                col.prop(mask_tex_slot, "use_random", text="Random")
                if mask_tex_slot.use_random:
                    col.prop(mask_tex_slot, "random_angle", text="Random Angle")

    # scale and offset
    col.prop(mask_tex_slot, "offset")
    col.prop(mask_tex_slot, "scale")


def brush_basic_texpaint_settings(layout, context, brush, *, compact=False):
    """Draw Tool Settings header for Vertex Paint and 2D and 3D Texture Paint modes."""
    # NOTE: We don't draw UnifiedPaintSettings in the header to reduce clutter. D5928#136281
    capabilities = brush.image_paint_capabilities

    if capabilities.has_color:
        UnifiedPaintPanel.prop_unified_color(layout, context, brush, "color", text="")
        layout.prop(brush, "blend", text="" if compact else "Blend")

    UnifiedPaintPanel.prop_unified(
        layout,
        context,
        brush,
        "size",
        pressure_name="use_pressure_size",
        slider=True,
        text="Radius",
    )
    UnifiedPaintPanel.prop_unified(
        layout,
        context,
        brush,
        "strength",
        pressure_name="use_pressure_strength",
    )


def brush_basic_gpencil_paint_settings(layout, context, brush, *, compact=False):
    tool_settings = context.tool_settings
    settings = tool_settings.gpencil_paint
    gp_settings = brush.gpencil_settings
    tool = context.workspace.tools.from_space_view3d_mode(context.mode, create=False)

    # Brush details
    if brush.gpencil_tool == 'ERASE':
        row = layout.row(align=True)
        row.prop(brush, "size", text="Radius")
        row.prop(gp_settings, "use_pressure", text="", icon='STYLUS_PRESSURE')
        row.prop(gp_settings, "use_occlude_eraser", text="", icon='XRAY')

        row = layout.row(align=True)
        row.prop(gp_settings, "eraser_mode", expand=True)
        if gp_settings.eraser_mode == 'SOFT':
            row = layout.row(align=True)
            row.prop(gp_settings, "pen_strength", slider=True)
            row.prop(gp_settings, "use_strength_pressure", text="", icon='STYLUS_PRESSURE')
            row = layout.row(align=True)
            row.prop(gp_settings, "eraser_strength_factor")
            row = layout.row(align=True)
            row.prop(gp_settings, "eraser_thickness_factor")

        row = layout.row(align=True)
        row.prop(settings, "show_brush", text="Show Brush")

    # FIXME: tools must use their own UI drawing!
    elif brush.gpencil_tool == 'FILL':
        row = layout.row(align=True)
        row.prop(gp_settings, "fill_leak", text="Leak Size")
        row = layout.row(align=True)
        row.prop(brush, "size", text="Thickness")
        row = layout.row(align=True)
        row.prop(gp_settings, "fill_simplify_level", text="Simplify")
        row = layout.row(align=True)
        row.prop(gp_settings, "fill_draw_mode", text="Boundary")
        row.prop(gp_settings, "show_fill_boundary", text="", icon='GRID')

    else:  # brush.gpencil_tool == 'DRAW':
        row = layout.row(align=True)
        row.prop(brush, "size", text="Radius")
        row.prop(gp_settings, "use_pressure", text="", icon='STYLUS_PRESSURE')
        row = layout.row(align=True)
        row.prop(gp_settings, "pen_strength", slider=True)
        row.prop(gp_settings, "use_strength_pressure", text="", icon='STYLUS_PRESSURE')

    # FIXME: tools must use their own UI drawing!
    if tool.idname in {
            "builtin.arc",
            "builtin.curve",
            "builtin.line",
            "builtin.box",
            "builtin.circle",
            "builtin.polyline"
    }:
        settings = context.tool_settings.gpencil_sculpt
        if compact:
            row = layout.row(align=True)
            row.prop(settings, "use_thickness_curve", text="", icon='CURVE_DATA')
            sub = row.row(align=True)
            sub.active = settings.use_thickness_curve
            sub.popover(
                panel="TOPBAR_PT_gpencil_primitive",
                text="Thickness Profile",
            )
        else:
            row = layout.row(align=True)
            row.prop(settings, "use_thickness_curve", text="Use Thickness Profile")
            sub = row.row(align=True)
            if settings.use_thickness_curve:
                # Curve
                layout.template_curve_mapping(settings, "thickness_primitive_curve", brush=True)


def brush_basic_gpencil_sculpt_settings(layout, context, brush, *, compact=False):
    gp_settings = brush.gpencil_settings
    tool = brush.gpencil_sculpt_tool

    row = layout.row(align=True)
    row.prop(brush, "size", slider=True)
    sub = row.row(align=True)
    sub.enabled = tool not in {'GRAB', 'CLONE'}
    sub.prop(gp_settings, "use_pressure", text="")

    row = layout.row(align=True)
    row.prop(brush, "strength", slider=True)
    row.prop(brush, "use_pressure_strength", text="")

    if compact:
        if tool in {'THICKNESS', 'STRENGTH', 'PINCH', 'TWIST'}:
            row.separator()
            row.prop(gp_settings, "direction", expand=True, text="")
    else:
        use_property_split_prev = layout.use_property_split
        layout.use_property_split = False
        if tool in {'THICKNESS', 'STRENGTH'}:
            layout.row().prop(gp_settings, "direction", expand=True)
        elif tool == 'PINCH':
            row = layout.row(align=True)
            row.prop_enum(gp_settings, "direction", value='ADD', text="Pinch")
            row.prop_enum(gp_settings, "direction", value='SUBTRACT', text="Inflate")
        elif tool == 'TWIST':
            row = layout.row(align=True)
            row.prop_enum(gp_settings, "direction", value='ADD', text="CCW")
            row.prop_enum(gp_settings, "direction", value='SUBTRACT', text="CW")
        layout.use_property_split = use_property_split_prev


def brush_basic_gpencil_weight_settings(layout, _context, brush, *, compact=False):
    gp_settings = brush.gpencil_settings
    layout.prop(brush, "size", slider=True)

    row = layout.row(align=True)
    row.prop(brush, "strength", slider=True)
    row.prop(brush, "use_pressure_strength", text="")

    layout.prop(gp_settings, "weight", slider=True)


def brush_basic_gpencil_vertex_settings(layout, _context, brush, *, compact=False):
    gp_settings = brush.gpencil_settings

    # Brush details
    row = layout.row(align=True)
    row.prop(brush, "size", text="Radius")
    row.prop(gp_settings, "use_pressure", text="", icon='STYLUS_PRESSURE')

    if brush.gpencil_vertex_tool in {'DRAW', 'BLUR', 'SMEAR'}:
        row = layout.row(align=True)
        row.prop(gp_settings, "pen_strength", slider=True)
        row.prop(gp_settings, "use_strength_pressure", text="", icon='STYLUS_PRESSURE')

classes = (
    VIEW3D_MT_tools_projectpaint_clone,
)

if __name__ == "__main__":  # only for live edit.
    from bpy.utils import register_class
    for cls in classes:
        register_class(cls)<|MERGE_RESOLUTION|>--- conflicted
+++ resolved
@@ -89,18 +89,12 @@
         # Grease Pencil settings
         elif mode == 'PAINT_GPENCIL':
             return tool_settings.gpencil_paint
-<<<<<<< HEAD
         elif mode == 'SCULPT_GPENCIL':
             return tool_settings.gpencil_sculpt_paint
         elif mode == 'WEIGHT_GPENCIL':
             return tool_settings.gpencil_weight_paint
         elif mode == 'VERTEX_GPENCIL':
             return tool_settings.gpencil_vertex_paint
-=======
-        elif mode in {'SCULPT_GPENCIL', 'WEIGHT_GPENCIL'}:
-            return tool_settings.gpencil_sculpt
-        return False
->>>>>>> 01608f53
 
     @staticmethod
     def prop_unified(
