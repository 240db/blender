# ##### BEGIN GPL LICENSE BLOCK #####
#
#  This program is free software; you can redistribute it and/or
#  modify it under the terms of the GNU General Public License
#  as published by the Free Software Foundation; either version 2
#  of the License, or (at your option) any later version.
#
#  This program is distributed in the hope that it will be useful,
#  but WITHOUT ANY WARRANTY; without even the implied warranty of
#  MERCHANTABILITY or FITNESS FOR A PARTICULAR PURPOSE.  See the
#  GNU General Public License for more details.
#
#  You should have received a copy of the GNU General Public License
#  along with this program; if not, write to the Free Software Foundation,
#  Inc., 51 Franklin Street, Fifth Floor, Boston, MA 02110-1301, USA.
#
# ##### END GPL LICENSE BLOCK #####

# <pep8 compliant>
import bpy
from bpy.types import Header, Menu, Panel
from .properties_grease_pencil_common import (
    GreasePencilDataPanel,
    GreasePencilPaletteColorPanel,
)
from .properties_paint_common import UnifiedPaintPanel
from bpy.app.translations import contexts as i18n_contexts


class VIEW3D_HT_header(Header):
    bl_space_type = 'VIEW_3D'

    def draw(self, context):
        layout = self.layout

        view = context.space_data
        shading = view.shading
        # mode_string = context.mode
        obj = context.active_object
        overlay = view.overlay
        tool_settings = context.tool_settings

        row = layout.row(align=True)
        row.template_header()

        object_mode = 'OBJECT' if obj is None else obj.mode

        act_mode_item = bpy.types.Object.bl_rna.properties["mode"].enum_items[object_mode]
        layout.operator_menu_enum("object.mode_set", "mode", text=act_mode_item.name, icon=act_mode_item.icon)
        del act_mode_item

        layout.template_header_3D_mode()

        # Contains buttons like Mode, Pivot, Manipulator, Layer, Mesh Select Mode...
        shading_type = view.shading.type
        shading_item = bpy.types.View3DShading.bl_rna.properties["type"].enum_items[shading_type]

        if obj:
            # Set above:
            # object_mode = obj.mode

            # Particle edit
            if object_mode == 'EDIT' and obj.type == 'GROOM':
                row = layout.row()
                row.prop(tool_settings.groom_edit_settings, "mode", text="", expand=True)
            elif object_mode == 'PARTICLE_EDIT':
                row = layout.row()
                row.prop(tool_settings.particle_edit, "select_mode", text="", expand=True)

            # Occlude geometry
            if (
                    (((shading.type not in {'SOLID', 'TEXTURED'}) or not shading.show_xray) and
                     (object_mode == 'PARTICLE_EDIT' or (object_mode == 'EDIT' and obj.type == 'MESH'))) or
                    (object_mode in {'WEIGHT_PAINT', 'VERTEX_PAINT'})
            ):
                row = layout.row()
                row.prop(view, "use_occlude_geometry", text="")

        # Pose
        if obj and object_mode == 'POSE':
            row = layout.row(align=True)
            row.operator("pose.copy", text="", icon='COPYDOWN')
            row.operator("pose.paste", text="", icon='PASTEDOWN').flipped = False
            row.operator("pose.paste", text="", icon='PASTEFLIPDOWN').flipped = True

        # GPencil
        if context.gpencil_data and context.gpencil_data.use_stroke_edit_mode:
            row = layout.row(align=True)
            row.operator("gpencil.copy", text="", icon='COPYDOWN')
            row.operator("gpencil.paste", text="", icon='PASTEDOWN')

            # XXX: icon
            layout.prop(context.gpencil_data, "use_onion_skinning", text="Onion Skins", icon='PARTICLE_PATH')

            row = layout.row(align=True)
            row.prop(tool_settings.gpencil_sculpt, "use_select_mask")
            row.prop(tool_settings.gpencil_sculpt, "selection_alpha", slider=True)

        VIEW3D_MT_editor_menus.draw_collapsible(context, layout)

        layout.separator_spacer()

        # Viewport Settings
        row = layout.row(align=True)
        row.prop(shading, "type", text="", expand=True)

        sub = row.row(align=True)
        sub.enabled = shading.type != 'RENDERED'
        sub.popover(space_type='VIEW_3D', region_type='HEADER', panel_type="VIEW3D_PT_shading")

        row = layout.row(align=True)
        row.prop(overlay, "show_overlays", icon='WIRE', text="")

        sub = row.row(align=True)
        sub.active = overlay.show_overlays
        sub.popover(space_type='VIEW_3D', region_type='HEADER', panel_type="VIEW3D_PT_overlay")

        layout.separator_spacer()

        # Mode & Transform Settings
        scene = context.scene

        # Orientation
        if object_mode in {'OBJECT', 'EDIT', 'POSE'}:
            orientation = scene.transform_orientation
            current_orientation = scene.current_orientation

            if not current_orientation:
                trans_orientation = \
                    bpy.types.Scene.bl_rna.properties["transform_orientation"].enum_items[orientation]
                trans_icon = getattr(trans_orientation, "icon", "BLANK1")
                trans_name = getattr(trans_orientation, "name", "Orientation")
            else:
                trans_icon = "VISIBLE_IPO_OFF"
                trans_name = getattr(current_orientation, "name", "Orientation")

            row = layout.row(align=True)
            row.popover(
                space_type='TOPBAR',
                region_type='HEADER',
                panel_type="TOPBAR_PT_transform_orientations",
                text=trans_name,
                icon=trans_icon,
            )

        # Snap
        show_snap = False
        if obj is None:
            show_snap = True
        else:
            if object_mode not in {'SCULPT', 'VERTEX_PAINT', 'WEIGHT_PAINT', 'TEXTURE_PAINT'}:
                show_snap = True
            else:

                from .properties_paint_common import UnifiedPaintPanel
                paint_settings = UnifiedPaintPanel.paint_settings(context)

                if paint_settings:
                    brush = paint_settings.brush
                    if brush and brush.stroke_method == 'CURVE':
                        show_snap = True

        if show_snap:
            snap_items = bpy.types.ToolSettings.bl_rna.properties['snap_elements'].enum_items
            for elem in tool_settings.snap_elements:
                # TODO: Display multiple icons.
                # (Currently only one of the enabled modes icons is displayed)
                icon = snap_items[elem].icon
                break
            else:
                icon = 'NONE'

            row = layout.row(align=True)
            row.prop(tool_settings, "use_snap", text="")

            sub = row.row(align=True)
            sub.popover(
                space_type='TOPBAR',
                region_type='HEADER',
                panel_type="TOPBAR_PT_snapping",
                icon=icon,
                text=""
            )

        # Proportional editing
        if obj:
            if context.gpencil_data and context.gpencil_data.use_stroke_edit_mode:
                row = layout.row(align=True)
                row.prop(tool_settings, "proportional_edit", icon_only=True)

                sub = row.row(align=True)
                sub.active = tool_settings.proportional_edit != 'DISABLED'
                sub.prop(tool_settings, "proportional_edit_falloff", icon_only=True)

            elif object_mode in {'EDIT', 'PARTICLE_EDIT'}:
                row = layout.row(align=True)
                row.prop(tool_settings, "proportional_edit", icon_only=True)
                sub = row.row(align=True)
                sub.active = tool_settings.proportional_edit != 'DISABLED'
                sub.prop(tool_settings, "proportional_edit_falloff", icon_only=True)

            elif object_mode == 'OBJECT':
                row = layout.row(align=True)
                row.prop(tool_settings, "use_proportional_edit_objects", icon_only=True)
                sub = row.row(align=True)
                sub.active = tool_settings.use_proportional_edit_objects
                sub.prop(tool_settings, "proportional_edit_falloff", icon_only=True)
        else:
            if context.gpencil_data and context.gpencil_data.use_stroke_edit_mode:
                row = layout.row(align=True)
                row.prop(tool_settings, "proportional_edit", icon_only=True)
                sub = row.row(align=True)
                sub.active = tool_settings.proportional_edit != 'DISABLED'
                sub.prop(tool_settings, "proportional_edit_falloff", icon_only=True)

        # Pivot
        if object_mode in {'OBJECT', 'EDIT', 'POSE'}:
            pivot_point = tool_settings.transform_pivot_point
            act_pivot_point = bpy.types.ToolSettings.bl_rna.properties["transform_pivot_point"].enum_items[pivot_point]
            row = layout.row(align=True)
            row.popover(
                space_type='TOPBAR',
                region_type='HEADER',
                panel_type="TOPBAR_PT_pivot_point",
                icon=act_pivot_point.icon,
                text="",
            )


class VIEW3D_MT_editor_menus(Menu):
    bl_space_type = 'VIEW3D_MT_editor_menus'
    bl_label = ""

    def draw(self, context):
        self.draw_menus(self.layout, context)

    @staticmethod
    def draw_menus(layout, context):
        obj = context.active_object
        mode_string = context.mode
        edit_object = context.edit_object
        gp_edit = context.gpencil_data and context.gpencil_data.use_stroke_edit_mode

        layout.menu("VIEW3D_MT_view")

        # Select Menu
        if gp_edit:
            layout.menu("VIEW3D_MT_select_gpencil")
        elif mode_string in {'PAINT_WEIGHT', 'PAINT_VERTEX', 'PAINT_TEXTURE'}:
            mesh = obj.data
            if mesh.use_paint_mask:
                layout.menu("VIEW3D_MT_select_paint_mask")
            elif mesh.use_paint_mask_vertex and mode_string in {'PAINT_WEIGHT', 'PAINT_VERTEX'}:
                layout.menu("VIEW3D_MT_select_paint_mask_vertex")
        elif mode_string != 'SCULPT':
            layout.menu("VIEW3D_MT_select_%s" % mode_string.lower())

        if gp_edit:
            pass
        elif mode_string == 'OBJECT':
            layout.menu("INFO_MT_add", text="Add")
        elif mode_string == 'EDIT_MESH':
            layout.menu("INFO_MT_mesh_add", text="Add")
        elif mode_string == 'EDIT_CURVE':
            layout.menu("INFO_MT_curve_add", text="Add")
        elif mode_string == 'EDIT_SURFACE':
            layout.menu("INFO_MT_surface_add", text="Add")
        elif mode_string == 'EDIT_METABALL':
<<<<<<< HEAD
            row.menu("INFO_MT_metaball_add", text="Add")
        elif mode_string == 'EDIT_GROOM':
            layout.menu("INFO_MT_groom_add", text="Add")
=======
            layout.menu("INFO_MT_metaball_add", text="Add")
>>>>>>> 08836b73
        elif mode_string == 'EDIT_ARMATURE':
            layout.menu("INFO_MT_edit_armature_add", text="Add")

        if gp_edit:
            layout.menu("VIEW3D_MT_edit_gpencil")
        elif edit_object:
            layout.menu("VIEW3D_MT_edit_%s" % edit_object.type.lower())

            if mode_string == 'EDIT_MESH':
                layout.menu("VIEW3D_MT_edit_mesh_vertices")
                layout.menu("VIEW3D_MT_edit_mesh_edges")
                layout.menu("VIEW3D_MT_edit_mesh_faces")

        elif obj:
            if mode_string != 'PAINT_TEXTURE':
                layout.menu("VIEW3D_MT_%s" % mode_string.lower())
            if mode_string in {'SCULPT', 'PAINT_VERTEX', 'PAINT_WEIGHT', 'PAINT_TEXTURE'}:
                layout.menu("VIEW3D_MT_brush")
            if mode_string == 'SCULPT':
                layout.menu("VIEW3D_MT_hide_mask")
        else:
            layout.menu("VIEW3D_MT_object")


# ********** Menu **********


# ********** Utilities **********


class ShowHideMenu:
    bl_label = "Show/Hide"
    _operator_name = ""

    def draw(self, context):
        layout = self.layout

        layout.operator("%s.reveal" % self._operator_name, text="Show Hidden")
        layout.operator("%s.hide" % self._operator_name, text="Hide Selected").unselected = False
        layout.operator("%s.hide" % self._operator_name, text="Hide Unselected").unselected = True


# Standard transforms which apply to all cases
# NOTE: this doesn't seem to be able to be used directly
class VIEW3D_MT_transform_base(Menu):
    bl_label = "Transform"

    # TODO: get rid of the custom text strings?
    def draw(self, context):
        layout = self.layout

        layout.operator("transform.tosphere", text="To Sphere")
        layout.operator("transform.shear", text="Shear")
        layout.operator("transform.bend", text="Bend")
        layout.operator("transform.push_pull", text="Push/Pull")

        if context.mode != 'OBJECT':
            layout.operator("transform.vertex_warp", text="Warp")
            layout.operator("transform.vertex_random", text="Randomize")


# Generic transform menu - geometry types
class VIEW3D_MT_transform(VIEW3D_MT_transform_base):
    def draw(self, context):
        # base menu
        VIEW3D_MT_transform_base.draw(self, context)

        # generic...
        layout = self.layout
        layout.operator("transform.shrink_fatten", text="Shrink Fatten")

        layout.separator()

        layout.operator("transform.translate", text="Move Texture Space").texture_space = True
        layout.operator("transform.resize", text="Scale Texture Space").texture_space = True


# Object-specific extensions to Transform menu
class VIEW3D_MT_transform_object(VIEW3D_MT_transform_base):
    def draw(self, context):
        layout = self.layout

        # base menu
        VIEW3D_MT_transform_base.draw(self, context)

        # object-specific option follow...
        layout.separator()

        layout.operator("transform.translate", text="Move Texture Space").texture_space = True
        layout.operator("transform.resize", text="Scale Texture Space").texture_space = True

        layout.separator()

        layout.operator_context = 'EXEC_REGION_WIN'
        # XXX see alignmenu() in edit.c of b2.4x to get this working
        layout.operator("transform.transform", text="Align to Transform Orientation").mode = 'ALIGN'

        layout.separator()

        layout.operator_context = 'EXEC_AREA'

        layout.operator("object.origin_set", text="Geometry to Origin").type = 'GEOMETRY_ORIGIN'
        layout.operator("object.origin_set", text="Origin to Geometry").type = 'ORIGIN_GEOMETRY'
        layout.operator("object.origin_set", text="Origin to 3D Cursor").type = 'ORIGIN_CURSOR'
        layout.operator("object.origin_set", text="Origin to Center of Mass (Surface)").type = 'ORIGIN_CENTER_OF_MASS'
        layout.operator("object.origin_set", text="Origin to Center of Mass (Volume)").type = 'ORIGIN_CENTER_OF_VOLUME'
        layout.separator()

        layout.operator("object.randomize_transform")
        layout.operator("object.align")

        # TODO: there is a strange context bug here.
        """
        layout.operator_context = 'INVOKE_REGION_WIN'
        layout.operator("object.transform_axis_target")
        """


# Armature EditMode extensions to Transform menu
class VIEW3D_MT_transform_armature(VIEW3D_MT_transform_base):
    def draw(self, context):
        layout = self.layout

        # base menu
        VIEW3D_MT_transform_base.draw(self, context)

        # armature specific extensions follow...
        obj = context.object
        if obj.type == 'ARMATURE' and obj.mode in {'EDIT', 'POSE'}:
            if obj.data.draw_type == 'BBONE':
                layout.separator()

                layout.operator("transform.transform", text="Scale BBone").mode = 'BONE_SIZE'
            elif obj.data.draw_type == 'ENVELOPE':
                layout.separator()

                layout.operator("transform.transform", text="Scale Envelope Distance").mode = 'BONE_SIZE'
                layout.operator("transform.transform", text="Scale Radius").mode = 'BONE_ENVELOPE'

        if context.edit_object and context.edit_object.type == 'ARMATURE':
            layout.separator()

            layout.operator("armature.align")


class VIEW3D_MT_mirror(Menu):
    bl_label = "Mirror"

    def draw(self, context):
        layout = self.layout

        layout.operator("transform.mirror", text="Interactive Mirror")

        layout.separator()

        layout.operator_context = 'INVOKE_REGION_WIN'

        props = layout.operator("transform.mirror", text="X Global")
        props.constraint_axis = (True, False, False)
        props.constraint_orientation = 'GLOBAL'
        props = layout.operator("transform.mirror", text="Y Global")
        props.constraint_axis = (False, True, False)
        props.constraint_orientation = 'GLOBAL'
        props = layout.operator("transform.mirror", text="Z Global")
        props.constraint_axis = (False, False, True)
        props.constraint_orientation = 'GLOBAL'

        if context.edit_object:
            layout.separator()

            props = layout.operator("transform.mirror", text="X Local")
            props.constraint_axis = (True, False, False)
            props.constraint_orientation = 'LOCAL'
            props = layout.operator("transform.mirror", text="Y Local")
            props.constraint_axis = (False, True, False)
            props.constraint_orientation = 'LOCAL'
            props = layout.operator("transform.mirror", text="Z Local")
            props.constraint_axis = (False, False, True)
            props.constraint_orientation = 'LOCAL'

            layout.operator("object.vertex_group_mirror")


class VIEW3D_MT_snap(Menu):
    bl_label = "Snap"

    def draw(self, context):
        layout = self.layout

        layout.operator("view3d.snap_selected_to_grid", text="Selection to Grid")
        layout.operator("view3d.snap_selected_to_cursor", text="Selection to Cursor").use_offset = False
        layout.operator("view3d.snap_selected_to_cursor", text="Selection to Cursor (Offset)").use_offset = True
        layout.operator("view3d.snap_selected_to_active", text="Selection to Active")

        layout.separator()

        layout.operator("view3d.snap_cursor_to_selected", text="Cursor to Selected")
        layout.operator("view3d.snap_cursor_to_center", text="Cursor to Center")
        layout.operator("view3d.snap_cursor_to_grid", text="Cursor to Grid")
        layout.operator("view3d.snap_cursor_to_active", text="Cursor to Active")


class VIEW3D_MT_uv_map(Menu):
    bl_label = "UV Mapping"

    def draw(self, context):
        layout = self.layout

        layout.operator("uv.unwrap")

        layout.operator_context = 'INVOKE_DEFAULT'
        layout.operator("uv.smart_project")
        layout.operator("uv.lightmap_pack")
        layout.operator("uv.follow_active_quads")

        layout.separator()

        layout.operator_context = 'EXEC_REGION_WIN'
        layout.operator("uv.cube_project")
        layout.operator("uv.cylinder_project")
        layout.operator("uv.sphere_project")

        layout.separator()

        layout.operator_context = 'INVOKE_REGION_WIN'
        layout.operator("uv.project_from_view").scale_to_bounds = False
        layout.operator("uv.project_from_view", text="Project from View (Bounds)").scale_to_bounds = True

        layout.separator()

        layout.operator("uv.reset")

        layout.separator()

        layout.operator("mesh.uvs_rotate")
        layout.operator("mesh.uvs_reverse")


class VIEW3D_MT_edit_proportional(Menu):
    bl_label = "Proportional Editing"

    def draw(self, context):
        layout = self.layout

        layout.props_enum(tool_settings, "proportional_edit")

        layout.separator()

        layout.label("Falloff:")
        layout.props_enum(tool_settings, "proportional_edit_falloff")


# ********** View menus **********


class VIEW3D_MT_view(Menu):
    bl_label = "View"

    def draw(self, context):
        layout = self.layout
        view = context.space_data

        layout.operator("view3d.toolshelf", icon='MENU_PANEL')
        layout.operator("view3d.properties", icon='MENU_PANEL')

        layout.separator()

        layout.operator("view3d.view_selected", text="Frame Selected").use_all_regions = False
        if view.region_quadviews:
            layout.operator("view3d.view_selected", text="Frame Selected (Quad View)").use_all_regions = True

        layout.operator("view3d.view_all", text="Frame All").center = False
        layout.operator("view3d.view_persportho", text="Perspective/Orthographic")

        layout.separator()

        layout.menu("VIEW3D_MT_view_cameras", text="Cameras")

        layout.separator()
        layout.menu("VIEW3D_MT_view_viewpoint")
        layout.menu("VIEW3D_MT_view_navigation")
        layout.menu("VIEW3D_MT_view_align")

        layout.separator()

        layout.operator_context = 'INVOKE_REGION_WIN'
        layout.menu("VIEW3D_MT_view_borders", text="View Borders")

        layout.separator()

        layout.operator("screen.animation_play", text="Play Animation")

        layout.separator()

        layout.operator("render.opengl", icon='RENDER_STILL')
        layout.operator("render.opengl", text="OpenGL Render Animation", icon='RENDER_ANIMATION').animation = True

        layout.separator()

        layout.menu("INFO_MT_area")


class VIEW3D_MT_view_cameras(Menu):
    bl_label = "Cameras"

    def draw(self, context):
        layout = self.layout

        layout.operator("view3d.object_as_camera")
        layout.operator("view3d.viewnumpad", text="Active Camera").type = 'CAMERA'


class VIEW3D_MT_view_viewpoint(Menu):
    bl_label = "Viewpoint"

    def draw(self, context):
        layout = self.layout

        layout.operator("view3d.viewnumpad", text="Camera").type = 'CAMERA'

        layout.separator()

        layout.operator("view3d.viewnumpad", text="Top").type = 'TOP'
        layout.operator("view3d.viewnumpad", text="Bottom").type = 'BOTTOM'

        layout.separator()

        layout.operator("view3d.viewnumpad", text="Front").type = 'FRONT'
        layout.operator("view3d.viewnumpad", text="Back").type = 'BACK'

        layout.separator()

        layout.operator("view3d.viewnumpad", text="Right").type = 'RIGHT'
        layout.operator("view3d.viewnumpad", text="Left").type = 'LEFT'


class VIEW3D_MT_view_navigation(Menu):
    bl_label = "Navigation"

    def draw(self, context):
        from math import pi
        layout = self.layout

        layout.operator_enum("view3d.view_orbit", "type")
        props = layout.operator("view3d.view_orbit", "Orbit Opposite")
        props.type = 'ORBITRIGHT'
        props.angle = pi

        layout.separator()

        layout.operator("view3d.view_roll", text="Roll Left").type = 'LEFT'
        layout.operator("view3d.view_roll", text="Roll Right").type = 'RIGHT'

        layout.separator()

        layout.operator_enum("view3d.view_pan", "type")

        layout.separator()

        layout.operator("view3d.zoom", text="Zoom In").delta = 1
        layout.operator("view3d.zoom", text="Zoom Out").delta = -1
        layout.operator("view3d.zoom_border", text="Zoom Border...")
        layout.operator("view3d.zoom_camera_1_to_1", text="Zoom Camera 1:1")

        layout.separator()

        layout.operator("view3d.fly")
        layout.operator("view3d.walk")


class VIEW3D_MT_view_align(Menu):
    bl_label = "Align View"

    def draw(self, context):
        layout = self.layout

        layout.menu("VIEW3D_MT_view_align_selected")

        layout.separator()

        layout.operator("view3d.view_all", text="Center Cursor and View All").center = True
        layout.operator("view3d.camera_to_view", text="Align Active Camera to View")
        layout.operator("view3d.camera_to_view_selected", text="Align Active Camera to Selected")
        layout.operator("view3d.view_center_cursor")

        layout.separator()

        layout.operator("view3d.view_lock_to_active")
        layout.operator("view3d.view_lock_clear")


class VIEW3D_MT_view_align_selected(Menu):
    bl_label = "Align View to Active"

    def draw(self, context):
        layout = self.layout

        props = layout.operator("view3d.viewnumpad", text="Top")
        props.align_active = True
        props.type = 'TOP'

        props = layout.operator("view3d.viewnumpad", text="Bottom")
        props.align_active = True
        props.type = 'BOTTOM'

        props = layout.operator("view3d.viewnumpad", text="Front")
        props.align_active = True
        props.type = 'FRONT'

        props = layout.operator("view3d.viewnumpad", text="Back")
        props.align_active = True
        props.type = 'BACK'

        props = layout.operator("view3d.viewnumpad", text="Right")
        props.align_active = True
        props.type = 'RIGHT'

        props = layout.operator("view3d.viewnumpad", text="Left")
        props.align_active = True
        props.type = 'LEFT'


class VIEW3D_MT_view_borders(Menu):
    bl_label = "View Borders"

    def draw(self, context):
        layout = self.layout
        layout.operator("view3d.clip_border", text="Clipping Border...")
        layout.operator("view3d.render_border", text="Render Border...").camera_only = False

        layout.separator()

        layout.operator("view3d.clear_render_border")


# ********** Select menus, suffix from context.mode **********

class VIEW3D_MT_select_object_more_less(Menu):
    bl_label = "Select More/Less"

    def draw(self, context):
        layout = self.layout

        layout = self.layout

        layout.operator("object.select_more", text="More")
        layout.operator("object.select_less", text="Less")

        layout.separator()

        props = layout.operator("object.select_hierarchy", text="Parent")
        props.extend = False
        props.direction = 'PARENT'

        props = layout.operator("object.select_hierarchy", text="Child")
        props.extend = False
        props.direction = 'CHILD'

        layout.separator()

        props = layout.operator("object.select_hierarchy", text="Extend Parent")
        props.extend = True
        props.direction = 'PARENT'

        props = layout.operator("object.select_hierarchy", text="Extend Child")
        props.extend = True
        props.direction = 'CHILD'


class VIEW3D_MT_select_object(Menu):
    bl_label = "Select"

    def draw(self, context):
        layout = self.layout

        layout.operator("view3d.select_border")
        layout.operator("view3d.select_circle")

        layout.separator()

        layout.operator("object.select_all", text="Select/Deselect All").action = 'TOGGLE'
        layout.operator_menu_enum("object.select_by_type", "type", text="Select All by Type...")
        layout.operator("object.select_camera", text="Select Active Camera")
        layout.operator("object.select_all", text="Inverse Selection").action = 'INVERT'
        layout.operator("object.select_mirror", text="Mirror Selection")
        layout.operator("object.select_random", text="Select Random")

        layout.separator()

        layout.menu("VIEW3D_MT_select_object_more_less")

        layout.separator()

        layout.operator_menu_enum("object.select_grouped", "type", text="Select Grouped")
        layout.operator_menu_enum("object.select_linked", "type", text="Select Linked")
        layout.operator("object.select_pattern", text="Select Pattern...")


class VIEW3D_MT_select_pose_more_less(Menu):
    bl_label = "Select More/Less"

    def draw(self, context):
        layout = self.layout

        layout = self.layout

        props = layout.operator("pose.select_hierarchy", text="Parent")
        props.extend = False
        props.direction = 'PARENT'

        props = layout.operator("pose.select_hierarchy", text="Child")
        props.extend = False
        props.direction = 'CHILD'

        layout.separator()

        props = layout.operator("pose.select_hierarchy", text="Extend Parent")
        props.extend = True
        props.direction = 'PARENT'

        props = layout.operator("pose.select_hierarchy", text="Extend Child")
        props.extend = True
        props.direction = 'CHILD'


class VIEW3D_MT_select_pose(Menu):
    bl_label = "Select"

    def draw(self, context):
        layout = self.layout

        layout.operator("view3d.select_border")
        layout.operator("view3d.select_circle")

        layout.separator()

        layout.operator("pose.select_all").action = 'TOGGLE'
        layout.operator("pose.select_all", text="Inverse").action = 'INVERT'
        layout.operator("pose.select_mirror", text="Flip Active")

        layout.separator()

        layout.operator("pose.select_constraint_target", text="Constraint Target")
        layout.operator("pose.select_linked", text="Linked")

        layout.separator()

        layout.menu("VIEW3D_MT_select_pose_more_less")

        layout.separator()

        layout.operator_menu_enum("pose.select_grouped", "type", text="Grouped")
        layout.operator("object.select_pattern", text="Select Pattern...")


class VIEW3D_MT_select_particle(Menu):
    bl_label = "Select"

    def draw(self, context):
        layout = self.layout

        layout.operator("view3d.select_border")
        layout.operator("view3d.select_circle")

        layout.separator()

        layout.operator("particle.select_all").action = 'TOGGLE'
        layout.operator("particle.select_linked")
        layout.operator("particle.select_all", text="Inverse").action = 'INVERT'

        layout.separator()

        layout.operator("particle.select_more")
        layout.operator("particle.select_less")

        layout.separator()

        layout.operator("particle.select_random")

        layout.separator()

        layout.operator("particle.select_roots", text="Roots")
        layout.operator("particle.select_tips", text="Tips")


class VIEW3D_MT_edit_mesh_select_similar(Menu):
    bl_label = "Select Similar"

    def draw(self, context):
        layout = self.layout

        layout.operator_enum("mesh.select_similar", "type")

        layout.separator()

        layout.operator("mesh.select_similar_region", text="Face Regions")


class VIEW3D_MT_edit_mesh_select_by_trait(Menu):
    bl_label = "Select All by Trait"

    def draw(self, context):
        layout = self.layout
        tool_settings = context.tool_settings
        if tool_settings.mesh_select_mode[2] is False:
            layout.operator("mesh.select_non_manifold", text="Non Manifold")
        layout.operator("mesh.select_loose", text="Loose Geometry")
        layout.operator("mesh.select_interior_faces", text="Interior Faces")
        layout.operator("mesh.select_face_by_sides", text="Faces by Sides")

        layout.separator()

        layout.operator("mesh.select_ungrouped", text="Ungrouped Verts")


class VIEW3D_MT_edit_mesh_select_more_less(Menu):
    bl_label = "Select More/Less"

    def draw(self, context):
        layout = self.layout

        layout.operator("mesh.select_more", text="More")
        layout.operator("mesh.select_less", text="Less")

        layout.separator()

        layout.operator("mesh.select_next_item", text="Next Active")
        layout.operator("mesh.select_prev_item", text="Previous Active")


class VIEW3D_MT_edit_mesh_select_linked(Menu):
    bl_label = "Select Linked"

    def draw(self, context):
        layout = self.layout

        layout.operator("mesh.select_linked", text="Linked")
        layout.operator("mesh.shortest_path_select", text="Shortest Path")
        layout.operator("mesh.faces_select_linked_flat", text="Linked Flat Faces")


class VIEW3D_MT_edit_mesh_select_loops(Menu):
    bl_label = "Select Loops"

    def draw(self, context):
        layout = self.layout

        layout.operator("mesh.loop_multi_select", text="Edge Loops").ring = False
        layout.operator("mesh.loop_multi_select", text="Edge Rings").ring = True

        layout.separator()

        layout.operator("mesh.loop_to_region")
        layout.operator("mesh.region_to_loop")


class VIEW3D_MT_select_edit_mesh(Menu):
    bl_label = "Select"

    def draw(self, context):
        layout = self.layout

        layout.operator("view3d.select_border")
        layout.operator("view3d.select_circle")

        layout.separator()

        # primitive
        layout.operator("mesh.select_all", text="Select/Deselect All").action = 'TOGGLE'
        layout.operator("mesh.select_all", text="Inverse Selection").action = 'INVERT'

        layout.separator()

        # numeric
        layout.operator("mesh.select_random", text="Select Random")
        layout.operator("mesh.select_nth")

        layout.separator()

        # geometric
        layout.operator("mesh.edges_select_sharp", text="Select Sharp Edges")

        layout.separator()

        # other ...
        layout.menu("VIEW3D_MT_edit_mesh_select_similar")

        layout.separator()

        layout.menu("VIEW3D_MT_edit_mesh_select_by_trait")

        layout.separator()

        layout.menu("VIEW3D_MT_edit_mesh_select_more_less")

        layout.separator()

        layout.menu("VIEW3D_MT_edit_mesh_select_loops")

        layout.separator()

        layout.menu("VIEW3D_MT_edit_mesh_select_linked")

        layout.separator()

        layout.operator("mesh.select_axis", text="Side of Active")
        layout.operator("mesh.select_mirror", text="Mirror Selection")


class VIEW3D_MT_select_edit_curve(Menu):
    bl_label = "Select"

    def draw(self, context):
        layout = self.layout

        layout.operator("view3d.select_border")
        layout.operator("view3d.select_circle")

        layout.separator()

        layout.operator("curve.select_all").action = 'TOGGLE'
        layout.operator("curve.select_all", text="Inverse").action = 'INVERT'

        layout.separator()

        layout.operator("curve.select_random")
        layout.operator("curve.select_nth")
        layout.operator("curve.select_linked", text="Select Linked")
        layout.operator("curve.select_similar", text="Select Similar")

        layout.separator()

        layout.operator("curve.de_select_first")
        layout.operator("curve.de_select_last")
        layout.operator("curve.select_next")
        layout.operator("curve.select_previous")

        layout.separator()

        layout.operator("curve.select_more")
        layout.operator("curve.select_less")


class VIEW3D_MT_select_edit_surface(Menu):
    bl_label = "Select"

    def draw(self, context):
        layout = self.layout

        layout.operator("view3d.select_border")
        layout.operator("view3d.select_circle")

        layout.separator()

        layout.operator("curve.select_all").action = 'TOGGLE'
        layout.operator("curve.select_all", text="Inverse").action = 'INVERT'

        layout.separator()

        layout.operator("curve.select_random")
        layout.operator("curve.select_nth")
        layout.operator("curve.select_linked", text="Select Linked")
        layout.operator("curve.select_similar", text="Select Similar")

        layout.separator()

        layout.operator("curve.select_row")

        layout.separator()

        layout.operator("curve.select_more")
        layout.operator("curve.select_less")


class VIEW3D_MT_select_edit_text(Menu):
    # intentional name mis-match
    # select menu for 3d-text doesn't make sense
    bl_label = "Edit"

    def draw(self, context):
        layout = self.layout

        layout.operator("font.text_paste", text="Paste")
        layout.operator("font.text_cut", text="Cut")
        layout.operator("font.text_copy", text="Copy")

        layout.separator()

        layout.operator("font.text_paste_from_file")

        layout.separator()

        layout.operator("font.select_all")


class VIEW3D_MT_select_edit_metaball(Menu):
    bl_label = "Select"

    def draw(self, context):
        layout = self.layout

        layout.operator("view3d.select_border")
        layout.operator("view3d.select_circle")

        layout.separator()

        layout.operator("mball.select_all").action = 'TOGGLE'
        layout.operator("mball.select_all", text="Inverse").action = 'INVERT'

        layout.separator()

        layout.operator("mball.select_random_metaelems")

        layout.separator()

        layout.operator_menu_enum("mball.select_similar", "type", text="Similar")


class VIEW3D_MT_select_edit_lattice(Menu):
    bl_label = "Select"

    def draw(self, context):
        layout = self.layout

        layout.operator("view3d.select_border")
        layout.operator("view3d.select_circle")

        layout.separator()

        layout.operator("lattice.select_all").action = 'TOGGLE'
        layout.operator("lattice.select_all", text="Inverse").action = 'INVERT'

        layout.separator()

        layout.operator("lattice.select_mirror")
        layout.operator("lattice.select_random")

        layout.separator()

        layout.operator("lattice.select_ungrouped", text="Ungrouped Verts")


class VIEW3D_MT_select_edit_armature(Menu):
    bl_label = "Select"

    def draw(self, context):
        layout = self.layout

        layout.operator("view3d.select_border")
        layout.operator("view3d.select_circle")

        layout.separator()

        layout.operator("armature.select_all").action = 'TOGGLE'
        layout.operator("armature.select_all", text="Inverse").action = 'INVERT'
        layout.operator("armature.select_mirror", text="Mirror").extend = False

        layout.separator()

        layout.operator("armature.select_more", text="More")
        layout.operator("armature.select_less", text="Less")

        layout.separator()

        props = layout.operator("armature.select_hierarchy", text="Parent")
        props.extend = False
        props.direction = 'PARENT'

        props = layout.operator("armature.select_hierarchy", text="Child")
        props.extend = False
        props.direction = 'CHILD'

        layout.separator()

        props = layout.operator("armature.select_hierarchy", text="Extend Parent")
        props.extend = True
        props.direction = 'PARENT'

        props = layout.operator("armature.select_hierarchy", text="Extend Child")
        props.extend = True
        props.direction = 'CHILD'

        layout.operator_menu_enum("armature.select_similar", "type", text="Similar")
        layout.operator("object.select_pattern", text="Select Pattern...")


class VIEW3D_MT_select_gpencil(Menu):
    bl_label = "Select"

    def draw(self, context):
        layout = self.layout

        layout.operator("gpencil.select_border")
        layout.operator("gpencil.select_circle")

        layout.separator()

        layout.operator("gpencil.select_all", text="(De)select All").action = 'TOGGLE'
        layout.operator("gpencil.select_all", text="Inverse").action = 'INVERT'

        layout.separator()

        layout.operator("gpencil.select_linked", text="Linked")
        layout.operator_menu_enum("gpencil.select_grouped", "type", text="Grouped")

        layout.separator()

        layout.operator("gpencil.select_first")
        layout.operator("gpencil.select_last")

        layout.separator()

        layout.operator("gpencil.select_more")
        layout.operator("gpencil.select_less")


class VIEW3D_MT_select_paint_mask(Menu):
    bl_label = "Select"

    def draw(self, context):
        layout = self.layout

        layout.operator("view3d.select_border")
        layout.operator("view3d.select_circle")

        layout.separator()

        layout.operator("paint.face_select_all").action = 'TOGGLE'
        layout.operator("paint.face_select_all", text="Inverse").action = 'INVERT'

        layout.separator()

        layout.operator("paint.face_select_linked", text="Linked")


class VIEW3D_MT_select_paint_mask_vertex(Menu):
    bl_label = "Select"

    def draw(self, context):
        layout = self.layout

        layout.operator("view3d.select_border")
        layout.operator("view3d.select_circle")

        layout.separator()

        layout.operator("paint.vert_select_all").action = 'TOGGLE'
        layout.operator("paint.vert_select_all", text="Inverse").action = 'INVERT'

        layout.separator()

        layout.operator("paint.vert_select_ungrouped", text="Ungrouped Verts")


class VIEW3D_MT_angle_control(Menu):
    bl_label = "Angle Control"

    @classmethod
    def poll(cls, context):
        settings = UnifiedPaintPanel.paint_settings(context)
        if not settings:
            return False

        brush = settings.brush
        tex_slot = brush.texture_slot

        return tex_slot.has_texture_angle and tex_slot.has_texture_angle_source

    def draw(self, context):
        layout = self.layout

        settings = UnifiedPaintPanel.paint_settings(context)
        brush = settings.brush

        sculpt = (context.sculpt_object is not None)

        tex_slot = brush.texture_slot

        layout.prop(tex_slot, "use_rake", text="Rake")

        if brush.brush_capabilities.has_random_texture_angle and tex_slot.has_random_texture_angle:
            if sculpt:
                if brush.sculpt_capabilities.has_random_texture_angle:
                    layout.prop(tex_slot, "use_random", text="Random")
            else:
                layout.prop(tex_slot, "use_random", text="Random")


# XXX: INFO_MT_ names used to keep backwards compatibility (Add-ons etc. that hook into the menu)
class INFO_MT_mesh_add(Menu):
    bl_idname = "INFO_MT_mesh_add"
    bl_label = "Mesh"

    def draw(self, context):
        layout = self.layout

        layout.operator_context = 'INVOKE_REGION_WIN'

        layout.operator("mesh.primitive_plane_add", text="Plane", icon='MESH_PLANE')
        layout.operator("mesh.primitive_cube_add", text="Cube", icon='MESH_CUBE')
        layout.operator("mesh.primitive_circle_add", text="Circle", icon='MESH_CIRCLE')
        layout.operator("mesh.primitive_uv_sphere_add", text="UV Sphere", icon='MESH_UVSPHERE')
        layout.operator("mesh.primitive_ico_sphere_add", text="Ico Sphere", icon='MESH_ICOSPHERE')
        layout.operator("mesh.primitive_cylinder_add", text="Cylinder", icon='MESH_CYLINDER')
        layout.operator("mesh.primitive_cone_add", text="Cone", icon='MESH_CONE')
        layout.operator("mesh.primitive_torus_add", text="Torus", icon='MESH_TORUS')

        layout.separator()

        layout.operator("mesh.primitive_grid_add", text="Grid", icon='MESH_GRID')
        layout.operator("mesh.primitive_monkey_add", text="Monkey", icon='MESH_MONKEY')


class INFO_MT_curve_add(Menu):
    bl_idname = "INFO_MT_curve_add"
    bl_label = "Curve"

    def draw(self, context):
        layout = self.layout

        layout.operator_context = 'INVOKE_REGION_WIN'

        layout.operator("curve.primitive_bezier_curve_add", text="Bezier", icon='CURVE_BEZCURVE')
        layout.operator("curve.primitive_bezier_circle_add", text="Circle", icon='CURVE_BEZCIRCLE')

        layout.separator()

        layout.operator("curve.primitive_nurbs_curve_add", text="Nurbs Curve", icon='CURVE_NCURVE')
        layout.operator("curve.primitive_nurbs_circle_add", text="Nurbs Circle", icon='CURVE_NCIRCLE')
        layout.operator("curve.primitive_nurbs_path_add", text="Path", icon='CURVE_PATH')

        layout.separator()

        layout.operator("curve.draw", icon='LINE_DATA')


class INFO_MT_surface_add(Menu):
    bl_idname = "INFO_MT_surface_add"
    bl_label = "Surface"

    def draw(self, context):
        layout = self.layout

        layout.operator_context = 'INVOKE_REGION_WIN'

        layout.operator("surface.primitive_nurbs_surface_curve_add", text="Nurbs Curve", icon='SURFACE_NCURVE')
        layout.operator("surface.primitive_nurbs_surface_circle_add", text="Nurbs Circle", icon='SURFACE_NCIRCLE')
        layout.operator("surface.primitive_nurbs_surface_surface_add", text="Nurbs Surface", icon='SURFACE_NSURFACE')
        layout.operator("surface.primitive_nurbs_surface_cylinder_add",
                        text="Nurbs Cylinder", icon='SURFACE_NCYLINDER')
        layout.operator("surface.primitive_nurbs_surface_sphere_add", text="Nurbs Sphere", icon='SURFACE_NSPHERE')
        layout.operator("surface.primitive_nurbs_surface_torus_add", text="Nurbs Torus", icon='SURFACE_NTORUS')


class INFO_MT_metaball_add(Menu):
    bl_idname = "INFO_MT_metaball_add"
    bl_label = "Metaball"

    def draw(self, context):
        layout = self.layout

        layout.operator_context = 'INVOKE_REGION_WIN'
        layout.operator_enum("object.metaball_add", "type")


class INFO_MT_groom_add(Menu):
    bl_idname = "INFO_MT_groom_add"
    bl_label = "Groom"

    def draw(self, context):
        layout = self.layout

        layout.operator_context = 'INVOKE_REGION_WIN'
        layout.operator("object.groom_add")


class INFO_MT_edit_curve_add(Menu):
    bl_idname = "INFO_MT_edit_curve_add"
    bl_label = "Add"

    def draw(self, context):
        is_surf = context.active_object.type == 'SURFACE'

        layout = self.layout
        layout.operator_context = 'EXEC_REGION_WIN'

        if is_surf:
            INFO_MT_surface_add.draw(self, context)
        else:
            INFO_MT_curve_add.draw(self, context)


class INFO_MT_edit_armature_add(Menu):
    bl_idname = "INFO_MT_edit_armature_add"
    bl_label = "Armature"

    def draw(self, context):
        layout = self.layout

        layout.operator_context = 'EXEC_REGION_WIN'
        layout.operator("armature.bone_primitive_add", text="Single Bone", icon='BONE_DATA')


class INFO_MT_armature_add(Menu):
    bl_idname = "INFO_MT_armature_add"
    bl_label = "Armature"

    def draw(self, context):
        layout = self.layout

        layout.operator_context = 'EXEC_REGION_WIN'
        layout.operator("object.armature_add", text="Single Bone", icon='BONE_DATA')


class INFO_MT_lamp_add(Menu):
    bl_idname = "INFO_MT_lamp_add"
    bl_label = "Lamp"

    def draw(self, context):
        layout = self.layout

        layout.operator_context = 'INVOKE_REGION_WIN'
        layout.operator_enum("object.lamp_add", "type")


class INFO_MT_lightprobe_add(Menu):
    bl_idname = "INFO_MT_lightprobe_add"
    bl_label = "Light Probe"

    def draw(self, context):
        layout = self.layout

        layout.operator_context = 'INVOKE_REGION_WIN'
        layout.operator_enum("object.lightprobe_add", "type")


class INFO_MT_camera_add(Menu):
    bl_idname = "INFO_MT_camera_add"
    bl_label = "Camera"

    def draw(self, context):
        layout = self.layout
        layout.operator_context = 'EXEC_REGION_WIN'
        layout.operator("object.camera_add", text="Camera", icon='OUTLINER_OB_CAMERA')


class INFO_MT_add(Menu):
    bl_label = "Add"

    def draw(self, context):
        layout = self.layout

        # note, don't use 'EXEC_SCREEN' or operators wont get the 'v3d' context.

        # Note: was EXEC_AREA, but this context does not have the 'rv3d', which prevents
        #       "align_view" to work on first call (see [#32719]).
        layout.operator_context = 'EXEC_REGION_WIN'

        # layout.operator_menu_enum("object.mesh_add", "type", text="Mesh", icon='OUTLINER_OB_MESH')
        layout.menu("INFO_MT_mesh_add", icon='OUTLINER_OB_MESH')

        # layout.operator_menu_enum("object.curve_add", "type", text="Curve", icon='OUTLINER_OB_CURVE')
        layout.menu("INFO_MT_curve_add", icon='OUTLINER_OB_CURVE')
        # layout.operator_menu_enum("object.surface_add", "type", text="Surface", icon='OUTLINER_OB_SURFACE')
        layout.menu("INFO_MT_surface_add", icon='OUTLINER_OB_SURFACE')
        layout.menu("INFO_MT_metaball_add", text="Metaball", icon='OUTLINER_OB_META')
        layout.menu("INFO_MT_groom_add", text="Groom", icon='OUTLINER_OB_GROOM')
        layout.operator("object.text_add", text="Text", icon='OUTLINER_OB_FONT')
        layout.separator()

        layout.menu("INFO_MT_armature_add", icon='OUTLINER_OB_ARMATURE')
        layout.operator("object.add", text="Lattice", icon='OUTLINER_OB_LATTICE').type = 'LATTICE'
        layout.operator_menu_enum("object.empty_add", "type", text="Empty", icon='OUTLINER_OB_EMPTY')
        layout.separator()

        layout.operator("object.speaker_add", text="Speaker", icon='OUTLINER_OB_SPEAKER')
        layout.separator()

        if INFO_MT_camera_add.is_extended():
            layout.menu("INFO_MT_camera_add", icon='OUTLINER_OB_CAMERA')
        else:
            INFO_MT_camera_add.draw(self, context)

        layout.menu("INFO_MT_lamp_add", icon='OUTLINER_OB_LAMP')
        layout.separator()
        layout.menu("INFO_MT_lightprobe_add", icon='OUTLINER_OB_LIGHTPROBE')
        layout.separator()

        layout.operator_menu_enum("object.effector_add", "type", text="Force Field", icon='OUTLINER_OB_FORCE_FIELD')
        layout.separator()

        has_collections = bool(bpy.data.collections)
        col = layout.column()
        col.enabled = has_collections

        if not has_collections or len(bpy.data.collections) > 10:
            col.operator_context = 'INVOKE_REGION_WIN'
            col.operator(
                "object.collection_instance_add",
                text="Collection Instance..." if has_collections else "No Collections to Instance",
                icon='OUTLINER_OB_GROUP_INSTANCE',
            )
        else:
            col.operator_menu_enum(
                "object.collection_instance_add",
                "collection",
                text="Collection Instance",
                icon='OUTLINER_OB_GROUP_INSTANCE',
            )


class VIEW3D_MT_object_relations(Menu):
    bl_label = "Relations"

    def draw(self, context):
        layout = self.layout

        layout.operator("object.proxy_make", text="Make Proxy...")

        layout.operator("object.make_dupli_face")

        layout.separator()

        layout.operator_menu_enum("object.make_local", "type", text="Make Local...")
        layout.menu("VIEW3D_MT_make_single_user")

        layout.separator()

        layout.operator("object.data_transfer")
        layout.operator("object.datalayout_transfer")


class VIEW3D_MT_object(Menu):
    bl_context = "objectmode"
    bl_label = "Object"

    def draw(self, context):
        layout = self.layout

        layout.menu("VIEW3D_MT_transform_object")
        layout.menu("VIEW3D_MT_mirror")
        layout.menu("VIEW3D_MT_object_clear")
        layout.menu("VIEW3D_MT_object_apply")
        layout.menu("VIEW3D_MT_snap")

        layout.separator()

        layout.operator("object.duplicate_move")
        layout.operator("object.duplicate_move_linked")
        layout.operator("object.join")

        layout.separator()

        layout.operator("view3d.copybuffer", text="Copy Objects")
        layout.operator("view3d.pastebuffer", text="Paste Objects")

        layout.separator()

        layout.menu("VIEW3D_MT_object_parent")
        layout.menu("VIEW3D_MT_object_collection")
        layout.menu("VIEW3D_MT_object_relations")
        layout.menu("VIEW3D_MT_object_constraints")
        layout.menu("VIEW3D_MT_object_track")
        layout.menu("VIEW3D_MT_make_links", text="Make Links...")

        layout.separator()

        layout.operator("object.shade_smooth", text="Smooth Shading")
        layout.operator("object.shade_flat", text="Flat Shading")

        layout.separator()

        layout.menu("VIEW3D_MT_object_animation")
        layout.menu("VIEW3D_MT_object_rigid_body")

        layout.separator()

        layout.menu("VIEW3D_MT_object_quick_effects")

        layout.separator()

        layout.operator_menu_enum("object.convert", "target")

        layout.separator()

        layout.menu("VIEW3D_MT_object_showhide")

        layout.separator()

        layout.operator("object.delete", text="Delete...").use_global = False


class VIEW3D_MT_object_animation(Menu):
    bl_label = "Animation"

    def draw(self, context):
        layout = self.layout

        layout.operator("anim.keyframe_insert_menu", text="Insert Keyframe...")
        layout.operator("anim.keyframe_delete_v3d", text="Delete Keyframes...")
        layout.operator("anim.keyframe_clear_v3d", text="Clear Keyframes...")
        layout.operator("anim.keying_set_active_set", text="Change Keying Set...")

        layout.separator()

        layout.operator("nla.bake", text="Bake Action...")


class VIEW3D_MT_object_rigid_body(Menu):
    bl_label = "Rigid Body"

    def draw(self, context):
        layout = self.layout

        layout.operator("rigidbody.objects_add", text="Add Active").type = 'ACTIVE'
        layout.operator("rigidbody.objects_add", text="Add Passive").type = 'PASSIVE'

        layout.separator()

        layout.operator("rigidbody.objects_remove", text="Remove")

        layout.separator()

        layout.operator("rigidbody.shape_change", text="Change Shape")
        layout.operator("rigidbody.mass_calculate", text="Calculate Mass")
        layout.operator("rigidbody.object_settings_copy", text="Copy from Active")
        layout.operator("object.visual_transform_apply", text="Apply Transformation")
        layout.operator("rigidbody.bake_to_keyframes", text="Bake To Keyframes")

        layout.separator()

        layout.operator("rigidbody.connect", text="Connect")


class VIEW3D_MT_object_clear(Menu):
    bl_label = "Clear"

    def draw(self, context):
        layout = self.layout

        layout.operator("object.location_clear", text="Location").clear_delta = False
        layout.operator("object.rotation_clear", text="Rotation").clear_delta = False
        layout.operator("object.scale_clear", text="Scale").clear_delta = False

        layout.separator()

        layout.operator("object.origin_clear", text="Origin")


class VIEW3D_MT_object_specials(Menu):
    bl_label = "Object Context Menu"

    @classmethod
    def poll(cls, context):
        # add more special types
        return context.object

    def draw(self, context):
        layout = self.layout

        scene = context.scene
        obj = context.object

        layout.operator("view3d.copybuffer", text="Copy Objects", icon='COPYDOWN')
        layout.operator("view3d.pastebuffer", text="Paste Objects", icon='PASTEDOWN')

        layout.separator()

        layout.operator("object.duplicate_move")
        layout.operator("object.duplicate_move_linked")

        layout.separator()

        layout.menu("VIEW3D_MT_snap")
        layout.menu("VIEW3D_MT_object_parent")
        layout.operator_context = 'INVOKE_REGION_WIN'
        layout.operator("object.move_to_collection")

        layout.separator()

        layout.operator("anim.keyframe_insert_menu", text="Insert Keyframe...")

        layout.separator()

        layout.operator("object.delete", text="Delete...").use_global = False

        if obj.type == 'MESH':

            layout.separator()

            layout.operator("object.shade_smooth", text="Smooth Shading")
            layout.operator("object.shade_flat", text="Flat Shading")

            layout.separator()

            layout.operator("object.origin_set")
            layout.operator("object.join")
            layout.operator_menu_enum("object.convert", "target")

        if obj.type == 'CAMERA':
            layout.operator_context = 'INVOKE_REGION_WIN'

            if obj.data.type == 'PERSP':
                props = layout.operator("wm.context_modal_mouse", text="Camera Lens Angle")
                props.data_path_iter = "selected_editable_objects"
                props.data_path_item = "data.lens"
                props.input_scale = 0.1
                if obj.data.lens_unit == 'MILLIMETERS':
                    props.header_text = "Camera Lens Angle: %.1fmm"
                else:
                    props.header_text = "Camera Lens Angle: %.1f\u00B0"

            else:
                props = layout.operator("wm.context_modal_mouse", text="Camera Lens Scale")
                props.data_path_iter = "selected_editable_objects"
                props.data_path_item = "data.ortho_scale"
                props.input_scale = 0.01
                props.header_text = "Camera Lens Scale: %.3f"

            if not obj.data.dof_object:
                view = context.space_data
                if view and view.camera == obj and view.region_3d.view_perspective == 'CAMERA':
                    props = layout.operator("ui.eyedropper_depth", text="DOF Distance (Pick)")
                else:
                    props = layout.operator("wm.context_modal_mouse", text="DOF Distance")
                    props.data_path_iter = "selected_editable_objects"
                    props.data_path_item = "data.dof_distance"
                    props.input_scale = 0.02
                    props.header_text = "DOF Distance: %.3f"
                del view

        if obj.type in {'CURVE', 'FONT'}:
            layout.operator_context = 'INVOKE_REGION_WIN'

            props = layout.operator("wm.context_modal_mouse", text="Extrude Size")
            props.data_path_iter = "selected_editable_objects"
            props.data_path_item = "data.extrude"
            props.input_scale = 0.01
            props.header_text = "Extrude Size: %.3f"

            props = layout.operator("wm.context_modal_mouse", text="Width Size")
            props.data_path_iter = "selected_editable_objects"
            props.data_path_item = "data.offset"
            props.input_scale = 0.01
            props.header_text = "Width Size: %.3f"

        if obj.type == 'EMPTY':
            layout.operator_context = 'INVOKE_REGION_WIN'

            props = layout.operator("wm.context_modal_mouse", text="Empty Draw Size")
            props.data_path_iter = "selected_editable_objects"
            props.data_path_item = "empty_draw_size"
            props.input_scale = 0.01
            props.header_text = "Empty Draw Size: %.3f"

        if obj.type == 'LAMP':
            lamp = obj.data

            layout.operator_context = 'INVOKE_REGION_WIN'

            emission_node = None
            if lamp.node_tree:
                for node in lamp.node_tree.nodes:
                    if getattr(node, "type", None) == 'EMISSION':
                        emission_node = node
                        break

            if emission_node is not None:
                props = layout.operator("wm.context_modal_mouse", text="Strength")
                props.data_path_iter = "selected_editable_objects"
                props.data_path_item = "data.node_tree" \
                                       ".nodes[\"" + emission_node.name + "\"]" \
                                       ".inputs[\"Strength\"].default_value"
                props.header_text = "Lamp Strength: %.3f"
                props.input_scale = 0.1

            if lamp.type == 'AREA':
                props = layout.operator("wm.context_modal_mouse", text="Size X")
                props.data_path_iter = "selected_editable_objects"
                props.data_path_item = "data.size"
                props.header_text = "Lamp Size X: %.3f"

                if lamp.shape in {'RECTANGLE', 'ELLIPSE'}:
                    props = layout.operator("wm.context_modal_mouse", text="Size Y")
                    props.data_path_iter = "selected_editable_objects"
                    props.data_path_item = "data.size_y"
                    props.header_text = "Lamp Size Y: %.3f"

            elif lamp.type in {'SPOT', 'POINT', 'SUN'}:
                props = layout.operator("wm.context_modal_mouse", text="Size")
                props.data_path_iter = "selected_editable_objects"
                props.data_path_item = "data.shadow_soft_size"
                props.header_text = "Lamp Size: %.3f"

            if lamp.type == 'SPOT':
                layout.separator()
                props = layout.operator("wm.context_modal_mouse", text="Spot Size")
                props.data_path_iter = "selected_editable_objects"
                props.data_path_item = "data.spot_size"
                props.input_scale = 0.01
                props.header_text = "Spot Size: %.2f"

                props = layout.operator("wm.context_modal_mouse", text="Spot Blend")
                props.data_path_iter = "selected_editable_objects"
                props.data_path_item = "data.spot_blend"
                props.input_scale = -0.01
                props.header_text = "Spot Blend: %.2f"


class VIEW3D_MT_object_shading(Menu):
    # XXX, this menu is a place to store shading operator in object mode
    bl_label = "Shading"

    def draw(self, context):
        layout = self.layout
        layout.operator("object.shade_smooth", text="Smooth")
        layout.operator("object.shade_flat", text="Flat")


class VIEW3D_MT_object_apply(Menu):
    bl_label = "Apply"

    def draw(self, context):
        layout = self.layout

        props = layout.operator("object.transform_apply", text="Location", text_ctxt=i18n_contexts.default)
        props.location, props.rotation, props.scale = True, False, False

        props = layout.operator("object.transform_apply", text="Rotation", text_ctxt=i18n_contexts.default)
        props.location, props.rotation, props.scale = False, True, False

        props = layout.operator("object.transform_apply", text="Scale", text_ctxt=i18n_contexts.default)
        props.location, props.rotation, props.scale = False, False, True
        props = layout.operator("object.transform_apply", text="Rotation & Scale", text_ctxt=i18n_contexts.default)
        props.location, props.rotation, props.scale = False, True, True

        layout.separator()

        layout.operator(
            "object.transforms_to_deltas",
            text="Location to Deltas",
            text_ctxt=i18n_contexts.default,
        ).mode = 'LOC'
        layout.operator(
            "object.transforms_to_deltas",
            text="Rotation to Deltas",
            text_ctxt=i18n_contexts.default,
        ).mode = 'ROT'
        layout.operator(
            "object.transforms_to_deltas",
            text="Scale to Deltas",
            text_ctxt=i18n_contexts.default,
        ).mode = 'SCALE'

        layout.operator(
            "object.transforms_to_deltas",
            text="All Transforms to Deltas",
            text_ctxt=i18n_contexts.default,
        ).mode = 'ALL'
        layout.operator("object.anim_transforms_to_deltas")

        layout.separator()

        layout.operator(
            "object.visual_transform_apply",
            text="Visual Transform",
            text_ctxt=i18n_contexts.default,
        )
        layout.operator(
            "object.convert",
            text="Visual Geometry to Mesh",
            text_ctxt=i18n_contexts.default,
        ).target = 'MESH'
        layout.operator("object.duplicates_make_real")


class VIEW3D_MT_object_parent(Menu):
    bl_label = "Parent"

    def draw(self, context):
        layout = self.layout

        layout.operator_enum("object.parent_set", "type")

        layout.separator()

        layout.operator_enum("object.parent_clear", "type")


class VIEW3D_MT_object_track(Menu):
    bl_label = "Track"

    def draw(self, context):
        layout = self.layout

        layout.operator_enum("object.track_set", "type")

        layout.separator()

        layout.operator_enum("object.track_clear", "type")


class VIEW3D_MT_object_collection(Menu):
    bl_label = "Collection"

    def draw(self, context):
        layout = self.layout

        layout.operator("collection.create")
        # layout.operator_menu_enum("collection.objects_remove", "collection")  # BUGGY
        layout.operator("collection.objects_remove")
        layout.operator("collection.objects_remove_all")

        layout.separator()

        layout.operator("collection.objects_add_active")
        layout.operator("collection.objects_remove_active")


class VIEW3D_MT_object_constraints(Menu):
    bl_label = "Constraints"

    def draw(self, context):
        layout = self.layout

        layout.operator("object.constraint_add_with_targets")
        layout.operator("object.constraints_copy")

        layout.separator()

        layout.operator("object.constraints_clear")


class VIEW3D_MT_object_quick_effects(Menu):
    bl_label = "Quick Effects"

    def draw(self, context):
        layout = self.layout

        layout.operator("object.quick_fur")
        layout.operator("object.quick_explode")
        layout.operator("object.quick_smoke")
        layout.operator("object.quick_fluid")


class VIEW3D_MT_object_showhide(Menu):
    bl_label = "Show/Hide"

    def draw(self, context):
        layout = self.layout

        layout.operator("object.hide_view_clear", text="Show Hidden")

        layout.separator()

        layout.operator("object.hide_view_set", text="Hide Selected").unselected = False
        layout.operator("object.hide_view_set", text="Hide Unselected").unselected = True


class VIEW3D_MT_make_single_user(Menu):
    bl_label = "Make Single User"

    def draw(self, context):
        layout = self.layout

        props = layout.operator("object.make_single_user", text="Object")
        props.object = True
        props.obdata = props.material = props.animation = False

        props = layout.operator("object.make_single_user", text="Object & Data")
        props.object = props.obdata = True
        props.material = props.animation = False

        props = layout.operator("object.make_single_user", text="Object & Data & Materials")
        props.object = props.obdata = props.material = True
        props.animation = False

        props = layout.operator("object.make_single_user", text="Materials")
        props.material = True
        props.object = props.obdata = props.animation = False

        props = layout.operator("object.make_single_user", text="Object Animation")
        props.animation = True
        props.object = props.obdata = props.material = False


class VIEW3D_MT_make_links(Menu):
    bl_label = "Make Links"

    def draw(self, context):
        layout = self.layout
        operator_context_default = layout.operator_context

        if len(bpy.data.scenes) > 10:
            layout.operator_context = 'INVOKE_REGION_WIN'
            layout.operator("object.make_links_scene", text="Objects to Scene...", icon='OUTLINER_OB_EMPTY')
        else:
            layout.operator_context = 'EXEC_REGION_WIN'
            layout.operator_menu_enum("object.make_links_scene", "scene", text="Objects to Scene")

        layout.separator()

        layout.operator_context = operator_context_default

        layout.operator_enum("object.make_links_data", "type")  # inline

        layout.operator("object.join_uvs")  # stupid place to add this!


class VIEW3D_MT_brush(Menu):
    bl_label = "Brush"

    def draw(self, context):
        layout = self.layout

        tool_settings = context.tool_settings
        settings = UnifiedPaintPanel.paint_settings(context)
        brush = getattr(settings, "brush", None)

        ups = tool_settings.unified_paint_settings
        layout.prop(ups, "use_unified_size", text="Unified Size")
        layout.prop(ups, "use_unified_strength", text="Unified Strength")
        if context.image_paint_object or context.vertex_paint_object:
            layout.prop(ups, "use_unified_color", text="Unified Color")
        layout.separator()

        # skip if no active brush
        if not brush:
            layout.label(text="No Brushes currently available", icon='INFO')
            return

        # brush paint modes
        layout.menu("VIEW3D_MT_brush_paint_modes")

        # brush tool
        if context.sculpt_object:
            layout.operator("brush.reset")
            layout.prop_menu_enum(brush, "sculpt_tool")
        elif context.image_paint_object:
            layout.prop_menu_enum(brush, "image_tool")
        elif context.vertex_paint_object or context.weight_paint_object:
            layout.prop_menu_enum(brush, "vertex_tool")

        # TODO: still missing a lot of brush options here

        # sculpt options
        if context.sculpt_object:

            sculpt_tool = brush.sculpt_tool

            layout.separator()
            layout.operator_menu_enum("brush.curve_preset", "shape", text="Curve Preset")
            layout.separator()

            if sculpt_tool != 'GRAB':
                layout.prop_menu_enum(brush, "stroke_method")

                if sculpt_tool in {'DRAW', 'PINCH', 'INFLATE', 'LAYER', 'CLAY'}:
                    layout.prop_menu_enum(brush, "direction")

                if sculpt_tool == 'LAYER':
                    layout.prop(brush, "use_persistent")
                    layout.operator("sculpt.set_persistent_base")


class VIEW3D_MT_brush_paint_modes(Menu):
    bl_label = "Enabled Modes"

    def draw(self, context):
        layout = self.layout

        settings = UnifiedPaintPanel.paint_settings(context)
        brush = settings.brush

        layout.prop(brush, "use_paint_sculpt", text="Sculpt")
        layout.prop(brush, "use_paint_vertex", text="Vertex Paint")
        layout.prop(brush, "use_paint_weight", text="Weight Paint")
        layout.prop(brush, "use_paint_image", text="Texture Paint")


class VIEW3D_MT_paint_vertex(Menu):
    bl_label = "Paint"

    def draw(self, context):
        layout = self.layout

        layout.operator("paint.vertex_color_set")
        layout.operator("paint.vertex_color_smooth")
        layout.operator("paint.vertex_color_dirt")
        layout.operator("paint.vertex_color_from_weight")

        layout.separator()

        layout.operator("paint.vertex_color_invert", text="Invert")
        layout.operator("paint.vertex_color_levels", text="Levels")
        layout.operator("paint.vertex_color_hsv", text="Hue Saturation Value")
        layout.operator("paint.vertex_color_brightness_contrast", text="Bright/Contrast")


class VIEW3D_MT_hook(Menu):
    bl_label = "Hooks"

    def draw(self, context):
        layout = self.layout
        layout.operator_context = 'EXEC_AREA'
        layout.operator("object.hook_add_newob")
        layout.operator("object.hook_add_selob").use_bone = False
        layout.operator("object.hook_add_selob", text="Hook to Selected Object Bone").use_bone = True

        if [mod.type == 'HOOK' for mod in context.active_object.modifiers]:
            layout.separator()

            layout.operator_menu_enum("object.hook_assign", "modifier")
            layout.operator_menu_enum("object.hook_remove", "modifier")

            layout.separator()

            layout.operator_menu_enum("object.hook_select", "modifier")
            layout.operator_menu_enum("object.hook_reset", "modifier")
            layout.operator_menu_enum("object.hook_recenter", "modifier")


class VIEW3D_MT_vertex_group(Menu):
    bl_label = "Vertex Groups"

    def draw(self, context):
        layout = self.layout

        layout.operator_context = 'EXEC_AREA'
        layout.operator("object.vertex_group_assign_new")

        ob = context.active_object
        if ob.mode == 'EDIT' or (ob.mode == 'WEIGHT_PAINT' and ob.type == 'MESH' and ob.data.use_paint_mask_vertex):
            if ob.vertex_groups.active:
                layout.separator()

                layout.operator("object.vertex_group_assign", text="Assign to Active Group")
                layout.operator(
                    "object.vertex_group_remove_from",
                    text="Remove from Active Group",
                ).use_all_groups = False
                layout.operator("object.vertex_group_remove_from", text="Remove from All").use_all_groups = True

        if ob.vertex_groups.active:
            layout.separator()

            layout.operator_menu_enum("object.vertex_group_set_active", "group", text="Set Active Group")
            layout.operator("object.vertex_group_remove", text="Remove Active Group").all = False
            layout.operator("object.vertex_group_remove", text="Remove All Groups").all = True


class VIEW3D_MT_paint_weight(Menu):
    bl_label = "Weights"

    @staticmethod
    def draw_generic(layout, is_editmode=False):

        if not is_editmode:

            layout.operator("paint.weight_from_bones", text="Assign Automatic From Bones").type = 'AUTOMATIC'
            layout.operator("paint.weight_from_bones", text="Assign From Bone Envelopes").type = 'ENVELOPES'

            layout.separator()

        layout.operator("object.vertex_group_normalize_all", text="Normalize All")
        layout.operator("object.vertex_group_normalize", text="Normalize")

        layout.separator()

        layout.operator("object.vertex_group_mirror", text="Mirror")
        layout.operator("object.vertex_group_invert", text="Invert")
        layout.operator("object.vertex_group_clean", text="Clean")

        layout.separator()

        layout.operator("object.vertex_group_quantize", text="Quantize")
        layout.operator("object.vertex_group_levels", text="Levels")
        layout.operator("object.vertex_group_smooth", text="Smooth")

        if not is_editmode:
            props = layout.operator("object.data_transfer", text="Transfer Weights")
            props.use_reverse_transfer = True
            props.data_type = 'VGROUP_WEIGHTS'

        layout.operator("object.vertex_group_limit_total", text="Limit Total")
        layout.operator("object.vertex_group_fix", text="Fix Deforms")

        if not is_editmode:
            layout.separator()

            layout.operator("paint.weight_set")

    def draw(self, context):
        self.draw_generic(self.layout, is_editmode=False)


class VIEW3D_MT_sculpt(Menu):
    bl_label = "Sculpt"

    def draw(self, context):
        layout = self.layout

        tool_settings = context.tool_settings
        sculpt = tool_settings.sculpt

        layout.prop(sculpt, "use_symmetry_x")
        layout.prop(sculpt, "use_symmetry_y")
        layout.prop(sculpt, "use_symmetry_z")

        layout.separator()

        layout.prop(sculpt, "lock_x")
        layout.prop(sculpt, "lock_y")
        layout.prop(sculpt, "lock_z")

        layout.separator()

        layout.prop(sculpt, "use_threaded", text="Threaded Sculpt")
        layout.prop(sculpt, "show_low_resolution")
        layout.prop(sculpt, "show_brush")
        layout.prop(sculpt, "use_deform_only")
        layout.prop(sculpt, "show_diffuse_color")
        layout.prop(sculpt, "show_mask")


class VIEW3D_MT_hide_mask(Menu):
    bl_label = "Hide/Mask"

    def draw(self, context):
        layout = self.layout

        props = layout.operator("paint.hide_show", text="Show All")
        props.action = 'SHOW'
        props.area = 'ALL'

        props = layout.operator("paint.hide_show", text="Hide Bounding Box")
        props.action = 'HIDE'
        props.area = 'INSIDE'

        props = layout.operator("paint.hide_show", text="Show Bounding Box")
        props.action = 'SHOW'
        props.area = 'INSIDE'

        props = layout.operator("paint.hide_show", text="Hide Masked")
        props.area = 'MASKED'
        props.action = 'HIDE'

        layout.separator()

        props = layout.operator("paint.mask_flood_fill", text="Invert Mask")
        props.mode = 'INVERT'

        props = layout.operator("paint.mask_flood_fill", text="Fill Mask")
        props.mode = 'VALUE'
        props.value = 1

        props = layout.operator("paint.mask_flood_fill", text="Clear Mask")
        props.mode = 'VALUE'
        props.value = 0

        props = layout.operator("view3d.select_border", text="Box Mask")
        props = layout.operator("paint.mask_lasso_gesture", text="Lasso Mask")


class VIEW3D_MT_particle(Menu):
    bl_label = "Particle"

    def draw(self, context):
        layout = self.layout
        tool_settings = context.tool_settings

        particle_edit = tool_settings.particle_edit

        layout.operator("particle.mirror")

        layout.operator("particle.remove_doubles")

        layout.separator()

        if particle_edit.select_mode == 'POINT':
            layout.operator("particle.subdivide")

        layout.operator("particle.unify_length")
        layout.operator("particle.rekey")
        layout.operator("particle.weight_set")

        layout.separator()

        layout.menu("VIEW3D_MT_particle_showhide")

        layout.separator()

        layout.operator("particle.delete")


class VIEW3D_MT_particle_specials(Menu):
    bl_label = "Particle Context Menu"

    def draw(self, context):
        layout = self.layout
        tool_settings = context.tool_settings

        particle_edit = tool_settings.particle_edit

        layout.operator("particle.rekey")

        layout.separator()

        layout.operator("particle.delete")

        layout.separator()

        layout.operator("particle.remove_doubles")
        layout.operator("particle.unify_length")

        if particle_edit.select_mode == 'POINT':
            layout.operator("particle.subdivide")

        layout.operator("particle.weight_set")

        layout.separator()

        layout.operator("particle.mirror")

        if particle_edit.select_mode == 'POINT':
            layout.separator()
            layout.operator("particle.select_roots")
            layout.operator("particle.select_tips")

            layout.separator()

            layout.operator("particle.select_random")

            layout.separator()

            layout.operator("particle.select_more")
            layout.operator("particle.select_less")

            layout.separator()

            layout.operator("particle.select_all").action = 'TOGGLE'
            layout.operator("particle.select_linked")
            layout.operator("particle.select_all", text="Inverse").action = 'INVERT'


class VIEW3D_MT_particle_showhide(ShowHideMenu, Menu):
    _operator_name = "particle"


class VIEW3D_MT_pose(Menu):
    bl_label = "Pose"

    def draw(self, context):
        layout = self.layout

        layout.menu("VIEW3D_MT_transform_armature")

        layout.menu("VIEW3D_MT_pose_transform")
        layout.menu("VIEW3D_MT_pose_apply")

        layout.menu("VIEW3D_MT_snap")

        layout.separator()

        layout.menu("VIEW3D_MT_object_animation")

        layout.separator()

        layout.menu("VIEW3D_MT_pose_slide")
        layout.menu("VIEW3D_MT_pose_propagate")

        layout.separator()

        layout.operator("pose.copy")
        layout.operator("pose.paste").flipped = False
        layout.operator("pose.paste", text="Paste X-Flipped Pose").flipped = True

        layout.separator()

        layout.menu("VIEW3D_MT_pose_library")
        layout.menu("VIEW3D_MT_pose_motion")
        layout.menu("VIEW3D_MT_pose_group")

        layout.separator()

        layout.menu("VIEW3D_MT_object_parent")
        layout.menu("VIEW3D_MT_pose_ik")
        layout.menu("VIEW3D_MT_pose_constraints")

        layout.separator()

        layout.operator_context = 'EXEC_AREA'
        layout.operator("pose.autoside_names", text="AutoName Left/Right").axis = 'XAXIS'
        layout.operator("pose.autoside_names", text="AutoName Front/Back").axis = 'YAXIS'
        layout.operator("pose.autoside_names", text="AutoName Top/Bottom").axis = 'ZAXIS'

        layout.operator("pose.flip_names")

        layout.operator("pose.quaternions_flip")

        layout.separator()

        layout.operator_context = 'INVOKE_AREA'
        layout.operator("armature.armature_layers", text="Change Armature Layers...")
        layout.operator("pose.bone_layers", text="Change Bone Layers...")

        layout.separator()

        layout.menu("VIEW3D_MT_pose_showhide")
        layout.menu("VIEW3D_MT_bone_options_toggle", text="Bone Settings")


class VIEW3D_MT_pose_transform(Menu):
    bl_label = "Clear Transform"

    def draw(self, context):
        layout = self.layout

        layout.operator("pose.transforms_clear", text="All")

        layout.separator()

        layout.operator("pose.loc_clear", text="Location")
        layout.operator("pose.rot_clear", text="Rotation")
        layout.operator("pose.scale_clear", text="Scale")

        layout.separator()

        layout.operator("pose.user_transforms_clear", text="Reset Unkeyed")


class VIEW3D_MT_pose_slide(Menu):
    bl_label = "In-Betweens"

    def draw(self, context):
        layout = self.layout

        layout.operator("pose.push")
        layout.operator("pose.relax")
        layout.operator("pose.breakdown")


class VIEW3D_MT_pose_propagate(Menu):
    bl_label = "Propagate"

    def draw(self, context):
        layout = self.layout

        layout.operator("pose.propagate").mode = 'WHILE_HELD'

        layout.separator()

        layout.operator("pose.propagate", text="To Next Keyframe").mode = 'NEXT_KEY'
        layout.operator("pose.propagate", text="To Last Keyframe (Make Cyclic)").mode = 'LAST_KEY'

        layout.separator()

        layout.operator("pose.propagate", text="On Selected Keyframes").mode = 'SELECTED_KEYS'

        layout.separator()

        layout.operator("pose.propagate", text="On Selected Markers").mode = 'SELECTED_MARKERS'


class VIEW3D_MT_pose_library(Menu):
    bl_label = "Pose Library"

    def draw(self, context):
        layout = self.layout

        layout.operator("poselib.browse_interactive", text="Browse Poses...")

        layout.separator()

        layout.operator("poselib.pose_add", text="Add Pose...")
        layout.operator("poselib.pose_rename", text="Rename Pose...")
        layout.operator("poselib.pose_remove", text="Remove Pose...")


class VIEW3D_MT_pose_motion(Menu):
    bl_label = "Motion Paths"

    def draw(self, context):
        layout = self.layout

        layout.operator("pose.paths_calculate", text="Calculate")
        layout.operator("pose.paths_clear", text="Clear")


class VIEW3D_MT_pose_group(Menu):
    bl_label = "Bone Groups"

    def draw(self, context):
        layout = self.layout

        pose = context.active_object.pose

        layout.operator_context = 'EXEC_AREA'
        layout.operator("pose.group_assign", text="Assign to New Group").type = 0

        if pose.bone_groups:
            active_group = pose.bone_groups.active_index + 1
            layout.operator("pose.group_assign", text="Assign to Group").type = active_group

            layout.separator()

            # layout.operator_context = 'INVOKE_AREA'
            layout.operator("pose.group_unassign")
            layout.operator("pose.group_remove")


class VIEW3D_MT_pose_ik(Menu):
    bl_label = "Inverse Kinematics"

    def draw(self, context):
        layout = self.layout

        layout.operator("pose.ik_add")
        layout.operator("pose.ik_clear")


class VIEW3D_MT_pose_constraints(Menu):
    bl_label = "Constraints"

    def draw(self, context):
        layout = self.layout

        layout.operator("pose.constraint_add_with_targets", text="Add (With Targets)...")
        layout.operator("pose.constraints_copy")
        layout.operator("pose.constraints_clear")


class VIEW3D_MT_pose_showhide(ShowHideMenu, Menu):
    _operator_name = "pose"


class VIEW3D_MT_pose_apply(Menu):
    bl_label = "Apply"

    def draw(self, context):
        layout = self.layout

        layout.operator("pose.armature_apply")
        layout.operator("pose.visual_transform_apply")


class VIEW3D_MT_pose_specials(Menu):
    bl_label = "Pose Context Menu"

    def draw(self, context):
        layout = self.layout

        layout.operator("anim.keyframe_insert_menu", text="Insert Keyframe...")

        layout.separator()

        layout.operator("pose.copy")
        layout.operator("pose.paste").flipped = False
        layout.operator("pose.paste", text="Paste X-Flipped Pose").flipped = True

        layout.separator()

        layout.operator("pose.select_constraint_target")

        layout.separator()

        layout.operator("pose.paths_calculate", text="Calculate")
        layout.operator("pose.paths_clear", text="Clear")

        layout.separator()

        layout.operator("pose.paths_calculate")
        layout.operator("pose.paths_clear")

        layout.separator()

        layout.operator("pose.hide").unselected = False
        layout.operator("pose.reveal")

        layout.separator()

        layout.operator("pose.user_transforms_clear")


class BoneOptions:
    def draw(self, context):
        layout = self.layout

        options = [
            "show_wire",
            "use_deform",
            "use_envelope_multiply",
            "use_inherit_rotation",
            "use_inherit_scale",
        ]

        if context.mode == 'EDIT_ARMATURE':
            bone_props = bpy.types.EditBone.bl_rna.properties
            data_path_iter = "selected_bones"
            opt_suffix = ""
            options.append("lock")
        else:  # pose-mode
            bone_props = bpy.types.Bone.bl_rna.properties
            data_path_iter = "selected_pose_bones"
            opt_suffix = "bone."

        for opt in options:
            props = layout.operator("wm.context_collection_boolean_set", text=bone_props[opt].name,
                                    text_ctxt=i18n_contexts.default)
            props.data_path_iter = data_path_iter
            props.data_path_item = opt_suffix + opt
            props.type = self.type


class VIEW3D_MT_bone_options_toggle(Menu, BoneOptions):
    bl_label = "Toggle Bone Options"
    type = 'TOGGLE'


class VIEW3D_MT_bone_options_enable(Menu, BoneOptions):
    bl_label = "Enable Bone Options"
    type = 'ENABLE'


class VIEW3D_MT_bone_options_disable(Menu, BoneOptions):
    bl_label = "Disable Bone Options"
    type = 'DISABLE'


# ********** Edit Menus, suffix from ob.type **********


class VIEW3D_MT_edit_mesh(Menu):
    bl_label = "Mesh"

    def draw(self, context):
        layout = self.layout
        tool_settings = context.tool_settings

        with_bullet = bpy.app.build_options.bullet

        layout.menu("VIEW3D_MT_transform")
        layout.menu("VIEW3D_MT_mirror")
        layout.menu("VIEW3D_MT_snap")

        layout.separator()

        layout.menu("VIEW3D_MT_uv_map", text="UV Unwrap...")

        layout.separator()

        layout.operator("mesh.duplicate_move", text="Duplicate")
        layout.menu("VIEW3D_MT_edit_mesh_extrude")
        layout.operator("mesh.split")
        layout.operator("mesh.bisect")

        if with_bullet:
            layout.operator("mesh.convex_hull")

        layout.separator()

        layout.operator("mesh.symmetrize")
        layout.operator("mesh.symmetry_snap")

        layout.separator()

        layout.menu("VIEW3D_MT_edit_mesh_normals")
        layout.menu("VIEW3D_MT_edit_mesh_shading")
        layout.menu("VIEW3D_MT_edit_mesh_weights")
        layout.operator_menu_enum("mesh.sort_elements", "type", text="Sort Elements...")

        layout.separator()

        layout.menu("VIEW3D_MT_edit_mesh_showhide")
        layout.operator_menu_enum("mesh.separate", "type")
        layout.menu("VIEW3D_MT_edit_mesh_clean")
        layout.menu("VIEW3D_MT_edit_mesh_delete")


class VIEW3D_MT_edit_mesh_specials(Menu):
    bl_label = "Mesh Context Menu"

    def draw(self, context):
        layout = self.layout

        select_mode = context.tool_settings.mesh_select_mode

        layout.operator_context = 'INVOKE_REGION_WIN'

        layout.operator("mesh.subdivide", text="Subdivide")

        layout.separator()

        layout.operator("mesh.duplicate_move", text="Duplicate")

        # Vertex Select Commands
        if select_mode[0]:
            layout.separator()

            layout.operator("mesh.edge_face_add", text="New Edge/Face from Vertices")
            layout.operator("mesh.vert_connect_path", text="Connect Vertex Path")
            layout.operator("mesh.vert_connect", text="Connect Vertex Pairs")

            layout.separator()

            layout.operator("mesh.vertices_smooth", text="Smooth")
            layout.operator("mesh.vertices_smooth_laplacian", text="Smooth Laplacian")

            layout.separator()
            layout.operator("mesh.merge", text="Merge Vertices...")
            layout.operator("mesh.remove_doubles", text="Remove Double Vertices")
            layout.operator("mesh.dissolve_verts")
            layout.operator("mesh.delete", text="Delete Vertices").type = 'VERT'

        # Edge Select Commands
        if select_mode[1]:
            layout.separator()

            layout.operator("mesh.bridge_edge_loops", text="Bridge Edge Loops")

            layout.separator()

            layout.operator("mesh.dissolve_edges")
            layout.operator("mesh.delete", text="Delete Edges").type = 'EDGE'

        # Face Select Commands
        if select_mode[2]:
            layout.separator()

            layout.operator("mesh.faces_shade_smooth")
            layout.operator("mesh.faces_shade_flat")

            layout.separator()

            layout.operator("mesh.bridge_edge_loops", text="Bridge Faces")

            layout.separator()

            layout.operator("mesh.poke")

            layout.separator()

            props = layout.operator("mesh.quads_convert_to_tris")
            props.quad_method = props.ngon_method = 'BEAUTY'
            layout.operator("mesh.tris_convert_to_quads")

            layout.separator()

            layout.menu("VIEW3D_MT_uv_map", text="UV Unwrap Faces...")

            layout.separator()

            layout.operator("mesh.dissolve_faces")
            layout.operator("mesh.delete", text="Delete Faces").type = 'FACE'

        # General Mesh Commands

        layout.separator()

        layout.menu("VIEW3D_MT_snap", text="Snap...")
        layout.operator("transform.mirror", text="Mirror")
        layout.operator("mesh.symmetrize")
        layout.operator("mesh.symmetry_snap")

        layout.separator()

        layout.operator("mesh.hide", text="Hide").unselected = False
        layout.operator("mesh.reveal", text="Reveal")


class VIEW3D_MT_edit_mesh_select_mode(Menu):
    bl_label = "Mesh Select Mode"

    def draw(self, context):
        layout = self.layout

        layout.operator_context = 'INVOKE_REGION_WIN'
        layout.operator("mesh.select_mode", text="Vertex", icon='VERTEXSEL').type = 'VERT'
        layout.operator("mesh.select_mode", text="Edge", icon='EDGESEL').type = 'EDGE'
        layout.operator("mesh.select_mode", text="Face", icon='FACESEL').type = 'FACE'


class VIEW3D_MT_edit_mesh_extrude(Menu):
    bl_label = "Extrude"

    _extrude_funcs = {
        'VERT': lambda layout:
            layout.operator("mesh.extrude_vertices_move", text="Extrude Vertices"),
        'EDGE': lambda layout:
            layout.operator("mesh.extrude_edges_move", text="Extrude Edges"),
        'REGION': lambda layout:
            layout.operator("view3d.edit_mesh_extrude_move_normal", text="Extrude Faces"),
        'REGION_VERT_NORMAL': lambda layout:
            layout.operator("view3d.edit_mesh_extrude_move_shrink_fatten", text="Extrude Faces Along Normals"),
        'FACE': lambda layout:
            layout.operator("mesh.extrude_faces_move", text="Extrude Individual Faces"),
    }

    @staticmethod
    def extrude_options(context):
        tool_settings = context.tool_settings
        select_mode = tool_settings.mesh_select_mode
        mesh = context.object.data

        menu = []
        if mesh.total_face_sel:
            menu += ['REGION', 'REGION_VERT_NORMAL', 'FACE']
        if mesh.total_edge_sel and (select_mode[0] or select_mode[1]):
            menu += ['EDGE']
        if mesh.total_vert_sel and select_mode[0]:
            menu += ['VERT']

        # should never get here
        return menu

    def draw(self, context):
        layout = self.layout
        layout.operator_context = 'INVOKE_REGION_WIN'

        for menu_id in self.extrude_options(context):
            self._extrude_funcs[menu_id](layout)


class VIEW3D_MT_edit_mesh_vertices(Menu):
    bl_label = "Vertex"

    def draw(self, context):
        layout = self.layout
        layout.operator_context = 'INVOKE_REGION_WIN'

        layout.operator("mesh.extrude_vertices_move", text="Extrude Vertices"),
        layout.operator("mesh.bevel", text="Bevel Vertices").vertex_only = True

        layout.separator()

        layout.operator("mesh.edge_face_add", text="New Edge/Face from Vertices")
        layout.operator("mesh.vert_connect_path", text="Connect Vertex Path")
        layout.operator("mesh.vert_connect", text="Connect Vertex Pairs")

        layout.separator()

        props = layout.operator("mesh.rip_move", text="Rip Vertices")
        props.MESH_OT_rip.use_fill = False
        props = layout.operator("mesh.rip_move", text="Rip Vertices and Fill")
        props.MESH_OT_rip.use_fill = True
        layout.operator("mesh.rip_edge_move", text="Rip Vertices and Extend")

        layout.separator()

        layout.operator("transform.vert_slide", text="Slide Vertices")
        layout.operator("mesh.vertices_smooth", text="Smooth Vertices")

        layout.separator()

        layout.operator("mesh.blend_from_shape")
        layout.operator("mesh.shape_propagate_to_all", text="Propagate to Shapes")

        layout.separator()

        layout.operator("mesh.merge", text="Merge Vertices")
        layout.operator("mesh.remove_doubles", text="Remove Double Vertices")

        layout.separator()

        layout.menu("VIEW3D_MT_vertex_group")
        layout.menu("VIEW3D_MT_hook")

        layout.separator()

        layout.operator("object.vertex_parent_set")


class VIEW3D_MT_edit_mesh_edges_data(Menu):
    bl_label = "Edge Data"

    def draw(self, context):
        layout = self.layout

        with_freestyle = bpy.app.build_options.freestyle

        layout.operator_context = 'INVOKE_REGION_WIN'

        layout.operator("transform.edge_crease")
        layout.operator("transform.edge_bevelweight")

        layout.separator()

        layout.operator("mesh.mark_seam").clear = False
        layout.operator("mesh.mark_seam", text="Clear Seam").clear = True

        layout.separator()

        layout.operator("mesh.mark_sharp")
        layout.operator("mesh.mark_sharp", text="Clear Sharp").clear = True

        layout.operator("mesh.mark_sharp", text="Mark Sharp from Vertices").use_verts = True
        props = layout.operator("mesh.mark_sharp", text="Clear Sharp from Vertices")
        props.use_verts = True
        props.clear = True

        layout.separator()

        layout.separator()

        if with_freestyle:
            layout.operator("mesh.mark_freestyle_edge").clear = False
            layout.operator("mesh.mark_freestyle_edge", text="Clear Freestyle Edge").clear = True
            layout.separator()


class VIEW3D_MT_edit_mesh_edges(Menu):
    bl_label = "Edge"

    def draw(self, context):
        layout = self.layout

        layout.operator_context = 'INVOKE_REGION_WIN'

        layout.operator("mesh.extrude_edges_move", text="Extrude Edges"),
        layout.operator("mesh.bevel", text="Bevel Edges").vertex_only = False
        layout.operator("mesh.bridge_edge_loops")

        layout.separator()

        layout.operator("mesh.subdivide")
        layout.operator("mesh.subdivide_edgering")
        layout.operator("mesh.unsubdivide")

        layout.separator()

        layout.operator("mesh.edge_rotate", text="Rotate Edge CW").use_ccw = False
        layout.operator("mesh.edge_rotate", text="Rotate Edge CCW").use_ccw = True

        layout.separator()

        layout.operator("transform.edge_slide")
        layout.operator("mesh.edge_split")

        layout.separator()

        layout.menu("VIEW3D_MT_edit_mesh_edges_data")


class VIEW3D_MT_edit_mesh_faces_data(Menu):
    bl_label = "Face Data"

    def draw(self, context):
        layout = self.layout

        with_freestyle = bpy.app.build_options.freestyle

        layout.operator_context = 'INVOKE_REGION_WIN'

        layout.operator("mesh.colors_rotate")
        layout.operator("mesh.colors_reverse")

        layout.separator()

        layout.operator("mesh.uvs_rotate")
        layout.operator("mesh.uvs_reverse")

        layout.separator()

        if with_freestyle:
            layout.operator("mesh.mark_freestyle_face").clear = False
            layout.operator("mesh.mark_freestyle_face", text="Clear Freestyle Face").clear = True


class VIEW3D_MT_edit_mesh_faces(Menu):
    bl_label = "Face"
    bl_idname = "VIEW3D_MT_edit_mesh_faces"

    def draw(self, context):
        layout = self.layout

        with_freestyle = bpy.app.build_options.freestyle

        layout.operator_context = 'INVOKE_REGION_WIN'

        layout.operator("view3d.edit_mesh_extrude_move_normal", text="Extrude Faces"),
        layout.operator("view3d.edit_mesh_extrude_move_shrink_fatten", text="Extrude Faces Along Normals"),
        layout.operator("mesh.extrude_faces_move", text="Extrude Individual Faces"),

        layout.separator()

        layout.operator("mesh.inset")
        layout.operator("mesh.poke")
        props = layout.operator("mesh.quads_convert_to_tris")
        props.quad_method = props.ngon_method = 'BEAUTY'
        layout.operator("mesh.tris_convert_to_quads")
        layout.operator("mesh.solidify", text="Solidify Faces")
        layout.operator("mesh.wireframe")

        layout.separator()

        layout.operator("mesh.fill")
        layout.operator("mesh.fill_grid")
        layout.operator("mesh.beautify_fill")

        layout.separator()

        layout.operator("mesh.intersect")
        layout.operator("mesh.intersect_boolean")

        layout.separator()

        layout.operator("mesh.face_split_by_edges")

        layout.separator()

        layout.operator("mesh.faces_shade_smooth")
        layout.operator("mesh.faces_shade_flat")

        layout.separator()

        layout.menu("VIEW3D_MT_edit_mesh_faces_data")


class VIEW3D_MT_edit_mesh_normals(Menu):
    bl_label = "Normals"

    def draw(self, context):
        layout = self.layout

        layout.operator("mesh.normals_make_consistent", text="Recalculate Outside").inside = False
        layout.operator("mesh.normals_make_consistent", text="Recalculate Inside").inside = True

        layout.separator()

        layout.operator("mesh.flip_normals")
        layout.operator("mesh.set_normals_from_faces", text="Set From Faces")


class VIEW3D_MT_edit_mesh_shading(Menu):
    bl_label = "Shading"

    def draw(self, context):
        layout = self.layout

        layout.operator("mesh.faces_shade_smooth", text="Smooth Faces")
        layout.operator("mesh.faces_shade_flat", text="Flat Faces")

        layout.separator()

        layout.operator("mesh.mark_sharp", text="Smooth Edges").clear = True
        layout.operator("mesh.mark_sharp", text="Sharp Edges")

        layout.separator()

        props = layout.operator("mesh.mark_sharp", text="Smooth Vertices")
        props.use_verts = True
        props.clear = True

        layout.operator("mesh.mark_sharp", text="Sharp Vertices").use_verts = True


class VIEW3D_MT_edit_mesh_weights(Menu):
    bl_label = "Weights"

    def draw(self, context):
        VIEW3D_MT_paint_weight.draw_generic(self.layout, is_editmode=True)


class VIEW3D_MT_edit_mesh_clean(Menu):
    bl_label = "Clean Up"

    def draw(self, context):
        layout = self.layout

        layout.operator("mesh.delete_loose")

        layout.separator()

        layout.operator("mesh.decimate")
        layout.operator("mesh.dissolve_degenerate")
        layout.operator("mesh.dissolve_limited")
        layout.operator("mesh.face_make_planar")

        layout.separator()

        layout.operator("mesh.vert_connect_nonplanar")
        layout.operator("mesh.vert_connect_concave")
        layout.operator("mesh.remove_doubles")
        layout.operator("mesh.fill_holes")


class VIEW3D_MT_edit_mesh_delete(Menu):
    bl_label = "Delete"

    def draw(self, context):
        layout = self.layout

        layout.operator_enum("mesh.delete", "type")

        layout.separator()

        layout.operator("mesh.dissolve_verts")
        layout.operator("mesh.dissolve_edges")
        layout.operator("mesh.dissolve_faces")

        layout.separator()

        layout.operator("mesh.dissolve_limited")

        layout.separator()

        layout.operator("mesh.edge_collapse")
        layout.operator("mesh.delete_edgeloop", text="Edge Loops")


class VIEW3D_MT_edit_mesh_showhide(ShowHideMenu, Menu):
    _operator_name = "mesh"


class VIEW3D_MT_edit_gpencil_delete(Menu):
    bl_label = "Delete"

    def draw(self, context):
        layout = self.layout

        layout.operator_enum("gpencil.delete", "type")

        layout.separator()

        layout.operator("gpencil.dissolve")

        layout.separator()

        layout.operator("gpencil.active_frames_delete_all")


# Edit Curve
# draw_curve is used by VIEW3D_MT_edit_curve and VIEW3D_MT_edit_surface


def draw_curve(self, context):
    layout = self.layout

    layout.menu("VIEW3D_MT_transform")
    layout.menu("VIEW3D_MT_mirror")
    layout.menu("VIEW3D_MT_snap")

    layout.separator()

    layout.operator("curve.extrude_move")
    layout.operator("curve.spin")
    layout.operator("curve.duplicate_move")

    layout.separator()

    layout.operator("curve.split")
    layout.operator("curve.separate")
    layout.operator("curve.make_segment")
    layout.operator("curve.cyclic_toggle")

    layout.separator()

    layout.menu("VIEW3D_MT_edit_curve_ctrlpoints")
    layout.menu("VIEW3D_MT_edit_curve_segments")

    layout.separator()

    layout.menu("VIEW3D_MT_edit_curve_showhide")
    layout.menu("VIEW3D_MT_edit_curve_clean")
    layout.menu("VIEW3D_MT_edit_curve_delete")


class VIEW3D_MT_edit_curve(Menu):
    bl_label = "Curve"

    draw = draw_curve


class VIEW3D_MT_edit_curve_ctrlpoints(Menu):
    bl_label = "Control Points"

    def draw(self, context):
        layout = self.layout

        edit_object = context.edit_object

        if edit_object.type == 'CURVE':
            layout.operator("transform.tilt")
            layout.operator("curve.tilt_clear")

            layout.separator()

            layout.operator_menu_enum("curve.handle_type_set", "type")
            layout.operator("curve.normals_make_consistent")

            layout.separator()

        layout.menu("VIEW3D_MT_hook")

        layout.separator()

        layout.operator("object.vertex_parent_set")


class VIEW3D_MT_edit_curve_segments(Menu):
    bl_label = "Segments"

    def draw(self, context):
        layout = self.layout

        layout.operator("curve.subdivide")
        layout.operator("curve.switch_direction")


class VIEW3D_MT_edit_curve_clean(Menu):
    bl_label = "Clean Up"

    def draw(self, context):
        layout = self.layout

        layout.operator("curve.decimate")


class VIEW3D_MT_edit_curve_specials(Menu):
    bl_label = "Curve Context Menu"

    def draw(self, context):
        layout = self.layout

        layout.operator("curve.subdivide")
        layout.operator("curve.switch_direction")
        layout.operator("curve.spline_weight_set")
        layout.operator("curve.radius_set")

        layout.separator()

        layout.operator("curve.smooth")
        layout.operator("curve.smooth_weight")
        layout.operator("curve.smooth_radius")
        layout.operator("curve.smooth_tilt")


class VIEW3D_MT_edit_curve_delete(Menu):
    bl_label = "Delete"

    def draw(self, context):
        layout = self.layout

        layout.operator_enum("curve.delete", "type")

        layout.separator()

        layout.operator("curve.dissolve_verts")


class VIEW3D_MT_edit_curve_showhide(ShowHideMenu, Menu):
    _operator_name = "curve"


class VIEW3D_MT_edit_surface(Menu):
    bl_label = "Surface"

    draw = draw_curve


class VIEW3D_MT_edit_font(Menu):
    bl_label = "Text"

    def draw(self, context):
        layout = self.layout

        layout.menu("VIEW3D_MT_edit_text_chars")

        layout.separator()

        layout.operator("font.style_toggle", text="Toggle Bold").style = 'BOLD'
        layout.operator("font.style_toggle", text="Toggle Italic").style = 'ITALIC'

        layout.separator()

        layout.operator("font.style_toggle", text="Toggle Underline").style = 'UNDERLINE'
        layout.operator("font.style_toggle", text="Toggle Small Caps").style = 'SMALL_CAPS'


class VIEW3D_MT_edit_text_chars(Menu):
    bl_label = "Special Characters"

    def draw(self, context):
        layout = self.layout

        layout.operator("font.text_insert", text="Copyright").text = "\u00A9"
        layout.operator("font.text_insert", text="Registered Trademark").text = "\u00AE"

        layout.separator()

        layout.operator("font.text_insert", text="Degree Sign").text = "\u00B0"
        layout.operator("font.text_insert", text="Multiplication Sign").text = "\u00D7"
        layout.operator("font.text_insert", text="Circle").text = "\u008A"

        layout.separator()

        layout.operator("font.text_insert", text="Superscript 1").text = "\u00B9"
        layout.operator("font.text_insert", text="Superscript 2").text = "\u00B2"
        layout.operator("font.text_insert", text="Superscript 3").text = "\u00B3"

        layout.separator()

        layout.operator("font.text_insert", text="Double >>").text = "\u00BB"
        layout.operator("font.text_insert", text="Double <<").text = "\u00AB"
        layout.operator("font.text_insert", text="Promillage").text = "\u2030"

        layout.separator()

        layout.operator("font.text_insert", text="Dutch Florin").text = "\u00A4"
        layout.operator("font.text_insert", text="British Pound").text = "\u00A3"
        layout.operator("font.text_insert", text="Japanese Yen").text = "\u00A5"

        layout.separator()

        layout.operator("font.text_insert", text="German S").text = "\u00DF"
        layout.operator("font.text_insert", text="Spanish Question Mark").text = "\u00BF"
        layout.operator("font.text_insert", text="Spanish Exclamation Mark").text = "\u00A1"


class VIEW3D_MT_edit_meta(Menu):
    bl_label = "Metaball"

    def draw(self, context):
        layout = self.layout

        layout.menu("VIEW3D_MT_transform")
        layout.menu("VIEW3D_MT_mirror")
        layout.menu("VIEW3D_MT_snap")

        layout.separator()

        layout.operator("mball.duplicate_metaelems")

        layout.separator()

        layout.menu("VIEW3D_MT_edit_meta_showhide")
        layout.operator("mball.delete_metaelems", text="Delete...")


class VIEW3D_MT_edit_meta_showhide(Menu):
    bl_label = "Show/Hide"

    def draw(self, context):
        layout = self.layout

        layout.operator("mball.reveal_metaelems", text="Show Hidden")
        layout.operator("mball.hide_metaelems", text="Hide Selected").unselected = False
        layout.operator("mball.hide_metaelems", text="Hide Unselected").unselected = True


class VIEW3D_MT_edit_lattice(Menu):
    bl_label = "Lattice"

    def draw(self, context):
        layout = self.layout

        layout.separator()

        layout.menu("VIEW3D_MT_transform")
        layout.menu("VIEW3D_MT_mirror")
        layout.menu("VIEW3D_MT_snap")
        layout.operator_menu_enum("lattice.flip", "axis")

        layout.separator()

        layout.operator("lattice.make_regular")

        layout.separator()

        layout.operator("object.vertex_parent_set")


class VIEW3D_MT_edit_groom(Menu):
    bl_label = "Groom"

    def draw(self, context):
        layout = self.layout

        edit_object = context.edit_object
        groom = edit_object.data

        layout.menu("VIEW3D_MT_undo_redo")

        layout.separator()

        layout.menu("VIEW3D_MT_transform")
        layout.menu("VIEW3D_MT_mirror")
        layout.menu("VIEW3D_MT_snap")

        layout.separator()

        layout.operator("groom.region_add")


class VIEW3D_MT_edit_armature(Menu):
    bl_label = "Armature"

    def draw(self, context):
        layout = self.layout

        edit_object = context.edit_object
        arm = edit_object.data

        layout.menu("VIEW3D_MT_transform_armature")
        layout.menu("VIEW3D_MT_mirror")
        layout.menu("VIEW3D_MT_snap")
        layout.menu("VIEW3D_MT_edit_armature_roll")

        layout.separator()

        layout.operator("armature.extrude_move")

        if arm.use_mirror_x:
            layout.operator("armature.extrude_forked")

        layout.operator("armature.duplicate_move")
        layout.operator("armature.merge")
        layout.operator("armature.fill")
        layout.operator("armature.split")
        layout.operator("armature.separate")

        layout.separator()

        layout.operator("armature.subdivide", text="Subdivide")
        layout.operator("armature.switch_direction", text="Switch Direction")

        layout.separator()

        layout.operator_context = 'EXEC_AREA'
        layout.operator("armature.symmetrize")
        layout.operator("armature.autoside_names", text="AutoName Left/Right").type = 'XAXIS'
        layout.operator("armature.autoside_names", text="AutoName Front/Back").type = 'YAXIS'
        layout.operator("armature.autoside_names", text="AutoName Top/Bottom").type = 'ZAXIS'
        layout.operator("armature.flip_names")

        layout.separator()

        layout.operator_context = 'INVOKE_DEFAULT'
        layout.operator("armature.armature_layers")
        layout.operator("armature.bone_layers")

        layout.separator()

        layout.menu("VIEW3D_MT_edit_armature_parent")

        layout.separator()

        layout.menu("VIEW3D_MT_bone_options_toggle", text="Bone Settings")

        layout.separator()

        layout.operator("armature.delete")


class VIEW3D_MT_armature_specials(Menu):
    bl_label = "Armature Context Menu"

    def draw(self, context):
        layout = self.layout

        layout.operator_context = 'INVOKE_REGION_WIN'

        layout.operator("armature.subdivide", text="Subdivide")
        layout.operator("armature.switch_direction", text="Switch Direction")

        layout.separator()

        layout.operator_context = 'EXEC_REGION_WIN'
        layout.operator("armature.autoside_names", text="AutoName Left/Right").type = 'XAXIS'
        layout.operator("armature.autoside_names", text="AutoName Front/Back").type = 'YAXIS'
        layout.operator("armature.autoside_names", text="AutoName Top/Bottom").type = 'ZAXIS'
        layout.operator("armature.flip_names", text="Flip Names")
        layout.operator("armature.symmetrize")


class VIEW3D_MT_edit_armature_parent(Menu):
    bl_label = "Parent"

    def draw(self, context):
        layout = self.layout

        layout.operator("armature.parent_set", text="Make")
        layout.operator("armature.parent_clear", text="Clear")


class VIEW3D_MT_edit_armature_roll(Menu):
    bl_label = "Bone Roll"

    def draw(self, context):
        layout = self.layout

        layout.operator_menu_enum("armature.calculate_roll", "type")

        layout.separator()

        layout.operator("transform.transform", text="Set Roll").mode = 'BONE_ROLL'
        layout.operator("armature.roll_clear")


class VIEW3D_MT_edit_armature_delete(Menu):
    bl_label = "Delete"

    def draw(self, context):
        layout = self.layout

        layout.operator("armature.delete", text="Delete Bones")

        layout.separator()

        layout.operator("armature.dissolve", text="Dissolve")


# ********** GPencil Stroke Edit menu **********


class VIEW3D_MT_edit_gpencil(Menu):
    bl_label = "GPencil"

    def draw(self, context):
        tool_settings = context.tool_settings

        layout = self.layout

        layout.menu("VIEW3D_MT_edit_gpencil_transform")
        layout.operator("transform.mirror", text="Mirror")
        layout.menu("GPENCIL_MT_snap")

        layout.separator()

        layout.operator("gpencil.brush_paint", text="Sculpt Strokes").wait_for_input = True
        layout.prop_menu_enum(tool_settings.gpencil_sculpt, "tool", text="Sculpt Brush")

        layout.separator()

        layout.menu("VIEW3D_MT_object_animation")   # NOTE: provides keyingset access...
        layout.menu("VIEW3D_MT_edit_gpencil_interpolate")

        layout.separator()

        layout.operator("gpencil.duplicate_move", text="Duplicate")
        layout.operator("gpencil.stroke_subdivide", text="Subdivide")

        layout.separator()

        layout.operator_menu_enum("gpencil.stroke_join", "type", text="Join...")
        layout.operator("gpencil.stroke_flip", text="Flip Direction")

        layout.separator()

        layout.operator("gpencil.copy", text="Copy")
        layout.operator("gpencil.paste", text="Paste")

        layout.separator()

        layout.operator("gpencil.reveal")
        layout.operator("gpencil.hide", text="Show Active Layer Only").unselected = True
        layout.operator("gpencil.hide", text="Hide Active Layer").unselected = False

        layout.separator()

        layout.operator_menu_enum("gpencil.move_to_layer", "layer", text="Move to Layer")
        layout.operator("gpencil.stroke_change_color", text="Move to Color")
        layout.operator_menu_enum("gpencil.stroke_arrange", "direction", text="Arrange Strokes...")

        layout.separator()

        layout.operator_menu_enum("gpencil.convert", "type", text="Convert to Geometry...")

        layout.separator()

        layout.menu("VIEW3D_MT_edit_gpencil_delete")


class VIEW3D_MT_edit_gpencil_transform(Menu):
    bl_label = "Transform"

    def draw(self, context):
        layout = self.layout

        layout.operator("transform.translate")
        layout.operator("transform.rotate")
        layout.operator("transform.resize", text="Scale")

        layout.separator()

        layout.operator("transform.bend", text="Bend")
        layout.operator("transform.shear", text="Shear")
        layout.operator("transform.tosphere", text="To Sphere")
        layout.operator("transform.transform", text="Shrink Fatten").mode = 'GPENCIL_SHRINKFATTEN'

        layout.separator()

        layout.operator("gpencil.reproject")


class VIEW3D_MT_edit_gpencil_interpolate(Menu):
    bl_label = "Interpolate"

    def draw(self, context):
        layout = self.layout

        layout.operator("gpencil.interpolate", text="Interpolate")
        layout.operator("gpencil.interpolate_sequence", text="Sequence")


class VIEW3D_MT_object_mode_pie(Menu):
    bl_label = "Mode"

    def draw(self, context):
        layout = self.layout

        pie = layout.menu_pie()
        pie.operator_enum("OBJECT_OT_mode_set", "mode")


class VIEW3D_MT_view_pie(Menu):
    bl_label = "View"
    bl_idname = "VIEW3D_MT_view_pie"

    def draw(self, context):
        layout = self.layout

        pie = layout.menu_pie()
        pie.operator_enum("VIEW3D_OT_viewnumpad", "type")
        pie.operator("view3d.view_selected", text="View Selected", icon='ZOOM_SELECTED')


# ********** Panel **********


class VIEW3D_PT_grease_pencil(GreasePencilDataPanel, Panel):
    bl_space_type = 'VIEW_3D'
    bl_region_type = 'UI'

    # NOTE: this is just a wrapper around the generic GP Panel


class VIEW3D_PT_grease_pencil_palettecolor(GreasePencilPaletteColorPanel, Panel):
    bl_space_type = 'VIEW_3D'
    bl_region_type = 'UI'

    # NOTE: this is just a wrapper around the generic GP Panel


class VIEW3D_PT_view3d_properties(Panel):
    bl_space_type = 'VIEW_3D'
    bl_region_type = 'UI'
    bl_label = "View"

    @classmethod
    def poll(cls, context):
        view = context.space_data
        return (view)

    def draw(self, context):
        layout = self.layout

        view = context.space_data

        col = layout.column()
        col.active = bool(view.region_3d.view_perspective != 'CAMERA' or view.region_quadviews)
        col.prop(view, "lens")
        col.label(text="Lock to Object:")
        col.prop(view, "lock_object", text="")
        lock_object = view.lock_object
        if lock_object:
            if lock_object.type == 'ARMATURE':
                col.prop_search(view, "lock_bone", lock_object.data,
                                "edit_bones" if lock_object.mode == 'EDIT'
                                else "bones",
                                text="")
        else:
            col.prop(view, "lock_cursor", text="Lock to Cursor")

        col = layout.column()
        col.prop(view, "lock_camera")

        col = layout.column(align=True)
        col.label(text="Clip:")
        col.prop(view, "clip_start", text="Start")
        col.prop(view, "clip_end", text="End")

        subcol = col.column(align=True)
        subcol.enabled = not view.lock_camera_and_layers
        subcol.label(text="Local Camera:")
        subcol.prop(view, "camera", text="")

        col = layout.column(align=True)
        col.prop(view, "use_render_border")
        col.active = view.region_3d.view_perspective != 'CAMERA'


class VIEW3D_PT_view3d_cursor(Panel):
    bl_space_type = 'VIEW_3D'
    bl_region_type = 'UI'
    bl_label = "3D Cursor"

    @classmethod
    def poll(cls, context):
        view = context.space_data
        return (view is not None)

    def draw(self, context):
        layout = self.layout

        view = context.space_data
        layout.column().prop(view, "cursor_location", text="Location")


class VIEW3D_PT_shading(Panel):
    bl_space_type = 'VIEW_3D'
    bl_region_type = 'HEADER'
    bl_label = "Shading"

    @classmethod
    def poll(cls, context):
        return True

    def draw(self, context):
        pass


class VIEW3D_PT_shading_lighting(Panel):
    bl_space_type = 'VIEW_3D'
    bl_region_type = 'HEADER'
    bl_label = "Lighting"
    bl_parent_id = 'VIEW3D_PT_shading'

    @classmethod
    def poll(cls, context):
        return True

    def draw(self, context):
        layout = self.layout

        view = context.space_data
        shading = view.shading

        if shading.type == 'SOLID':
            layout.row().prop(shading, "light", expand=True)
            if shading.light == 'STUDIO':
                row = layout.row()
                row.template_icon_view(shading, "studio_light", show_labels=True)
                sub = row.column()
                sub.operator('wm.studiolight_userpref_show', emboss=False, text="", icon='PREFERENCES')
                if shading.selected_studio_light.orientation == 'WORLD':
                    layout.row().prop(shading, "studiolight_rotate_z")

            elif shading.light == 'MATCAP':
                row = layout.row()
                row.template_icon_view(shading, "studio_light", show_labels=True)
                sub = row.column()
                sub.operator('VIEW3D_OT_toggle_matcap_flip', emboss=False, text="", icon='ARROW_LEFTRIGHT')
                sub.operator('wm.studiolight_userpref_show', emboss=False, text="", icon='PREFERENCES')

        elif shading.type == 'MATERIAL':
            row = layout.row()
            row.template_icon_view(shading, "studio_light", show_labels=True)
            sub = row.column()
            sub.operator('wm.studiolight_userpref_show', emboss=False, text="", icon='PREFERENCES')
            if shading.selected_studio_light.orientation == 'WORLD':
                layout.row().prop(shading, "studiolight_rotate_z")
                layout.row().prop(shading, "studiolight_background_alpha")
            layout.prop(shading, "use_scene_light")


class VIEW3D_PT_shading_color(Panel):
    bl_space_type = 'VIEW_3D'
    bl_region_type = 'HEADER'
    bl_label = "Color"
    bl_parent_id = 'VIEW3D_PT_shading'

    @classmethod
    def poll(cls, context):
        view = context.space_data
        shading = view.shading
        return shading.type in ['SOLID']

    def draw(self, context):
        layout = self.layout

        view = context.space_data
        shading = view.shading

        layout.row().prop(shading, "color_type", expand=True)

        if shading.color_type == 'SINGLE':
            layout.row().prop(shading, "single_color", text="")


class VIEW3D_PT_shading_options(Panel):
    bl_space_type = 'VIEW_3D'
    bl_region_type = 'HEADER'
    bl_label = "Options"
    bl_parent_id = 'VIEW3D_PT_shading'

    @classmethod
    def poll(cls, context):
        view = context.space_data
        shading = view.shading
        return shading.type == 'SOLID'

    def draw(self, context):
        layout = self.layout

        view = context.space_data
        shading = view.shading

        if not shading.light == 'MATCAP':
            row = layout.row()
            row.prop(shading, "show_specular_highlight")

        row = layout.split(0.4)
        row.prop(shading, "show_xray")
        sub = row.row()
        sub.active = shading.show_xray
        sub.prop(shading, "xray_alpha", text="")

        row = layout.split(0.4)
        row.active = not shading.show_xray
        row.prop(shading, "show_shadows")
        sub = row.row()
        sub.active = shading.show_shadows and not shading.show_xray
        sub.prop(shading, "shadow_intensity", text="")

        row = layout.split(0.4)
        row.active = not shading.show_xray
        row.prop(shading, "show_cavity")
        sub = row.column(align=True)
        sub.active = not shading.show_xray and shading.show_cavity
        sub.prop(shading, "cavity_ridge_factor")
        sub.prop(shading, "cavity_valley_factor")

        row = layout.split(0.4)
        row.prop(shading, "show_object_outline")
        sub = row.row()
        sub.active = shading.show_object_outline
        sub.prop(shading, "object_outline_color", text="")

        layout.prop(view, "show_world")


class VIEW3D_PT_overlay(Panel):
    bl_space_type = 'VIEW_3D'
    bl_region_type = 'HEADER'
    bl_label = "Overlays"

    @classmethod
    def poll(cls, context):
        return True

    def draw(self, context):
        layout = self.layout

        view = context.space_data
        shading = view.shading
        overlay = view.overlay
        display_all = overlay.show_overlays

        col = layout.column()
        col.active = display_all

        split = col.split()

        sub = split.column()
        sub.prop(view, "show_manipulator", text="Manipulators")
        sub.prop(overlay, "show_text", text="Text")
        sub.prop(overlay, "show_cursor", text="3D Cursor")
        sub.prop(overlay, "show_outline_selected")
        sub.prop(overlay, "show_all_objects_origin")

        sub = split.column()
        sub.prop(overlay, "show_relationship_lines")
        sub.prop(overlay, "show_motion_paths")
        #sub.prop(overlay, "show_onion_skins")
        sub.prop(overlay, "show_face_orientation")
        sub.prop(overlay, "show_backface_culling")
        if shading.type == 'MATERIAL':
            sub.prop(overlay, "show_look_dev")

        row = col.row()
        row.prop(overlay, "show_wireframes")
        sub = row.row()
        sub.active = overlay.show_wireframes
        sub.prop(overlay, "wireframe_threshold", text="")

        col = layout.column()
        col.active = display_all
        split = col.split(percentage=0.55)
        split.prop(overlay, "show_floor", text="Grid Floor")

        row = split.row(align=True)
        row.prop(overlay, "show_axis_x", text="X", toggle=True)
        row.prop(overlay, "show_axis_y", text="Y", toggle=True)
        row.prop(overlay, "show_axis_z", text="Z", toggle=True)

        if overlay.show_floor:
            sub = col.column(align=True)
            sub.active = bool(overlay.show_floor or view.region_quadviews or not view.region_3d.is_perspective)
            subsub = sub.column(align=True)
            subsub.active = overlay.show_floor
            subsub.prop(overlay, "grid_scale", text="Scale")
            subsub.prop(overlay, "grid_subdivisions", text="Subdivisions")

        col.prop(view, "show_reconstruction", text="Motion Tracking")
        if view.show_reconstruction:
            sub = col.column(align=True)
            sub.active = view.show_reconstruction
            sub.prop(view, "show_camera_path", text="Camera Path")
            sub.prop(view, "show_bundle_names", text="3D Marker Names")
            sub.label(text="Track Type and Size:")
            row = sub.row(align=True)
            row.prop(view, "tracks_draw_type", text="")
            row.prop(view, "tracks_draw_size", text="")


class VIEW3D_PT_overlay_edit_mesh(Panel):
    bl_space_type = 'VIEW_3D'
    bl_region_type = 'HEADER'
    bl_parent_id = 'VIEW3D_PT_overlay'
    bl_label = "Edit Mesh"

    @classmethod
    def poll(cls, context):
        return context.mode == 'EDIT_MESH'

    def draw(self, context):
        layout = self.layout

        view = context.space_data
        shading = view.shading
        overlay = view.overlay
        tool_settings = context.tool_settings
        display_all = overlay.show_overlays
        data = context.active_object.data
        statvis = tool_settings.statvis
        with_freestyle = bpy.app.build_options.freestyle
        show_developer_ui = context.user_preferences.view.show_developer_ui

        col = layout.column()
        col.active = display_all

        split = col.split()

        sub = split.column()
        sub.prop(data, "show_faces", text="Faces")
        sub.prop(data, "show_edges", text="Edges")
        sub.prop(data, "show_edge_crease", text="Creases")
        sub.prop(data, "show_edge_sharp", text="Sharp", text_ctxt=i18n_contexts.plural)
        sub.prop(data, "show_edge_bevel_weight", text="Bevel")
        if not with_freestyle:
            sub.prop(data, "show_edge_seams", text="Seams")

        sub = split.column()
        sub.prop(overlay, "show_occlude_wire")
        sub.prop(data, "show_extra_edge_length", text="Edge Length")
        sub.prop(data, "show_extra_edge_angle", text="Edge Angle")
        sub.prop(data, "show_extra_face_area", text="Face Area")
        sub.prop(data, "show_extra_face_angle", text="Face Angle")

        if show_developer_ui:
            sub.prop(data, "show_extra_indices", text="Indices")

        if with_freestyle:
            col.label(text="Freestyle:")
            row = col.row()
            row.prop(data, "show_freestyle_edge_marks", text="Edge Marks")
            row.prop(data, "show_freestyle_face_marks", text="Face Marks")
            row.prop(data, "show_edge_seams", text="Seams")

        col.label(text="Normals:")
        row = col.row(align=True)

        row.prop(overlay, "show_vertex_normals", text="", icon='VERTEXSEL')
        row.prop(overlay, "show_split_normals", text="", icon='LOOPSEL')
        row.prop(overlay, "show_face_normals", text="", icon='FACESEL')

        sub = row.row(align=True)
        sub.active = overlay.show_vertex_normals or overlay.show_face_normals or overlay.show_split_normals
        sub.prop(overlay, "normals_length", text="Size")

        col.prop(overlay, "show_weight")
        if overlay.show_weight:
            col.label("Show Zero Weights:")
            col.row().prop(tool_settings, "vertex_group_user", expand=True)

        col.prop(data, "show_statvis", text="Mesh Analysis")
        if data.show_statvis:
            sub = col.column()
            sub.active = data.show_statvis
            sub.prop(statvis, "type")
            statvis_type = statvis.type
            if statvis_type == 'OVERHANG':
                row = sub.row(align=True)
                row.prop(statvis, "overhang_min", text="")
                row.prop(statvis, "overhang_max", text="")
                sub.row().prop(statvis, "overhang_axis", expand=True)
            elif statvis_type == 'THICKNESS':
                row = sub.row(align=True)
                row.prop(statvis, "thickness_min", text="")
                row.prop(statvis, "thickness_max", text="")
                sub.prop(statvis, "thickness_samples")
            elif statvis_type == 'INTERSECT':
                pass
            elif statvis_type == 'DISTORT':
                row = sub.row(align=True)
                row.prop(statvis, "distort_min", text="")
                row.prop(statvis, "distort_max", text="")
            elif statvis_type == 'SHARP':
                row = sub.row(align=True)
                row.prop(statvis, "sharp_min", text="")
                row.prop(statvis, "sharp_max", text="")


class VIEW3D_PT_overlay_edit_curve(Panel):
    bl_space_type = 'VIEW_3D'
    bl_region_type = 'HEADER'
    bl_parent_id = 'VIEW3D_PT_overlay'
    bl_label = "Edit Curve"

    @classmethod
    def poll(cls, context):
        return context.mode == 'EDIT_CURVE'

    def draw(self, context):
        layout = self.layout
        view = context.space_data
        data = context.active_object.data
        overlay = view.overlay
        display_all = overlay.show_overlays

        col = layout.column()
        col.active = display_all

        row = col.row()
        row.prop(data, "show_handles", text="Handles")
        row.prop(data, "show_normal_face", text="Normals")


class VIEW3D_PT_overlay_sculpt(Panel):
    bl_space_type = 'VIEW_3D'
    bl_context = ".sculpt_mode"
    bl_region_type = 'HEADER'
    bl_parent_id = 'VIEW3D_PT_overlay'
    bl_label = "Sculpt"

    @classmethod
    def poll(cls, context):
        return (
            context.mode == 'SCULPT' and
            (context.sculpt_object and context.tool_settings.sculpt)
        )

    def draw(self, context):
        layout = self.layout
        tool_settings = context.tool_settings
        sculpt = tool_settings.sculpt

        layout.prop(sculpt, "show_diffuse_color")
        layout.prop(sculpt, "show_mask")


class VIEW3D_PT_overlay_pose(Panel):
    bl_space_type = 'VIEW_3D'
    bl_region_type = 'HEADER'
    bl_parent_id = 'VIEW3D_PT_overlay'
    bl_label = "Pose Mode"

    @classmethod
    def poll(cls, context):
        return context.mode == 'POSE'

    def draw(self, context):
        layout = self.layout
        view = context.space_data
        overlay = view.overlay
        display_all = overlay.show_overlays

        col = layout.column()
        col.active = display_all
        col.prop(overlay, "show_transparent_bones")
        row = col.split(0.65)
        row.prop(overlay, "show_bone_selection")
        sub = row.column()
        sub.active = display_all and overlay.show_bone_selection
        sub.prop(overlay, "bone_selection_alpha", text="")


class VIEW3D_PT_overlay_edit_armature(Panel):
    bl_space_type = 'VIEW_3D'
    bl_region_type = 'HEADER'
    bl_parent_id = 'VIEW3D_PT_overlay'
    bl_label = "Edit Armature"

    @classmethod
    def poll(cls, context):
        return context.mode == 'EDIT_ARMATURE'

    def draw(self, context):
        layout = self.layout
        view = context.space_data
        overlay = view.overlay
        display_all = overlay.show_overlays

        col = layout.column()
        col.active = display_all
        col.prop(overlay, "show_transparent_bones")


class VIEW3D_PT_overlay_paint(Panel):
    bl_space_type = 'VIEW_3D'
    bl_region_type = 'HEADER'
    bl_parent_id = 'VIEW3D_PT_overlay'
    bl_label = ""

    @classmethod
    def poll(cls, context):
        return context.mode in {'PAINT_WEIGHT', 'PAINT_VERTEX', 'PAINT_TEXTURE'}

    def draw_header(self, context):
        layout = self.layout
        layout.label(text={
            'PAINT_TEXTURE': "Texture Paint",
            'PAINT_VERTEX': "Vertex Paint",
            'PAINT_WEIGHT': "Weight Paint",
        }[context.mode])

    def draw(self, context):
        layout = self.layout
        view = context.space_data
        overlay = view.overlay
        display_all = overlay.show_overlays

        col = layout.column()
        col.active = display_all

        col.prop(overlay, {
            'PAINT_TEXTURE': "texture_paint_mode_opacity",
            'PAINT_VERTEX': "vertex_paint_mode_opacity",
            'PAINT_WEIGHT': "weight_paint_mode_opacity",
        }[context.mode], text="Opacity")

        if context.mode in {'PAINT_WEIGHT', 'PAINT_VERTEX'}:
            col.prop(overlay, "show_paint_wire")


class VIEW3D_PT_quad_view(Panel):
    bl_space_type = 'VIEW_3D'
    bl_region_type = 'UI'
    bl_label = "Quad View"
    bl_options = {'DEFAULT_CLOSED'}

    @classmethod
    def poll(cls, context):
        view = context.space_data
        return view.region_quadviews

    def draw(self, context):
        layout = self.layout

        view = context.space_data

        region = view.region_quadviews[2]
        col = layout.column()
        col.prop(region, "lock_rotation")
        row = col.row()
        row.enabled = region.lock_rotation
        row.prop(region, "show_sync_view")
        row = col.row()
        row.enabled = region.lock_rotation and region.show_sync_view
        row.prop(region, "use_box_clip")


class VIEW3D_PT_view3d_stereo(Panel):
    bl_space_type = 'VIEW_3D'
    bl_region_type = 'UI'
    bl_label = "Stereoscopy"
    bl_options = {'DEFAULT_CLOSED'}

    @classmethod
    def poll(cls, context):
        scene = context.scene

        multiview = scene.render.use_multiview
        return context.space_data and multiview

    def draw(self, context):
        layout = self.layout
        view = context.space_data

        basic_stereo = context.scene.render.views_format == 'STEREO_3D'

        col = layout.column()
        col.row().prop(view, "stereo_3d_camera", expand=True)

        col.label(text="Display:")
        row = col.row()
        row.active = basic_stereo
        row.prop(view, "show_stereo_3d_cameras")
        row = col.row()
        row.active = basic_stereo
        split = row.split()
        split.prop(view, "show_stereo_3d_convergence_plane")
        split = row.split()
        split.prop(view, "stereo_3d_convergence_plane_alpha", text="Alpha")
        split.active = view.show_stereo_3d_convergence_plane
        row = col.row()
        split = row.split()
        split.prop(view, "show_stereo_3d_volume")
        split = row.split()
        split.prop(view, "stereo_3d_volume_alpha", text="Alpha")


class VIEW3D_PT_context_properties(Panel):
    bl_space_type = 'VIEW_3D'
    bl_region_type = 'UI'
    bl_label = "Properties"
    bl_options = {'DEFAULT_CLOSED'}

    def _active_context_member(context):
        obj = context.object
        if obj:
            object_mode = obj.mode
            if object_mode == 'POSE':
                return "active_pose_bone"
            elif object_mode == 'EDIT' and obj.type == 'ARMATURE':
                return "active_bone"
            else:
                return "object"

        return ""

    @classmethod
    def poll(cls, context):
        import rna_prop_ui
        member = cls._active_context_member(context)

        if member:
            context_member, member = rna_prop_ui.rna_idprop_context_value(context, member, object)
            return context_member and rna_prop_ui.rna_idprop_has_properties(context_member)

        return False

    def draw(self, context):
        import rna_prop_ui
        member = VIEW3D_PT_context_properties._active_context_member(context)

        if member:
            # Draw with no edit button
            rna_prop_ui.draw(self.layout, context, member, object, False)


classes = (
    VIEW3D_HT_header,
    VIEW3D_MT_editor_menus,
    VIEW3D_MT_transform,
    VIEW3D_MT_transform_base,
    VIEW3D_MT_transform_object,
    VIEW3D_MT_transform_armature,
    VIEW3D_MT_mirror,
    VIEW3D_MT_snap,
    VIEW3D_MT_uv_map,
    VIEW3D_MT_edit_proportional,
    VIEW3D_MT_view,
    VIEW3D_MT_view_cameras,
    VIEW3D_MT_view_navigation,
    VIEW3D_MT_view_align,
    VIEW3D_MT_view_align_selected,
    VIEW3D_MT_view_viewpoint,
    VIEW3D_MT_view_borders,
    VIEW3D_MT_select_object,
    VIEW3D_MT_select_object_more_less,
    VIEW3D_MT_select_pose,
    VIEW3D_MT_select_pose_more_less,
    VIEW3D_MT_select_particle,
    VIEW3D_MT_edit_mesh,
    VIEW3D_MT_edit_mesh_select_similar,
    VIEW3D_MT_edit_mesh_select_by_trait,
    VIEW3D_MT_edit_mesh_select_more_less,
    VIEW3D_MT_select_edit_mesh,
    VIEW3D_MT_select_edit_curve,
    VIEW3D_MT_select_edit_surface,
    VIEW3D_MT_select_edit_text,
    VIEW3D_MT_select_edit_metaball,
    VIEW3D_MT_select_edit_lattice,
    VIEW3D_MT_select_edit_armature,
    VIEW3D_MT_select_gpencil,
    VIEW3D_MT_select_paint_mask,
    VIEW3D_MT_select_paint_mask_vertex,
    VIEW3D_MT_angle_control,
    INFO_MT_mesh_add,
    INFO_MT_curve_add,
    INFO_MT_surface_add,
    INFO_MT_metaball_add,
    INFO_MT_groom_add,
    INFO_MT_edit_curve_add,
    INFO_MT_edit_armature_add,
    INFO_MT_armature_add,
    INFO_MT_lamp_add,
    INFO_MT_lightprobe_add,
    INFO_MT_camera_add,
    INFO_MT_add,
    VIEW3D_MT_object,
    VIEW3D_MT_object_animation,
    VIEW3D_MT_object_rigid_body,
    VIEW3D_MT_object_clear,
    VIEW3D_MT_object_specials,
    VIEW3D_MT_object_shading,
    VIEW3D_MT_object_apply,
    VIEW3D_MT_object_relations,
    VIEW3D_MT_object_parent,
    VIEW3D_MT_object_track,
    VIEW3D_MT_object_collection,
    VIEW3D_MT_object_constraints,
    VIEW3D_MT_object_quick_effects,
    VIEW3D_MT_object_showhide,
    VIEW3D_MT_make_single_user,
    VIEW3D_MT_make_links,
    VIEW3D_MT_brush,
    VIEW3D_MT_brush_paint_modes,
    VIEW3D_MT_paint_vertex,
    VIEW3D_MT_hook,
    VIEW3D_MT_vertex_group,
    VIEW3D_MT_paint_weight,
    VIEW3D_MT_sculpt,
    VIEW3D_MT_hide_mask,
    VIEW3D_MT_particle,
    VIEW3D_MT_particle_specials,
    VIEW3D_MT_particle_showhide,
    VIEW3D_MT_pose,
    VIEW3D_MT_pose_transform,
    VIEW3D_MT_pose_slide,
    VIEW3D_MT_pose_propagate,
    VIEW3D_MT_pose_library,
    VIEW3D_MT_pose_motion,
    VIEW3D_MT_pose_group,
    VIEW3D_MT_pose_ik,
    VIEW3D_MT_pose_constraints,
    VIEW3D_MT_pose_showhide,
    VIEW3D_MT_pose_apply,
    VIEW3D_MT_pose_specials,
    VIEW3D_MT_bone_options_toggle,
    VIEW3D_MT_bone_options_enable,
    VIEW3D_MT_bone_options_disable,
    VIEW3D_MT_edit_mesh_specials,
    VIEW3D_MT_edit_mesh_select_mode,
    VIEW3D_MT_edit_mesh_select_linked,
    VIEW3D_MT_edit_mesh_select_loops,
    VIEW3D_MT_edit_mesh_extrude,
    VIEW3D_MT_edit_mesh_vertices,
    VIEW3D_MT_edit_mesh_edges,
    VIEW3D_MT_edit_mesh_edges_data,
    VIEW3D_MT_edit_mesh_faces,
    VIEW3D_MT_edit_mesh_faces_data,
    VIEW3D_MT_edit_mesh_normals,
    VIEW3D_MT_edit_mesh_shading,
    VIEW3D_MT_edit_mesh_weights,
    VIEW3D_MT_edit_mesh_clean,
    VIEW3D_MT_edit_mesh_delete,
    VIEW3D_MT_edit_mesh_showhide,
    VIEW3D_MT_edit_gpencil,
    VIEW3D_MT_edit_gpencil_delete,
    VIEW3D_MT_edit_curve,
    VIEW3D_MT_edit_curve_ctrlpoints,
    VIEW3D_MT_edit_curve_segments,
    VIEW3D_MT_edit_curve_clean,
    VIEW3D_MT_edit_curve_specials,
    VIEW3D_MT_edit_curve_delete,
    VIEW3D_MT_edit_curve_showhide,
    VIEW3D_MT_edit_surface,
    VIEW3D_MT_edit_font,
    VIEW3D_MT_edit_text_chars,
    VIEW3D_MT_edit_meta,
    VIEW3D_MT_edit_meta_showhide,
    VIEW3D_MT_edit_lattice,
    VIEW3D_MT_edit_groom,
    VIEW3D_MT_edit_armature,
    VIEW3D_MT_armature_specials,
    VIEW3D_MT_edit_armature_parent,
    VIEW3D_MT_edit_armature_roll,
    VIEW3D_MT_edit_armature_delete,
    VIEW3D_MT_edit_gpencil_transform,
    VIEW3D_MT_edit_gpencil_interpolate,
    VIEW3D_MT_object_mode_pie,
    VIEW3D_MT_view_pie,
    VIEW3D_PT_grease_pencil,
    VIEW3D_PT_grease_pencil_palettecolor,
    VIEW3D_PT_view3d_properties,
    VIEW3D_PT_view3d_cursor,
    VIEW3D_PT_quad_view,
    VIEW3D_PT_view3d_stereo,
    VIEW3D_PT_shading,
    VIEW3D_PT_shading_lighting,
    VIEW3D_PT_shading_color,
    VIEW3D_PT_shading_options,
    VIEW3D_PT_overlay,
    VIEW3D_PT_overlay_edit_mesh,
    VIEW3D_PT_overlay_edit_curve,
    VIEW3D_PT_overlay_edit_armature,
    VIEW3D_PT_overlay_pose,
    VIEW3D_PT_overlay_paint,
    VIEW3D_PT_overlay_sculpt,
    VIEW3D_PT_context_properties,
)


if __name__ == "__main__":  # only for live edit.
    from bpy.utils import register_class
    for cls in classes:
        register_class(cls)<|MERGE_RESOLUTION|>--- conflicted
+++ resolved
@@ -266,13 +266,9 @@
         elif mode_string == 'EDIT_SURFACE':
             layout.menu("INFO_MT_surface_add", text="Add")
         elif mode_string == 'EDIT_METABALL':
-<<<<<<< HEAD
-            row.menu("INFO_MT_metaball_add", text="Add")
+            layout.menu("INFO_MT_metaball_add", text="Add")
         elif mode_string == 'EDIT_GROOM':
             layout.menu("INFO_MT_groom_add", text="Add")
-=======
-            layout.menu("INFO_MT_metaball_add", text="Add")
->>>>>>> 08836b73
         elif mode_string == 'EDIT_ARMATURE':
             layout.menu("INFO_MT_edit_armature_add", text="Add")
 
