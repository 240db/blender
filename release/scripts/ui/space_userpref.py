--- conflicted
+++ resolved
@@ -328,16 +328,8 @@
         row.separator()
 
         col = row.column()
-<<<<<<< HEAD
-        col.label(text="Paint and Sculpt:")
-=======
->>>>>>> 4ddcb653
         row = col.row(align=True)
         row.prop(edit, "sculpt_paint_overlay_col", text="Sculpt Overlay Color")
-
-        row = col.row()
-        row.active = sculpt.show_brush and sculpt.is_on_surface_brush_capable()
-        row.prop(sculpt, "show_brush_on_surface")
 
         col.separator()
         col.separator()
