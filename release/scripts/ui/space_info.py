--- conflicted
+++ resolved
@@ -32,7 +32,6 @@
         st = context.space_data
         scene = context.scene
         rd = scene.render_data
-<<<<<<< HEAD
 
         row = layout.row(align=True)
         row.template_header()
@@ -60,35 +59,6 @@
         layout.template_operator_search()
         layout.template_running_jobs()
 
-=======
-
-        row = layout.row(align=True)
-        row.template_header()
-
-        if context.area.show_menus:
-            sub = row.row(align=True)
-            sub.itemM("INFO_MT_file")
-            sub.itemM("INFO_MT_add")
-            if rd.use_game_engine:
-                sub.itemM("INFO_MT_game")
-            else:
-                sub.itemM("INFO_MT_render")
-            sub.itemM("INFO_MT_help")
-
-        layout.template_ID(context.window, "screen", new="screen.new", unlink="screen.delete")
-        layout.template_ID(context.screen, "scene", new="scene.new", unlink="scene.delete")
-
-        layout.itemS()
-
-        if rd.multiple_engines:
-            layout.itemR(rd, "engine", text="")
-
-        layout.itemS()
-
-        layout.template_operator_search()
-        layout.template_running_jobs()
-
->>>>>>> bee2335a
         layout.itemL(text=scene.statistics())
 
         layout.itemO("wm.window_fullscreen_toggle", icon='ICON_FULLSCREEN_ENTER', text="")
@@ -153,12 +123,8 @@
     bl_label = "Import"
 
     def draw(self, context):
-<<<<<<< HEAD
-        self.layout.itemO("WM_OT_collada_import", text="COLLADA (.dae)...")
-=======
         if "collada_import" in dir(bpy.ops.wm):
             self.layout.itemO("wm.collada_import", text="COLLADA (.dae)...")
->>>>>>> bee2335a
 
 
 class INFO_MT_file_export(dynamic_menu.DynMenu):
@@ -166,17 +132,12 @@
     bl_label = "Export"
 
     def draw(self, context):
-<<<<<<< HEAD
-        self.layout.itemO("WM_OT_collada_export", text="COLLADA (.dae)...")
-=======
         if "collada_export" in dir(bpy.ops.wm):
             self.layout.itemO("wm.collada_export", text="COLLADA (.dae)...")
->>>>>>> bee2335a
 
 
 class INFO_MT_file_external_data(bpy.types.Menu):
     bl_label = "External Data"
-<<<<<<< HEAD
 
     def draw(self, context):
         layout = self.layout
@@ -186,17 +147,6 @@
 
         layout.itemS()
 
-=======
-
-    def draw(self, context):
-        layout = self.layout
-
-        layout.itemO("file.pack_all", text="Pack into .blend file")
-        layout.itemO("file.unpack_all", text="Unpack into Files...")
-
-        layout.itemS()
-
->>>>>>> bee2335a
         layout.itemO("file.make_paths_relative")
         layout.itemO("file.make_paths_absolute")
         layout.itemO("file.report_missing_files")
@@ -237,19 +187,11 @@
         layout.item_menu_enumO("object.surface_add", "type", text="Surface", icon='ICON_OUTLINER_OB_SURFACE')
         layout.item_menu_enumO("object.metaball_add", "type", 'META', text="Metaball", icon='ICON_OUTLINER_OB_META')
         layout.itemO("object.text_add", text="Text", icon='ICON_OUTLINER_OB_FONT')
-<<<<<<< HEAD
-
-        layout.itemS()
-        
+
+        layout.itemS()
+
         layout.operator_context = "INVOKE_SCREEN"
-        
-=======
-
-        layout.itemS()
-
-        layout.operator_context = "INVOKE_SCREEN"
-
->>>>>>> bee2335a
+
         layout.itemO("object.armature_add", text="Armature", icon='ICON_OUTLINER_OB_ARMATURE')
         layout.item_enumO("object.add", "type", 'LATTICE', icon='ICON_OUTLINER_OB_LATTICE')
         layout.item_enumO("object.add", "type", 'EMPTY', icon='ICON_OUTLINER_OB_EMPTY')
@@ -257,10 +199,9 @@
         layout.itemS()
 
         layout.item_enumO("object.add", "type", 'CAMERA', icon='ICON_OUTLINER_OB_CAMERA')
-<<<<<<< HEAD
-        
+
         layout.operator_context = "EXEC_SCREEN"
-        
+
         layout.item_menu_enumO("object.lamp_add", "type", 'LAMP', text="Lamp", icon='ICON_OUTLINER_OB_LAMP')
 
         layout.itemS()
@@ -269,19 +210,6 @@
 
         layout.itemS()
 
-=======
-
-        layout.operator_context = "EXEC_SCREEN"
-
-        layout.item_menu_enumO("object.lamp_add", "type", 'LAMP', text="Lamp", icon='ICON_OUTLINER_OB_LAMP')
-
-        layout.itemS()
-
-        layout.item_menu_enumO("object.effector_add", "type", 'EMPTY', text="Force Field", icon='ICON_OUTLINER_OB_EMPTY')
-
-        layout.itemS()
-
->>>>>>> bee2335a
         layout.item_menu_enumO("object.group_instance_add", "type", text="Group Instance", icon='ICON_OUTLINER_OB_EMPTY')
 
 
