import bpy
from bpy.props import *


class ModalOperator(bpy.types.Operator):
    '''Move an object with the mouse, example.'''
    bl_idname = "object.modal_operator"
    bl_label = "Simple Modal Operator"

    first_mouse_x = IntProperty()
    first_value = FloatProperty()

    def modal(self, context, event):
        if event.type == 'MOUSEMOVE':
            delta = self.first_mouse_x - event.mouse_x
            context.object.location.x = self.first_value + delta * 0.01

        elif event.type == 'LEFTMOUSE':
            return {'FINISHED'}

        elif event.type in ('RIGHTMOUSE', 'ESC'):
            context.object.location.x = self.first_value
            return {'CANCELLED'}

        return {'RUNNING_MODAL'}

    def invoke(self, context, event):
        if context.object:
<<<<<<< HEAD
            context.window_manager.add_modal_handler(self)
            self.properties.first_mouse_x = event.mouse_x
            self.properties.first_value = context.object.location.x
=======
            context.window_manager.modal_handler_add(self)
            self.first_mouse_x = event.mouse_x
            self.first_value = context.object.location.x
>>>>>>> 2198cfdb
            return {'RUNNING_MODAL'}
        else:
            self.report({'WARNING'}, "No active object, could not finish")
            return {'CANCELLED'}


def register():
    bpy.utils.register_class(ModalOperator)


def unregister():
    bpy.utils.unregister_class(ModalOperator)


if __name__ == "__main__":
    register()

    # test call
    bpy.ops.object.modal_operator()<|MERGE_RESOLUTION|>--- conflicted
+++ resolved
@@ -26,15 +26,9 @@
 
     def invoke(self, context, event):
         if context.object:
-<<<<<<< HEAD
-            context.window_manager.add_modal_handler(self)
-            self.properties.first_mouse_x = event.mouse_x
-            self.properties.first_value = context.object.location.x
-=======
             context.window_manager.modal_handler_add(self)
             self.first_mouse_x = event.mouse_x
             self.first_value = context.object.location.x
->>>>>>> 2198cfdb
             return {'RUNNING_MODAL'}
         else:
             self.report({'WARNING'}, "No active object, could not finish")
