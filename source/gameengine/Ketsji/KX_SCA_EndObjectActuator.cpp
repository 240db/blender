--- conflicted
+++ resolved
@@ -44,11 +44,7 @@
 
 KX_SCA_EndObjectActuator::KX_SCA_EndObjectActuator(SCA_IObject *gameobj,
 												   SCA_IScene* scene):
-<<<<<<< HEAD
-	SCA_IActuator(gameobj),
-=======
 	SCA_IActuator(gameobj, KX_ACT_END_OBJECT),
->>>>>>> 16c1a294
 	m_scene(scene)
 {
     // intentionally empty 
@@ -124,9 +120,6 @@
 	{ NULL }	//Sentinel
 };
 
-<<<<<<< HEAD
-=======
 #endif // DISABLE_PYTHON
 
->>>>>>> 16c1a294
 /* eof */