/**
 * KX_CameraActuator.cpp
 *
 * $Id$
 *
 * ***** BEGIN GPL LICENSE BLOCK *****
 *
 * This program is free software; you can redistribute it and/or
 * modify it under the terms of the GNU General Public License
 * as published by the Free Software Foundation; either version 2
 * of the License, or (at your option) any later version.
 *
 * This program is distributed in the hope that it will be useful,
 * but WITHOUT ANY WARRANTY; without even the implied warranty of
 * MERCHANTABILITY or FITNESS FOR A PARTICULAR PURPOSE.  See the
 * GNU General Public License for more details.
 *
 * You should have received a copy of the GNU General Public License
 * along with this program; if not, write to the Free Software Foundation,
 * Inc., 59 Temple Place - Suite 330, Boston, MA  02111-1307, USA.
 *
 * The Original Code is Copyright (C) 2001-2002 by NaN Holding BV.
 * All rights reserved.
 *
 * The Original Code is: all of this file.
 *
 * Contributor(s): none yet.
 *
 * ***** END GPL LICENSE BLOCK *****
 *
 */

#include "KX_CameraActuator.h"
#include <iostream>
#include <math.h>
#include "KX_GameObject.h"

#include "PyObjectPlus.h" 
#include "blendef.h"

STR_String KX_CameraActuator::X_AXIS_STRING = "x";
STR_String KX_CameraActuator::Y_AXIS_STRING = "y";

#ifdef HAVE_CONFIG_H
#include <config.h>
#endif


/* ------------------------------------------------------------------------- */
/* Native functions                                                          */
/* ------------------------------------------------------------------------- */

KX_CameraActuator::KX_CameraActuator(
	SCA_IObject* gameobj, 
	SCA_IObject *obj,
	float hght,
	float minhght,
	float maxhght,
	bool  xytog,
	PyTypeObject* T
): 
	SCA_IActuator(gameobj, T),
	m_ob (obj),
	m_height (hght),
	m_minHeight (minhght),
	m_maxHeight (maxhght),
	m_x (xytog)
{
	if (m_ob)
		m_ob->RegisterActuator(this);
}

KX_CameraActuator::~KX_CameraActuator()
{
	if (m_ob)
		m_ob->UnregisterActuator(this);
}

	CValue* 
KX_CameraActuator::
GetReplica(
) {
	KX_CameraActuator* replica = new KX_CameraActuator(*this);
	replica->ProcessReplica();
	return replica;
};

void KX_CameraActuator::ProcessReplica()
{
	if (m_ob)
		m_ob->RegisterActuator(this);
	SCA_IActuator::ProcessReplica();
}

bool KX_CameraActuator::UnlinkObject(SCA_IObject* clientobj)
{
	if (clientobj == m_ob)
	{
		// this object is being deleted, we cannot continue to track it.
		m_ob = NULL;
		return true;
	}
	return false;
}


void KX_CameraActuator::Relink(GEN_Map<GEN_HashedPtr, void*> *obj_map)
{
	void **h_obj = (*obj_map)[m_ob];
	if (h_obj) {
		if (m_ob)
			m_ob->UnregisterActuator(this);
		m_ob = (SCA_IObject*)(*h_obj);
		m_ob->RegisterActuator(this);
	}
}

/* three functions copied from blender arith... don't know if there's an equivalent */

static float Kx_Normalize(float *n)
{
	float d;
	
	d= n[0]*n[0]+n[1]*n[1]+n[2]*n[2];
	/* FLT_EPSILON is too large! A larger value causes normalize errors in a scaled down utah teapot */
	if(d>0.0000000000001) {
		d= sqrt(d);

		n[0]/=d; 
		n[1]/=d; 
		n[2]/=d;
	} else {
		n[0]=n[1]=n[2]= 0.0;
		d= 0.0;
	}
	return d;
}

static void Kx_Crossf(float *c, float *a, float *b)
{
	c[0] = a[1] * b[2] - a[2] * b[1];
	c[1] = a[2] * b[0] - a[0] * b[2];
	c[2] = a[0] * b[1] - a[1] * b[0];
}


static void Kx_VecUpMat3(float *vec, float mat[][3], short axis)
{

	// Construct a camera matrix s.t. the specified axis

	// maps to the given vector (*vec). Also defines the rotation

	// about this axis by mapping one of the other axis to the y-axis.


	float inp;
	short cox = 0, coy = 0, coz = 0;
	
	/* up varieeren heeft geen zin, is eigenlijk helemaal geen up!
	 * zie VecUpMat3old
	 */

	if(axis==0) {
		cox= 0; coy= 1; coz= 2;		/* Y up Z tr */
	}
	if(axis==1) {
		cox= 1; coy= 2; coz= 0;		/* Z up X tr */
	}
	if(axis==2) {
		cox= 2; coy= 0; coz= 1;		/* X up Y tr */
	}
	if(axis==3) {
		cox= 0; coy= 1; coz= 2;		/* Y op -Z tr */
		vec[0]= -vec[0];
		vec[1]= -vec[1];
		vec[2]= -vec[2];
	}
	if(axis==4) {
		cox= 1; coy= 0; coz= 2;		/*  */
	}
	if(axis==5) {
		cox= 2; coy= 1; coz= 0;		/* Y up X tr */
	}

	mat[coz][0]= vec[0];
	mat[coz][1]= vec[1];
	mat[coz][2]= vec[2];
	if (Kx_Normalize((float *)mat[coz]) == 0.f) {
		/* this is a very abnormal situation: the camera has reach the object center exactly
		   We will choose a completely arbitrary direction */
		mat[coz][0] = 1.0f;
		mat[coz][1] = 0.0f;
		mat[coz][2] = 0.0f;
	}
	
	inp= mat[coz][2];
	mat[coy][0]= - inp*mat[coz][0];
	mat[coy][1]= - inp*mat[coz][1];
	mat[coy][2]= 1.0 - inp*mat[coz][2];

	if (Kx_Normalize((float *)mat[coy]) == 0.f) {
		/* the camera is vertical, chose the y axis arbitrary */
		mat[coy][0] = 0.f;
		mat[coy][1] = 1.f;
		mat[coy][2] = 0.f;
	}
	
	Kx_Crossf(mat[cox], mat[coy], mat[coz]);
	
}

bool KX_CameraActuator::Update(double curtime, bool frame)
{
	/* wondering... is it really neccesary/desirable to suppress negative    */
	/* events here?                                                          */
	bool bNegativeEvent = IsNegativeEvent();
	RemoveAllEvents();

	if (bNegativeEvent || !m_ob) 
		return false;
	
	KX_GameObject *obj = (KX_GameObject*) GetParent();
	MT_Point3 from = obj->NodeGetWorldPosition();
	MT_Matrix3x3 frommat = obj->NodeGetWorldOrientation();
	/* These casts are _very_ dangerous!!! */
	MT_Point3 lookat = ((KX_GameObject*)m_ob)->NodeGetWorldPosition();
	MT_Matrix3x3 actormat = ((KX_GameObject*)m_ob)->NodeGetWorldOrientation();

	float fp1[3], fp2[3], rc[3];
	float inp, fac; //, factor = 0.0; /* some factor...                                    */
	float mindistsq, maxdistsq, distsq;
	float mat[3][3];
	
	/* The rules:                                                            */
	/* CONSTRAINT 1: not implemented */
	/* CONSTRAINT 2: can camera see actor?              */
	/* CONSTRAINT 3: fixed height relative to floor below actor.             */
	/* CONSTRAINT 4: camera rotates behind actor                              */
	/* CONSTRAINT 5: minimum / maximum distance                             */
	/* CONSTRAINT 6: again: fixed height relative to floor below actor        */
	/* CONSTRAINT 7: track to floor below actor                               */
	/* CONSTRAINT 8: look a little bit left or right, depending on how the

	   character is looking (horizontal x)
 */

	/* ...and then set the camera position. Since we assume the parent of    */
	/* this actuator is always a camera, just set the parent position and    */
	/* rotation. We do not check whether we really have a camera as parent.  */
	/* It may be better to turn this into a general tracking actuator later  */
	/* on, since lots of plausible relations can be filled in here.          */

	/* ... set up some parameters ...                                        */
	/* missing here: the 'floorloc' of the actor's shadow */

 	mindistsq= m_minHeight*m_minHeight;
	maxdistsq= m_maxHeight*m_maxHeight;

	/* C1: not checked... is a future option                                 */

	/* C2: blender test_visibility function. Can this be a ray-test?         */

	/* C3: fixed height  */
	from[2] = (15.0*from[2] + lookat[2] + m_height)/16.0;


	/* C4: camera behind actor   */
	if (m_x) {
		fp1[0] = actormat[0][0];
		fp1[1] = actormat[1][0];
		fp1[2] = actormat[2][0];

		fp2[0] = frommat[0][0];
		fp2[1] = frommat[1][0];
		fp2[2] = frommat[2][0];
	} 
	else {
		fp1[0] = actormat[0][1];
		fp1[1] = actormat[1][1];
		fp1[2] = actormat[2][1];

		fp2[0] = frommat[0][1];
		fp2[1] = frommat[1][1];
		fp2[2] = frommat[2][1];
	}
	
	inp= fp1[0]*fp2[0] + fp1[1]*fp2[1] + fp1[2]*fp2[2];
	fac= (-1.0 + inp)/32.0;

	from[0]+= fac*fp1[0];
	from[1]+= fac*fp1[1];
	from[2]+= fac*fp1[2];
	
	/* alleen alstie ervoor ligt: cross testen en loodrechte bijtellen */
	if(inp<0.0) {
		if(fp1[0]*fp2[1] - fp1[1]*fp2[0] > 0.0) {
			from[0]-= fac*fp1[1];
			from[1]+= fac*fp1[0];
		}
		else {
			from[0]+= fac*fp1[1];
			from[1]-= fac*fp1[0];
		}
	}

	/* CONSTRAINT 5: minimum / maximum afstand */

	rc[0]= (lookat[0]-from[0]);
	rc[1]= (lookat[1]-from[1]);
	rc[2]= (lookat[2]-from[2]);
	distsq= rc[0]*rc[0] + rc[1]*rc[1] + rc[2]*rc[2];

	if(distsq > maxdistsq) {
		distsq = 0.15*(distsq-maxdistsq)/distsq;
		
		from[0] += distsq*rc[0];
		from[1] += distsq*rc[1];
		from[2] += distsq*rc[2];
	}
	else if(distsq < mindistsq) {
		distsq = 0.15*(mindistsq-distsq)/mindistsq;
		
		from[0] -= distsq*rc[0];
		from[1] -= distsq*rc[1];
		from[2] -= distsq*rc[2];
	}


	/* CONSTRAINT 7: track to schaduw */
	rc[0]= (lookat[0]-from[0]);
	rc[1]= (lookat[1]-from[1]);
	rc[2]= (lookat[2]-from[2]);
	Kx_VecUpMat3(rc, mat, 3);	/* y up Track -z */
	



	/* now set the camera position and rotation */
	
	obj->NodeSetLocalPosition(from);
	
	actormat[0][0]= mat[0][0]; actormat[0][1]= mat[1][0]; actormat[0][2]= mat[2][0];
	actormat[1][0]= mat[0][1]; actormat[1][1]= mat[1][1]; actormat[1][2]= mat[2][1];
	actormat[2][0]= mat[0][2]; actormat[2][1]= mat[1][2]; actormat[2][2]= mat[2][2];
	obj->NodeSetLocalOrientation(actormat);

	return true;
}

CValue *KX_CameraActuator::findObject(char *obName) 
{
	/* hook to object system */
	return NULL;
}

bool KX_CameraActuator::string2axischoice(const char *axisString) 
{
	bool res = true;

	res = !(axisString == Y_AXIS_STRING);

	return res;
}

/* ------------------------------------------------------------------------- */
/* Python functions                                                          */
/* ------------------------------------------------------------------------- */

/* Integration hooks ------------------------------------------------------- */
PyTypeObject KX_CameraActuator::Type = {
<<<<<<< HEAD
	PyObject_HEAD_INIT(NULL)
	0,
=======
#if (PY_VERSION_HEX >= 0x02060000)
	PyVarObject_HEAD_INIT(NULL, 0)
#else
	/* python 2.5 and below */
	PyObject_HEAD_INIT( NULL )  /* required py macro */
	0,                          /* ob_size */
#endif
>>>>>>> 0c6ec76a
	"KX_CameraActuator",
	sizeof(PyObjectPlus_Proxy),
	0,
	py_base_dealloc,
	0,
	0,
	0,
	0,
	py_base_repr,
	0,0,0,0,0,0,
	py_base_getattro,
	py_base_setattro,
	0,0,0,0,0,0,0,0,0,
	Methods
};

PyParentObject KX_CameraActuator::Parents[] = {
	&KX_CameraActuator::Type,
	&SCA_IActuator::Type,
	&SCA_ILogicBrick::Type,
	&CValue::Type,
	NULL
};

PyMethodDef KX_CameraActuator::Methods[] = {
	// ---> deprecated (all)
	{"setObject",(PyCFunction) KX_CameraActuator::sPySetObject, METH_O,			(PY_METHODCHAR)SetObject_doc},
	{"getObject",(PyCFunction) KX_CameraActuator::sPyGetObject, METH_VARARGS,	(PY_METHODCHAR)GetObject_doc},
	{"setMin"	,(PyCFunction) KX_CameraActuator::sPySetMin,	METH_VARARGS,	(PY_METHODCHAR)SetMin_doc},
	{"getMin"	,(PyCFunction) KX_CameraActuator::sPyGetMin,	METH_NOARGS,	(PY_METHODCHAR)GetMin_doc},
	{"setMax"	,(PyCFunction) KX_CameraActuator::sPySetMax,	METH_VARARGS,	(PY_METHODCHAR)SetMax_doc},
	{"getMax"	,(PyCFunction) KX_CameraActuator::sPyGetMax,	METH_NOARGS,	(PY_METHODCHAR)GetMax_doc},
	{"setHeight",(PyCFunction) KX_CameraActuator::sPySetHeight,	METH_VARARGS,	(PY_METHODCHAR)SetHeight_doc},
	{"getHeight",(PyCFunction) KX_CameraActuator::sPyGetHeight,	METH_NOARGS,	(PY_METHODCHAR)GetHeight_doc},
	{"setXY"	,(PyCFunction) KX_CameraActuator::sPySetXY,		METH_VARARGS,	(PY_METHODCHAR)SetXY_doc},
	{"getXY"	,(PyCFunction) KX_CameraActuator::sPyGetXY,		METH_NOARGS,	(PY_METHODCHAR)GetXY_doc},
	{NULL,NULL,NULL,NULL} //Sentinel
};

PyAttributeDef KX_CameraActuator::Attributes[] = {
	KX_PYATTRIBUTE_FLOAT_RW("min",-MAXFLOAT,MAXFLOAT,KX_CameraActuator,m_minHeight),
	KX_PYATTRIBUTE_FLOAT_RW("max",-MAXFLOAT,MAXFLOAT,KX_CameraActuator,m_maxHeight),
	KX_PYATTRIBUTE_FLOAT_RW("height",-MAXFLOAT,MAXFLOAT,KX_CameraActuator,m_height),
	KX_PYATTRIBUTE_BOOL_RW("xy",KX_CameraActuator,m_x),
<<<<<<< HEAD
	KX_PYATTRIBUTE_DUMMY("object"),
=======
	KX_PYATTRIBUTE_RW_FUNCTION("object", KX_CameraActuator, pyattr_get_object,	pyattr_set_object),
>>>>>>> 0c6ec76a
	{NULL}
};

PyObject* KX_CameraActuator::py_getattro(PyObject *attr) {
<<<<<<< HEAD
	PyObject* object;
	char *attr_str= PyString_AsString(attr);
	if (!strcmp(attr_str, "object")) {
		if (!m_ob)	Py_RETURN_NONE;
		else		return m_ob->AddRef();
	}
	
	object = py_getattro_self(Attributes, this, attr);
	if (object != NULL)
		return object;
	py_getattro_up(SCA_IActuator);
}

int KX_CameraActuator::py_setattro(PyObject *attr, PyObject* value) {
	int ret;
	char *attr_str= PyString_AsString(attr);
	if (!strcmp(attr_str, "object")) {
		KX_GameObject *gameobj;
		
		if (!ConvertPythonToGameObject(value, &gameobj, true))
			return 1; // ConvertPythonToGameObject sets the error
		
		if (m_ob != NULL)
			m_ob->UnregisterActuator(this);	

		m_ob = (SCA_IObject*)gameobj;
		
		if (m_ob)
			m_ob->RegisterActuator(this);
		
		return 0;
	}
	
	ret = py_setattro_self(Attributes, this, attr, value);
	if (ret >= 0)
		return ret;
	return SCA_IActuator::py_setattro(attr, value);
=======
	py_getattro_up(SCA_IActuator);
}

PyObject* KX_CameraActuator::py_getattro_dict() {
	py_getattro_dict_up(SCA_IActuator);
}

int KX_CameraActuator::py_setattro(PyObject *attr, PyObject* value) {
	py_setattro_up(SCA_IActuator);
>>>>>>> 0c6ec76a
}

/* get obj  ---------------------------------------------------------- */
const char KX_CameraActuator::GetObject_doc[] = 
"getObject(name_only = 1)\n"
"name_only - optional arg, when true will return the KX_GameObject rather then its name\n"
"\tReturns the object this sensor reacts to.\n";
PyObject* KX_CameraActuator::PyGetObject(PyObject* args)
{
	int ret_name_only = 1;
	
	ShowDeprecationWarning("getObject()", "the object property");
	
	if (!PyArg_ParseTuple(args, "|i:getObject", &ret_name_only))
		return NULL;
	
	if (!m_ob)
		Py_RETURN_NONE;
	
	if (ret_name_only)
		return PyString_FromString(m_ob->GetName().ReadPtr());
	else
		return m_ob->GetProxy();
}
/* set obj  ---------------------------------------------------------- */
const char KX_CameraActuator::SetObject_doc[] = 
"setObject(object)\n"
"\t- object: KX_GameObject, string or None\n"
"\tSets the object this sensor reacts to.\n";
PyObject* KX_CameraActuator::PySetObject(PyObject* value)
{
	KX_GameObject *gameobj;
	
	ShowDeprecationWarning("setObject()", "the object property");
	
	if (!ConvertPythonToGameObject(value, &gameobj, true, "actuator.setObject(value): KX_CameraActuator"))
		return NULL; // ConvertPythonToGameObject sets the error
	
	if (m_ob != NULL)
		m_ob->UnregisterActuator(this);	

	m_ob = (SCA_IObject*)gameobj;
	if (m_ob)
		m_ob->RegisterActuator(this);
	
	Py_RETURN_NONE;
}

/* get min  ---------------------------------------------------------- */
const char KX_CameraActuator::GetMin_doc[] = 
"getMin\n"
"\tReturns the minimum value set in the Min: field.\n";
PyObject* KX_CameraActuator::PyGetMin()
{
	ShowDeprecationWarning("getMin()", "the min property");
	return PyFloat_FromDouble(m_minHeight);
}
/* set min  ---------------------------------------------------------- */
const char KX_CameraActuator::SetMin_doc[] = 
"setMin\n"
"\tSets the minimum value.\n";
PyObject* KX_CameraActuator::PySetMin(PyObject* args)
{
	ShowDeprecationWarning("setMin()", "the min property");
	float min;
	if(PyArg_ParseTuple(args,"f:setMin", &min))
	{
		m_minHeight = min;
		Py_RETURN_NONE;
	}
	return NULL;
}
/* get min  ---------------------------------------------------------- */
const char KX_CameraActuator::GetMax_doc[] = 
"getMax\n"
"\tReturns the maximum value set in the Max: field.\n";
PyObject* KX_CameraActuator::PyGetMax()
{
	ShowDeprecationWarning("getMax()", "the max property");
	return PyFloat_FromDouble(m_maxHeight);
}
/* set min  ---------------------------------------------------------- */
const char KX_CameraActuator::SetMax_doc[] = 
"setMax\n"
"\tSets the maximum value.\n";
PyObject* KX_CameraActuator::PySetMax(PyObject* args)
{
	ShowDeprecationWarning("getMax()", "the max property");
	float max;
	if(PyArg_ParseTuple(args,"f:setMax", &max))
	{
		m_maxHeight = max;
		Py_RETURN_NONE;
	}
	return NULL;
}
/* get height  ---------------------------------------------------------- */
const char KX_CameraActuator::GetHeight_doc[] = 
"getHeight\n"
"\tReturns the height value set in the height: field.\n";
PyObject* KX_CameraActuator::PyGetHeight()
{
	ShowDeprecationWarning("getHeight()", "the height property");
	return PyFloat_FromDouble(m_height);
}
/* set height  ---------------------------------------------------------- */
const char KX_CameraActuator::SetHeight_doc[] = 
"setHeight\n"
"\tSets the height value.\n";
PyObject* KX_CameraActuator::PySetHeight(PyObject* args)
{
	ShowDeprecationWarning("getHeight()", "the height property");
	float height;
	if(PyArg_ParseTuple(args,"f:setHeight", &height))
	{
		m_height = height;
		Py_RETURN_NONE;
	}
	return NULL;
}
/* set XY  ---------------------------------------------------------- */
const char KX_CameraActuator::SetXY_doc[] = 
"setXY\n"
"\tSets axis the camera tries to get behind.\n"
"\t1=x, 0=y\n";
PyObject* KX_CameraActuator::PySetXY(PyObject* args)
{
	ShowDeprecationWarning("setXY()", "the xy property");
	int value;
	if(PyArg_ParseTuple(args,"i:setXY", &value))
	{
		m_x = value != 0;
		Py_RETURN_NONE;
	}
	return NULL;
}

/* get XY -------------------------------------------------------------*/
const char KX_CameraActuator::GetXY_doc[] =
"getXY\n"
"\tGets the axis the camera tries to get behind.\n"
"\tTrue = X, False = Y\n";
PyObject* KX_CameraActuator::PyGetXY()
{
	ShowDeprecationWarning("getXY()", "the xy property");
	return PyInt_FromLong(m_x);
}

PyObject* KX_CameraActuator::pyattr_get_object(void *self_v, const KX_PYATTRIBUTE_DEF *attrdef)
{
	KX_CameraActuator* self= static_cast<KX_CameraActuator*>(self_v);
	if (self->m_ob==NULL)
		Py_RETURN_NONE;
	else
		return self->m_ob->GetProxy();
}

int KX_CameraActuator::pyattr_set_object(void *self_v, const KX_PYATTRIBUTE_DEF *attrdef, PyObject *value)
{
	KX_CameraActuator* self= static_cast<KX_CameraActuator*>(self_v);
	KX_GameObject *gameobj;
	
	if (!ConvertPythonToGameObject(value, &gameobj, true, "actuator.object = value: KX_CameraActuator"))
		return 1; // ConvertPythonToGameObject sets the error
	
	if (self->m_ob)
		self->m_ob->UnregisterActuator(self);	

	if ((self->m_ob = (SCA_IObject*)gameobj))
		self->m_ob->RegisterActuator(self);
	
	return 0;
}

/* eof */<|MERGE_RESOLUTION|>--- conflicted
+++ resolved
@@ -369,10 +369,6 @@
 
 /* Integration hooks ------------------------------------------------------- */
 PyTypeObject KX_CameraActuator::Type = {
-<<<<<<< HEAD
-	PyObject_HEAD_INIT(NULL)
-	0,
-=======
 #if (PY_VERSION_HEX >= 0x02060000)
 	PyVarObject_HEAD_INIT(NULL, 0)
 #else
@@ -380,7 +376,6 @@
 	PyObject_HEAD_INIT( NULL )  /* required py macro */
 	0,                          /* ob_size */
 #endif
->>>>>>> 0c6ec76a
 	"KX_CameraActuator",
 	sizeof(PyObjectPlus_Proxy),
 	0,
@@ -425,54 +420,11 @@
 	KX_PYATTRIBUTE_FLOAT_RW("max",-MAXFLOAT,MAXFLOAT,KX_CameraActuator,m_maxHeight),
 	KX_PYATTRIBUTE_FLOAT_RW("height",-MAXFLOAT,MAXFLOAT,KX_CameraActuator,m_height),
 	KX_PYATTRIBUTE_BOOL_RW("xy",KX_CameraActuator,m_x),
-<<<<<<< HEAD
-	KX_PYATTRIBUTE_DUMMY("object"),
-=======
 	KX_PYATTRIBUTE_RW_FUNCTION("object", KX_CameraActuator, pyattr_get_object,	pyattr_set_object),
->>>>>>> 0c6ec76a
 	{NULL}
 };
 
 PyObject* KX_CameraActuator::py_getattro(PyObject *attr) {
-<<<<<<< HEAD
-	PyObject* object;
-	char *attr_str= PyString_AsString(attr);
-	if (!strcmp(attr_str, "object")) {
-		if (!m_ob)	Py_RETURN_NONE;
-		else		return m_ob->AddRef();
-	}
-	
-	object = py_getattro_self(Attributes, this, attr);
-	if (object != NULL)
-		return object;
-	py_getattro_up(SCA_IActuator);
-}
-
-int KX_CameraActuator::py_setattro(PyObject *attr, PyObject* value) {
-	int ret;
-	char *attr_str= PyString_AsString(attr);
-	if (!strcmp(attr_str, "object")) {
-		KX_GameObject *gameobj;
-		
-		if (!ConvertPythonToGameObject(value, &gameobj, true))
-			return 1; // ConvertPythonToGameObject sets the error
-		
-		if (m_ob != NULL)
-			m_ob->UnregisterActuator(this);	
-
-		m_ob = (SCA_IObject*)gameobj;
-		
-		if (m_ob)
-			m_ob->RegisterActuator(this);
-		
-		return 0;
-	}
-	
-	ret = py_setattro_self(Attributes, this, attr, value);
-	if (ret >= 0)
-		return ret;
-	return SCA_IActuator::py_setattro(attr, value);
-=======
 	py_getattro_up(SCA_IActuator);
 }
 
@@ -482,7 +434,6 @@
 
 int KX_CameraActuator::py_setattro(PyObject *attr, PyObject* value) {
 	py_setattro_up(SCA_IActuator);
->>>>>>> 0c6ec76a
 }
 
 /* get obj  ---------------------------------------------------------- */
