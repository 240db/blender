/**
 * $Id$
 * ***** BEGIN GPL LICENSE BLOCK *****
 *
 * This program is free software; you can redistribute it and/or
 * modify it under the terms of the GNU General Public License
 * as published by the Free Software Foundation; either version 2
 * of the License, or (at your option) any later version.
 *
 * This program is distributed in the hope that it will be useful,
 * but WITHOUT ANY WARRANTY; without even the implied warranty of
 * MERCHANTABILITY or FITNESS FOR A PARTICULAR PURPOSE.  See the
 * GNU General Public License for more details.
 *
 * You should have received a copy of the GNU General Public License
 * along with this program; if not, write to the Free Software Foundation,
 * Inc., 59 Temple Place - Suite 330, Boston, MA  02111-1307, USA.
 *
 * The Original Code is Copyright (C) 2001-2002 by NaN Holding BV.
 * All rights reserved.
 *
 * The Original Code is: all of this file.
 *
 * Contributor(s): none yet.
 *
 * ***** END GPL LICENSE BLOCK *****
 */
#ifdef HAVE_CONFIG_H
#include <config.h>
#endif

#include "KX_PolygonMaterial.h"

#include "BKE_mesh.h"
#include "BKE_global.h"
#include "BKE_image.h"

<<<<<<< HEAD
extern "C" {
//XXX #include "BDR_drawmesh.h"
}

=======
>>>>>>> 7e4db234
#include "DNA_material_types.h"
#include "DNA_texture_types.h"
#include "DNA_image_types.h"
#include "DNA_meshdata_types.h"

#include "IMB_imbuf_types.h"

#include "GPU_draw.h"

#include "MEM_guardedalloc.h"

#include "RAS_LightObject.h"
#include "RAS_MaterialBucket.h"

#include "KX_PyMath.h"

KX_PolygonMaterial::KX_PolygonMaterial(const STR_String &texname,
											   Material *material,
											   int tile,
											   int tilexrep,
											   int tileyrep,
											   int mode,
											   int transp,
											   bool alpha,
											   bool zsort,
											   int lightlayer,
											   struct MTFace* tface,
											   unsigned int* mcol,
											   PyTypeObject *T)
		: PyObjectPlus(T),
		  RAS_IPolyMaterial(texname,
							STR_String(material?material->id.name:""),
							tile,
							tilexrep,
							tileyrep,
							mode,
							transp,
							alpha,
							zsort,
							lightlayer),
		m_tface(tface),
		m_mcol(mcol),
		m_material(material),
		m_pymaterial(0),
		m_pass(0)
{
}

KX_PolygonMaterial::~KX_PolygonMaterial()
{
	if (m_pymaterial)
	{
		Py_DECREF(m_pymaterial);
	}
}

bool KX_PolygonMaterial::Activate(RAS_IRasterizer* rasty, TCachingInfo& cachingInfo) const 
{
	bool dopass = false;
	if (m_pymaterial)
	{
		PyObject *pyRasty = PyCObject_FromVoidPtr((void*)rasty, NULL);	/* new reference */
		PyObject *pyCachingInfo = PyCObject_FromVoidPtr((void*) &cachingInfo, NULL); /* new reference */
		
		PyObject *ret = PyObject_CallMethod(m_pymaterial, "activate", "(NNO)", pyRasty, pyCachingInfo, (PyObject*) this);
		if (ret)
		{
			bool value = PyInt_AsLong(ret);
			Py_DECREF(ret);
			dopass = value;
		}
		else
		{
			PyErr_Print();
		}
	}
	else
	{
		switch (m_pass++)
		{
			case 0:
				DefaultActivate(rasty, cachingInfo);
				dopass = true;
				break;
			default:
				m_pass = 0;
				dopass = false;
				break;
		}
	}
	
	return dopass;
}

void KX_PolygonMaterial::DefaultActivate(RAS_IRasterizer* rasty, TCachingInfo& cachingInfo) const 
{
	if (GetCachingInfo() != cachingInfo)
	{
		if (!cachingInfo)
<<<<<<< HEAD
		{
			//XXX set_tpage(NULL);
		}
=======
			GPU_set_tpage(NULL);

>>>>>>> 7e4db234
		cachingInfo = GetCachingInfo();

		if ((m_drawingmode & 4)&& (rasty->GetDrawingMode() == RAS_IRasterizer::KX_TEXTURED))
		{
<<<<<<< HEAD
			update_realtime_texture((struct MTFace*) m_tface, rasty->GetTime());
			//XXX set_tpage(m_tface);
			rasty->EnableTextures(true);
		}
		else
		{
			//XXX set_tpage(NULL);
			rasty->EnableTextures(false);
		}
=======
			Image *ima = (Image*)m_tface->tpage;
			GPU_update_image_time(ima, rasty->GetTime());
			GPU_set_tpage(m_tface);
		}
		else
			GPU_set_tpage(NULL);
>>>>>>> 7e4db234
		
		if(m_drawingmode & RAS_IRasterizer::KX_TWOSIDE)
			rasty->SetCullFace(false);
		else
			rasty->SetCullFace(true);

		if ((m_drawingmode & RAS_IRasterizer::KX_LINES) ||
		    (rasty->GetDrawingMode() <= RAS_IRasterizer::KX_WIREFRAME))
			rasty->SetLines(true);
		else
			rasty->SetLines(false);
	}

	rasty->SetSpecularity(m_specular[0],m_specular[1],m_specular[2],m_specularity);
	rasty->SetShinyness(m_shininess);
	rasty->SetDiffuse(m_diffuse[0], m_diffuse[1],m_diffuse[2], 1.0);
	if (m_material)
		rasty->SetPolygonOffset(-m_material->zoffs, 0.0);
}

//----------------------------------------------------------------------------
//Python


PyMethodDef KX_PolygonMaterial::Methods[] = {
	KX_PYMETHODTABLE(KX_PolygonMaterial, setCustomMaterial),
	KX_PYMETHODTABLE(KX_PolygonMaterial, updateTexture),
	KX_PYMETHODTABLE(KX_PolygonMaterial, setTexture),
	KX_PYMETHODTABLE(KX_PolygonMaterial, activate),
//	KX_PYMETHODTABLE(KX_PolygonMaterial, setPerPixelLights),
	
	{NULL,NULL} //Sentinel
};


PyTypeObject KX_PolygonMaterial::Type = {
	PyObject_HEAD_INIT(&PyType_Type)
		0,
		"KX_PolygonMaterial",
		sizeof(KX_PolygonMaterial),
		0,
		PyDestructor,
		0,
		__getattr,
		__setattr,
		0, //&MyPyCompare,
		__repr,
		0 //&cvalue_as_number,
};

PyParentObject KX_PolygonMaterial::Parents[] = {
	&PyObjectPlus::Type,
	&KX_PolygonMaterial::Type,
	NULL
};

PyObject* KX_PolygonMaterial::_getattr(const STR_String& attr)
{
	if (attr == "texture")
		return PyString_FromString(m_texturename.ReadPtr());
	if (attr == "material")
		return PyString_FromString(m_materialname.ReadPtr());
		
	if (attr == "tface")
		return PyCObject_FromVoidPtr(m_tface, NULL);
		
	if (attr == "gl_texture")
	{
		Image *ima = m_tface->tpage;
		int bind = 0;
		if (ima)
			bind = ima->bindcode;
		
		return PyInt_FromLong(bind);
	}
	
	if (attr == "tile")
		return PyInt_FromLong(m_tile);
	if (attr == "tilexrep")
		return PyInt_FromLong(m_tilexrep);
	if (attr == "tileyrep")
		return PyInt_FromLong(m_tileyrep);
	
	if (attr == "drawingmode")
		return PyInt_FromLong(m_drawingmode);
	if (attr == "transparent")
		return PyInt_FromLong(m_alpha);
	if (attr == "zsort")
		return PyInt_FromLong(m_zsort);
	if (attr == "lightlayer")
		return PyInt_FromLong(m_lightlayer);
	if (attr == "triangle")
		// deprecated, triangle/quads shouldn't have been a material property
		return 0;
		
	if (attr == "diffuse")
		return PyObjectFrom(m_diffuse);
	if (attr == "shininess")
		return PyFloat_FromDouble(m_shininess);
	if (attr == "specular")
		return PyObjectFrom(m_specular);
	if (attr == "specularity")
		return PyFloat_FromDouble(m_specularity);
	
	_getattr_up(PyObjectPlus);
}

int KX_PolygonMaterial::_setattr(const STR_String &attr, PyObject *pyvalue)
{
	if (PyFloat_Check(pyvalue))
	{
		float value = PyFloat_AsDouble(pyvalue);
		if (attr == "shininess")
		{
			m_shininess = value;
			return 0;
		}
		
		if (attr == "specularity")
		{
			m_specularity = value;
			return 0;
		}
	}
	
	if (PyInt_Check(pyvalue))
	{
		int value = PyInt_AsLong(pyvalue);
		if (attr == "tile")
		{
			m_tile = value;
			return 0;
		}
		
		if (attr == "tilexrep")
		{
			m_tilexrep = value;
			return 0;
		}
		
		if (attr == "tileyrep")
		{
			m_tileyrep = value;
			return 0;
		}
		
		if (attr == "drawingmode")
		{
			m_drawingmode = value;
			return 0;
		}
		
		if (attr == "transparent")
		{
			m_alpha = value;
			return 0;
		}
		
		if (attr == "zsort")
		{
			m_zsort = value;
			return 0;
		}
		
		if (attr == "lightlayer")
		{
			m_lightlayer = value;
			return 0;
		}
		
		// This probably won't work...
		if (attr == "triangle")
		{
			// deprecated, triangle/quads shouldn't have been a material property
			return 0;
		}
	}
	
	if (PySequence_Check(pyvalue))
	{
		if (PySequence_Size(pyvalue) == 3)
		{
			MT_Vector3 value;
			if (PyVecTo(pyvalue, value))
			{
				if (attr == "diffuse")
				{
					m_diffuse = value;
					return 0;
				}
				
				if (attr == "specular")
				{
					m_specular = value;
					return 0;
				}
			}
		}
	}

	return PyObjectPlus::_setattr(attr, pyvalue);
}

KX_PYMETHODDEF_DOC(KX_PolygonMaterial, setCustomMaterial, "setCustomMaterial(material)")
{
	PyObject *material;
	if (PyArg_ParseTuple(args, "O", &material))
	{
		if (m_pymaterial)
			Py_DECREF(m_pymaterial);

		m_pymaterial = material;
		Py_INCREF(m_pymaterial);
		Py_Return;
	}
	
	return NULL;
}

KX_PYMETHODDEF_DOC(KX_PolygonMaterial, updateTexture, "updateTexture(tface, rasty)")
{
	PyObject *pyrasty, *pytface;
	if (PyArg_ParseTuple(args, "O!O!", &PyCObject_Type, &pytface, &PyCObject_Type, &pyrasty))
	{
		MTFace *tface = (MTFace*) PyCObject_AsVoidPtr(pytface);
		RAS_IRasterizer *rasty = (RAS_IRasterizer*) PyCObject_AsVoidPtr(pyrasty);
		Image *ima = (Image*)tface->tpage;
		GPU_update_image_time(ima, rasty->GetTime());

		Py_Return;
	}
	
	return NULL;
}

KX_PYMETHODDEF_DOC(KX_PolygonMaterial, setTexture, "setTexture(tface)")
{
	PyObject *pytface;
	if (PyArg_ParseTuple(args, "O!", &PyCObject_Type, &pytface))
	{
		MTFace *tface = (MTFace*) PyCObject_AsVoidPtr(pytface);
<<<<<<< HEAD
		//XXX set_tpage(tface);
=======
		GPU_set_tpage(tface);
>>>>>>> 7e4db234
		Py_Return;
	}
	
	return NULL;
}

KX_PYMETHODDEF_DOC(KX_PolygonMaterial, activate, "activate(rasty, cachingInfo)")
{
	PyObject *pyrasty, *pyCachingInfo;
	if (PyArg_ParseTuple(args, "O!O!", &PyCObject_Type, &pyrasty, &PyCObject_Type, &pyCachingInfo))
	{
		RAS_IRasterizer *rasty = static_cast<RAS_IRasterizer*>(PyCObject_AsVoidPtr(pyrasty));
		TCachingInfo *cachingInfo = static_cast<TCachingInfo*>(PyCObject_AsVoidPtr(pyCachingInfo));
		if (rasty && cachingInfo)
		{
			DefaultActivate(rasty, *cachingInfo);
			Py_Return;
		}
	}
	
	return NULL;
}<|MERGE_RESOLUTION|>--- conflicted
+++ resolved
@@ -35,13 +35,6 @@
 #include "BKE_global.h"
 #include "BKE_image.h"
 
-<<<<<<< HEAD
-extern "C" {
-//XXX #include "BDR_drawmesh.h"
-}
-
-=======
->>>>>>> 7e4db234
 #include "DNA_material_types.h"
 #include "DNA_texture_types.h"
 #include "DNA_image_types.h"
@@ -141,36 +134,18 @@
 	if (GetCachingInfo() != cachingInfo)
 	{
 		if (!cachingInfo)
-<<<<<<< HEAD
-		{
-			//XXX set_tpage(NULL);
-		}
-=======
 			GPU_set_tpage(NULL);
 
->>>>>>> 7e4db234
 		cachingInfo = GetCachingInfo();
 
 		if ((m_drawingmode & 4)&& (rasty->GetDrawingMode() == RAS_IRasterizer::KX_TEXTURED))
 		{
-<<<<<<< HEAD
-			update_realtime_texture((struct MTFace*) m_tface, rasty->GetTime());
-			//XXX set_tpage(m_tface);
-			rasty->EnableTextures(true);
-		}
-		else
-		{
-			//XXX set_tpage(NULL);
-			rasty->EnableTextures(false);
-		}
-=======
 			Image *ima = (Image*)m_tface->tpage;
 			GPU_update_image_time(ima, rasty->GetTime());
 			GPU_set_tpage(m_tface);
 		}
 		else
 			GPU_set_tpage(NULL);
->>>>>>> 7e4db234
 		
 		if(m_drawingmode & RAS_IRasterizer::KX_TWOSIDE)
 			rasty->SetCullFace(false);
@@ -412,11 +387,7 @@
 	if (PyArg_ParseTuple(args, "O!", &PyCObject_Type, &pytface))
 	{
 		MTFace *tface = (MTFace*) PyCObject_AsVoidPtr(pytface);
-<<<<<<< HEAD
-		//XXX set_tpage(tface);
-=======
 		GPU_set_tpage(tface);
->>>>>>> 7e4db234
 		Py_Return;
 	}
 	
