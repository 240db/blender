--- conflicted
+++ resolved
@@ -271,15 +271,11 @@
 	KX_PYMETHOD_DOC_NOARGS(KX_Camera, setOnTop);	
 
 	virtual PyObject* py_getattro(PyObject *attr); /* lens, near, far, projection_matrix */
-<<<<<<< HEAD
-	virtual int       py_setattro(PyObject *attr, PyObject *pyvalue);
-=======
 	virtual PyObject* py_getattro_dict();
 	virtual int       py_setattro(PyObject *attr, PyObject *pyvalue);
 	
 	static PyObject*	pyattr_get_perspective(void *self_v, const KX_PYATTRIBUTE_DEF *attrdef);
 	static int			pyattr_set_perspective(void *self_v, const KX_PYATTRIBUTE_DEF *attrdef, PyObject *value);
->>>>>>> 0c6ec76a
 
 	static PyObject*	pyattr_get_lens(void *self_v, const KX_PYATTRIBUTE_DEF *attrdef);
 	static int			pyattr_set_lens(void *self_v, const KX_PYATTRIBUTE_DEF *attrdef, PyObject *value);
