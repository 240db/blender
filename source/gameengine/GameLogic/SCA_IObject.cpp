/**
 * $Id$
 * ***** BEGIN GPL LICENSE BLOCK *****
 *
 * This program is free software; you can redistribute it and/or
 * modify it under the terms of the GNU General Public License
 * as published by the Free Software Foundation; either version 2
 * of the License, or (at your option) any later version.
 *
 * This program is distributed in the hope that it will be useful,
 * but WITHOUT ANY WARRANTY; without even the implied warranty of
 * MERCHANTABILITY or FITNESS FOR A PARTICULAR PURPOSE.  See the
 * GNU General Public License for more details.
 *
 * You should have received a copy of the GNU General Public License
 * along with this program; if not, write to the Free Software Foundation,
 * Inc., 59 Temple Place - Suite 330, Boston, MA  02111-1307, USA.
 *
 * The Original Code is Copyright (C) 2001-2002 by NaN Holding BV.
 * All rights reserved.
 *
 * The Original Code is: all of this file.
 *
 * Contributor(s): none yet.
 *
 * ***** END GPL LICENSE BLOCK *****
 */
#include <iostream>

#include "SCA_IObject.h"
#include "SCA_ISensor.h"
#include "SCA_IController.h"
#include "SCA_IActuator.h"
#include "MT_Point3.h"
#include "ListValue.h"

#ifdef HAVE_CONFIG_H
#include <config.h>
#endif

MT_Point3 SCA_IObject::m_sDummy=MT_Point3(0,0,0);

SCA_IObject::SCA_IObject(PyTypeObject* T): CValue(T), m_initState(0), m_state(0)
{
	m_suspended = false;
}
	


SCA_IObject::~SCA_IObject()
{
	SCA_SensorList::iterator its;
	for (its = m_sensors.begin(); !(its == m_sensors.end()); ++its)
	{
		//Use Delete for sensor to ensure proper cleaning
		(*its)->Delete();
		//((CValue*)(*its))->Release();
	}
	SCA_ControllerList::iterator itc; 
	for (itc = m_controllers.begin(); !(itc == m_controllers.end()); ++itc)
	{
		//Use Delete for controller to ensure proper cleaning (expression controller)
		(*itc)->Delete();
		//((CValue*)(*itc))->Release();
	}
	SCA_ActuatorList::iterator ita;
	for (ita = m_registeredActuators.begin(); !(ita==m_registeredActuators.end()); ++ita)
	{
		(*ita)->UnlinkObject(this);
	}
	for (ita = m_actuators.begin(); !(ita==m_actuators.end()); ++ita)
	{
		(*ita)->Delete();
	}

	//T_InterpolatorList::iterator i;
	//for (i = m_interpolators.begin(); !(i == m_interpolators.end()); ++i) {
	//	delete *i;
	//}
}

void SCA_IObject::AddSensor(SCA_ISensor* act)
{
	act->AddRef();
	m_sensors.push_back(act);
}



void SCA_IObject::AddController(SCA_IController* act)
{
	act->AddRef();
	m_controllers.push_back(act);
}



void SCA_IObject::AddActuator(SCA_IActuator* act)
{
	act->AddRef();
	m_actuators.push_back(act);
}

void SCA_IObject::RegisterActuator(SCA_IActuator* act)
{
	// don't increase ref count, it would create dead lock
	m_registeredActuators.push_back(act);
}

void SCA_IObject::UnregisterActuator(SCA_IActuator* act)
{
	SCA_ActuatorList::iterator ita;
	for (ita = m_registeredActuators.begin(); ita != m_registeredActuators.end(); ++ita)
	{
		if ((*ita) == act) {
			(*ita) = m_registeredActuators.back();
			m_registeredActuators.pop_back();
			break;
		}
	}
}

void SCA_IObject::ReParentLogic()
{
	SCA_ActuatorList& oldactuators  = GetActuators();
	int act = 0;
	SCA_ActuatorList::iterator ita;
	for (ita = oldactuators.begin(); !(ita==oldactuators.end()); ++ita)
	{
		SCA_IActuator* newactuator = (SCA_IActuator*) (*ita)->GetReplica();
		newactuator->ReParent(this);
		// actuators are initially not connected to any controller
		newactuator->SetActive(false);
		newactuator->ClrLink();
		oldactuators[act++] = newactuator;
	}

	SCA_ControllerList& oldcontrollers = GetControllers();
	int con = 0;
	SCA_ControllerList::iterator itc;
	for (itc = oldcontrollers.begin(); !(itc==oldcontrollers.end()); ++itc)
	{
		SCA_IController* newcontroller = (SCA_IController*)(*itc)->GetReplica();
		newcontroller->ReParent(this);
		newcontroller->SetActive(false);
		oldcontrollers[con++]=newcontroller;

	}
	// convert sensors last so that actuators are already available for Actuator sensor
	SCA_SensorList& oldsensors = GetSensors();
	int sen = 0;
	SCA_SensorList::iterator its;
	for (its = oldsensors.begin(); !(its==oldsensors.end()); ++its)
	{
		SCA_ISensor* newsensor = (SCA_ISensor*)(*its)->GetReplica();
		newsensor->ReParent(this);
		newsensor->SetActive(false);
		// sensors are initially not connected to any controller
		newsensor->ClrLink();
		oldsensors[sen++] = newsensor;
	}

	// a new object cannot be client of any actuator
	m_registeredActuators.clear();
		
}



SCA_ISensor* SCA_IObject::FindSensor(const STR_String& sensorname)
{
	SCA_ISensor* foundsensor = NULL;

	for (SCA_SensorList::iterator its = m_sensors.begin();!(its==m_sensors.end());++its)
	{
		if ((*its)->GetName() == sensorname)
		{
			foundsensor = (*its);
			break;
		}
	}
	return foundsensor;
}



SCA_IController* SCA_IObject::FindController(const STR_String& controllername)
{
	SCA_IController* foundcontroller = NULL;

	for (SCA_ControllerList::iterator itc = m_controllers.begin();!(itc==m_controllers.end());++itc)
	{
		if ((*itc)->GetName() == controllername)
		{
			foundcontroller = (*itc);
			break;
		}	
	}
	return foundcontroller;
}



SCA_IActuator* SCA_IObject::FindActuator(const STR_String& actuatorname)
{
	SCA_IActuator* foundactuator = NULL;

	for (SCA_ActuatorList::iterator ita = m_actuators.begin();!(ita==m_actuators.end());++ita)
	{
		if ((*ita)->GetName() == actuatorname)
		{
			foundactuator = (*ita);
			break;
		}
	}

	return foundactuator;
}



#if 0
const MT_Point3& SCA_IObject::ConvertPythonPylist(PyObject* pylist)
{
	bool error = false;
	m_sDummy = MT_Vector3(0,0,0);
	if (pylist->ob_type == &CListValue::Type)
	{
		CListValue* listval = (CListValue*) pylist;
		int numelem = listval->GetCount();
		if ( numelem <= 3)
		{
			int index;
			for (index = 0;index<numelem;index++)
			{
				m_sDummy[index] = listval->GetValue(index)->GetNumber();
			}
		}	else
		{
			error = true;
		}
		
	} else
	{
		
		// assert the list is long enough...
		int numitems = PyList_Size(pylist);
		if (numitems <= 3)
		{
			int index;
			for (index=0;index<numitems;index++)
			{
				m_sDummy[index] = PyFloat_AsDouble(PyList_GetItem(pylist,index));
			}
		}
		else
		{
			error = true;
		}

	}
	return m_sDummy;
}
#endif

void SCA_IObject::Suspend()
{
	if ((!m_ignore_activity_culling) 
		&& (!m_suspended))  {
		m_suspended = true;
		/* flag suspend for all sensors */
		SCA_SensorList::iterator i = m_sensors.begin();
		while (i != m_sensors.end()) {
			(*i)->Suspend();
			++i;
		}
	}
}



void SCA_IObject::Resume(void)
{
	if (m_suspended) {
		m_suspended = false;
		/* unflag suspend for all sensors */
		SCA_SensorList::iterator i = m_sensors.begin();
		while (i != m_sensors.end()) {
			(*i)->Resume();
			++i;
		}
	}
}

void SCA_IObject::SetState(unsigned int state)
{
	unsigned int tmpstate;
	SCA_ControllerList::iterator contit;

	// we will update the state in two steps:
	// 1) set the new state bits that are 1
	// 2) clr the new state bits that are 0
	// This to ensure continuity if a sensor is attached to two states
	// that are switching state: no need to deactive and reactive the sensor 
	
	tmpstate = m_state | state;
	if (tmpstate != m_state)
	{
		// update the status of the controllers
		for (contit = m_controllers.begin(); contit != m_controllers.end(); ++contit)
		{
			(*contit)->ApplyState(tmpstate);
		}
	}
	m_state = state;
	if (m_state != tmpstate)
	{
		for (contit = m_controllers.begin(); contit != m_controllers.end(); ++contit)
		{
			(*contit)->ApplyState(m_state);
		}
	}
}



/* ------------------------------------------------------------------------- */
/* Python functions                                                          */
/* ------------------------------------------------------------------------- */

/* Integration hooks ------------------------------------------------------- */
PyTypeObject SCA_IObject::Type = {
<<<<<<< HEAD
	PyObject_HEAD_INIT(NULL)
	0,
=======
#if (PY_VERSION_HEX >= 0x02060000)
	PyVarObject_HEAD_INIT(NULL, 0)
#else
	/* python 2.5 and below */
	PyObject_HEAD_INIT( NULL )  /* required py macro */
	0,                          /* ob_size */
#endif
>>>>>>> 0c6ec76a
	"SCA_IObject",
	sizeof(PyObjectPlus_Proxy),
	0,
	py_base_dealloc,
	0,
	0,
	0,
	0,
	py_base_repr,
	0,0,0,0,0,0,
	py_base_getattro,
	py_base_setattro,
	0,0,0,0,0,0,0,0,0,
	Methods
};



PyParentObject SCA_IObject::Parents[] = {
	&SCA_IObject::Type,
	&CValue::Type,
	NULL
};



PyMethodDef SCA_IObject::Methods[] = {
	//{"setOrientation", (PyCFunction) SCA_IObject::sPySetOrientation, METH_VARARGS},
	//{"getOrientation", (PyCFunction) SCA_IObject::sPyGetOrientation, METH_VARARGS},
	{NULL,NULL} //Sentinel
};

PyAttributeDef SCA_IObject::Attributes[] = {
	{ NULL }	//Sentinel
};


PyObject* SCA_IObject::py_getattro(PyObject *attr) {
	py_getattro_up(CValue);
}

PyObject* SCA_IObject::py_getattro_dict() {
	py_getattro_dict_up(CValue);
}<|MERGE_RESOLUTION|>--- conflicted
+++ resolved
@@ -330,10 +330,6 @@
 
 /* Integration hooks ------------------------------------------------------- */
 PyTypeObject SCA_IObject::Type = {
-<<<<<<< HEAD
-	PyObject_HEAD_INIT(NULL)
-	0,
-=======
 #if (PY_VERSION_HEX >= 0x02060000)
 	PyVarObject_HEAD_INIT(NULL, 0)
 #else
@@ -341,7 +337,6 @@
 	PyObject_HEAD_INIT( NULL )  /* required py macro */
 	0,                          /* ob_size */
 #endif
->>>>>>> 0c6ec76a
 	"SCA_IObject",
 	sizeof(PyObjectPlus_Proxy),
 	0,
