/*
 * ***** BEGIN GPL LICENSE BLOCK *****
 *
 * This program is free software; you can redistribute it and/or
 * modify it under the terms of the GNU General Public License
 * as published by the Free Software Foundation; either version 2
 * of the License, or (at your option) any later version.
 *
 * This program is distributed in the hope that it will be useful,
 * but WITHOUT ANY WARRANTY; without even the implied warranty of
 * MERCHANTABILITY or FITNESS FOR A PARTICULAR PURPOSE.  See the
 * GNU General Public License for more details.
 *
 * You should have received a copy of the GNU General Public License
 * along with this program; if not, write to the Free Software Foundation,
 * Inc., 51 Franklin Street, Fifth Floor, Boston, MA 02110-1301, USA.
 *
 * The Original Code is Copyright (C) 2001-2002 by NaN Holding BV.
 * All rights reserved.
 *
 * Contributor(s): Blender Foundation, 2002-2009
 *
 * ***** END GPL LICENSE BLOCK *****
 */

/** \file blender/editors/space_image/image_draw.c
 *  \ingroup spimage
 */


#include <math.h>
#include <stdlib.h>
#include <string.h>

#include "MEM_guardedalloc.h"

#include "DNA_camera_types.h"
#include "DNA_object_types.h"
#include "DNA_space_types.h"
#include "DNA_scene_types.h"
#include "DNA_screen_types.h"
#include "DNA_brush_types.h"

#include "PIL_time.h"

#include "BLI_math.h"
#include "BLI_rect.h"
#include "BLI_threads.h"
#include "BLI_string.h"
#include "BLI_utildefines.h"

#include "IMB_imbuf.h"
#include "IMB_imbuf_types.h"
#include "IMB_colormanagement.h"

#include "BKE_context.h"
#include "BKE_global.h"
#include "BKE_image.h"
#include "BKE_paint.h"

#include "GPU_colors.h"
#include "GPU_primitives.h"

#include "BIF_glutil.h"

#include "BLF_api.h"

#include "ED_gpencil.h"
#include "ED_image.h"
#include "ED_screen.h"

#include "UI_interface.h"
#include "UI_resources.h"
#include "UI_view2d.h"

#include "WM_api.h"
#include "WM_types.h"

#include "RE_pipeline.h"

#include "image_intern.h"

static void draw_render_info(Scene *scene, Image *ima, ARegion *ar)
{
	RenderResult *rr;
	
	rr = BKE_image_acquire_renderresult(scene, ima);

	if (rr && rr->text) {
		ED_region_info_draw(ar, rr->text, 1, 0.25);
	}

	BKE_image_release_renderresult(scene, ima);
}

/* used by node view too */
void ED_image_draw_info(Scene *scene, ARegion *ar, int color_manage, int use_default_view, int channels, int x, int y,
                        const unsigned char cp[4], const float fp[4], int *zp, float *zpf)
{
	char str[256];
	float dx = 6;
	/* text colors */
	/* XXX colored text not allowed in Blender UI */
	#if 0
	unsigned char red[3] = {255, 50, 50};
	unsigned char green[3] = {0, 255, 0};
	unsigned char blue[3] = {100, 100, 255};
	#else
	unsigned char red[3] = {255, 255, 255};
	unsigned char green[3] = {255, 255, 255};
	unsigned char blue[3] = {255, 255, 255};
	#endif
	float hue = 0, sat = 0, val = 0, lum = 0, u = 0, v = 0;
	float col[4], finalcol[4];

	glEnable(GL_BLEND);

	/* noisy, high contrast make impossible to read if lower alpha is used. */
	gpuCurrentColor4x(CPACK_BLACK, 0.745f);
	gpuSingleFilledRecti(0.0, 0.0, BLI_rcti_size_x(&ar->winrct) + 1, 20);
	glDisable(GL_BLEND);

	BLF_size(blf_mono_font, 11, 72);

	gpuCurrentColor3x(CPACK_WHITE);
	BLI_snprintf(str, sizeof(str), "X:%-4d  Y:%-4d |", x, y);
	// UI_DrawString(6, 6, str); // works ok but fixed width is nicer.
	BLF_position(blf_mono_font, dx, 6, 0);
	BLF_draw_ascii(blf_mono_font, str, sizeof(str));
	dx += BLF_width(blf_mono_font, str);

	if (zp) {
		gpuCurrentColor3x(CPACK_WHITE);
		BLI_snprintf(str, sizeof(str), " Z:%-.4f |", 0.5f + 0.5f * (((float)*zp) / (float)0x7fffffff));
		BLF_position(blf_mono_font, dx, 6, 0);
		BLF_draw_ascii(blf_mono_font, str, sizeof(str));
		dx += BLF_width(blf_mono_font, str);
	}
	if (zpf) {
		gpuCurrentColor3x(CPACK_WHITE);
		BLI_snprintf(str, sizeof(str), " Z:%-.3f |", *zpf);
		BLF_position(blf_mono_font, dx, 6, 0);
		BLF_draw_ascii(blf_mono_font, str, sizeof(str));
		dx += BLF_width(blf_mono_font, str);
	}

	if (channels >= 3) {
		gpuCurrentColor3ubv(red);
		if (fp)
			BLI_snprintf(str, sizeof(str), "  R:%-.4f", fp[0]);
		else if (cp)
			BLI_snprintf(str, sizeof(str), "  R:%-3d", cp[0]);
		else
			BLI_snprintf(str, sizeof(str), "  R:-");
		BLF_position(blf_mono_font, dx, 6, 0);
		BLF_draw_ascii(blf_mono_font, str, sizeof(str));
		dx += BLF_width(blf_mono_font, str);
		
		gpuCurrentColor3ubv(green);
		if (fp)
			BLI_snprintf(str, sizeof(str), "  G:%-.4f", fp[1]);
		else if (cp)
			BLI_snprintf(str, sizeof(str), "  G:%-3d", cp[1]);
		else
			BLI_snprintf(str, sizeof(str), "  G:-");
		BLF_position(blf_mono_font, dx, 6, 0);
		BLF_draw_ascii(blf_mono_font, str, sizeof(str));
		dx += BLF_width(blf_mono_font, str);
		
		gpuCurrentColor3ubv(blue);
		if (fp)
			BLI_snprintf(str, sizeof(str), "  B:%-.4f", fp[2]);
		else if (cp)
			BLI_snprintf(str, sizeof(str), "  B:%-3d", cp[2]);
		else
			BLI_snprintf(str, sizeof(str), "  B:-");
		BLF_position(blf_mono_font, dx, 6, 0);
		BLF_draw_ascii(blf_mono_font, str, sizeof(str));
		dx += BLF_width(blf_mono_font, str);
		
		if (channels == 4) {
			gpuCurrentColor3x(CPACK_WHITE);
			if (fp)
				BLI_snprintf(str, sizeof(str), "  A:%-.4f", fp[3]);
			else if (cp)
				BLI_snprintf(str, sizeof(str), "  A:%-3d", cp[3]);
			else
				BLI_snprintf(str, sizeof(str), "- ");
			BLF_position(blf_mono_font, dx, 6, 0);
			BLF_draw_ascii(blf_mono_font, str, sizeof(str));
			dx += BLF_width(blf_mono_font, str);
		}

		if (color_manage && channels == 4) {
			float pixel[4];

			if (use_default_view)
				IMB_colormanagement_pixel_to_display_space_v4(pixel, fp,  NULL, &scene->display_settings);
			else
				IMB_colormanagement_pixel_to_display_space_v4(pixel, fp,  &scene->view_settings, &scene->display_settings);

			BLI_snprintf(str, sizeof(str), "  |  CM  R:%-.4f  G:%-.4f  B:%-.4f", pixel[0], pixel[1], pixel[2]);
			BLF_position(blf_mono_font, dx, 6, 0);
			BLF_draw_ascii(blf_mono_font, str, sizeof(str));
			dx += BLF_width(blf_mono_font, str);
		}
	}
	
	/* color rectangle */
	if (channels == 1) {
		if (fp) {
			col[0] = col[1] = col[2] = fp[0];
		}
		else if (cp) {
			col[0] = col[1] = col[2] = (float)cp[0] / 255.0f;
		}
		else {
			col[0] = col[1] = col[2] = 0.0f;
		}
		col[3] = 1.0f;
	}
	else if (channels == 3) {
		if (fp) {
			copy_v3_v3(col, fp);
		}
		else if (cp) {
			rgb_uchar_to_float(col, cp);
		}
		else {
			zero_v3(col);
		}
		col[3] = 1.0f;
	}
	else if (channels == 4) {
		if (fp)
			copy_v4_v4(col, fp);
		else if (cp) {
			rgba_uchar_to_float(col, cp);
		}
		else {
			zero_v4(col);
		}
	}
	else {
		BLI_assert(0);
		zero_v4(col);
	}

	if (color_manage) {
		if (use_default_view)
			IMB_colormanagement_pixel_to_display_space_v4(finalcol, col,  NULL, &scene->display_settings);
		else
			IMB_colormanagement_pixel_to_display_space_v4(finalcol, col,  &scene->view_settings, &scene->display_settings);
	}
	else {
		copy_v4_v4(finalcol, col);
	}

	glDisable(GL_BLEND);

	gpuImmediateFormat_C4_V2();

	gpuCurrentColor3fv(finalcol);
	dx += 5;
	gpuBegin(GL_TRIANGLE_FAN);
	gpuVertex2f(dx, 3);
	gpuVertex2f(dx, 17);
	gpuVertex2f(dx + 30, 17);
	gpuVertex2f(dx + 30, 3);
	gpuEnd();

	/* draw outline */
	gpuCurrentGray3f(0.500f);
	gpuBegin(GL_LINE_LOOP);
	gpuVertex2f(dx, 3);
	gpuVertex2f(dx, 17);
	gpuVertex2f(dx + 30, 17);
	gpuVertex2f(dx + 30, 3);
	gpuEnd();

	gpuImmediateUnformat();

	dx += 35;

	gpuCurrentColor3x(CPACK_WHITE);
	if (channels == 1) {
		if (fp) {
			rgb_to_hsv(fp[0], fp[0], fp[0], &hue, &sat, &val);
			rgb_to_yuv(fp[0], fp[0], fp[0], &lum, &u, &v);
		}
		else if (cp) {
			rgb_to_hsv((float)cp[0] / 255.0f, (float)cp[0] / 255.0f, (float)cp[0] / 255.0f, &hue, &sat, &val);
			rgb_to_yuv((float)cp[0] / 255.0f, (float)cp[0] / 255.0f, (float)cp[0] / 255.0f, &lum, &u, &v);
		}
		
		BLI_snprintf(str, sizeof(str), "V:%-.4f", val);
		BLF_position(blf_mono_font, dx, 6, 0);
		BLF_draw_ascii(blf_mono_font, str, sizeof(str));
		dx += BLF_width(blf_mono_font, str);

		BLI_snprintf(str, sizeof(str), "   L:%-.4f", lum);
		BLF_position(blf_mono_font, dx, 6, 0);
		BLF_draw_ascii(blf_mono_font, str, sizeof(str));
		dx += BLF_width(blf_mono_font, str);
	}
	else if (channels >= 3) {
		if (fp) {
			rgb_to_hsv(fp[0], fp[1], fp[2], &hue, &sat, &val);
			rgb_to_yuv(fp[0], fp[1], fp[2], &lum, &u, &v);
		}
		else if (cp) {
			rgb_to_hsv((float)cp[0] / 255.0f, (float)cp[1] / 255.0f, (float)cp[2] / 255.0f, &hue, &sat, &val);
			rgb_to_yuv((float)cp[0] / 255.0f, (float)cp[1] / 255.0f, (float)cp[2] / 255.0f, &lum, &u, &v);
		}

		BLI_snprintf(str, sizeof(str), "H:%-.4f", hue);
		BLF_position(blf_mono_font, dx, 6, 0);
		BLF_draw_ascii(blf_mono_font, str, sizeof(str));
		dx += BLF_width(blf_mono_font, str);

		BLI_snprintf(str, sizeof(str), "  S:%-.4f", sat);
		BLF_position(blf_mono_font, dx, 6, 0);
		BLF_draw_ascii(blf_mono_font, str, sizeof(str));
		dx += BLF_width(blf_mono_font, str);

		BLI_snprintf(str, sizeof(str), "  V:%-.4f", val);
		BLF_position(blf_mono_font, dx, 6, 0);
		BLF_draw_ascii(blf_mono_font, str, sizeof(str));
		dx += BLF_width(blf_mono_font, str);

		BLI_snprintf(str, sizeof(str), "   L:%-.4f", lum);
		BLF_position(blf_mono_font, dx, 6, 0);
		BLF_draw_ascii(blf_mono_font, str, sizeof(str));
		dx += BLF_width(blf_mono_font, str);
	}

	(void)dx;
}

/* image drawing */

static void sima_draw_alpha_pixels(float x1, float y1, int rectx, int recty, unsigned int *recti)
{
	/* swap bytes, so alpha is most significant one, then just draw it as luminance int */

#if ENDIAN_ORDER == B_ENDIAN
	glPixelStorei(GL_UNPACK_SWAP_BYTES, GL_TRUE);
#endif

	glaDrawPixelsSafe(x1, y1, rectx, recty, rectx, GL_LUMINANCE, GL_UNSIGNED_INT, recti);

#if ENDIAN_ORDER == B_ENDIAN
	glPixelStorei(GL_UNPACK_SWAP_BYTES, GL_FALSE); /* restore default value */
#endif
}

static void sima_draw_alpha_pixelsf(float x1, float y1, int rectx, int recty, float *rectf)
{
	float *trectf = MEM_mallocN(rectx * recty * 4, "temp");
	int a, b;
	
	for (a = rectx * recty - 1, b = 4 * a + 3; a >= 0; a--, b -= 4)
		trectf[a] = rectf[b];
	
	glaDrawPixelsSafe(x1, y1, rectx, recty, rectx, GL_LUMINANCE, GL_FLOAT, trectf);
	MEM_freeN(trectf);
	/* ogl trick below is slower... (on ATI 9600) */
//	glColorMask(1, 0, 0, 0);
//	glaDrawPixelsSafe(x1, y1, rectx, recty, rectx, GL_RGBA, GL_FLOAT, rectf+3);
//	glColorMask(0, 1, 0, 0);
//	glaDrawPixelsSafe(x1, y1, rectx, recty, rectx, GL_RGBA, GL_FLOAT, rectf+2);
//	glColorMask(0, 0, 1, 0);
//	glaDrawPixelsSafe(x1, y1, rectx, recty, rectx, GL_RGBA, GL_FLOAT, rectf+1);
//	glColorMask(1, 1, 1, 1);
}

static void sima_draw_zbuf_pixels(float x1, float y1, int rectx, int recty, int *recti)
{
	/* zbuffer values are signed, so we need to shift color range */
	glPixelTransferf(GL_RED_SCALE, 0.5f);
	glPixelTransferf(GL_GREEN_SCALE, 0.5f);
	glPixelTransferf(GL_BLUE_SCALE, 0.5f);
	glPixelTransferf(GL_RED_BIAS, 0.5f);
	glPixelTransferf(GL_GREEN_BIAS, 0.5f);
	glPixelTransferf(GL_BLUE_BIAS, 0.5f);
	
	glaDrawPixelsSafe(x1, y1, rectx, recty, rectx, GL_LUMINANCE, GL_INT, recti);
	
	glPixelTransferf(GL_RED_SCALE, 1.0f);
	glPixelTransferf(GL_GREEN_SCALE, 1.0f);
	glPixelTransferf(GL_BLUE_SCALE, 1.0f);
	glPixelTransferf(GL_RED_BIAS, 0.0f);
	glPixelTransferf(GL_GREEN_BIAS, 0.0f);
	glPixelTransferf(GL_BLUE_BIAS, 0.0f);
}

static void sima_draw_zbuffloat_pixels(Scene *scene, float x1, float y1, int rectx, int recty, float *rect_float)
{
	float bias, scale, *rectf, clipend;
	int a;
	
	if (scene->camera && scene->camera->type == OB_CAMERA) {
		bias = ((Camera *)scene->camera->data)->clipsta;
		clipend = ((Camera *)scene->camera->data)->clipend;
		scale = 1.0f / (clipend - bias);
	}
	else {
		bias = 0.1f;
		scale = 0.01f;
		clipend = 100.0f;
	}
	
	rectf = MEM_mallocN(rectx * recty * 4, "temp");
	for (a = rectx * recty - 1; a >= 0; a--) {
		if (rect_float[a] > clipend)
			rectf[a] = 0.0f;
		else if (rect_float[a] < bias)
			rectf[a] = 1.0f;
		else {
			rectf[a] = 1.0f - (rect_float[a] - bias) * scale;
			rectf[a] *= rectf[a];
		}
	}
	glaDrawPixelsSafe(x1, y1, rectx, recty, rectx, GL_LUMINANCE, GL_FLOAT, rectf);
	
	MEM_freeN(rectf);
}

static void draw_image_buffer(const bContext *C, SpaceImage *sima, ARegion *ar, Scene *scene, ImBuf *ibuf, float fx, float fy, float zoomx, float zoomy)
{
	int x, y;

	/* set zoom */
	glPixelZoom(zoomx, zoomy);

	/* find window pixel coordinates of origin */
	UI_view2d_to_region_no_clip(&ar->v2d, fx, fy, &x, &y);

	/* this part is generic image display */
	if (sima->flag & SI_SHOW_ALPHA) {
		if (ibuf->rect)
			sima_draw_alpha_pixels(x, y, ibuf->x, ibuf->y, ibuf->rect);
		else if (ibuf->rect_float && ibuf->channels == 4)
			sima_draw_alpha_pixelsf(x, y, ibuf->x, ibuf->y, ibuf->rect_float);
	}
	else if (sima->flag & SI_SHOW_ZBUF && (ibuf->zbuf || ibuf->zbuf_float || (ibuf->channels == 1))) {
		if (ibuf->zbuf)
			sima_draw_zbuf_pixels(x, y, ibuf->x, ibuf->y, ibuf->zbuf);
		else if (ibuf->zbuf_float)
			sima_draw_zbuffloat_pixels(scene, x, y, ibuf->x, ibuf->y, ibuf->zbuf_float);
		else if (ibuf->channels == 1)
			sima_draw_zbuffloat_pixels(scene, x, y, ibuf->x, ibuf->y, ibuf->rect_float);
	}
	else {
		unsigned char *display_buffer;
		void *cache_handle;

		if (sima->flag & SI_USE_ALPHA) {
			fdrawcheckerboard(x, y, x + ibuf->x * zoomx, y + ibuf->y * zoomy);

			glEnable(GL_BLEND);
		}

		display_buffer = IMB_display_buffer_acquire_ctx(C, ibuf, &cache_handle);

		if (display_buffer)
			glaDrawPixelsSafe(x, y, ibuf->x, ibuf->y, ibuf->x, GL_RGBA, GL_UNSIGNED_BYTE, display_buffer);
#if 0
		else
			glaDrawPixelsSafe(x, y, ibuf->x, ibuf->y, ibuf->x, GL_RGBA, GL_FLOAT, ibuf->rect_float);
#endif

		IMB_display_buffer_release(cache_handle);

		if (sima->flag & SI_USE_ALPHA)
			glDisable(GL_BLEND);
	}

	/* reset zoom */
	glPixelZoom(1.0f, 1.0f);
}

static unsigned int *get_part_from_buffer(unsigned int *buffer, int width, short startx, short starty, short endx, short endy)
{
	unsigned int *rt, *rp, *rectmain;
	short y, heigth, len;

	/* the right offset in rectot */

	rt = buffer + (starty * width + startx);

	len = (endx - startx);
	heigth = (endy - starty);

	rp = rectmain = MEM_mallocN(heigth * len * sizeof(int), "rect");
	
	for (y = 0; y < heigth; y++) {
		memcpy(rp, rt, len * 4);
		rt += width;
		rp += len;
	}
	return rectmain;
}

static void draw_image_buffer_tiled(SpaceImage *sima, ARegion *ar, Scene *scene, Image *ima, ImBuf *ibuf, float fx, float fy, float zoomx, float zoomy)
{
	unsigned char *display_buffer;
	unsigned int *rect;
	int dx, dy, sx, sy, x, y;
	void *cache_handle;

	/* verify valid values, just leave this a while */
	if (ima->xrep < 1) return;
	if (ima->yrep < 1) return;

	if (ima->flag & IMA_VIEW_AS_RENDER)
		display_buffer = IMB_display_buffer_acquire(ibuf, &scene->view_settings, &scene->display_settings, &cache_handle);
	else
		display_buffer = IMB_display_buffer_acquire(ibuf, NULL, &scene->display_settings, &cache_handle);

	if (!display_buffer)
		return;

	glPixelZoom(zoomx, zoomy);

	if (sima->curtile >= ima->xrep * ima->yrep)
		sima->curtile = ima->xrep * ima->yrep - 1;
	
	/* retrieve part of image buffer */
	dx = ibuf->x / ima->xrep;
	dy = ibuf->y / ima->yrep;
	sx = (sima->curtile % ima->xrep) * dx;
	sy = (sima->curtile / ima->xrep) * dy;
	rect = get_part_from_buffer((unsigned int *)display_buffer, ibuf->x, sx, sy, sx + dx, sy + dy);
	
	/* draw repeated */
	for (sy = 0; sy + dy <= ibuf->y; sy += dy) {
		for (sx = 0; sx + dx <= ibuf->x; sx += dx) {
			UI_view2d_to_region_no_clip(&ar->v2d, fx + (float)sx / (float)ibuf->x, fy + (float)sy / (float)ibuf->y, &x, &y);

			glaDrawPixelsSafe(x, y, dx, dy, dx, GL_RGBA, GL_UNSIGNED_BYTE, rect);
		}
	}

	glPixelZoom(1.0f, 1.0f);

	IMB_display_buffer_release(cache_handle);

	MEM_freeN(rect);
}

static void draw_image_buffer_repeated(const bContext *C, SpaceImage *sima, ARegion *ar, Scene *scene, Image *ima, ImBuf *ibuf, float zoomx, float zoomy)
{
	const double time_current = PIL_check_seconds_timer();

	const int xmax = ceil(ar->v2d.cur.xmax);
	const int ymax = ceil(ar->v2d.cur.ymax);
	const int xmin = floor(ar->v2d.cur.xmin);
	const int ymin = floor(ar->v2d.cur.ymin);

	int x;

	for (x = xmin; x < xmax; x++) {
		int y;
		for (y = ymin; y < ymax; y++) {
			if (ima && (ima->tpageflag & IMA_TILES))
				draw_image_buffer_tiled(sima, ar, scene, ima, ibuf, x, y, zoomx, zoomy);
			else
				draw_image_buffer(C, sima, ar, scene, ibuf, x, y, zoomx, zoomy);

			/* only draw until running out of time */
			if ((PIL_check_seconds_timer() - time_current) > 0.25)
				return;
		}
	}
}

/* draw uv edit */

/* draw grease pencil */
void draw_image_grease_pencil(bContext *C, short onlyv2d)
{
	/* draw in View2D space? */
	if (onlyv2d) {
		/* draw grease-pencil ('image' strokes) */
		draw_gpencil_2dimage(C);
	}
	else {
		/* assume that UI_view2d_restore(C) has been called... */
		//SpaceImage *sima = (SpaceImage *)CTX_wm_space_data(C);
		
		/* draw grease-pencil ('screen' strokes) */
		draw_gpencil_view2d(C, 0);
	}
}

void draw_image_sample_line(SpaceImage *sima)
{
	if (sima->sample_line_hist.flag & HISTO_FLAG_SAMPLELINE) {
		Histogram *hist = &sima->sample_line_hist;

		gpuBegin(GL_LINES);
		gpuColor3x(CPACK_BLACK);
		gpuVertex2fv(hist->co[0]);
		gpuVertex2fv(hist->co[1]);
		gpuEnd();

		setlinestyle(1);
		gpuBegin(GL_LINES);
		gpuColor3x(CPACK_WHITE);
		gpuVertex2fv(hist->co[0]);
		gpuVertex2fv(hist->co[1]);
		gpuEnd();
		setlinestyle(0);

	}
}

/* XXX becomes WM paint cursor */
#if 0
static void draw_image_view_tool(Scene *scene)
{
	ToolSettings *settings = scene->toolsettings;
	Brush *brush = settings->imapaint.brush;
	int mval[2];
	float radius;
	int draw = 0;

	if (brush) {
		if (settings->imapaint.flag & IMAGEPAINT_DRAWING) {
			if (settings->imapaint.flag & IMAGEPAINT_DRAW_TOOL_DRAWING)
				draw = 1;
		}
		else if (settings->imapaint.flag & IMAGEPAINT_DRAW_TOOL)
			draw = 1;
		
		if (draw) {
			getmouseco_areawin(mval);

			radius = BKE_brush_size_get(brush) * G.sima->zoom;
			fdrawXORcirc(mval[0], mval[1], radius);

			if (brush->innerradius != 1.0) {
				radius *= brush->innerradius;
				fdrawXORcirc(mval[0], mval[1], radius);
			}
		}
	}
}
#endif

static unsigned char *get_alpha_clone_image(const bContext *C, Scene *scene, int *width, int *height)
{
	Brush *brush = paint_brush(&scene->toolsettings->imapaint.paint);
	ImBuf *ibuf;
	unsigned int size, alpha;
	unsigned char *display_buffer;
	unsigned char *rect, *cp;
	void *cache_handle;

	if (!brush || !brush->clone.image)
		return NULL;
	
	ibuf = BKE_image_get_ibuf(brush->clone.image, NULL);

	if (!ibuf)
		return NULL;

	display_buffer = IMB_display_buffer_acquire_ctx(C, ibuf, &cache_handle);

	if (!display_buffer) {
		IMB_display_buffer_release(cache_handle);

		return NULL;
	}

	rect = MEM_dupallocN(display_buffer);

	IMB_display_buffer_release(cache_handle);

	if (!rect)
		return NULL;

	*width = ibuf->x;
	*height = ibuf->y;

	size = (*width) * (*height);
	alpha = (unsigned char)255 * brush->clone.alpha;
	cp = rect;

	while (size-- > 0) {
		cp[3] = alpha;
		cp += 4;
	}

	return rect;
}

static void draw_image_paint_helpers(const bContext *C, ARegion *ar, Scene *scene, float zoomx, float zoomy)
{
	Brush *brush;
	int x, y, w, h;
	unsigned char *clonerect;

	brush = paint_brush(&scene->toolsettings->imapaint.paint);

	if (brush && (brush->imagepaint_tool == PAINT_TOOL_CLONE)) {
		/* this is not very efficient, but glDrawPixels doesn't allow
		 * drawing with alpha */
		clonerect = get_alpha_clone_image(C, scene, &w, &h);

		if (clonerect) {
			UI_view2d_to_region_no_clip(&ar->v2d, brush->clone.offset[0], brush->clone.offset[1], &x, &y);

			glPixelZoom(zoomx, zoomy);

			glEnable(GL_BLEND);
			glaDrawPixelsSafe(x, y, w, h, w, GL_RGBA, GL_UNSIGNED_BYTE, clonerect);
			glDisable(GL_BLEND);

			glPixelZoom(1.0, 1.0);

			MEM_freeN(clonerect);
		}
	}
}

/* draw main image area */

void draw_image_main(const bContext *C, ARegion *ar)
{
	SpaceImage *sima = CTX_wm_space_image(C);
	Scene *scene = CTX_data_scene(C);
	Image *ima;
	ImBuf *ibuf;
	float zoomx, zoomy;
	int show_viewer, show_render;
	void *lock;

	/* XXX can we do this in refresh? */
#if 0
	what_image(sima);
	
	if (sima->image) {
		ED_image_get_aspect(sima->image, &xuser_asp, &yuser_asp);
		
		/* UGLY hack? until now iusers worked fine... but for flipbook viewer we need this */
		if (sima->image->type == IMA_TYPE_COMPOSITE) {
			ImageUser *iuser = ntree_get_active_iuser(scene->nodetree);
			if (iuser) {
				BKE_image_user_calc_imanr(iuser, scene->r.cfra, 0);
				sima->iuser = *iuser;
			}
		}
		/* and we check for spare */
		ibuf = ED_space_image_buffer(sima);
	}
#endif

	/* retrieve the image and information about it */
	ima = ED_space_image(sima);
	ED_space_image_get_zoom(sima, ar, &zoomx, &zoomy);

	show_viewer = (ima && ima->source == IMA_SRC_VIEWER);
	show_render = (show_viewer && ima->type == IMA_TYPE_R_RESULT);

	if (show_viewer) {
		/* use locked draw for drawing viewer image buffer since the conpositor
		 * is running in separated thread and compositor could free this buffers.
		 * other images are not modifying in such a way so they does not require
		 * lock (sergey)
		 */
		BLI_lock_thread(LOCK_DRAW_IMAGE);
	}

	ibuf = ED_space_image_acquire_buffer(sima, &lock);

	/* draw the image or grid */
	if (ibuf == NULL)
		ED_region_grid_draw(ar, zoomx, zoomy);
	else if (sima->flag & SI_DRAW_TILE)
		draw_image_buffer_repeated(C, sima, ar, scene, ima, ibuf, zoomx, zoomy);
	else if (ima && (ima->tpageflag & IMA_TILES))
		draw_image_buffer_tiled(sima, ar, scene, ima, ibuf, 0.0f, 0.0, zoomx, zoomy);
	else
		draw_image_buffer(C, sima, ar, scene, ibuf, 0.0f, 0.0f, zoomx, zoomy);

	/* paint helpers */
	if (sima->mode == SI_MODE_PAINT)
		draw_image_paint_helpers(C, ar, scene, zoomx, zoomy);


	/* XXX integrate this code */
#if 0
	if (ibuf) {
		float xoffs = 0.0f, yoffs = 0.0f;
		
		if (image_preview_active(sa, &xim, &yim)) {
			xoffs = scene->r.disprect.xmin;
			yoffs = scene->r.disprect.ymin;
<<<<<<< HEAD
			gpuCurrentColor3x(CPACK_BLACK);
			calc_image_view(sima, 'f');	
=======
			glColor3ub(0, 0, 0);
			calc_image_view(sima, 'f');
>>>>>>> 83de5cb3
			myortho2(G.v2d->cur.xmin, G.v2d->cur.xmax, G.v2d->cur.ymin, G.v2d->cur.ymax);
			gpuSingleFilledRectf(0.0f, 0.0f, 1.0f, 1.0f);
			gpuLoadIdentity();
		}
	}
#endif

	ED_space_image_release_buffer(sima, lock);

	if (show_viewer) {
		BLI_unlock_thread(LOCK_DRAW_IMAGE);
	}

	/* render info */
	if (ima && show_render)
		draw_render_info(scene, ima, ar);
}<|MERGE_RESOLUTION|>--- conflicted
+++ resolved
@@ -798,13 +798,8 @@
 		if (image_preview_active(sa, &xim, &yim)) {
 			xoffs = scene->r.disprect.xmin;
 			yoffs = scene->r.disprect.ymin;
-<<<<<<< HEAD
 			gpuCurrentColor3x(CPACK_BLACK);
-			calc_image_view(sima, 'f');	
-=======
-			glColor3ub(0, 0, 0);
 			calc_image_view(sima, 'f');
->>>>>>> 83de5cb3
 			myortho2(G.v2d->cur.xmin, G.v2d->cur.xmax, G.v2d->cur.ymin, G.v2d->cur.ymax);
 			gpuSingleFilledRectf(0.0f, 0.0f, 1.0f, 1.0f);
 			gpuLoadIdentity();
