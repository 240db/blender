/*
 * ***** BEGIN GPL LICENSE BLOCK *****
 *
 * This program is free software; you can redistribute it and/or
 * modify it under the terms of the GNU General Public License
 * as published by the Free Software Foundation; either version 2
 * of the License, or (at your option) any later version.
 *
 * This program is distributed in the hope that it will be useful,
 * but WITHOUT ANY WARRANTY; without even the implied warranty of
 * MERCHANTABILITY or FITNESS FOR A PARTICULAR PURPOSE.  See the
 * GNU General Public License for more details.
 *
 * You should have received a copy of the GNU General Public License
 * along with this program; if not, write to the Free Software Foundation,
 * Inc., 51 Franklin Street, Fifth Floor, Boston, MA 02110-1301, USA.
 *
 * The Original Code is Copyright (C) 2008 Blender Foundation.
 * All rights reserved.
 *
 *
 * Contributor(s): Blender Foundation
 *
 * ***** END GPL LICENSE BLOCK *****
 */

/** \file blender/editors/space_image/image_edit.c
 *  \ingroup spimage
 */

#include "DNA_mask_types.h"
#include "DNA_object_types.h"
#include "DNA_scene_types.h"

#include "BLI_math.h"
#include "BLI_rect.h"

#include "BKE_context.h"
#include "BKE_global.h"
#include "BKE_image.h"
#include "BKE_main.h"
#include "BKE_editmesh.h"
#include "BKE_library.h"

#include "IMB_imbuf_types.h"

#include "ED_image.h"  /* own include */
#include "ED_mesh.h"
#include "ED_screen.h"
#include "ED_uvedit.h"

#include "UI_view2d.h"

#include "WM_api.h"
#include "WM_types.h"

/* note; image_panel_properties() uses pointer to sima->image directly */
Image *ED_space_image(SpaceImage *sima)
{
	return sima->image;
}

/* called to assign images to UV faces */
void ED_space_image_set(SpaceImage *sima, Scene *scene, Object *obedit, Image *ima)
{
	/* context may be NULL, so use global */
	ED_uvedit_assign_image(G.main, scene, obedit, ima, sima->image);

	/* change the space ima after because uvedit_face_visible_test uses the space ima
	 * to check if the face is displayed in UV-localview */
	sima->image = ima;

	if (ima == NULL || ima->type == IMA_TYPE_R_RESULT || ima->type == IMA_TYPE_COMPOSITE) {
		if (sima->mode == SI_MODE_PAINT) {
			sima->mode = SI_MODE_VIEW;
		}
	}

	if (sima->image)
		BKE_image_signal(sima->image, &sima->iuser, IMA_SIGNAL_USER_NEW_IMAGE);

	id_us_ensure_real((ID *)sima->image);

	if (obedit)
		WM_main_add_notifier(NC_GEOM | ND_DATA, obedit->data);

	WM_main_add_notifier(NC_SPACE | ND_SPACE_IMAGE, NULL);
}

Mask *ED_space_image_get_mask(SpaceImage *sima)
{
	return sima->mask_info.mask;
}

void ED_space_image_set_mask(bContext *C, SpaceImage *sima, Mask *mask)
{
	sima->mask_info.mask = mask;

	/* weak, but same as image/space */
	id_us_ensure_real((ID *)sima->mask_info.mask);

	if (C) {
		WM_event_add_notifier(C, NC_MASK | NA_SELECTED, mask);
	}
}

ImBuf *ED_space_image_acquire_buffer(SpaceImage *sima, void **lock_r)
{
	ImBuf *ibuf;

	if (sima && sima->image) {
#if 0
		if (sima->image->type == IMA_TYPE_R_RESULT && BIF_show_render_spare())
			return BIF_render_spare_imbuf();
		else
#endif
		ibuf = BKE_image_acquire_ibuf(sima->image, &sima->iuser, lock_r);

		if (ibuf) {
			if (ibuf->rect || ibuf->rect_float)
				return ibuf;

			BKE_image_release_ibuf(sima->image, ibuf, NULL);
		}
	}
	else
		*lock_r = NULL;

	return NULL;
}

void ED_space_image_release_buffer(SpaceImage *sima, ImBuf *ibuf, void *lock)
{
	if (sima && sima->image)
		BKE_image_release_ibuf(sima->image, ibuf, lock);
}

bool ED_space_image_has_buffer(SpaceImage *sima)
{
	ImBuf *ibuf;
	void *lock;
	bool has_buffer;

	ibuf = ED_space_image_acquire_buffer(sima, &lock);
	has_buffer = (ibuf != NULL);
	ED_space_image_release_buffer(sima, ibuf, lock);

	return has_buffer;
}

void ED_space_image_get_size(SpaceImage *sima, int *width, int *height)
{
	Scene *scene = sima->iuser.scene;
	ImBuf *ibuf;
	void *lock;

	ibuf = ED_space_image_acquire_buffer(sima, &lock);

	if (ibuf && ibuf->x > 0 && ibuf->y > 0) {
		*width = ibuf->x;
		*height = ibuf->y;
	}
	else if (sima->image && sima->image->type == IMA_TYPE_R_RESULT && scene) {
		/* not very important, just nice */
		*width = (scene->r.xsch * scene->r.size) / 100;
		*height = (scene->r.ysch * scene->r.size) / 100;

		if ((scene->r.mode & R_BORDER) && (scene->r.mode & R_CROP)) {
			*width  *= BLI_rctf_size_x(&scene->r.border);
			*height *= BLI_rctf_size_y(&scene->r.border);
		}

	}
	/* I know a bit weak... but preview uses not actual image size */
	// XXX else if (image_preview_active(sima, width, height));
	else {
		*width  = IMG_SIZE_FALLBACK;
		*height = IMG_SIZE_FALLBACK;
	}

	ED_space_image_release_buffer(sima, ibuf, lock);
}

void ED_space_image_get_size_fl(SpaceImage *sima, float size[2])
{
	int size_i[2];
	ED_space_image_get_size(sima, &size_i[0], &size_i[1]);
	size[0] = size_i[0];
	size[1] = size_i[1];
}


void ED_space_image_get_aspect(SpaceImage *sima, float *aspx, float *aspy)
{
	Image *ima = sima->image;
	if ((ima == NULL) || (ima->aspx == 0.0f || ima->aspy == 0.0f)) {
		*aspx = *aspy = 1.0;
	}
	else {
		BKE_image_get_aspect(ima, aspx, aspy);
	}
}

void ED_space_image_get_zoom(SpaceImage *sima, ARegion *ar, float *zoomx, float *zoomy)
{
	int width, height;

	ED_space_image_get_size(sima, &width, &height);

	*zoomx = (float)(BLI_rcti_size_x(&ar->winrct) + 1) / (float)(BLI_rctf_size_x(&ar->v2d.cur) * width);
	*zoomy = (float)(BLI_rcti_size_y(&ar->winrct) + 1) / (float)(BLI_rctf_size_y(&ar->v2d.cur) * height);
}

void ED_space_image_get_uv_aspect(SpaceImage *sima, float *aspx, float *aspy)
{
	int w, h;

	ED_space_image_get_aspect(sima, aspx, aspy);
	ED_space_image_get_size(sima, &w, &h);

	*aspx *= (float)w;
	*aspy *= (float)h;

	if (*aspx < *aspy) {
		*aspy = *aspy / *aspx;
		*aspx = 1.0f;
	}
	else {
		*aspx = *aspx / *aspy;
		*aspy = 1.0f;
	}
}

void ED_image_get_uv_aspect(Image *ima, ImageUser *iuser, float *aspx, float *aspy)
{
	if (ima) {
		int w, h;

		BKE_image_get_aspect(ima, aspx, aspy);
		BKE_image_get_size(ima, iuser, &w, &h);

		*aspx *= (float)w;
		*aspy *= (float)h;
	}
	else {
		*aspx = 1.0f;
		*aspy = 1.0f;
	}
}

/* takes event->mval */
void ED_image_mouse_pos(SpaceImage *sima, ARegion *ar, const int mval[2], float co[2])
{
	int sx, sy, width, height;
	float zoomx, zoomy;

	ED_space_image_get_zoom(sima, ar, &zoomx, &zoomy);
	ED_space_image_get_size(sima, &width, &height);

	UI_view2d_to_region_no_clip(&ar->v2d, 0.0f, 0.0f, &sx, &sy);

	co[0] = ((mval[0] - sx) / zoomx) / width;
	co[1] = ((mval[1] - sy) / zoomy) / height;
}

void ED_image_point_pos(SpaceImage *sima, ARegion *ar, float x, float y, float *xr, float *yr)
{
	int sx, sy, width, height;
	float zoomx, zoomy;

	ED_space_image_get_zoom(sima, ar, &zoomx, &zoomy);
	ED_space_image_get_size(sima, &width, &height);

	UI_view2d_to_region_no_clip(&ar->v2d, 0.0f, 0.0f, &sx, &sy);

	*xr = ((x - sx) / zoomx) / width;
	*yr = ((y - sy) / zoomy) / height;
}

void ED_image_point_pos__reverse(SpaceImage *sima, ARegion *ar, const float co[2], float r_co[2])
{
	float zoomx, zoomy;
	int width, height;
	int sx, sy;

	UI_view2d_to_region_no_clip(&ar->v2d, 0.0f, 0.0f, &sx, &sy);
	ED_space_image_get_size(sima, &width, &height);
	ED_space_image_get_zoom(sima, ar, &zoomx, &zoomy);

	r_co[0] = (co[0] * width  * zoomx) + (float)sx;
	r_co[1] = (co[1] * height * zoomy) + (float)sy;
}

bool ED_space_image_show_render(SpaceImage *sima)
{
	return (sima->image && ELEM(sima->image->type, IMA_TYPE_R_RESULT, IMA_TYPE_COMPOSITE));
}

bool ED_space_image_show_paint(SpaceImage *sima)
{
	if (ED_space_image_show_render(sima))
		return 0;

	return (sima->mode == SI_MODE_PAINT);
}

<<<<<<< HEAD
int ED_space_image_show_texpaint(SpaceImage *sima, Object *ob)
{
	return (ob && ob->type == OB_MESH &&
	        ob->mode == OB_MODE_TEXTURE_PAINT &&
	        !(sima->flag & SI_NO_DRAW_TEXPAINT));
}

int ED_space_image_show_uvedit(SpaceImage *sima, Object *obedit)
=======
bool ED_space_image_show_uvedit(SpaceImage *sima, Object *obedit)
>>>>>>> 054094f5
{
	if (sima && (ED_space_image_show_render(sima) || ED_space_image_show_paint(sima)))
		return 0;

	if (obedit && obedit->type == OB_MESH) {
		struct BMEditMesh *em = BKE_editmesh_from_object(obedit);
		int ret;

		ret = EDBM_mtexpoly_check(em);

		return ret;
	}

	return 0;
}

bool ED_space_image_show_uvshadow(SpaceImage *sima, Object *obedit)
{
	if (ED_space_image_show_render(sima))
		return 0;

	if (ED_space_image_show_paint(sima))
		if (obedit && obedit->type == OB_MESH) {
			struct BMEditMesh *em = BKE_editmesh_from_object(obedit);
			int ret;

			ret = EDBM_mtexpoly_check(em);

			return ret && !(sima->flag & SI_NO_DRAW_TEXPAINT);
		}

	return 0;
}

/* matches clip function */
bool ED_space_image_check_show_maskedit(Scene *scene, SpaceImage *sima)
{
	/* check editmode - this is reserved for UV editing */
	Object *ob = OBACT;
	if (ob && ob->mode & OB_MODE_EDIT && ED_space_image_show_uvedit(sima, ob)) {
		return FALSE;
	}

	return (sima->mode == SI_MODE_MASK);
}

int ED_space_image_maskedit_poll(bContext *C)
{
	SpaceImage *sima = CTX_wm_space_image(C);

	if (sima) {
		Scene *scene = CTX_data_scene(C);
		return ED_space_image_check_show_maskedit(scene, sima);
	}

	return FALSE;
}

int ED_space_image_maskedit_mask_poll(bContext *C)
{
	if (ED_space_image_maskedit_poll(C)) {
		SpaceImage *sima = CTX_wm_space_image(C);
		return sima->mask_info.mask != NULL;
	}

	return FALSE;
}
<|MERGE_RESOLUTION|>--- conflicted
+++ resolved
@@ -299,55 +299,51 @@
 bool ED_space_image_show_paint(SpaceImage *sima)
 {
 	if (ED_space_image_show_render(sima))
-		return 0;
+		return false;
 
 	return (sima->mode == SI_MODE_PAINT);
 }
 
-<<<<<<< HEAD
-int ED_space_image_show_texpaint(SpaceImage *sima, Object *ob)
+bool ED_space_image_show_texpaint(SpaceImage *sima, Object *ob)
 {
 	return (ob && ob->type == OB_MESH &&
 	        ob->mode == OB_MODE_TEXTURE_PAINT &&
 	        !(sima->flag & SI_NO_DRAW_TEXPAINT));
 }
 
-int ED_space_image_show_uvedit(SpaceImage *sima, Object *obedit)
-=======
 bool ED_space_image_show_uvedit(SpaceImage *sima, Object *obedit)
->>>>>>> 054094f5
 {
 	if (sima && (ED_space_image_show_render(sima) || ED_space_image_show_paint(sima)))
-		return 0;
+		return false;
 
 	if (obedit && obedit->type == OB_MESH) {
 		struct BMEditMesh *em = BKE_editmesh_from_object(obedit);
-		int ret;
+		bool ret;
 
 		ret = EDBM_mtexpoly_check(em);
 
 		return ret;
 	}
 
-	return 0;
+	return false;
 }
 
 bool ED_space_image_show_uvshadow(SpaceImage *sima, Object *obedit)
 {
 	if (ED_space_image_show_render(sima))
-		return 0;
+		return false;
 
 	if (ED_space_image_show_paint(sima))
 		if (obedit && obedit->type == OB_MESH) {
 			struct BMEditMesh *em = BKE_editmesh_from_object(obedit);
-			int ret;
+			bool ret;
 
 			ret = EDBM_mtexpoly_check(em);
 
 			return ret && !(sima->flag & SI_NO_DRAW_TEXPAINT);
 		}
 
-	return 0;
+	return false;
 }
 
 /* matches clip function */
