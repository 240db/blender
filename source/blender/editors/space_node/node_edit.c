--- conflicted
+++ resolved
@@ -2255,13 +2255,7 @@
 				node->id = &scene->id;
 			}
 			else if(ELEM3(node->type, CMP_NODE_MOVIECLIP, CMP_NODE_MOVIEDISTORTION, CMP_NODE_STABILIZE2D)) {
-<<<<<<< HEAD
-				if(G.main->movieclip.first == G.main->movieclip.last) {
-					node->id= G.main->movieclip.first;
-				}
-=======
 				node->id = (ID *)scene->clip;
->>>>>>> 9f51785c
 			}
 			
 			ntreeCompositForceHidden(snode->edittree, scene);
