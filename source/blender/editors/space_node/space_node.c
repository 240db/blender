--- conflicted
+++ resolved
@@ -649,9 +649,6 @@
 	return 0;
 }
 
-<<<<<<< HEAD
-static void node_id_path_drop_copy(const bContext *UNUSED(C), const wmEvent *UNUSED(event), wmDrag *drag, wmDropBox *drop)
-=======
 static int node_mask_drop_poll(bContext *UNUSED(C), wmDrag *drag, const wmEvent *UNUSED(event))
 {
 	if (drag->type == WM_DRAG_ID) {
@@ -669,8 +666,7 @@
 	RNA_string_set(drop->ptr, "name", id->name + 2);
 }
 
-static void node_id_path_drop_copy(wmDrag *drag, wmDropBox *drop)
->>>>>>> 107e6afd
+static void node_id_path_drop_copy(const bContext *UNUSED(C), const wmEvent *UNUSED(event), wmDrag *drag, wmDropBox *drop)
 {
 	ID *id = (ID *)drag->poin;
 
