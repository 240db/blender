/*
 * ***** BEGIN GPL LICENSE BLOCK *****
 *
 * This program is free software; you can redistribute it and/or
 * modify it under the terms of the GNU General Public License
 * as published by the Free Software Foundation; either version 2
 * of the License, or (at your option) any later version.
 *
 * This program is distributed in the hope that it will be useful,
 * but WITHOUT ANY WARRANTY; without even the implied warranty of
 * MERCHANTABILITY or FITNESS FOR A PARTICULAR PURPOSE.  See the
 * GNU General Public License for more details.
 *
 * You should have received a copy of the GNU General Public License
 * along with this program; if not, write to the Free Software Foundation,
 * Inc., 51 Franklin Street, Fifth Floor, Boston, MA 02110-1301, USA.
 *
 * The Original Code is Copyright (C) 2008 Blender Foundation.
 * All rights reserved.
 *
 *
 * Contributor(s): Blender Foundation
 *
 * ***** END GPL LICENSE BLOCK *****
 */

/** \file blender/editors/space_node/space_node.c
 *  \ingroup spnode
 */

#include "DNA_gpencil_types.h"
#include "DNA_lamp_types.h"
#include "DNA_material_types.h"
#include "DNA_node_types.h"
#include "DNA_world_types.h"

#include "MEM_guardedalloc.h"

#include "BLI_blenlib.h"
#include "BLI_math.h"

#include "BKE_context.h"
#include "BKE_library.h"
#include "BKE_scene.h"
#include "BKE_screen.h"
#include "BKE_node.h"

#include "ED_space_api.h"
#include "ED_node.h"
#include "ED_render.h"
#include "ED_screen.h"
#include "WM_api.h"
#include "WM_types.h"

#include "UI_resources.h"
#include "UI_view2d.h"

#include "RNA_access.h"

#include "node_intern.h"  /* own include */


/* ******************** tree path ********************* */

void ED_node_tree_start(SpaceNode *snode, bNodeTree *ntree, ID *id, ID *from)
{
	bNodeTreePath *path, *path_next;
	for (path = snode->treepath.first; path; path = path_next) {
		path_next = path->next;
		MEM_freeN(path);
	}
	BLI_listbase_clear(&snode->treepath);
	
	if (ntree) {
		path = MEM_callocN(sizeof(bNodeTreePath), "node tree path");
		path->nodetree = ntree;
		path->parent_key = NODE_INSTANCE_KEY_BASE;
		
		/* copy initial offset from bNodeTree */
		copy_v2_v2(path->view_center, ntree->view_center);
		
		if (id)
			BLI_strncpy(path->node_name, id->name + 2, sizeof(path->node_name));
		
		BLI_addtail(&snode->treepath, path);
		
		id_us_ensure_real(&ntree->id);
	}
	
	/* update current tree */
	snode->nodetree = snode->edittree = ntree;
	snode->id = id;
	snode->from = from;
	
	ED_node_set_active_viewer_key(snode);
	
	WM_main_add_notifier(NC_SCENE | ND_NODES, NULL);
}

void ED_node_tree_push(SpaceNode *snode, bNodeTree *ntree, bNode *gnode)
{
	bNodeTreePath *path = MEM_callocN(sizeof(bNodeTreePath), "node tree path");
	bNodeTreePath *prev_path = snode->treepath.last;
	path->nodetree = ntree;
	if (gnode) {
		if (prev_path)
			path->parent_key = BKE_node_instance_key(prev_path->parent_key, prev_path->nodetree, gnode);
		else
			path->parent_key = NODE_INSTANCE_KEY_BASE;
		
		BLI_strncpy(path->node_name, gnode->name, sizeof(path->node_name));
	}
	else
		path->parent_key = NODE_INSTANCE_KEY_BASE;
	
	/* copy initial offset from bNodeTree */
	copy_v2_v2(path->view_center, ntree->view_center);
	
	BLI_addtail(&snode->treepath, path);
	
	id_us_ensure_real(&ntree->id);
	
	/* update current tree */
	snode->edittree = ntree;
	
	ED_node_set_active_viewer_key(snode);
	
	WM_main_add_notifier(NC_SCENE | ND_NODES, NULL);
}

void ED_node_tree_pop(SpaceNode *snode)
{
	bNodeTreePath *path = snode->treepath.last;
	
	/* don't remove root */
	if (path == snode->treepath.first)
		return;
	
	BLI_remlink(&snode->treepath, path);
	MEM_freeN(path);
	
	/* update current tree */
	path = snode->treepath.last;
	snode->edittree = path->nodetree;
	
	ED_node_set_active_viewer_key(snode);
	
	/* listener updates the View2D center from edittree */
	WM_main_add_notifier(NC_SCENE | ND_NODES, NULL);
}

int ED_node_tree_depth(SpaceNode *snode)
{
	return BLI_listbase_count(&snode->treepath);
}

bNodeTree *ED_node_tree_get(SpaceNode *snode, int level)
{
	bNodeTreePath *path;
	int i;
	for (path = snode->treepath.last, i = 0; path; path = path->prev, ++i) {
		if (i == level)
			return path->nodetree;
	}
	return NULL;
}

int ED_node_tree_path_length(SpaceNode *snode)
{
	bNodeTreePath *path;
	int length = 0;
	int i;
	for (path = snode->treepath.first, i = 0; path; path = path->next, ++i) {
		length += strlen(path->node_name);
		if (i > 0)
			length += 1;	/* for separator char */
	}
	return length;
}

void ED_node_tree_path_get(SpaceNode *snode, char *value)
{
	bNodeTreePath *path;
	int i;
	
	value[0] = '\0';
	for (path = snode->treepath.first, i = 0; path; path = path->next, ++i) {
		if (i == 0) {
			strcpy(value, path->node_name);
			value += strlen(path->node_name);
		}
		else {
			sprintf(value, "/%s", path->node_name);
			value += strlen(path->node_name) + 1;
		}
	}
}

void ED_node_tree_path_get_fixedbuf(SpaceNode *snode, char *value, int max_length)
{
	bNodeTreePath *path;
	int size, i;
	
	value[0] = '\0';
	for (path = snode->treepath.first, i = 0; path; path = path->next, ++i) {
		if (i == 0) {
			size = BLI_strncpy_rlen(value, path->node_name, max_length);
		}
		else {
			size = BLI_snprintf_rlen(value, max_length, "/%s", path->node_name);
		}
		max_length -= size;
		if (max_length <= 0)
			break;
		value += size;
	}
}

void ED_node_set_active_viewer_key(SpaceNode *snode)
{
	bNodeTreePath *path = snode->treepath.last;
	if (snode->nodetree && path) {
		snode->nodetree->active_viewer_key = path->parent_key;
	}
}

void snode_group_offset(SpaceNode *snode, float *x, float *y)
{
	bNodeTreePath *path = snode->treepath.last;
	
	if (path && path->prev) {
		float dcenter[2];
		sub_v2_v2v2(dcenter, path->view_center, path->prev->view_center);
		*x = dcenter[0];
		*y = dcenter[1];
	}
	else
		*x = *y = 0.0f;
}

/* ******************** manage regions ********************* */

ARegion *node_has_buttons_region(ScrArea *sa)
{
	ARegion *ar, *arnew;

	ar = BKE_area_find_region_type(sa, RGN_TYPE_UI);
	if (ar) return ar;

	/* add subdiv level; after header */
	ar = BKE_area_find_region_type(sa, RGN_TYPE_HEADER);

	/* is error! */
	if (ar == NULL) return NULL;

	arnew = MEM_callocN(sizeof(ARegion), "buttons for node");

	BLI_insertlinkafter(&sa->regionbase, ar, arnew);
	arnew->regiontype = RGN_TYPE_UI;
	arnew->alignment = RGN_ALIGN_RIGHT;

	arnew->flag = RGN_FLAG_HIDDEN;

	return arnew;
}

ARegion *node_has_tools_region(ScrArea *sa)
{
	ARegion *ar, *arnew;
	
	ar = BKE_area_find_region_type(sa, RGN_TYPE_TOOLS);
	if (ar) return ar;
	
	/* add subdiv level; after header */
	ar = BKE_area_find_region_type(sa, RGN_TYPE_HEADER);
	
	/* is error! */
	if (ar == NULL) return NULL;
	
	arnew = MEM_callocN(sizeof(ARegion), "node tools");
	
	BLI_insertlinkafter(&sa->regionbase, ar, arnew);
	arnew->regiontype = RGN_TYPE_TOOLS;
	arnew->alignment = RGN_ALIGN_LEFT;
	
	arnew->flag = RGN_FLAG_HIDDEN;
	
	return arnew;
}

/* ******************** default callbacks for node space ***************** */

static SpaceLink *node_new(const bContext *UNUSED(C))
{
	ARegion *ar;
	SpaceNode *snode;

	snode = MEM_callocN(sizeof(SpaceNode), "initnode");
	snode->spacetype = SPACE_NODE;

	snode->flag = SNODE_SHOW_GPENCIL | SNODE_USE_ALPHA;

	/* backdrop */
	snode->zoom = 1.0f;

	/* select the first tree type for valid type */
	NODE_TREE_TYPES_BEGIN (treetype)
	{
		strcpy(snode->tree_idname, treetype->idname);
		break;
	}
	NODE_TREE_TYPES_END;

	/* header */
	ar = MEM_callocN(sizeof(ARegion), "header for node");

	BLI_addtail(&snode->regionbase, ar);
	ar->regiontype = RGN_TYPE_HEADER;
	ar->alignment = RGN_ALIGN_BOTTOM;

	/* buttons/list view */
	ar = MEM_callocN(sizeof(ARegion), "buttons for node");

	BLI_addtail(&snode->regionbase, ar);
	ar->regiontype = RGN_TYPE_UI;
	ar->alignment = RGN_ALIGN_RIGHT;

	/* toolbar */
	ar = MEM_callocN(sizeof(ARegion), "node tools");

	BLI_addtail(&snode->regionbase, ar);
	ar->regiontype = RGN_TYPE_TOOLS;
	ar->alignment = RGN_ALIGN_LEFT;

	ar->flag = RGN_FLAG_HIDDEN;

	/* main region */
	ar = MEM_callocN(sizeof(ARegion), "main region for node");

	BLI_addtail(&snode->regionbase, ar);
	ar->regiontype = RGN_TYPE_WINDOW;

	ar->v2d.tot.xmin =  -12.8f * U.widget_unit;
	ar->v2d.tot.ymin =  -12.8f * U.widget_unit;
	ar->v2d.tot.xmax = 38.4f * U.widget_unit;
	ar->v2d.tot.ymax = 38.4f * U.widget_unit;

	ar->v2d.cur =  ar->v2d.tot;

	ar->v2d.min[0] = 1.0f;
	ar->v2d.min[1] = 1.0f;

	ar->v2d.max[0] = 32000.0f;
	ar->v2d.max[1] = 32000.0f;

	ar->v2d.minzoom = 0.09f;
	ar->v2d.maxzoom = 2.31f;

	ar->v2d.scroll = (V2D_SCROLL_RIGHT | V2D_SCROLL_BOTTOM);
	ar->v2d.keepzoom = V2D_LIMITZOOM | V2D_KEEPASPECT;
	ar->v2d.keeptot = 0;

	return (SpaceLink *)snode;
}

static void node_free(SpaceLink *sl)
{
	SpaceNode *snode = (SpaceNode *)sl;
	bNodeTreePath *path, *path_next;

	for (path = snode->treepath.first; path; path = path_next) {
		path_next = path->next;
		MEM_freeN(path);
	}
}


/* spacetype; init callback */
static void node_init(struct wmWindowManager *UNUSED(wm), ScrArea *UNUSED(sa))
{

}

static void node_area_listener(bScreen *sc, ScrArea *sa, wmNotifier *wmn)
{
	/* note, ED_area_tag_refresh will re-execute compositor */
	SpaceNode *snode = sa->spacedata.first;
	/* shaderfrom is only used for new shading nodes, otherwise all shaders are from objects */
	short shader_type = BKE_scene_use_new_shading_nodes(sc->scene) ? snode->shaderfrom : SNODE_SHADER_OBJECT;

	/* preview renders */
	switch (wmn->category) {
		case NC_SCENE:
			switch (wmn->data) {
				case ND_NODES:
				{
					ARegion *ar = BKE_area_find_region_type(sa, RGN_TYPE_WINDOW);
					bNodeTreePath *path = snode->treepath.last;
					/* shift view to node tree center */
					if (ar && path)
						UI_view2d_center_set(&ar->v2d, path->view_center[0], path->view_center[1]);
					
					ED_area_tag_refresh(sa);
					break;
				}
				case ND_FRAME:
					ED_area_tag_refresh(sa);
					break;
				case ND_COMPO_RESULT:
					ED_area_tag_redraw(sa);
					break;
				case ND_TRANSFORM_DONE:
					if (ED_node_is_compositor(snode)) {
						if (snode->flag & SNODE_AUTO_RENDER) {
							snode->recalc = 1;
							ED_area_tag_refresh(sa);
						}
					}
					break;
				case ND_LAYER_CONTENT:
					ED_area_tag_refresh(sa);
					break;
			}
			break;

		/* future: add ID checks? */
		case NC_MATERIAL:
			if (ED_node_is_shader(snode)) {
				if (wmn->data == ND_SHADING)
					ED_area_tag_refresh(sa);
				else if (wmn->data == ND_SHADING_DRAW)
					ED_area_tag_refresh(sa);
				else if (wmn->data == ND_SHADING_LINKS)
					ED_area_tag_refresh(sa);
				else if (wmn->action == NA_ADDED && snode->edittree)
					nodeSetActiveID(snode->edittree, ID_MA, wmn->reference);

			}
			break;
		case NC_TEXTURE:
			if (ED_node_is_shader(snode) || ED_node_is_texture(snode)) {
				if (wmn->data == ND_NODES)
					ED_area_tag_refresh(sa);
			}
			break;
		case NC_WORLD:
			if (ED_node_is_shader(snode) && shader_type == SNODE_SHADER_WORLD) {
				ED_area_tag_refresh(sa);
			}
			break;
		case NC_OBJECT:
			if (ED_node_is_shader(snode)) {
				if (wmn->data == ND_OB_SHADING)
					ED_area_tag_refresh(sa);
			}
			break;
		case NC_SPACE:
			if (wmn->data == ND_SPACE_NODE)
				ED_area_tag_refresh(sa);
			else if (wmn->data == ND_SPACE_NODE_VIEW)
				ED_area_tag_redraw(sa);
			break;
		case NC_NODE:
			if (wmn->action == NA_EDITED)
				ED_area_tag_refresh(sa);
			else if (wmn->action == NA_SELECTED)
				ED_area_tag_redraw(sa);
			break;
		case NC_SCREEN:
			switch (wmn->data) {
				case ND_ANIMPLAY:
					ED_area_tag_refresh(sa);
					break;
			}
			break;
		case NC_MASK:
			if (wmn->action == NA_EDITED) {
				if (snode->nodetree && snode->nodetree->type == NTREE_COMPOSIT) {
					ED_area_tag_refresh(sa);
				}
			}
			break;

		case NC_IMAGE:
			if (wmn->action == NA_EDITED) {
				if (ED_node_is_compositor(snode)) {
					/* note that nodeUpdateID is already called by BKE_image_signal() on all
					 * scenes so really this is just to know if the images is used in the compo else
					 * painting on images could become very slow when the compositor is open. */
					if (nodeUpdateID(snode->nodetree, wmn->reference))
						ED_area_tag_refresh(sa);
				}
			}
			break;

		case NC_MOVIECLIP:
			if (wmn->action == NA_EDITED) {
				if (ED_node_is_compositor(snode)) {
					if (nodeUpdateID(snode->nodetree, wmn->reference))
						ED_area_tag_refresh(sa);
				}
			}
			break;

		case NC_LINESTYLE:
			if (ED_node_is_shader(snode) && shader_type == SNODE_SHADER_LINESTYLE) {
				ED_area_tag_refresh(sa);
			}
			break;
		case NC_WM:
			if (wmn->data == ND_UNDO) {
				ED_area_tag_refresh(sa);
			}
			break;
		case NC_GPENCIL:
			if (ELEM(wmn->action, NA_EDITED, NA_SELECTED)) {
				ED_area_tag_redraw(sa);
			}
			break;
	}
}

static void node_area_refresh(const struct bContext *C, ScrArea *sa)
{
	/* default now: refresh node is starting preview */
	SpaceNode *snode = sa->spacedata.first;
	
	snode_set_context(C);

	if (snode->nodetree) {
		if (snode->nodetree->type == NTREE_SHADER) {
			if (GS(snode->id->name) == ID_MA) {
				Material *ma = (Material *)snode->id;
				if (ma->use_nodes)
					ED_preview_shader_job(C, sa, snode->id, NULL, NULL, 100, 100, PR_NODE_RENDER);
			}
			else if (GS(snode->id->name) == ID_LA) {
				Lamp *la = (Lamp *)snode->id;
				if (la->use_nodes)
					ED_preview_shader_job(C, sa, snode->id, NULL, NULL, 100, 100, PR_NODE_RENDER);
			}
			else if (GS(snode->id->name) == ID_WO) {
				World *wo = (World *)snode->id;
				if (wo->use_nodes)
					ED_preview_shader_job(C, sa, snode->id, NULL, NULL, 100, 100, PR_NODE_RENDER);
			}
		}
		else if (snode->nodetree->type == NTREE_COMPOSIT) {
			Scene *scene = (Scene *)snode->id;
			if (scene->use_nodes) {
				/* recalc is set on 3d view changes for auto compo */
				if (snode->recalc) {
					snode->recalc = 0;
					node_render_changed_exec((struct bContext *)C, NULL);
				}
				else {
					ED_node_composite_job(C, snode->nodetree, scene);
				}
			}
		}
		else if (snode->nodetree->type == NTREE_TEXTURE) {
			Tex *tex = (Tex *)snode->id;
			if (tex->use_nodes) {
				ED_preview_shader_job(C, sa, snode->id, NULL, NULL, 100, 100, PR_NODE_RENDER);
			}
		}
	}
}

static SpaceLink *node_duplicate(SpaceLink *sl)
{
	SpaceNode *snode = (SpaceNode *)sl;
	SpaceNode *snoden = MEM_dupallocN(snode);

	BLI_duplicatelist(&snoden->treepath, &snode->treepath);

	/* clear or remove stuff from old */
	BLI_listbase_clear(&snoden->linkdrag);

	/* Note: no need to set node tree user counts,
	 * the editor only keeps at least 1 (id_us_ensure_real),
	 * which is already done by the original SpaceNode.
	 */

	return (SpaceLink *)snoden;
}


/* add handlers, stuff you only do once or on area/region changes */
static void node_buttons_region_init(wmWindowManager *wm, ARegion *ar)
{
	wmKeyMap *keymap;

	ED_region_panels_init(wm, ar);

	keymap = WM_keymap_find(wm->defaultconf, "Node Generic", SPACE_NODE, 0);
	WM_event_add_keymap_handler(&ar->handlers, keymap);
}

static void node_buttons_region_draw(const bContext *C, ARegion *ar)
{
	ED_region_panels(C, ar, NULL, -1, true);
}

/* add handlers, stuff you only do once or on area/region changes */
static void node_toolbar_region_init(wmWindowManager *wm, ARegion *ar)
{
	wmKeyMap *keymap;

	ED_region_panels_init(wm, ar);

	keymap = WM_keymap_find(wm->defaultconf, "Node Generic", SPACE_NODE, 0);
	WM_event_add_keymap_handler(&ar->handlers, keymap);
}

static void node_toolbar_region_draw(const bContext *C, ARegion *ar)
{
	ED_region_panels(C, ar, NULL, -1, true);
}

static void node_cursor(wmWindow *win, ScrArea *sa, ARegion *ar)
{
	SpaceNode *snode = sa->spacedata.first;

	/* convert mouse coordinates to v2d space */
	UI_view2d_region_to_view(&ar->v2d, win->eventstate->x - ar->winrct.xmin, win->eventstate->y - ar->winrct.ymin,
	                         &snode->cursor[0], &snode->cursor[1]);
	
	/* here snode->cursor is used to detect the node edge for sizing */
	node_set_cursor(win, snode, snode->cursor);

	/* XXX snode->cursor is in placing new nodes space */
	snode->cursor[0] /= UI_DPI_FAC;
	snode->cursor[1] /= UI_DPI_FAC;
	
}

/* Initialize main region, setting handlers. */
static void node_main_region_init(wmWindowManager *wm, ARegion *ar)
{
	wmKeyMap *keymap;
	ListBase *lb;

	UI_view2d_region_reinit(&ar->v2d, V2D_COMMONVIEW_CUSTOM, ar->winx, ar->winy);

	/* own keymaps */
	keymap = WM_keymap_find(wm->defaultconf, "Node Generic", SPACE_NODE, 0);
	WM_event_add_keymap_handler(&ar->handlers, keymap);

	keymap = WM_keymap_find(wm->defaultconf, "Node Editor", SPACE_NODE, 0);
	WM_event_add_keymap_handler_bb(&ar->handlers, keymap, &ar->v2d.mask, &ar->winrct);

	/* add drop boxes */
	lb = WM_dropboxmap_find("Node Editor", SPACE_NODE, RGN_TYPE_WINDOW);

	WM_event_add_dropbox_handler(&ar->handlers, lb);
}

static void node_main_region_draw(const bContext *C, ARegion *ar)
{
	drawnodespace(C, ar);
}


/* ************* dropboxes ************* */

static int node_ima_drop_poll(bContext *UNUSED(C), wmDrag *drag, const wmEvent *UNUSED(event))
{
	if (drag->type == WM_DRAG_ID) {
		ID *id = drag->poin;
		if (GS(id->name) == ID_IM)
			return 1;
	}
	else if (drag->type == WM_DRAG_PATH) {
		if (ELEM(drag->icon, 0, ICON_FILE_IMAGE, ICON_FILE_MOVIE))   /* rule might not work? */
			return 1;
	}
	return 0;
}

static int node_mask_drop_poll(bContext *UNUSED(C), wmDrag *drag, const wmEvent *UNUSED(event))
{
	if (drag->type == WM_DRAG_ID) {
		ID *id = drag->poin;
		if (GS(id->name) == ID_MSK)
			return 1;
	}
	return 0;
}

static void node_id_drop_copy(wmDrag *drag, wmDropBox *drop)
{
	ID *id = drag->poin;

	RNA_string_set(drop->ptr, "name", id->name + 2);
}

static void node_id_path_drop_copy(wmDrag *drag, wmDropBox *drop)
{
	ID *id = drag->poin;

	if (id) {
		RNA_string_set(drop->ptr, "name", id->name + 2);
		RNA_struct_property_unset(drop->ptr, "filepath");
	}
	else if (drag->path[0]) {
		RNA_string_set(drop->ptr, "filepath", drag->path);
		RNA_struct_property_unset(drop->ptr, "name");
	}
}

/* this region dropbox definition */
static void node_dropboxes(void)
{
	ListBase *lb = WM_dropboxmap_find("Node Editor", SPACE_NODE, RGN_TYPE_WINDOW);

	WM_dropbox_add(lb, "NODE_OT_add_file", node_ima_drop_poll, node_id_path_drop_copy);
	WM_dropbox_add(lb, "NODE_OT_add_mask", node_mask_drop_poll, node_id_drop_copy);

}

/* ************* end drop *********** */


/* add handlers, stuff you only do once or on area/region changes */
static void node_header_region_init(wmWindowManager *UNUSED(wm), ARegion *ar)
{
	ED_region_header_init(ar);
}

static void node_header_region_draw(const bContext *C, ARegion *ar)
{
	/* find and set the context */
	snode_set_context(C);

	ED_region_header(C, ar);
}

/* used for header + main region */
static void node_region_listener(bScreen *UNUSED(sc), ScrArea *UNUSED(sa), ARegion *ar, wmNotifier *wmn)
{
	/* context changes */
	switch (wmn->category) {
		case NC_SPACE:
			if (wmn->data == ND_SPACE_NODE)
				ED_region_tag_redraw(ar);
			break;
		case NC_SCREEN:
			switch (wmn->data) {
				case ND_SCREENCAST:
				case ND_ANIMPLAY:
					ED_region_tag_redraw(ar);
					break;
			}
			break;
		case NC_SCENE:
		case NC_MATERIAL:
		case NC_TEXTURE:
		case NC_WORLD:
		case NC_NODE:
		case NC_LINESTYLE:
			ED_region_tag_redraw(ar);
			break;
		case NC_OBJECT:
			if (wmn->data == ND_OB_SHADING)
				ED_region_tag_redraw(ar);
			break;
		case NC_ID:
			if (wmn->action == NA_RENAME)
				ED_region_tag_redraw(ar);
			break;
		case NC_GPENCIL:
			if (wmn->action == NA_EDITED)
				ED_region_tag_redraw(ar);
			else if (wmn->data & ND_GPENCIL_EDITMODE)
				ED_region_tag_redraw(ar);
			break;
	}
}

const char *node_context_dir[] = {"selected_nodes", "active_node", NULL};

static int node_context(const bContext *C, const char *member, bContextDataResult *result)
{
	SpaceNode *snode = CTX_wm_space_node(C);

	if (CTX_data_dir(member)) {
		CTX_data_dir_set(result, node_context_dir);
		return 1;
	}
	else if (CTX_data_equals(member, "selected_nodes")) {
		bNode *node;

		if (snode->edittree) {
			for (node = snode->edittree->nodes.last; node; node = node->prev) {
				if (node->flag & NODE_SELECT) {
					CTX_data_list_add(result, &snode->edittree->id, &RNA_Node, node);
				}
			}
		}
		CTX_data_type_set(result, CTX_DATA_TYPE_COLLECTION);
		return 1;
	}
	else if (CTX_data_equals(member, "active_node")) {
		if (snode->edittree) {
			bNode *node = nodeGetActive(snode->edittree);
			CTX_data_pointer_set(result, &snode->edittree->id, &RNA_Node, node);
		}

		CTX_data_type_set(result, CTX_DATA_TYPE_POINTER);
		return 1;
	}
	else if (CTX_data_equals(member, "node_previews")) {
		if (snode->nodetree) {
			CTX_data_pointer_set(result, &snode->nodetree->id, &RNA_NodeInstanceHash, snode->nodetree->previews);
		}

		CTX_data_type_set(result, CTX_DATA_TYPE_POINTER);
		return 1;
	}

	return 0;
}

static void node_id_remap(ScrArea *UNUSED(sa), SpaceLink *slink, ID *old_id, ID *new_id)
{
	SpaceNode *snode = (SpaceNode *)slink;

	if (GS(old_id->name) == ID_SCE) {
		if (snode->id == old_id) {
			/* nasty DNA logic for SpaceNode:
			 * ideally should be handled by editor code, but would be bad level call
			 */
			BLI_freelistN(&snode->treepath);

			/* XXX Untested in case new_id != NULL... */
			snode->id = new_id;
			snode->from = NULL;
			snode->nodetree = NULL;
			snode->edittree = NULL;
		}
	}
	else if (GS(old_id->name) == ID_OB) {
		if (snode->from == old_id) {
			if (new_id == NULL) {
				snode->flag &= ~SNODE_PIN;
			}
			snode->from = new_id;
		}
	}
<<<<<<< HEAD

	if ((ID *)snode->gpd == old_id) {
		snode->gpd = (bGPdata *)new_id;
		id_us_min(old_id);
		id_us_plus(new_id);
=======
	else if (GS(old_id->name) == ID_GD) {
		if ((ID *)snode->gpd == old_id) {
			snode->gpd = (bGPdata *)new_id;
			id_us_min(old_id);
			id_us_plus(new_id);
		}
>>>>>>> e2c7ee77
	}
}

/* only called once, from space/spacetypes.c */
void ED_spacetype_node(void)
{
	SpaceType *st = MEM_callocN(sizeof(SpaceType), "spacetype node");
	ARegionType *art;

	st->spaceid = SPACE_NODE;
	strncpy(st->name, "Node", BKE_ST_MAXNAME);

	st->new = node_new;
	st->free = node_free;
	st->init = node_init;
	st->duplicate = node_duplicate;
	st->operatortypes = node_operatortypes;
	st->keymap = node_keymap;
	st->listener = node_area_listener;
	st->refresh = node_area_refresh;
	st->context = node_context;
	st->dropboxes = node_dropboxes;
	st->id_remap = node_id_remap;

	/* regions: main window */
	art = MEM_callocN(sizeof(ARegionType), "spacetype node region");
	art->regionid = RGN_TYPE_WINDOW;
	art->init = node_main_region_init;
	art->draw = node_main_region_draw;
	art->listener = node_region_listener;
	art->cursor = node_cursor;
	art->event_cursor = true;
	art->keymapflag = ED_KEYMAP_UI | ED_KEYMAP_VIEW2D | ED_KEYMAP_FRAMES | ED_KEYMAP_GPENCIL;

	BLI_addhead(&st->regiontypes, art);

	/* regions: header */
	art = MEM_callocN(sizeof(ARegionType), "spacetype node region");
	art->regionid = RGN_TYPE_HEADER;
	art->prefsizey = HEADERY;
	art->keymapflag = ED_KEYMAP_UI | ED_KEYMAP_VIEW2D | ED_KEYMAP_FRAMES | ED_KEYMAP_HEADER;
	art->listener = node_region_listener;
	art->init = node_header_region_init;
	art->draw = node_header_region_draw;

	BLI_addhead(&st->regiontypes, art);

	/* regions: listview/buttons */
	art = MEM_callocN(sizeof(ARegionType), "spacetype node region");
	art->regionid = RGN_TYPE_UI;
	art->prefsizex = 180; // XXX
	art->keymapflag = ED_KEYMAP_UI | ED_KEYMAP_FRAMES;
	art->listener = node_region_listener;
	art->init = node_buttons_region_init;
	art->draw = node_buttons_region_draw;
	BLI_addhead(&st->regiontypes, art);

	node_buttons_register(art);

	/* regions: toolbar */
	art = MEM_callocN(sizeof(ARegionType), "spacetype view3d tools region");
	art->regionid = RGN_TYPE_TOOLS;
	art->prefsizex = 160; /* XXX */
	art->prefsizey = 50; /* XXX */
	art->keymapflag = ED_KEYMAP_UI | ED_KEYMAP_FRAMES;
	art->listener = node_region_listener;
	art->init = node_toolbar_region_init;
	art->draw = node_toolbar_region_draw;
	BLI_addhead(&st->regiontypes, art);
	
	node_toolbar_register(art);

	BKE_spacetype_register(st);
}
<|MERGE_RESOLUTION|>--- conflicted
+++ resolved
@@ -848,20 +848,12 @@
 			snode->from = new_id;
 		}
 	}
-<<<<<<< HEAD
-
-	if ((ID *)snode->gpd == old_id) {
-		snode->gpd = (bGPdata *)new_id;
-		id_us_min(old_id);
-		id_us_plus(new_id);
-=======
 	else if (GS(old_id->name) == ID_GD) {
 		if ((ID *)snode->gpd == old_id) {
 			snode->gpd = (bGPdata *)new_id;
 			id_us_min(old_id);
 			id_us_plus(new_id);
 		}
->>>>>>> e2c7ee77
 	}
 }
 
