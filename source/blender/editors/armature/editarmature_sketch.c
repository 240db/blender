/*
 * ***** BEGIN GPL LICENSE BLOCK *****
 *
 * This program is free software; you can redistribute it and/or
 * modify it under the terms of the GNU General Public License
 * as published by the Free Software Foundation; either version 2
 * of the License, or (at your option) any later version.
 *
 * This program is distributed in the hope that it will be useful,
 * but WITHOUT ANY WARRANTY; without even the implied warranty of
 * MERCHANTABILITY or FITNESS FOR A PARTICULAR PURPOSE.  See the
 * GNU General Public License for more details.
 *
 * You should have received a copy of the GNU General Public License
 * along with this program; if not, write to the Free Software Foundation,
 * Inc., 51 Franklin Street, Fifth Floor, Boston, MA 02110-1301, USA.
 *
 * ***** END GPL LICENSE BLOCK *****
 */

/** \file blender/editors/armature/editarmature_sketch.c
 *  \ingroup edarmature
 */

#include "MEM_guardedalloc.h"

#include "DNA_object_types.h"
#include "DNA_scene_types.h"
#include "DNA_armature_types.h"

#include "BLI_blenlib.h"
#include "BLI_math.h"

#include "BKE_context.h"
#include "BKE_sketch.h"

#include "RNA_define.h"
#include "RNA_access.h"

#include "ED_view3d.h"
#include "ED_screen.h"

#include "BIF_gl.h"
#include "ED_armature.h"
#include "armature_intern.h"
#include "BIF_retarget.h"
#include "BIF_generate.h"

#include "ED_transform.h"
#include "ED_transform_snap_object_context.h"

#include "WM_api.h"
#include "WM_types.h"

#include "GPU_select.h"
#include "GPU_primitives.h"
#include "GPU_matrix.h"

typedef int (*GestureDetectFct)(bContext *, SK_Gesture *, SK_Sketch *);
typedef void (*GestureApplyFct)(bContext *, SK_Gesture *, SK_Sketch *);

typedef struct SK_GestureAction {
	char name[64];
	GestureDetectFct detect;
	GestureApplyFct apply;
} SK_GestureAction;

#if 0 /* UNUSED 2.5 */
static SK_Point boneSnap;
#endif

static int LAST_SNAP_POINT_VALID = 0;
static float LAST_SNAP_POINT[3];


typedef struct SK_StrokeIterator {
	HeadFct     head;
	TailFct     tail;
	PeekFct     peek;
	NextFct     next;
	NextNFct    nextN;
	PreviousFct previous;
	StoppedFct  stopped;

	float *p, *no;
	float size;

	int length;
	int index;
	/*********************************/
	SK_Stroke *stroke;
	int start;
	int end;
	int stride;
} SK_StrokeIterator;

/******************** PROTOTYPES ******************************/

void initStrokeIterator(BArcIterator *iter, SK_Stroke *stk, int start, int end);

int sk_detectCutGesture(bContext *C, SK_Gesture *gest, SK_Sketch *sketch);
void sk_applyCutGesture(bContext *C, SK_Gesture *gest, SK_Sketch *sketch);
int sk_detectTrimGesture(bContext *C, SK_Gesture *gest, SK_Sketch *sketch);
void sk_applyTrimGesture(bContext *C, SK_Gesture *gest, SK_Sketch *sketch);
int sk_detectCommandGesture(bContext *C, SK_Gesture *gest, SK_Sketch *sketch);
void sk_applyCommandGesture(bContext *C, SK_Gesture *gest, SK_Sketch *sketch);
int sk_detectDeleteGesture(bContext *C, SK_Gesture *gest, SK_Sketch *sketch);
void sk_applyDeleteGesture(bContext *C, SK_Gesture *gest, SK_Sketch *sketch);
int sk_detectMergeGesture(bContext *C, SK_Gesture *gest, SK_Sketch *sketch);
void sk_applyMergeGesture(bContext *C, SK_Gesture *gest, SK_Sketch *sketch);
int sk_detectReverseGesture(bContext *C, SK_Gesture *gest, SK_Sketch *sketch);
void sk_applyReverseGesture(bContext *C, SK_Gesture *gest, SK_Sketch *sketch);
int sk_detectConvertGesture(bContext *C, SK_Gesture *gest, SK_Sketch *sketch);
void sk_applyConvertGesture(bContext *C, SK_Gesture *gest, SK_Sketch *sketch);

SK_Sketch *contextSketch(const bContext *c, int create);
SK_Sketch *viewcontextSketch(ViewContext *vc, int create);

void sk_resetOverdraw(SK_Sketch *sketch);
int sk_hasOverdraw(SK_Sketch *sketch, SK_Stroke *stk);

/******************** GESTURE ACTIONS ******************************/

static SK_GestureAction GESTURE_ACTIONS[] = {
	{"Cut", sk_detectCutGesture, sk_applyCutGesture},
	{"Trim", sk_detectTrimGesture, sk_applyTrimGesture},
	{"Command", sk_detectCommandGesture, sk_applyCommandGesture},
	{"Delete", sk_detectDeleteGesture, sk_applyDeleteGesture},
	{"Merge", sk_detectMergeGesture, sk_applyMergeGesture},
	{"Reverse", sk_detectReverseGesture, sk_applyReverseGesture},
	{"Convert", sk_detectConvertGesture, sk_applyConvertGesture},
	{"", NULL, NULL}
};

/******************** TEMPLATES UTILS *************************/

static char  *TEMPLATES_MENU = NULL;
static int TEMPLATES_CURRENT = 0;
static GHash *TEMPLATES_HASH = NULL;
static RigGraph *TEMPLATE_RIGG = NULL;

void BIF_makeListTemplates(const bContext *C)
{
	Object *obedit = CTX_data_edit_object(C);
	Scene *scene = CTX_data_scene(C);
	ToolSettings *ts = CTX_data_tool_settings(C);
	Base *base;
	int index = 0;

	if (TEMPLATES_HASH != NULL) {
		BLI_ghash_free(TEMPLATES_HASH, NULL, NULL);
	}

	TEMPLATES_HASH = BLI_ghash_int_new("makeListTemplates gh");
	TEMPLATES_CURRENT = 0;

	for (base = FIRSTBASE; base; base = base->next) {
		Object *ob = base->object;

		if (ob != obedit && ob->type == OB_ARMATURE) {
			index++;
			BLI_ghash_insert(TEMPLATES_HASH, SET_INT_IN_POINTER(index), ob);

			if (ob == ts->skgen_template) {
				TEMPLATES_CURRENT = index;
			}
		}
	}
}

#if 0  /* UNUSED */
const char *BIF_listTemplates(const bContext *UNUSED(C))
{
	GHashIterator ghi;
	const char *menu_header = IFACE_("Template %t|None %x0|");
	char *p;
	const size_t template_size = (BLI_ghash_size(TEMPLATES_HASH) * 32 + 30);

	if (TEMPLATES_MENU != NULL) {
		MEM_freeN(TEMPLATES_MENU);
	}

	TEMPLATES_MENU = MEM_callocN(sizeof(char) * template_size, "skeleton template menu");

	p = TEMPLATES_MENU;
	p += BLI_strncpy_rlen(p, menu_header, template_size);

	BLI_ghashIterator_init(&ghi, TEMPLATES_HASH);

	while (!BLI_ghashIterator_done(&ghi)) {
		Object *ob = BLI_ghashIterator_getValue(&ghi);
		int key = GET_INT_FROM_POINTER(BLI_ghashIterator_getKey(&ghi));

		p += sprintf(p, "|%s %%x%i", ob->id.name + 2, key);

		BLI_ghashIterator_step(&ghi);
	}

	return TEMPLATES_MENU;
}
#endif

int   BIF_currentTemplate(const bContext *C)
{
	ToolSettings *ts = CTX_data_tool_settings(C);

	if (TEMPLATES_CURRENT == 0 && ts->skgen_template != NULL) {
		GHashIterator ghi;
		BLI_ghashIterator_init(&ghi, TEMPLATES_HASH);

		while (!BLI_ghashIterator_done(&ghi)) {
			Object *ob = BLI_ghashIterator_getValue(&ghi);
			int key = GET_INT_FROM_POINTER(BLI_ghashIterator_getKey(&ghi));

			if (ob == ts->skgen_template) {
				TEMPLATES_CURRENT = key;
				break;
			}

			BLI_ghashIterator_step(&ghi);
		}
	}

	return TEMPLATES_CURRENT;
}

static RigGraph *sk_makeTemplateGraph(const bContext *C, Object *ob)
{
	Object *obedit = CTX_data_edit_object(C);
	if (ob == obedit) {
		return NULL;
	}

	if (ob != NULL) {
		if (TEMPLATE_RIGG && TEMPLATE_RIGG->ob != ob) {
			RIG_freeRigGraph((BGraph *)TEMPLATE_RIGG);
			TEMPLATE_RIGG = NULL;
		}

		if (TEMPLATE_RIGG == NULL) {
			bArmature *arm;

			arm = ob->data;

			TEMPLATE_RIGG = RIG_graphFromArmature(C, ob, arm);
		}
	}

	return TEMPLATE_RIGG;
}

int BIF_nbJointsTemplate(const bContext *C)
{
	ToolSettings *ts = CTX_data_tool_settings(C);
	RigGraph *rg = sk_makeTemplateGraph(C, ts->skgen_template);

	if (rg) {
		return RIG_nbJoints(rg);
	}
	else {
		return -1;
	}
}

const char *BIF_nameBoneTemplate(const bContext *C)
{
	ToolSettings *ts = CTX_data_tool_settings(C);
	SK_Sketch *stk = contextSketch(C, 1);
	RigGraph *rg;
	int index = 0;

	if (stk && stk->active_stroke != NULL) {
		index = stk->active_stroke->nb_points;
	}

	rg = sk_makeTemplateGraph(C, ts->skgen_template);

	if (rg == NULL) {
		return "";
	}

	return RIG_nameBone(rg, 0, index);
}

void  BIF_freeTemplates(bContext *UNUSED(C))
{
	if (TEMPLATES_MENU != NULL) {
		MEM_freeN(TEMPLATES_MENU);
		TEMPLATES_MENU = NULL;
	}

	if (TEMPLATES_HASH != NULL) {
		BLI_ghash_free(TEMPLATES_HASH, NULL, NULL);
		TEMPLATES_HASH = NULL;
	}

	if (TEMPLATE_RIGG != NULL) {
		RIG_freeRigGraph((BGraph *)TEMPLATE_RIGG);
		TEMPLATE_RIGG = NULL;
	}
}

void  BIF_setTemplate(bContext *C, int index)
{
	ToolSettings *ts = CTX_data_tool_settings(C);
	if (index > 0) {
		ts->skgen_template = BLI_ghash_lookup(TEMPLATES_HASH, SET_INT_IN_POINTER(index));
	}
	else {
		ts->skgen_template = NULL;

		if (TEMPLATE_RIGG != NULL) {
			RIG_freeRigGraph((BGraph *)TEMPLATE_RIGG);
		}
		TEMPLATE_RIGG = NULL;
	}
}

/*********************** CONVERSION ***************************/

static void sk_autoname(bContext *C, ReebArc *arc)
{
	ToolSettings *ts = CTX_data_tool_settings(C);
	if (ts->skgen_retarget_options & SK_RETARGET_AUTONAME) {
		if (arc == NULL) {
			char *num = ts->skgen_num_string;
			int i = atoi(num);
			i++;
			BLI_snprintf(num, 8, "%i", i);
		}
		else {
			char *side = ts->skgen_side_string;
			int valid = 0;
			int caps = 0;

			if (side[0] == '\0') {
				valid = 1;
			}
			else if (STREQ(side, "R") || STREQ(side, "L")) {
				valid = 1;
				caps = 1;
			}
			else if (STREQ(side, "r") || STREQ(side, "l")) {
				valid = 1;
				caps = 0;
			}

			if (valid) {
				if (arc->head->p[0] < 0) {
					BLI_snprintf(side, 8, caps ? "R" : "r");
				}
				else {
					BLI_snprintf(side, 8, caps ? "L" : "l");
				}
			}
		}
	}
}

static ReebNode *sk_pointToNode(SK_Point *pt, float imat[4][4], float tmat[3][3])
{
	ReebNode *node;

	node = MEM_callocN(sizeof(ReebNode), "reeb node");
	copy_v3_v3(node->p, pt->p);
	mul_m4_v3(imat, node->p);

	copy_v3_v3(node->no, pt->no);
	mul_m3_v3(tmat, node->no);

	return node;
}

static ReebArc *sk_strokeToArc(SK_Stroke *stk, float imat[4][4], float tmat[3][3])
{
	ReebArc *arc;
	int i;

	arc = MEM_callocN(sizeof(ReebArc), "reeb arc");
	arc->head = sk_pointToNode(stk->points, imat, tmat);
	arc->tail = sk_pointToNode(sk_lastStrokePoint(stk), imat, tmat);

	arc->bcount = stk->nb_points - 2; /* first and last are nodes, don't count */
	arc->buckets = MEM_callocN(sizeof(EmbedBucket) * arc->bcount, "Buckets");

	for (i = 0; i < arc->bcount; i++) {
		copy_v3_v3(arc->buckets[i].p, stk->points[i + 1].p);
		mul_m4_v3(imat, arc->buckets[i].p);

		copy_v3_v3(arc->buckets[i].no, stk->points[i + 1].no);
		mul_m3_v3(tmat, arc->buckets[i].no);
	}

	return arc;
}

static void sk_retargetStroke(bContext *C, SK_Stroke *stk)
{
	ToolSettings *ts = CTX_data_tool_settings(C);
	Object *obedit = CTX_data_edit_object(C);
	float imat[4][4];
	float tmat[3][3];
	ReebArc *arc;
	RigGraph *rg;

	invert_m4_m4(imat, obedit->obmat);
	transpose_m3_m4(tmat, obedit->obmat);

	arc = sk_strokeToArc(stk, imat, tmat);

	sk_autoname(C, arc);

	rg = sk_makeTemplateGraph(C, ts->skgen_template);

	BIF_retargetArc(C, arc, rg);

	sk_autoname(C, NULL);

	MEM_freeN(arc->head);
	MEM_freeN(arc->tail);
	REEB_freeArc((BArc *)arc);
}

/**************************************************************/

static void sk_cancelStroke(SK_Sketch *sketch)
{
	if (sketch->active_stroke != NULL) {
		sk_resetOverdraw(sketch);
		sk_removeStroke(sketch, sketch->active_stroke);
	}
}


static float sk_clampPointSize(SK_Point *pt, float size)
{
	return max_ff(size * pt->size, size / 2);
}

static void sk_drawPoint(struct GPUprim3 *prim, SK_Point *pt, float size)
{
<<<<<<< HEAD
	gpuTranslate(GPU_MODELVIEW_MATRIX, pt->p[0], pt->p[1], pt->p[2]);
	gpuDrawSphere(prim, sk_clampPointSize(pt, size));
	//GLU gluSphere(quad, sk_clampPointSize(pt, size), 8, 8);
=======
	glTranslate3fv(pt->p);
	gluSphere(quad, sk_clampPointSize(pt, size), 8, 8);
>>>>>>> 7da189b4
}

static void sk_drawEdge(struct GPUprim3 *prim, SK_Point *pt0, SK_Point *pt1, float size)
{
	float vec1[3], vec2[3] = {0, 0, 1}, axis[3];
	float angle, length;

	sub_v3_v3v3(vec1, pt1->p, pt0->p);
	length = normalize_v3(vec1);
	cross_v3_v3v3(axis, vec2, vec1);

	if (is_zero_v3(axis)) {
		axis[1] = 1;
	}

	angle = angle_normalized_v3v3(vec2, vec1);

<<<<<<< HEAD
	gpuRotateVector(GPU_MODELVIEW_MATRIX, angle * (float)(180.0 / M_PI) + 180.0f, axis);
=======
	glRotate3fv(angle * (float)(180.0 / M_PI) + 180.0f, axis);
>>>>>>> 7da189b4

	gpuDrawCylinder(prim, sk_clampPointSize(pt1, size), sk_clampPointSize(pt0, size), length);
	//GLU Cylinder(quad, sk_clampPointSize(pt1, size), sk_clampPointSize(pt0, size), length, 8, 8);
}

static void sk_drawNormal(struct GPUprim3 *prim, SK_Point *pt, float size, float height)
{
	float vec2[3] = {0, 0, 1}, axis[3];
	float angle;
	
	gpuPushMatrix(GPU_MODELVIEW_MATRIX);

	cross_v3_v3v3(axis, vec2, pt->no);

	if (is_zero_v3(axis)) {
		axis[1] = 1;
	}

	angle = angle_normalized_v3v3(vec2, pt->no);

<<<<<<< HEAD
	gpuRotateVector(GPU_MODELVIEW_MATRIX, angle * (float)(180.0 / M_PI), axis);
=======
	glRotate3fv(angle * (float)(180.0 / M_PI), axis);
>>>>>>> 7da189b4

	glColor3f(0, 1, 1);

	gpuDrawCylinder(prim, sk_clampPointSize(pt, size), 0, sk_clampPointSize(pt, height));
	//GLU Cylinder(quad, sk_clampPointSize(pt, size), 0, sk_clampPointSize(pt, height), 10, 2);

	gpuPopMatrix(GPU_MODELVIEW_MATRIX);
}

static void sk_drawStroke(SK_Stroke *stk, int id, float color[3], int start, int end)
{
	float rgb[3];
	int i;
	struct GPUprim3 prim = GPU_PRIM_LOFI_SOLID;

	if (id != -1) {
		GPU_select_load_id(id);

		for (i = 0; i < stk->nb_points; i++) {
			gpuPushMatrix(GPU_MODELVIEW_MATRIX);

			sk_drawPoint(&prim, stk->points + i, 0.1);

			if (i > 0) {
				sk_drawEdge(&prim, stk->points + i - 1, stk->points + i, 0.1);
			}

			gpuPopMatrix(GPU_MODELVIEW_MATRIX);
		}

	}
	else {
		float d_rgb[3] = {1, 1, 1};

		copy_v3_v3(rgb, color);
		sub_v3_v3(d_rgb, rgb);
		mul_v3_fl(d_rgb, 1.0f / (float)stk->nb_points);

		for (i = 0; i < stk->nb_points; i++) {
			SK_Point *pt = stk->points + i;

			gpuPushMatrix(GPU_MODELVIEW_MATRIX);

			if (pt->type == PT_EXACT) {
				glColor3f(0, 0, 0);
				sk_drawPoint(&prim, pt, 0.15);
				sk_drawNormal(&prim, pt, 0.05, 0.9);
			}

			if (i >= start && i <= end) {
				glColor3f(0.3, 0.3, 0.3);
			}
			else {
				glColor3fv(rgb);
			}

			if (pt->type != PT_EXACT) {

				sk_drawPoint(&prim, pt, 0.1);
			}

			if (i > 0) {
				sk_drawEdge(&prim, pt - 1, pt, 0.1);
			}

			gpuPopMatrix(GPU_MODELVIEW_MATRIX);

			add_v3_v3(rgb, d_rgb);
		}
	}

}

static void drawSubdividedStrokeBy(ToolSettings *toolsettings, BArcIterator *iter, NextSubdivisionFunc next_subdividion)
{
	SK_Stroke *stk = ((SK_StrokeIterator *)iter)->stroke;
	float head[3], tail[3];
	int bone_start = 0;
	int end = iter->length;
	int index;
	struct GPUprim3 prim = GPU_PRIM_LOFI_SOLID;

	iter->head(iter);
	copy_v3_v3(head, iter->p);

	index = next_subdividion(toolsettings, iter, bone_start, end, head, tail);
	while (index != -1) {
		SK_Point *pt = stk->points + index;

		gpuPushMatrix(GPU_MODELVIEW_MATRIX);

		glColor3f(0, 1, 0);
		sk_drawPoint(&prim, pt, 0.15);

		sk_drawNormal(&prim, pt, 0.05, 0.9);

		gpuPopMatrix(GPU_MODELVIEW_MATRIX);

		copy_v3_v3(head, tail);
		bone_start = index; // start next bone from current index

		index = next_subdividion(toolsettings, iter, bone_start, end, head, tail);
	}
}

static void sk_drawStrokeSubdivision(ToolSettings *toolsettings, SK_Stroke *stk)
{
	int head_index = -1;
	int i;

	if (toolsettings->bone_sketching_convert == SK_CONVERT_RETARGET) {
		return;
	}


	for (i = 0; i < stk->nb_points; i++) {
		SK_Point *pt = stk->points + i;

		if (pt->type == PT_EXACT || i == stk->nb_points - 1) /* stop on exact or on last point */ {
			if (head_index == -1) {
				head_index = i;
			}
			else {
				if (i - head_index > 1) {
					SK_StrokeIterator sk_iter;
					BArcIterator *iter = (BArcIterator *)&sk_iter;

					initStrokeIterator(iter, stk, head_index, i);

					if (toolsettings->bone_sketching_convert == SK_CONVERT_CUT_ADAPTATIVE) {
						drawSubdividedStrokeBy(toolsettings, iter, nextAdaptativeSubdivision);
					}
					else if (toolsettings->bone_sketching_convert == SK_CONVERT_CUT_LENGTH) {
						drawSubdividedStrokeBy(toolsettings, iter, nextLengthSubdivision);
					}
					else if (toolsettings->bone_sketching_convert == SK_CONVERT_CUT_FIXED) {
						drawSubdividedStrokeBy(toolsettings, iter, nextFixedSubdivision);
					}

				}

				head_index = i;
			}
		}
	}
}

static SK_Point *sk_snapPointStroke(bContext *C, SK_Stroke *stk, int mval[2], float *r_dist_px, int *index, int all_pts)
{
	ARegion *ar = CTX_wm_region(C);
	SK_Point *pt = NULL;
	int i;

	for (i = 0; i < stk->nb_points; i++) {
		if (all_pts || stk->points[i].type == PT_EXACT) {
			short pval[2];
			int pdist;

			if (ED_view3d_project_short_global(ar, stk->points[i].p, pval, V3D_PROJ_TEST_NOP) == V3D_PROJ_RET_OK) {

				pdist = ABS(pval[0] - mval[0]) + ABS(pval[1] - mval[1]);

				if (pdist < *r_dist_px) {
					*r_dist_px = pdist;
					pt = stk->points + i;

					if (index != NULL) {
						*index = i;
					}
				}
			}
		}
	}

	return pt;
}

#if 0 /* UNUSED 2.5 */
static SK_Point *sk_snapPointArmature(bContext *C, Object *ob, ListBase *ebones, int mval[2], int *dist)
{
	ARegion *ar = CTX_wm_region(C);
	SK_Point *pt = NULL;
	EditBone *bone;

	for (bone = ebones->first; bone; bone = bone->next)
	{
		float vec[3];
		short pval[2];
		int pdist;

		if ((bone->flag & BONE_CONNECTED) == 0)
		{
			copy_v3_v3(vec, bone->head);
			mul_m4_v3(ob->obmat, vec);
			if (ED_view3d_project_short_noclip(ar, vec, pval, V3D_PROJ_TEST_NOP) == V3D_PROJ_RET_OK) {

				pdist = ABS(pval[0] - mval[0]) + ABS(pval[1] - mval[1]);

				if (pdist < *dist)
				{
					*dist = pdist;
					pt = &boneSnap;
					copy_v3_v3(pt->p, vec);
					pt->type = PT_EXACT;
				}
			}
		}


		copy_v3_v3(vec, bone->tail);
		mul_m4_v3(ob->obmat, vec);
		if (ED_view3d_project_short_noclip(ar, vec, pval, V3D_PROJ_TEST_NOP) == V3D_PROJ_RET_OK) {

			pdist = ABS(pval[0] - mval[0]) + ABS(pval[1] - mval[1]);

			if (pdist < *dist)
			{
				*dist = pdist;
				pt = &boneSnap;
				copy_v3_v3(pt->p, vec);
				pt->type = PT_EXACT;
			}
		}
	}

	return pt;
}
#endif

void sk_resetOverdraw(SK_Sketch *sketch)
{
	sketch->over.target = NULL;
	sketch->over.start = -1;
	sketch->over.end = -1;
	sketch->over.count = 0;
}

int sk_hasOverdraw(SK_Sketch *sketch, SK_Stroke *stk)
{
	return sketch->over.target &&
	       sketch->over.count >= SK_OVERDRAW_LIMIT &&
	       (sketch->over.target == stk || stk == NULL) &&
	       (sketch->over.start != -1 || sketch->over.end != -1);
}

static void sk_updateOverdraw(bContext *C, SK_Sketch *sketch, SK_Stroke *stk, SK_DrawData *dd)
{
	if (sketch->over.target == NULL) {
		SK_Stroke *target;
		int closest_index = -1;
		float dist_px = SNAP_MIN_DISTANCE * 2;

		for (target = sketch->strokes.first; target; target = target->next) {
			if (target != stk) {
				int index;

				SK_Point *spt = sk_snapPointStroke(C, target, dd->mval, &dist_px, &index, 1);

				if (spt != NULL) {
					sketch->over.target = target;
					closest_index = index;
				}
			}
		}

		if (sketch->over.target != NULL) {
			if (closest_index > -1) {
				if (sk_lastStrokePoint(stk)->type == PT_EXACT) {
					sketch->over.count = SK_OVERDRAW_LIMIT;
				}
				else {
					sketch->over.count++;
				}
			}

			if (stk->nb_points == 1) {
				sketch->over.start = closest_index;
			}
			else {
				sketch->over.end = closest_index;
			}
		}
	}
	else if (sketch->over.target != NULL) {
		SK_Point *closest_pt = NULL;
		float dist_px = SNAP_MIN_DISTANCE * 2;
		int index;

		closest_pt = sk_snapPointStroke(C, sketch->over.target, dd->mval, &dist_px, &index, 1);

		if (closest_pt != NULL) {
			if (sk_lastStrokePoint(stk)->type == PT_EXACT) {
				sketch->over.count = SK_OVERDRAW_LIMIT;
			}
			else {
				sketch->over.count++;
			}

			sketch->over.end = index;
		}
		else {
			sketch->over.end = -1;
		}
	}
}

/* return 1 on reverse needed */
static int sk_adjustIndexes(SK_Sketch *sketch, int *start, int *end)
{
	int retval = 0;

	*start = sketch->over.start;
	*end = sketch->over.end;

	if (*start == -1) {
		*start = 0;
	}

	if (*end == -1) {
		*end = sketch->over.target->nb_points - 1;
	}

	if (*end < *start) {
		int tmp = *start;
		*start = *end;
		*end = tmp;
		retval = 1;
	}

	return retval;
}

static void sk_endOverdraw(SK_Sketch *sketch)
{
	SK_Stroke *stk = sketch->active_stroke;

	if (sk_hasOverdraw(sketch, NULL)) {
		int start;
		int end;

		if (sk_adjustIndexes(sketch, &start, &end)) {
			sk_reverseStroke(stk);
		}

		if (stk->nb_points > 1) {
			stk->points->type = sketch->over.target->points[start].type;
			sk_lastStrokePoint(stk)->type = sketch->over.target->points[end].type;
		}

		sk_insertStrokePoints(sketch->over.target, stk->points, stk->nb_points, start, end);

		sk_removeStroke(sketch, stk);

		sk_resetOverdraw(sketch);
	}
}


static void sk_startStroke(SK_Sketch *sketch)
{
	SK_Stroke *stk = sk_createStroke();

	BLI_addtail(&sketch->strokes, stk);
	sketch->active_stroke = stk;

	sk_resetOverdraw(sketch);
}

static void sk_endStroke(bContext *C, SK_Sketch *sketch)
{
	ToolSettings *ts = CTX_data_tool_settings(C);
	sk_shrinkStrokeBuffer(sketch->active_stroke);

	if (ts->bone_sketching & BONE_SKETCHING_ADJUST) {
		sk_endOverdraw(sketch);
	}

	sketch->active_stroke = NULL;
}

static void sk_updateDrawData(SK_DrawData *dd)
{
	dd->type = PT_CONTINUOUS;

	dd->previous_mval[0] = dd->mval[0];
	dd->previous_mval[1] = dd->mval[1];
}

static float sk_distanceDepth(bContext *C, float p1[3], float p2[3])
{
	ARegion *ar = CTX_wm_region(C);
	RegionView3D *rv3d = ar->regiondata;
	float vec[3];
	float distance;

	sub_v3_v3v3(vec, p1, p2);

	project_v3_v3v3(vec, vec, rv3d->viewinv[2]);

	distance = len_v3(vec);

	if (dot_v3v3(rv3d->viewinv[2], vec) > 0) {
		distance *= -1;
	}

	return distance;
}

static void sk_interpolateDepth(bContext *C, SK_Stroke *stk, int start, int end, float length, float distance)
{
	ARegion *ar = CTX_wm_region(C);
	ScrArea *sa = CTX_wm_area(C);
	View3D *v3d = sa->spacedata.first;

	float progress = 0;
	int i;

	progress = len_v3v3(stk->points[start].p, stk->points[start - 1].p);

	for (i = start; i <= end; i++) {
		float ray_start[3], ray_normal[3];
		float delta = len_v3v3(stk->points[i].p, stk->points[i + 1].p);
		float pval[2] = {0, 0};

		ED_view3d_project_float_global(ar, stk->points[i].p, pval, V3D_PROJ_TEST_NOP);
		ED_view3d_win_to_ray(ar, v3d, pval, ray_start, ray_normal, false);

		mul_v3_fl(ray_normal, distance * progress / length);
		add_v3_v3(stk->points[i].p, ray_normal);

		progress += delta;
	}
}

static void sk_projectDrawPoint(bContext *C, float vec[3], SK_Stroke *stk, SK_DrawData *dd)
{
	ARegion *ar = CTX_wm_region(C);
	/* copied from grease pencil, need fixing */
	SK_Point *last = sk_lastStrokePoint(stk);
	short cval[2];
	float fp[3] = {0, 0, 0};
	float dvec[3];
	float mval_f[2];
	float zfac;

	if (last != NULL) {
		copy_v3_v3(fp, last->p);
	}

	zfac = ED_view3d_calc_zfac(ar->regiondata, fp, NULL);

	if (ED_view3d_project_short_global(ar, fp, cval, V3D_PROJ_TEST_NOP) == V3D_PROJ_RET_OK) {
		VECSUB2D(mval_f, cval, dd->mval);
		ED_view3d_win_to_delta(ar, mval_f, dvec, zfac);
		sub_v3_v3v3(vec, fp, dvec);
	}
	else {
		zero_v3(vec);
	}
}

static int sk_getStrokeDrawPoint(bContext *C, SK_Point *pt, SK_Sketch *UNUSED(sketch), SK_Stroke *stk, SK_DrawData *dd)
{
	pt->type = dd->type;
	pt->mode = PT_PROJECT;
	sk_projectDrawPoint(C, pt->p, stk, dd);

	return 1;
}

static int sk_addStrokeDrawPoint(bContext *C, SK_Sketch *sketch, SK_Stroke *stk, SK_DrawData *dd)
{
	ARegion *ar = CTX_wm_region(C);
	RegionView3D *rv3d = ar->regiondata;
	SK_Point pt;

	sk_initPoint(&pt, dd, rv3d->viewinv[2]);

	sk_getStrokeDrawPoint(C, &pt, sketch, stk, dd);

	sk_appendStrokePoint(stk, &pt);

	return 1;
}

static int sk_getStrokeSnapPoint(bContext *C, SK_Point *pt, SK_Sketch *sketch, SK_Stroke *stk, SK_DrawData *dd)
{
	ToolSettings *ts = CTX_data_tool_settings(C);
	int point_added = 0;

	struct SnapObjectContext *snap_context = ED_transform_snap_object_context_create_view3d(
	        CTX_data_main(C), CTX_data_scene(C), 0,
	        CTX_wm_region(C), CTX_wm_view3d(C));

	float mvalf[2] = {UNPACK2(dd->mval)};
	float loc[3], dummy_no[3];

	if (ts->snap_mode == SCE_SNAP_MODE_VOLUME) {
		float size;
		if (peelObjectsSnapContext(
		        snap_context, mvalf,
		        &(const struct SnapObjectParams){
		            .snap_select = SNAP_NOT_SELECTED,
		            .use_object_edit_cage = false,
		        },
		        (ts->snap_flag & SCE_SNAP_PEEL_OBJECT) != 0,
		        loc, dummy_no, &size))
		{
			pt->type = dd->type;
			pt->mode = PT_SNAP;
			pt->size = size / 2;
			copy_v3_v3(pt->p, loc);

			point_added = 1;
		}
	}
	else {
		SK_Stroke *snap_stk;
		float dist_px = SNAP_MIN_DISTANCE; // Use a user defined value here

		/* snap to strokes */
		// if (ts->snap_mode == SCE_SNAP_MODE_VERTEX) /* snap all the time to strokes */
		for (snap_stk = sketch->strokes.first; snap_stk; snap_stk = snap_stk->next) {
			SK_Point *spt = NULL;
			if (snap_stk == stk) {
				spt = sk_snapPointStroke(C, snap_stk, dd->mval, &dist_px, NULL, 0);
			}
			else {
				spt = sk_snapPointStroke(C, snap_stk, dd->mval, &dist_px, NULL, 1);
			}

			if (spt != NULL) {
				copy_v3_v3(pt->p, spt->p);
				point_added = 1;
			}
		}

		/* try to snap to closer object */
		{
			if (ED_transform_snap_object_project_view3d(
			        snap_context,
			        ts->snap_mode,
			        &(const struct SnapObjectParams){
			            .snap_select = SNAP_NOT_SELECTED,
			            .use_object_edit_cage = false,
			        },
			        mvalf, &dist_px, NULL,
			        loc, dummy_no))
			{
				pt->type = dd->type;
				pt->mode = PT_SNAP;
				copy_v3_v3(pt->p, loc);

				point_added = 1;
			}
		}
	}

	ED_transform_snap_object_context_destroy(snap_context);
	return point_added;
}

static int sk_addStrokeSnapPoint(bContext *C, SK_Sketch *sketch, SK_Stroke *stk, SK_DrawData *dd)
{
	int point_added;
	ARegion *ar = CTX_wm_region(C);
	RegionView3D *rv3d = ar->regiondata;
	SK_Point pt;

	sk_initPoint(&pt, dd, rv3d->viewinv[2]);

	point_added = sk_getStrokeSnapPoint(C, &pt, sketch, stk, dd);

	if (point_added) {
		float final_p[3];
		float length, distance;
		int total;
		int i;

		copy_v3_v3(final_p, pt.p);

		sk_projectDrawPoint(C, pt.p, stk, dd);
		sk_appendStrokePoint(stk, &pt);

		/* update all previous point to give smooth Z progresion */
		total = 0;
		length = 0;
		for (i = stk->nb_points - 2; i > 0; i--) {
			length += len_v3v3(stk->points[i].p, stk->points[i + 1].p);
			total++;
			if (stk->points[i].mode == PT_SNAP || stk->points[i].type == PT_EXACT) {
				break;
			}
		}

		if (total > 1) {
			distance = sk_distanceDepth(C, final_p, stk->points[i].p);

			sk_interpolateDepth(C, stk, i + 1, stk->nb_points - 2, length, distance);
		}

		copy_v3_v3(stk->points[stk->nb_points - 1].p, final_p);

		point_added = 1;
	}

	return point_added;
}

static void sk_addStrokePoint(bContext *C, SK_Sketch *sketch, SK_Stroke *stk, SK_DrawData *dd, const bool snap)
{
	ToolSettings *ts = CTX_data_tool_settings(C);
	int point_added = 0;

	if (snap) {
		point_added = sk_addStrokeSnapPoint(C, sketch, stk, dd);
	}

	if (point_added == 0) {
		point_added = sk_addStrokeDrawPoint(C, sketch, stk, dd);
	}

	if (stk == sketch->active_stroke && ts->bone_sketching & BONE_SKETCHING_ADJUST) {
		sk_updateOverdraw(C, sketch, stk, dd);
	}
}

static void sk_getStrokePoint(bContext *C, SK_Point *pt, SK_Sketch *sketch, SK_Stroke *stk, SK_DrawData *dd, const bool snap)
{
	int point_added = 0;

	if (snap) {
		point_added = sk_getStrokeSnapPoint(C, pt, sketch, stk, dd);
		LAST_SNAP_POINT_VALID = 1;
		copy_v3_v3(LAST_SNAP_POINT, pt->p);
	}
	else {
		LAST_SNAP_POINT_VALID = 0;
	}

	if (point_added == 0) {
		point_added = sk_getStrokeDrawPoint(C, pt, sketch, stk, dd);
	}
}

/********************************************/

static void *headPoint(void *arg);
static void *tailPoint(void *arg);
static void *nextPoint(void *arg);
static void *nextNPoint(void *arg, int n);
static void *peekPoint(void *arg, int n);
static void *previousPoint(void *arg);
static int   iteratorStopped(void *arg);

static void initIteratorFct(SK_StrokeIterator *iter)
{
	iter->head = headPoint;
	iter->tail = tailPoint;
	iter->peek = peekPoint;
	iter->next = nextPoint;
	iter->nextN = nextNPoint;
	iter->previous = previousPoint;
	iter->stopped = iteratorStopped;
}

static SK_Point *setIteratorValues(SK_StrokeIterator *iter, int index)
{
	SK_Point *pt = NULL;

	if (index >= 0 && index < iter->length) {
		pt = &(iter->stroke->points[iter->start + (iter->stride * index)]);
		iter->p = pt->p;
		iter->no = pt->no;
		iter->size = pt->size;
	}
	else {
		iter->p = NULL;
		iter->no = NULL;
		iter->size = 0;
	}

	return pt;
}

void initStrokeIterator(BArcIterator *arg, SK_Stroke *stk, int start, int end)
{
	SK_StrokeIterator *iter = (SK_StrokeIterator *)arg;

	initIteratorFct(iter);
	iter->stroke = stk;

	if (start < end) {
		iter->start = start + 1;
		iter->end = end - 1;
		iter->stride = 1;
	}
	else {
		iter->start = start - 1;
		iter->end = end + 1;
		iter->stride = -1;
	}

	iter->length = iter->stride * (iter->end - iter->start + 1);

	iter->index = -1;
}


static void *headPoint(void *arg)
{
	SK_StrokeIterator *iter = (SK_StrokeIterator *)arg;
	SK_Point *result = NULL;

	result = &(iter->stroke->points[iter->start - iter->stride]);
	iter->p = result->p;
	iter->no = result->no;
	iter->size = result->size;

	return result;
}

static void *tailPoint(void *arg)
{
	SK_StrokeIterator *iter = (SK_StrokeIterator *)arg;
	SK_Point *result = NULL;

	result = &(iter->stroke->points[iter->end + iter->stride]);
	iter->p = result->p;
	iter->no = result->no;
	iter->size = result->size;

	return result;
}

static void *nextPoint(void *arg)
{
	SK_StrokeIterator *iter = (SK_StrokeIterator *)arg;
	SK_Point *result = NULL;

	iter->index++;
	if (iter->index < iter->length) {
		result = setIteratorValues(iter, iter->index);
	}

	return result;
}

static void *nextNPoint(void *arg, int n)
{
	SK_StrokeIterator *iter = (SK_StrokeIterator *)arg;
	SK_Point *result = NULL;

	iter->index += n;

	/* check if passed end */
	if (iter->index < iter->length) {
		result = setIteratorValues(iter, iter->index);
	}

	return result;
}

static void *peekPoint(void *arg, int n)
{
	SK_StrokeIterator *iter = (SK_StrokeIterator *)arg;
	SK_Point *result = NULL;
	int index = iter->index + n;

	/* check if passed end */
	if (index < iter->length) {
		result = setIteratorValues(iter, index);
	}

	return result;
}

static void *previousPoint(void *arg)
{
	SK_StrokeIterator *iter = (SK_StrokeIterator *)arg;
	SK_Point *result = NULL;

	if (iter->index > 0) {
		iter->index--;
		result = setIteratorValues(iter, iter->index);
	}

	return result;
}

static int iteratorStopped(void *arg)
{
	SK_StrokeIterator *iter = (SK_StrokeIterator *)arg;

	if (iter->index >= iter->length) {
		return 1;
	}
	else {
		return 0;
	}
}

static void sk_convertStroke(bContext *C, SK_Stroke *stk)
{
	Object *obedit = CTX_data_edit_object(C);
	ToolSettings *ts = CTX_data_tool_settings(C);
	bArmature *arm = obedit->data;
	SK_Point *head;
	EditBone *parent = NULL;
	float invmat[4][4]; /* move in caller function */
	float tmat[3][3];
	int head_index = 0;
	int i;

	head = NULL;

	invert_m4_m4(invmat, obedit->obmat);
	transpose_m3_m4(tmat, obedit->obmat);

	for (i = 0; i < stk->nb_points; i++) {
		SK_Point *pt = stk->points + i;

		if (pt->type == PT_EXACT) {
			if (head == NULL) {
				head_index = i;
				head = pt;
			}
			else {
				EditBone *bone = NULL;
				EditBone *new_parent;

				if (i - head_index > 1) {
					SK_StrokeIterator sk_iter;
					BArcIterator *iter = (BArcIterator *)&sk_iter;

					initStrokeIterator(iter, stk, head_index, i);

					if (ts->bone_sketching_convert == SK_CONVERT_CUT_ADAPTATIVE) {
						bone = subdivideArcBy(ts, arm, arm->edbo, iter, invmat, tmat, nextAdaptativeSubdivision);
					}
					else if (ts->bone_sketching_convert == SK_CONVERT_CUT_LENGTH) {
						bone = subdivideArcBy(ts, arm, arm->edbo, iter, invmat, tmat, nextLengthSubdivision);
					}
					else if (ts->bone_sketching_convert == SK_CONVERT_CUT_FIXED) {
						bone = subdivideArcBy(ts, arm, arm->edbo, iter, invmat, tmat, nextFixedSubdivision);
					}
				}

				if (bone == NULL) {
					bone = ED_armature_edit_bone_add(arm, "Bone");

					copy_v3_v3(bone->head, head->p);
					copy_v3_v3(bone->tail, pt->p);

					mul_m4_v3(invmat, bone->head);
					mul_m4_v3(invmat, bone->tail);
					setBoneRollFromNormal(bone, head->no, invmat, tmat);
				}

				new_parent = bone;
				bone->flag |= BONE_SELECTED | BONE_TIPSEL | BONE_ROOTSEL;

				/* move to end of chain */
				while (bone->parent != NULL) {
					bone = bone->parent;
					bone->flag |= BONE_SELECTED | BONE_TIPSEL | BONE_ROOTSEL;
				}

				if (parent != NULL) {
					bone->parent = parent;
					bone->flag |= BONE_CONNECTED;
				}

				parent = new_parent;
				head_index = i;
				head = pt;
			}
		}
	}
}

static void sk_convert(bContext *C, SK_Sketch *sketch)
{
	ToolSettings *ts = CTX_data_tool_settings(C);
	SK_Stroke *stk;

	for (stk = sketch->strokes.first; stk; stk = stk->next) {
		if (stk->selected == 1) {
			if (ts->bone_sketching_convert == SK_CONVERT_RETARGET) {
				sk_retargetStroke(C, stk);
			}
			else {
				sk_convertStroke(C, stk);
			}
//			XXX
//			allqueue(REDRAWBUTSEDIT, 0);
		}
	}
}
/******************* GESTURE *************************/


/* returns the number of self intersections */
static int sk_getSelfIntersections(bContext *C, ListBase *list, SK_Stroke *gesture)
{
	ARegion *ar = CTX_wm_region(C);
	int added = 0;
	int s_i;

	for (s_i = 0; s_i < gesture->nb_points - 1; s_i++) {
		float s_p1[3] = {0, 0, 0};
		float s_p2[3] = {0, 0, 0};
		int g_i;

		ED_view3d_project_float_global(ar, gesture->points[s_i].p, s_p1, V3D_PROJ_TEST_NOP);
		ED_view3d_project_float_global(ar, gesture->points[s_i + 1].p, s_p2, V3D_PROJ_TEST_NOP);

		/* start checking from second next, because two consecutive cannot intersect */
		for (g_i = s_i + 2; g_i < gesture->nb_points - 1; g_i++) {
			float g_p1[3] = {0, 0, 0};
			float g_p2[3] = {0, 0, 0};
			float vi[3];
			float lambda;

			ED_view3d_project_float_global(ar, gesture->points[g_i].p, g_p1, V3D_PROJ_TEST_NOP);
			ED_view3d_project_float_global(ar, gesture->points[g_i + 1].p, g_p2, V3D_PROJ_TEST_NOP);

			if (isect_line_line_strict_v3(s_p1, s_p2, g_p1, g_p2, vi, &lambda)) {
				SK_Intersection *isect = MEM_callocN(sizeof(SK_Intersection), "Intersection");

				isect->gesture_index = g_i;
				isect->before = s_i;
				isect->after = s_i + 1;
				isect->stroke = gesture;

				sub_v3_v3v3(isect->p, gesture->points[s_i + 1].p, gesture->points[s_i].p);
				mul_v3_fl(isect->p, lambda);
				add_v3_v3(isect->p, gesture->points[s_i].p);

				BLI_addtail(list, isect);

				added++;
			}
		}
	}

	return added;
}

static int cmpIntersections(const void *i1, const void *i2)
{
	const SK_Intersection *isect1 = i1, *isect2 = i2;

	if (isect1->stroke == isect2->stroke) {
		if (isect1->before < isect2->before) {
			return -1;
		}
		else if (isect1->before > isect2->before) {
			return 1;
		}
		else {
			if (isect1->lambda < isect2->lambda) {
				return -1;
			}
			else if (isect1->lambda > isect2->lambda) {
				return 1;
			}
		}
	}

	return 0;
}


/* returns the maximum number of intersections per stroke */
static int sk_getIntersections(bContext *C, ListBase *list, SK_Sketch *sketch, SK_Stroke *gesture)
{
	ARegion *ar = CTX_wm_region(C);
	ScrArea *sa = CTX_wm_area(C);
	View3D *v3d = sa->spacedata.first;
	SK_Stroke *stk;
	int added = 0;

	for (stk = sketch->strokes.first; stk; stk = stk->next) {
		int s_added = 0;
		int s_i;

		for (s_i = 0; s_i < stk->nb_points - 1; s_i++) {
			float s_p1[3] = {0, 0, 0};
			float s_p2[3] = {0, 0, 0};
			int g_i;

			ED_view3d_project_float_global(ar, stk->points[s_i].p, s_p1, V3D_PROJ_TEST_NOP);
			ED_view3d_project_float_global(ar, stk->points[s_i + 1].p, s_p2, V3D_PROJ_TEST_NOP);

			for (g_i = 0; g_i < gesture->nb_points - 1; g_i++) {
				float g_p1[3] = {0, 0, 0};
				float g_p2[3] = {0, 0, 0};
				float vi[3];
				float lambda;

				ED_view3d_project_float_global(ar, gesture->points[g_i].p, g_p1, V3D_PROJ_TEST_NOP);
				ED_view3d_project_float_global(ar, gesture->points[g_i + 1].p, g_p2, V3D_PROJ_TEST_NOP);

				if (isect_line_line_strict_v3(s_p1, s_p2, g_p1, g_p2, vi, &lambda)) {
					SK_Intersection *isect = MEM_callocN(sizeof(SK_Intersection), "Intersection");
					float ray_start[3], ray_end[3];
					float mval[2];

					isect->gesture_index = g_i;
					isect->before = s_i;
					isect->after = s_i + 1;
					isect->stroke = stk;
					isect->lambda = lambda;

					mval[0] = vi[0];
					mval[1] = vi[1];
					ED_view3d_win_to_segment(ar, v3d, mval, ray_start, ray_end, true);

					isect_line_line_v3(stk->points[s_i].p,
					                   stk->points[s_i + 1].p,
					                   ray_start,
					                   ray_end,
					                   isect->p,
					                   vi);

					BLI_addtail(list, isect);

					s_added++;
				}
			}
		}

		added = MAX2(s_added, added);
	}

	BLI_listbase_sort(list, cmpIntersections);

	return added;
}

static int sk_getSegments(SK_Stroke *segments, SK_Stroke *gesture)
{
	SK_StrokeIterator sk_iter;
	BArcIterator *iter = (BArcIterator *)&sk_iter;

	float CORRELATION_THRESHOLD = 0.99f;
	float *vec;
	int i, j;

	sk_appendStrokePoint(segments, &gesture->points[0]);
	vec = segments->points[segments->nb_points - 1].p;

	initStrokeIterator(iter, gesture, 0, gesture->nb_points - 1);

	for (i = 1, j = 0; i < gesture->nb_points; i++) {
		float n[3];

		/* Calculate normal */
		sub_v3_v3v3(n, gesture->points[i].p, vec);

		if (calcArcCorrelation(iter, j, i, vec, n) < CORRELATION_THRESHOLD) {
			j = i - 1;
			sk_appendStrokePoint(segments, &gesture->points[j]);
			vec = segments->points[segments->nb_points - 1].p;
			segments->points[segments->nb_points - 1].type = PT_EXACT;
		}
	}

	sk_appendStrokePoint(segments, &gesture->points[gesture->nb_points - 1]);

	return segments->nb_points - 1;
}

int sk_detectCutGesture(bContext *UNUSED(C), SK_Gesture *gest, SK_Sketch *UNUSED(sketch))
{
	if (gest->nb_segments == 1 && gest->nb_intersections == 1) {
		return 1;
	}

	return 0;
}

void sk_applyCutGesture(bContext *UNUSED(C), SK_Gesture *gest, SK_Sketch *UNUSED(sketch))
{
	SK_Intersection *isect;

	for (isect = gest->intersections.first; isect; isect = isect->next) {
		SK_Point pt;

		pt.type = PT_EXACT;
		pt.mode = PT_PROJECT; /* take mode from neighboring points */
		copy_v3_v3(pt.p, isect->p);
		copy_v3_v3(pt.no, isect->stroke->points[isect->before].no);

		sk_insertStrokePoint(isect->stroke, &pt, isect->after);
	}
}

int sk_detectTrimGesture(bContext *UNUSED(C), SK_Gesture *gest, SK_Sketch *UNUSED(sketch))
{
	if (gest->nb_segments == 2 && gest->nb_intersections == 1 && gest->nb_self_intersections == 0) {
		float s1[3], s2[3];
		float angle;

		sub_v3_v3v3(s1, gest->segments->points[1].p, gest->segments->points[0].p);
		sub_v3_v3v3(s2, gest->segments->points[2].p, gest->segments->points[1].p);

		angle = RAD2DEGF(angle_v2v2(s1, s2));

		if (angle > 60 && angle < 120) {
			return 1;
		}
	}

	return 0;
}

void sk_applyTrimGesture(bContext *UNUSED(C), SK_Gesture *gest, SK_Sketch *UNUSED(sketch))
{
	SK_Intersection *isect;
	float trim_dir[3];

	sub_v3_v3v3(trim_dir, gest->segments->points[2].p, gest->segments->points[1].p);

	for (isect = gest->intersections.first; isect; isect = isect->next) {
		SK_Point pt;
		float stroke_dir[3];

		pt.type = PT_EXACT;
		pt.mode = PT_PROJECT; /* take mode from neighboring points */
		copy_v3_v3(pt.p, isect->p);
		copy_v3_v3(pt.no, isect->stroke->points[isect->before].no);

		sub_v3_v3v3(stroke_dir, isect->stroke->points[isect->after].p, isect->stroke->points[isect->before].p);

		/* same direction, trim end */
		if (dot_v3v3(stroke_dir, trim_dir) > 0) {
			sk_replaceStrokePoint(isect->stroke, &pt, isect->after);
			sk_trimStroke(isect->stroke, 0, isect->after);
		}
		/* else, trim start */
		else {
			sk_replaceStrokePoint(isect->stroke, &pt, isect->before);
			sk_trimStroke(isect->stroke, isect->before, isect->stroke->nb_points - 1);
		}

	}
}

int sk_detectCommandGesture(bContext *UNUSED(C), SK_Gesture *gest, SK_Sketch *UNUSED(sketch))
{
	if (gest->nb_segments > 2 && gest->nb_intersections == 2 && gest->nb_self_intersections == 1) {
		SK_Intersection *isect, *self_isect;

		/* get the last intersection of the first pair */
		for (isect = gest->intersections.first; isect; isect = isect->next) {
			if (isect->stroke == isect->next->stroke) {
				isect = isect->next;
				break;
			}
		}

		self_isect = gest->self_intersections.first;

		if (isect && isect->gesture_index < self_isect->gesture_index) {
			return 1;
		}
	}

	return 0;
}

void sk_applyCommandGesture(bContext *UNUSED(C), SK_Gesture *gest, SK_Sketch *UNUSED(sketch))
{
	SK_Intersection *isect;
	int command = 1;

/*	XXX */
/*	command = pupmenu("Action %t|Flatten %x1|Straighten %x2|Polygonize %x3"); */
	if (command < 1) return;

	for (isect = gest->intersections.first; isect; isect = isect->next) {
		SK_Intersection *i2;

		i2 = isect->next;

		if (i2 && i2->stroke == isect->stroke) {
			switch (command) {
				case 1:
					sk_flattenStroke(isect->stroke, isect->before, i2->after);
					break;
				case 2:
					sk_straightenStroke(isect->stroke, isect->before, i2->after, isect->p, i2->p);
					break;
				case 3:
					sk_polygonizeStroke(isect->stroke, isect->before, i2->after);
					break;
			}

			isect = i2;
		}
	}
}

int sk_detectDeleteGesture(bContext *UNUSED(C), SK_Gesture *gest, SK_Sketch *UNUSED(sketch))
{
	if (gest->nb_segments == 2 && gest->nb_intersections == 2) {
		float s1[3], s2[3];
		float angle;

		sub_v3_v3v3(s1, gest->segments->points[1].p, gest->segments->points[0].p);
		sub_v3_v3v3(s2, gest->segments->points[2].p, gest->segments->points[1].p);

		angle = RAD2DEGF(angle_v2v2(s1, s2));

		if (angle > 120) {
			return 1;
		}
	}

	return 0;
}

void sk_applyDeleteGesture(bContext *UNUSED(C), SK_Gesture *gest, SK_Sketch *sketch)
{
	SK_Intersection *isect;

	for (isect = gest->intersections.first; isect; isect = isect->next) {
		/* only delete strokes that are crossed twice */
		if (isect->next && isect->next->stroke == isect->stroke) {
			isect = isect->next;

			sk_removeStroke(sketch, isect->stroke);
		}
	}
}

int sk_detectMergeGesture(bContext *C, SK_Gesture *gest, SK_Sketch *UNUSED(sketch))
{
	ARegion *ar = CTX_wm_region(C);
	if (gest->nb_segments > 2 && gest->nb_intersections == 2) {
		int start_val[2], end_val[2];
		int dist;

		if ((ED_view3d_project_int_global(ar, gest->stk->points[0].p,           start_val, V3D_PROJ_TEST_NOP) == V3D_PROJ_RET_OK) &&
		    (ED_view3d_project_int_global(ar, sk_lastStrokePoint(gest->stk)->p, end_val,   V3D_PROJ_TEST_NOP) == V3D_PROJ_RET_OK))
		{
			dist = len_manhattan_v2v2_int(start_val, end_val);

			/* if gesture is a circle */
			if (dist <= 20) {
				SK_Intersection *isect;

				/* check if it circled around an exact point */
				for (isect = gest->intersections.first; isect; isect = isect->next) {
					/* only delete strokes that are crossed twice */
					if (isect->next && isect->next->stroke == isect->stroke) {
						int start_index, end_index;
						int i;

						start_index = MIN2(isect->after, isect->next->after);
						end_index = MAX2(isect->before, isect->next->before);

						for (i = start_index; i <= end_index; i++) {
							if (isect->stroke->points[i].type == PT_EXACT) {
								return 1; /* at least one exact point found, stop detect here */
							}
						}

						/* skip next */
						isect = isect->next;
					}
				}
			}
		}
	}

	return 0;
}

void sk_applyMergeGesture(bContext *UNUSED(C), SK_Gesture *gest, SK_Sketch *UNUSED(sketch))
{
	SK_Intersection *isect;

	/* check if it circled around an exact point */
	for (isect = gest->intersections.first; isect; isect = isect->next) {
		/* only merge strokes that are crossed twice */
		if (isect->next && isect->next->stroke == isect->stroke) {
			int start_index, end_index;
			int i;

			start_index = MIN2(isect->after, isect->next->after);
			end_index = MAX2(isect->before, isect->next->before);

			for (i = start_index; i <= end_index; i++) {
				/* if exact, switch to continuous */
				if (isect->stroke->points[i].type == PT_EXACT) {
					isect->stroke->points[i].type = PT_CONTINUOUS;
				}
			}

			/* skip next */
			isect = isect->next;
		}
	}
}

int sk_detectReverseGesture(bContext *UNUSED(C), SK_Gesture *gest, SK_Sketch *UNUSED(sketch))
{
	if (gest->nb_segments > 2 && gest->nb_intersections == 2 && gest->nb_self_intersections == 0) {
		SK_Intersection *isect;

		/* check if it circled around an exact point */
		for (isect = gest->intersections.first; isect; isect = isect->next) {
			/* only delete strokes that are crossed twice */
			if (isect->next && isect->next->stroke == isect->stroke) {
				float start_v[3], end_v[3];
				float angle;

				if (isect->gesture_index < isect->next->gesture_index) {
					sub_v3_v3v3(start_v, isect->p, gest->stk->points[0].p);
					sub_v3_v3v3(end_v, sk_lastStrokePoint(gest->stk)->p, isect->next->p);
				}
				else {
					sub_v3_v3v3(start_v, isect->next->p, gest->stk->points[0].p);
					sub_v3_v3v3(end_v, sk_lastStrokePoint(gest->stk)->p, isect->p);
				}

				angle = RAD2DEGF(angle_v2v2(start_v, end_v));

				if (angle > 120) {
					return 1;
				}

				/* skip next */
				isect = isect->next;
			}
		}
	}

	return 0;
}

void sk_applyReverseGesture(bContext *UNUSED(C), SK_Gesture *gest, SK_Sketch *UNUSED(sketch))
{
	SK_Intersection *isect;

	for (isect = gest->intersections.first; isect; isect = isect->next) {
		/* only reverse strokes that are crossed twice */
		if (isect->next && isect->next->stroke == isect->stroke) {
			sk_reverseStroke(isect->stroke);

			/* skip next */
			isect = isect->next;
		}
	}
}

int sk_detectConvertGesture(bContext *UNUSED(C), SK_Gesture *gest, SK_Sketch *UNUSED(sketch))
{
	if (gest->nb_segments == 3 && gest->nb_self_intersections == 1) {
		return 1;
	}
	return 0;
}

void sk_applyConvertGesture(bContext *C, SK_Gesture *UNUSED(gest), SK_Sketch *sketch)
{
	sk_convert(C, sketch);
}

static void sk_initGesture(bContext *C, SK_Gesture *gest, SK_Sketch *sketch)
{
	BLI_listbase_clear(&gest->intersections);
	BLI_listbase_clear(&gest->self_intersections);

	gest->segments = sk_createStroke();
	gest->stk = sketch->gesture;

	gest->nb_self_intersections = sk_getSelfIntersections(C, &gest->self_intersections, gest->stk);
	gest->nb_intersections = sk_getIntersections(C, &gest->intersections, sketch, gest->stk);
	gest->nb_segments = sk_getSegments(gest->segments, gest->stk);
}

static void sk_freeGesture(SK_Gesture *gest)
{
	sk_freeStroke(gest->segments);
	BLI_freelistN(&gest->intersections);
	BLI_freelistN(&gest->self_intersections);
}

static void sk_applyGesture(bContext *C, SK_Sketch *sketch)
{
	SK_Gesture gest;
	SK_GestureAction *act;

	sk_initGesture(C, &gest, sketch);

	/* detect and apply */
	for (act = GESTURE_ACTIONS; act->apply != NULL; act++) {
		if (act->detect(C, &gest, sketch)) {
			act->apply(C, &gest, sketch);
			break;
		}
	}

	sk_freeGesture(&gest);
}

/********************************************/


static bool sk_selectStroke(bContext *C, SK_Sketch *sketch, const int mval[2], const bool extend)
{
	ViewContext vc;
	rcti rect;
	unsigned int buffer[MAXPICKBUF];
	short hits;

	view3d_set_viewcontext(C, &vc);

	rect.xmin = mval[0] - 5;
	rect.xmax = mval[0] + 5;
	rect.ymin = mval[1] - 5;
	rect.ymax = mval[1] + 5;

	hits = view3d_opengl_select(&vc, buffer, MAXPICKBUF, &rect, true);

	if (hits > 0) {
		int besthitresult = -1;

		if (hits == 1) {
			besthitresult = buffer[3];
		}
		else {
			besthitresult = buffer[3];
			/* loop and get best hit */
		}

		if (besthitresult > 0) {
			SK_Stroke *selected_stk = BLI_findlink(&sketch->strokes, besthitresult - 1);

			if (extend == 0) {
				sk_selectAllSketch(sketch, -1);

				selected_stk->selected = 1;
			}
			else {
				selected_stk->selected ^= 1;
			}


		}
		return 1;
	}

	return 0;
}

#if 0 /* UNUSED 2.5 */
static void sk_queueRedrawSketch(SK_Sketch *sketch)
{
	if (sketch->active_stroke != NULL)
	{
		SK_Point *last = sk_lastStrokePoint(sketch->active_stroke);

		if (last != NULL)
		{
//			XXX
//			allqueue(REDRAWVIEW3D, 0);
		}
	}
}
#endif

static void sk_drawSketch(Scene *scene, View3D *UNUSED(v3d), SK_Sketch *sketch, int with_names)
{
	ToolSettings *ts = scene->toolsettings;
	SK_Stroke *stk;

	glClear(GL_DEPTH_BUFFER_BIT);
	glEnable(GL_DEPTH_TEST);

	if (with_names) {
		int id;
		for (id = 1, stk = sketch->strokes.first; stk; id++, stk = stk->next) {
			sk_drawStroke(stk, id, NULL, -1, -1);
		}

		GPU_select_load_id(-1);
	}
	else {
		float selected_rgb[3] = {1, 0, 0};
		float unselected_rgb[3] = {1, 0.5, 0};

		for (stk = sketch->strokes.first; stk; stk = stk->next) {
			int start = -1;
			int end = -1;

			if (sk_hasOverdraw(sketch, stk)) {
				sk_adjustIndexes(sketch, &start, &end);
			}

			sk_drawStroke(stk, -1, (stk->selected == 1 ? selected_rgb : unselected_rgb), start, end);

			if (stk->selected == 1) {
				sk_drawStrokeSubdivision(ts, stk);
			}
		}

		if (sketch->active_stroke != NULL) {
			SK_Point *last = sk_lastStrokePoint(sketch->active_stroke);

			if (ts->bone_sketching & BONE_SKETCHING_QUICK) {
				sk_drawStrokeSubdivision(ts, sketch->active_stroke);
			}

			if (last != NULL) {
				struct GPUprim3 prim = GPU_PRIM_LOFI_SOLID;

				gpuPushMatrix(GPU_MODELVIEW_MATRIX);

				glEnable(GL_BLEND);
				glBlendFunc(GL_SRC_ALPHA, GL_ONE_MINUS_SRC_ALPHA);

				switch (sketch->next_point.mode) {
					case PT_SNAP:
						glColor3f(0, 1, 0);
						break;
					case PT_PROJECT:
						glColor3f(0, 0, 0);
						break;
				}

				sk_drawPoint(&prim, &sketch->next_point, 0.1);

				glColor4f(selected_rgb[0], selected_rgb[1], selected_rgb[2], 0.3);

				sk_drawEdge(&prim, last, &sketch->next_point, 0.1);

				glDisable(GL_BLEND);

				gpuPopMatrix(GPU_MODELVIEW_MATRIX);
			}
		}
	}

#if 0
	if (BLI_listbase_is_empty(&sketch->depth_peels) == false) {
		struct GPUprim3 prim = GPU_PRIM_LOFI_SOLID;
		float colors[8][3] = {
			{1, 0, 0},
			{0, 1, 0},
			{0, 0, 1},
			{1, 1, 0},
			{1, 0, 1},
			{0, 1, 1},
			{1, 1, 1},
			{0, 0, 0}
		};
		DepthPeel *p;

		for (p = sketch->depth_peels.first; p; p = p->next)
		{
			int index = GET_INT_FROM_POINTER(p->ob);
			index = (index >> 5) & 7;

			glColor3fv(colors[index]);
<<<<<<< HEAD
			gpuPushMatrix();
			gpuTranslate(p->p[0], p->p[1], p->p[2]);
			gpuDrawSphere(&prim, 0.02);
			gpuPopMatrix();
=======
			glPushMatrix();
			glTranslate3fv(p->p);
			gluSphere(quad, 0.02, 8, 8);
			glPopMatrix();
>>>>>>> 7da189b4
		}

	}
#endif

	glDisable(GL_DEPTH_TEST);

	/* only draw gesture in active area */
	if (sketch->gesture != NULL /* && area_is_active_area(G.vd->area) */) {
		float gesture_rgb[3] = {0, 0.5, 1};
		sk_drawStroke(sketch->gesture, -1, gesture_rgb, -1, -1);
	}
}

static int sk_finish_stroke(bContext *C, SK_Sketch *sketch)
{
	ToolSettings *ts = CTX_data_tool_settings(C);

	if (sketch->active_stroke != NULL) {
		SK_Stroke *stk = sketch->active_stroke;

		sk_endStroke(C, sketch);

		if (ts->bone_sketching & BONE_SKETCHING_QUICK) {
			if (ts->bone_sketching_convert == SK_CONVERT_RETARGET) {
				sk_retargetStroke(C, stk);
			}
			else {
				sk_convertStroke(C, stk);
			}
//			XXX
//			BIF_undo_push("Convert Sketch");
			sk_removeStroke(sketch, stk);
//			XXX
//			allqueue(REDRAWBUTSEDIT, 0);
		}

//		XXX
//		allqueue(REDRAWVIEW3D, 0);
		return 1;
	}

	return 0;
}

static void sk_start_draw_stroke(SK_Sketch *sketch)
{
	if (sketch->active_stroke == NULL) {
		sk_startStroke(sketch);
		sk_selectAllSketch(sketch, -1);

		sketch->active_stroke->selected = 1;
	}
}

static void sk_start_draw_gesture(SK_Sketch *sketch)
{
	sketch->gesture = sk_createStroke();
}

static int sk_draw_stroke(bContext *C, SK_Sketch *sketch, SK_Stroke *stk, SK_DrawData *dd, bool snap)
{
	if (sk_stroke_filtermval(dd)) {
		sk_addStrokePoint(C, sketch, stk, dd, snap);
		sk_updateDrawData(dd);
		sk_updateNextPoint(sketch, stk);
		
		return 1;
	}

	return 0;
}

static int ValidSketchViewContext(ViewContext *vc)
{
	Object *obedit = vc->obedit;
	Scene *scene = vc->scene;

	if (obedit &&
	    obedit->type == OB_ARMATURE &&
	    scene->toolsettings->bone_sketching & BONE_SKETCHING)
	{
		return 1;
	}
	else {
		return 0;
	}
}

int BDR_drawSketchNames(ViewContext *vc)
{
	if (ValidSketchViewContext(vc)) {
		SK_Sketch *sketch = viewcontextSketch(vc, 0);
		if (sketch) {
			sk_drawSketch(vc->scene, vc->v3d, sketch, 1);
			return 1;
		}
	}

	return 0;
}

void BDR_drawSketch(const bContext *C)
{
	if (ED_operator_sketch_mode(C)) {
		SK_Sketch *sketch = contextSketch(C, 0);
		if (sketch) {
			sk_drawSketch(CTX_data_scene(C), CTX_wm_view3d(C), sketch, 0);
		}
	}
}

static int sketch_delete(bContext *C, wmOperator *UNUSED(op), const wmEvent *UNUSED(event))
{
	SK_Sketch *sketch = contextSketch(C, 0);
	if (sketch) {
		sk_deleteSelectedStrokes(sketch);
//			allqueue(REDRAWVIEW3D, 0);
	}
	WM_event_add_notifier(C, NC_SCREEN | ND_SKETCH | NA_REMOVED, NULL);
	return OPERATOR_FINISHED;
}

bool BIF_sk_selectStroke(bContext *C, const int mval[2], const bool extend)
{
	ToolSettings *ts = CTX_data_tool_settings(C);
	SK_Sketch *sketch = contextSketch(C, 0);

	if (sketch != NULL && ts->bone_sketching & BONE_SKETCHING) {
		if (sk_selectStroke(C, sketch, mval, extend)) {
			ED_area_tag_redraw(CTX_wm_area(C));
			return true;
		}
	}

	return false;
}

void BIF_convertSketch(bContext *C)
{
	if (ED_operator_sketch_full_mode(C)) {
		SK_Sketch *sketch = contextSketch(C, 0);
		if (sketch) {
			sk_convert(C, sketch);
//			BIF_undo_push("Convert Sketch");
//			allqueue(REDRAWVIEW3D, 0);
//			allqueue(REDRAWBUTSEDIT, 0);
		}
	}
}

void BIF_deleteSketch(bContext *C)
{
	if (ED_operator_sketch_full_mode(C)) {
		SK_Sketch *sketch = contextSketch(C, 0);
		if (sketch) {
			sk_deleteSelectedStrokes(sketch);
//			BIF_undo_push("Convert Sketch");
//			allqueue(REDRAWVIEW3D, 0);
		}
	}
}

#if 0
void BIF_selectAllSketch(bContext *C, int mode)
{
	if (BIF_validSketchMode(C))
	{
		SK_Sketch *sketch = contextSketch(C, 0);
		if (sketch)
		{
			sk_selectAllSketch(sketch, mode);
//			XXX
//			allqueue(REDRAWVIEW3D, 0);
		}
	}
}
#endif

SK_Sketch *contextSketch(const bContext *C, int create)
{
	Object *obedit = CTX_data_edit_object(C);
	SK_Sketch *sketch = NULL;

	if (obedit && obedit->type == OB_ARMATURE) {
		bArmature *arm = obedit->data;
	
		if (arm->sketch == NULL && create) {
			arm->sketch = createSketch();
		}
		sketch = arm->sketch;
	}

	return sketch;
}

SK_Sketch *viewcontextSketch(ViewContext *vc, int create)
{
	Object *obedit = vc->obedit;
	SK_Sketch *sketch = NULL;

	if (obedit && obedit->type == OB_ARMATURE) {
		bArmature *arm = obedit->data;
	
		if (arm->sketch == NULL && create) {
			arm->sketch = createSketch();
		}
		sketch = arm->sketch;
	}

	return sketch;
}

static int sketch_convert(bContext *C, wmOperator *UNUSED(op), const wmEvent *UNUSED(event))
{
	SK_Sketch *sketch = contextSketch(C, 0);
	if (sketch != NULL) {
		sk_convert(C, sketch);
		ED_area_tag_redraw(CTX_wm_area(C));
	}
	return OPERATOR_FINISHED;
}

static int sketch_cancel_invoke(bContext *C, wmOperator *UNUSED(op), const wmEvent *UNUSED(event))
{
	SK_Sketch *sketch = contextSketch(C, 0);
	if (sketch != NULL) {
		sk_cancelStroke(sketch);
		ED_area_tag_redraw(CTX_wm_area(C));
		return OPERATOR_FINISHED;
	}
	return OPERATOR_PASS_THROUGH;
}

static int sketch_finish(bContext *C, wmOperator *UNUSED(op), const wmEvent *UNUSED(event))
{
	SK_Sketch *sketch = contextSketch(C, 0);
	if (sketch != NULL) {
		if (sk_finish_stroke(C, sketch)) {
			ED_area_tag_redraw(CTX_wm_area(C));
			return OPERATOR_FINISHED;
		}
	}
	return OPERATOR_PASS_THROUGH;
}

static int sketch_select(bContext *C, wmOperator *UNUSED(op), const wmEvent *event)
{
	SK_Sketch *sketch = contextSketch(C, 0);
	if (sketch) {
		short extend = 0;
		if (sk_selectStroke(C, sketch, event->mval, extend))
			ED_area_tag_redraw(CTX_wm_area(C));
	}

	return OPERATOR_FINISHED;
}

static void sketch_draw_stroke_cancel(bContext *C, wmOperator *op)
{
	SK_Sketch *sketch = contextSketch(C, 1); /* create just to be sure */
	sk_cancelStroke(sketch);
	MEM_freeN(op->customdata);
}

static int sketch_draw_stroke(bContext *C, wmOperator *op, const wmEvent *event)
{
	const bool snap = RNA_boolean_get(op->ptr, "snap");
	SK_DrawData *dd;
	SK_Sketch *sketch = contextSketch(C, 1);

	op->customdata = dd = MEM_callocN(sizeof(SK_DrawData), "SketchDrawData");
	sk_initDrawData(dd, event->mval);

	sk_start_draw_stroke(sketch);

	sk_draw_stroke(C, sketch, sketch->active_stroke, dd, snap);

	WM_event_add_modal_handler(C, op);

	return OPERATOR_RUNNING_MODAL;
}

static void sketch_draw_gesture_cancel(bContext *C, wmOperator *op)
{
	SK_Sketch *sketch = contextSketch(C, 1); /* create just to be sure */
	sk_cancelStroke(sketch);
	MEM_freeN(op->customdata);
}

static int sketch_draw_gesture(bContext *C, wmOperator *op, const wmEvent *event)
{
	const bool snap = RNA_boolean_get(op->ptr, "snap");
	SK_DrawData *dd;
	SK_Sketch *sketch = contextSketch(C, 1); /* create just to be sure */
	sk_cancelStroke(sketch);

	op->customdata = dd = MEM_callocN(sizeof(SK_DrawData), "SketchDrawData");
	sk_initDrawData(dd, event->mval);

	sk_start_draw_gesture(sketch);
	sk_draw_stroke(C, sketch, sketch->gesture, dd, snap);

	WM_event_add_modal_handler(C, op);

	return OPERATOR_RUNNING_MODAL;
}

static int sketch_draw_modal(bContext *C, wmOperator *op, const wmEvent *event, short gesture, SK_Stroke *stk)
{
	bool snap = RNA_boolean_get(op->ptr, "snap");
	SK_DrawData *dd = op->customdata;
	SK_Sketch *sketch = contextSketch(C, 1); /* create just to be sure */
	int retval = OPERATOR_RUNNING_MODAL;

	switch (event->type) {
		case LEFTCTRLKEY:
		case RIGHTCTRLKEY:
			snap = event->ctrl != 0;
			RNA_boolean_set(op->ptr, "snap", snap);
			break;
		case MOUSEMOVE:
		case INBETWEEN_MOUSEMOVE:
			dd->mval[0] = event->mval[0];
			dd->mval[1] = event->mval[1];
			sk_draw_stroke(C, sketch, stk, dd, snap);
			ED_area_tag_redraw(CTX_wm_area(C));
			break;
		case ESCKEY:
			op->type->cancel(C, op);
			ED_area_tag_redraw(CTX_wm_area(C));
			retval = OPERATOR_CANCELLED;
			break;
		case LEFTMOUSE:
			if (event->val == KM_RELEASE) {
				if (gesture == 0) {
					sk_endContinuousStroke(stk);
					sk_filterLastContinuousStroke(stk);
					sk_updateNextPoint(sketch, stk);
					ED_area_tag_redraw(CTX_wm_area(C));
					MEM_freeN(op->customdata);
					retval = OPERATOR_FINISHED;
				}
				else {
					sk_endContinuousStroke(stk);
					sk_filterLastContinuousStroke(stk);

					if (stk->nb_points > 1) {
						/* apply gesture here */
						sk_applyGesture(C, sketch);
					}

					sk_freeStroke(stk);
					sketch->gesture = NULL;

					ED_area_tag_redraw(CTX_wm_area(C));
					MEM_freeN(op->customdata);
					retval = OPERATOR_FINISHED;
				}
			}
			break;
	}

	return retval;
}

static int sketch_draw_stroke_modal(bContext *C, wmOperator *op, const wmEvent *event)
{
	SK_Sketch *sketch = contextSketch(C, 1); /* create just to be sure */
	return sketch_draw_modal(C, op, event, 0, sketch->active_stroke);
}

static int sketch_draw_gesture_modal(bContext *C, wmOperator *op, const wmEvent *event)
{
	SK_Sketch *sketch = contextSketch(C, 1); /* create just to be sure */
	return sketch_draw_modal(C, op, event, 1, sketch->gesture);
}

static int sketch_draw_preview(bContext *C, wmOperator *op, const wmEvent *event)
{
	const bool snap = RNA_boolean_get(op->ptr, "snap");
	SK_Sketch *sketch = contextSketch(C, 0);

	if (sketch) {
		SK_DrawData dd;

		sk_initDrawData(&dd, event->mval);
		sk_getStrokePoint(C, &sketch->next_point, sketch, sketch->active_stroke, &dd, snap);
		ED_area_tag_redraw(CTX_wm_area(C));
	}

	return OPERATOR_FINISHED | OPERATOR_PASS_THROUGH;
}

/* ============================================== Poll Functions ============================================= */

int ED_operator_sketch_mode_active_stroke(bContext *C)
{
	ToolSettings *ts = CTX_data_tool_settings(C);
	SK_Sketch *sketch = contextSketch(C, 0);

	if (ts->bone_sketching & BONE_SKETCHING &&
	    sketch != NULL &&
	    sketch->active_stroke != NULL)
	{
		return 1;
	}
	else {
		return 0;
	}
}

static int ED_operator_sketch_mode_gesture(bContext *C)
{
	ToolSettings *ts = CTX_data_tool_settings(C);
	SK_Sketch *sketch = contextSketch(C, 0);

	if (ts->bone_sketching & BONE_SKETCHING &&
	    (ts->bone_sketching & BONE_SKETCHING_QUICK) == 0 &&
	    sketch != NULL &&
	    sketch->active_stroke == NULL)
	{
		return 1;
	}
	else {
		return 0;
	}
}

int ED_operator_sketch_full_mode(bContext *C)
{
	Object *obedit = CTX_data_edit_object(C);
	ToolSettings *ts = CTX_data_tool_settings(C);

	if (obedit &&
	    obedit->type == OB_ARMATURE &&
	    ts->bone_sketching & BONE_SKETCHING &&
	    (ts->bone_sketching & BONE_SKETCHING_QUICK) == 0)
	{
		return 1;
	}
	else {
		return 0;
	}
}

int ED_operator_sketch_mode(const bContext *C)
{
	Object *obedit = CTX_data_edit_object(C);
	ToolSettings *ts = CTX_data_tool_settings(C);

	if (obedit &&
	    obedit->type == OB_ARMATURE &&
	    ts->bone_sketching & BONE_SKETCHING)
	{
		return 1;
	}
	else {
		return 0;
	}
}

/* ================================================ Operators ================================================ */

void SKETCH_OT_delete(wmOperatorType *ot)
{
	/* identifiers */
	ot->name = "Delete";
	ot->idname = "SKETCH_OT_delete";
	ot->description = "Delete a sketch stroke";

	/* api callbacks */
	ot->invoke = sketch_delete;

	ot->poll = ED_operator_sketch_full_mode;

	/* flags */
//	ot->flag = OPTYPE_UNDO;
}

void SKETCH_OT_select(wmOperatorType *ot)
{
	/* identifiers */
	ot->name = "Select";
	ot->idname = "SKETCH_OT_select";
	ot->description = "Select a sketch stroke";

	/* api callbacks */
	ot->invoke = sketch_select;

	ot->poll = ED_operator_sketch_full_mode;

	/* flags */
//	ot->flag = OPTYPE_UNDO;
}

void SKETCH_OT_cancel_stroke(wmOperatorType *ot)
{
	/* identifiers */
	ot->name = "Cancel Stroke";
	ot->idname = "SKETCH_OT_cancel_stroke";
	ot->description = "Cancel the current sketch stroke";

	/* api callbacks */
	ot->invoke = sketch_cancel_invoke;

	ot->poll = ED_operator_sketch_mode_active_stroke;

	/* flags */
//	ot->flag = OPTYPE_UNDO;
}

void SKETCH_OT_convert(wmOperatorType *ot)
{
	/* identifiers */
	ot->name = "Convert";
	ot->idname = "SKETCH_OT_convert";
	ot->description = "Convert the selected sketch strokes to bone chains";

	/* api callbacks */
	ot->invoke = sketch_convert;

	ot->poll = ED_operator_sketch_full_mode;

	/* flags */
	ot->flag = OPTYPE_UNDO;
}

void SKETCH_OT_finish_stroke(wmOperatorType *ot)
{
	/* identifiers */
	ot->name = "End Stroke";
	ot->idname = "SKETCH_OT_finish_stroke";
	ot->description = "End and keep the current sketch stroke";

	/* api callbacks */
	ot->invoke = sketch_finish;

	ot->poll = ED_operator_sketch_mode_active_stroke;

	/* flags */
//	ot->flag = OPTYPE_UNDO;
}

void SKETCH_OT_draw_preview(wmOperatorType *ot)
{
	/* identifiers */
	ot->name = "Draw Preview";
	ot->idname = "SKETCH_OT_draw_preview";
	ot->description = "Draw preview of current sketch stroke (internal use)";

	/* api callbacks */
	ot->invoke = sketch_draw_preview;

	ot->poll = ED_operator_sketch_mode_active_stroke;

	RNA_def_boolean(ot->srna, "snap", 0, "Snap", "");

	/* flags */
//	ot->flag = OPTYPE_REGISTER|OPTYPE_UNDO;
}

void SKETCH_OT_draw_stroke(wmOperatorType *ot)
{
	/* identifiers */
	ot->name = "Draw Stroke";
	ot->idname = "SKETCH_OT_draw_stroke";
	ot->description = "Start to draw a sketch stroke";

	/* api callbacks */
	ot->invoke = sketch_draw_stroke;
	ot->modal  = sketch_draw_stroke_modal;
	ot->cancel = sketch_draw_stroke_cancel;

	ot->poll = (int (*)(bContext *))ED_operator_sketch_mode;

	RNA_def_boolean(ot->srna, "snap", 0, "Snap", "");

	/* flags */
	ot->flag = OPTYPE_BLOCKING; // OPTYPE_REGISTER|OPTYPE_UNDO
}

void SKETCH_OT_gesture(wmOperatorType *ot)
{
	/* identifiers */
	ot->name = "Gesture";
	ot->idname = "SKETCH_OT_gesture";
	ot->description = "Start to draw a gesture stroke";

	/* api callbacks */
	ot->invoke = sketch_draw_gesture;
	ot->modal  = sketch_draw_gesture_modal;
	ot->cancel = sketch_draw_gesture_cancel;

	ot->poll = ED_operator_sketch_mode_gesture;

	RNA_def_boolean(ot->srna, "snap", 0, "Snap", "");

	/* flags */
	ot->flag = OPTYPE_BLOCKING; // OPTYPE_UNDO
}
<|MERGE_RESOLUTION|>--- conflicted
+++ resolved
@@ -439,14 +439,9 @@
 
 static void sk_drawPoint(struct GPUprim3 *prim, SK_Point *pt, float size)
 {
-<<<<<<< HEAD
 	gpuTranslate(GPU_MODELVIEW_MATRIX, pt->p[0], pt->p[1], pt->p[2]);
 	gpuDrawSphere(prim, sk_clampPointSize(pt, size));
 	//GLU gluSphere(quad, sk_clampPointSize(pt, size), 8, 8);
-=======
-	glTranslate3fv(pt->p);
-	gluSphere(quad, sk_clampPointSize(pt, size), 8, 8);
->>>>>>> 7da189b4
 }
 
 static void sk_drawEdge(struct GPUprim3 *prim, SK_Point *pt0, SK_Point *pt1, float size)
@@ -464,11 +459,7 @@
 
 	angle = angle_normalized_v3v3(vec2, vec1);
 
-<<<<<<< HEAD
 	gpuRotateVector(GPU_MODELVIEW_MATRIX, angle * (float)(180.0 / M_PI) + 180.0f, axis);
-=======
-	glRotate3fv(angle * (float)(180.0 / M_PI) + 180.0f, axis);
->>>>>>> 7da189b4
 
 	gpuDrawCylinder(prim, sk_clampPointSize(pt1, size), sk_clampPointSize(pt0, size), length);
 	//GLU Cylinder(quad, sk_clampPointSize(pt1, size), sk_clampPointSize(pt0, size), length, 8, 8);
@@ -489,11 +480,7 @@
 
 	angle = angle_normalized_v3v3(vec2, pt->no);
 
-<<<<<<< HEAD
 	gpuRotateVector(GPU_MODELVIEW_MATRIX, angle * (float)(180.0 / M_PI), axis);
-=======
-	glRotate3fv(angle * (float)(180.0 / M_PI), axis);
->>>>>>> 7da189b4
 
 	glColor3f(0, 1, 1);
 
@@ -2063,17 +2050,10 @@
 			index = (index >> 5) & 7;
 
 			glColor3fv(colors[index]);
-<<<<<<< HEAD
 			gpuPushMatrix();
 			gpuTranslate(p->p[0], p->p[1], p->p[2]);
 			gpuDrawSphere(&prim, 0.02);
 			gpuPopMatrix();
-=======
-			glPushMatrix();
-			glTranslate3fv(p->p);
-			gluSphere(quad, 0.02, 8, 8);
-			glPopMatrix();
->>>>>>> 7da189b4
 		}
 
 	}
