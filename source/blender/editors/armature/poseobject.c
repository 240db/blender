/*
 * ***** BEGIN GPL LICENSE BLOCK *****
 *
 * This program is free software; you can redistribute it and/or
 * modify it under the terms of the GNU General Public License
 * as published by the Free Software Foundation; either version 2
 * of the License, or (at your option) any later version. 
 *
 * This program is distributed in the hope that it will be useful,
 * but WITHOUT ANY WARRANTY; without even the implied warranty of
 * MERCHANTABILITY or FITNESS FOR A PARTICULAR PURPOSE.  See the
 * GNU General Public License for more details.
 *
 * You should have received a copy of the GNU General Public License
 * along with this program; if not, write to the Free Software Foundation,
 * Inc., 51 Franklin Street, Fifth Floor, Boston, MA 02110-1301, USA.
 *
 * The Original Code is Copyright (C) 2001-2002 by NaN Holding BV.
 * All rights reserved.
 *
 * Contributor(s): Ton Roosendaal, Blender Foundation '05, full recode.
 *				 Joshua Leung
 *
 * ***** END GPL LICENSE BLOCK *****
 * support for animation modes - Reevan McKay
 */

/** \file blender/editors/armature/poseobject.c
 *  \ingroup edarmature
 */


#include <stdlib.h>
#include <stddef.h>
#include <string.h>

#include "MEM_guardedalloc.h"

#include "BLI_math.h"
#include "BLI_blenlib.h"
#include "BLI_dynstr.h"
#include "BLI_utildefines.h"

#include "BLF_api.h"

#include "DNA_anim_types.h"
#include "DNA_armature_types.h"
#include "DNA_constraint_types.h"
#include "DNA_scene_types.h"
#include "DNA_object_types.h"

#include "BKE_animsys.h"
#include "BKE_anim.h"
#include "BKE_idprop.h"
#include "BKE_action.h"
#include "BKE_armature.h"
#include "BKE_context.h"
#include "BKE_constraint.h"
#include "BKE_deform.h"
#include "BKE_depsgraph.h"
#include "BKE_fcurve.h"
#include "BKE_modifier.h"
#include "BKE_report.h"


#include "RNA_access.h"
#include "RNA_define.h"
#include "RNA_enum_types.h"

#include "WM_api.h"
#include "WM_types.h"

#include "ED_armature.h"
#include "ED_keyframing.h"
#include "ED_mesh.h"
#include "ED_screen.h"

#include "UI_interface.h"
#include "UI_resources.h"

#include "armature_intern.h"

static int object_pose_context(Object *ob)
{
	if(	(ob) && 
		(ob->type == OB_ARMATURE) &&
		(ob->pose) &&
		(ob->mode & OB_MODE_POSE)
	) {
		return 1;
	}
	else {
		return 0;
	}
}

Object *ED_object_pose_armature(Object *ob)
{
	if(ob==NULL)
		return NULL;
	
	if(object_pose_context(ob))
		return ob;

	ob= modifiers_isDeformedByArmature(ob);

	if(object_pose_context(ob))
		return ob;

	return NULL;
}

/* This function is used to process the necessary updates for */
void ED_armature_enter_posemode(bContext *C, Base *base)
{
	ReportList *reports= CTX_wm_reports(C);
	Object *ob= base->object;
	
	if (ob->id.lib) {
		BKE_report(reports, RPT_WARNING, "Can't pose libdata");
		return;
	}
	
	switch (ob->type) {
		case OB_ARMATURE:
			ob->restore_mode = ob->mode;
			ob->mode |= OB_MODE_POSE;
			
			WM_event_add_notifier(C, NC_SCENE|ND_MODE|NS_MODE_POSE, NULL);
			
			break;
		default:
			return;
	}
	
	// XXX: disabled as this would otherwise cause a nasty loop...
	//ED_object_toggle_modes(C, ob->mode);
}

void ED_armature_exit_posemode(bContext *C, Base *base)
{
	if(base) {
		Object *ob= base->object;
		
		ob->restore_mode = ob->mode;
		ob->mode &= ~OB_MODE_POSE;
		
		WM_event_add_notifier(C, NC_SCENE|ND_MODE|NS_MODE_OBJECT, NULL);
	}	
}

/* if a selected or active bone is protected, throw error (oonly if warn==1) and return 1 */
/* only_selected==1 : the active bone is allowed to be protected */
#if 0 /* UNUSED 2.5 */
static short pose_has_protected_selected(Object *ob, short warn)
{
	/* check protection */
	if (ob->proxy) {
		bPoseChannel *pchan;
		bArmature *arm= ob->data;

		for (pchan= ob->pose->chanbase.first; pchan; pchan= pchan->next) {
			if (pchan->bone && (pchan->bone->layer & arm->layer)) {
				if (pchan->bone->layer & arm->layer_protected) {
					if (pchan->bone->flag & BONE_SELECTED)
					   break;
				}
			}
		}
		if (pchan) {
			if (warn) error("Cannot change Proxy protected bones");
			return 1;
		}
	}
	return 0;
}
#endif

/* only for real IK, not for auto-IK */
static int pose_channel_in_IK_chain(Object *ob, bPoseChannel *pchan, int level)
{
	bConstraint *con;
	Bone *bone;
	
	/* No need to check if constraint is active (has influence),
	 * since all constraints with CONSTRAINT_IK_AUTO are active */
	for(con= pchan->constraints.first; con; con= con->next) {
		if(con->type==CONSTRAINT_TYPE_KINEMATIC) {
			bKinematicConstraint *data= con->data;
			if(data->rootbone == 0 || data->rootbone > level) {
				if((data->flag & CONSTRAINT_IK_AUTO)==0)
					return 1;
			}
		}
	}
	for(bone= pchan->bone->childbase.first; bone; bone= bone->next) {
		pchan= get_pose_channel(ob->pose, bone->name);
		if(pchan && pose_channel_in_IK_chain(ob, pchan, level + 1))
			return 1;
	}
	return 0;
}

int ED_pose_channel_in_IK_chain(Object *ob, bPoseChannel *pchan)
{
	return pose_channel_in_IK_chain(ob, pchan, 0);
}

/* ********************************************** */
/* Motion Paths */

/* For the object with pose/action: update paths for those that have got them
 * This should selectively update paths that exist...
 *
 * To be called from various tools that do incremental updates 
 */
void ED_pose_recalculate_paths(Scene *scene, Object *ob)
{
	ListBase targets = {NULL, NULL};
	
	/* set flag to force recalc, then grab the relevant bones to target */
	ob->pose->avs.recalc |= ANIMVIZ_RECALC_PATHS;
	animviz_get_object_motionpaths(ob, &targets);
	
	/* recalculate paths, then free */
	animviz_calc_motionpaths(scene, &targets);
	BLI_freelistN(&targets);
}

/* For the object with pose/action: create path curves for selected bones 
 * This recalculates the WHOLE path within the pchan->pathsf and pchan->pathef range
 */
static int pose_calculate_paths_exec (bContext *C, wmOperator *UNUSED(op))
{
	ScrArea *sa= CTX_wm_area(C);
	Scene *scene= CTX_data_scene(C);
	Object *ob;
	
	/* since this call may also be used from the buttons window, we need to check for where to get the object */
	if (sa->spacetype == SPACE_BUTS) 
		ob= CTX_data_pointer_get_type(C, "object", &RNA_Object).data;
	else
		ob= ED_object_pose_armature(CTX_data_active_object(C));
		
	if (ELEM(NULL, ob, ob->pose))
		return OPERATOR_CANCELLED;
	
	/* set up path data for bones being calculated */
	CTX_DATA_BEGIN(C, bPoseChannel*, pchan, selected_pose_bones) 
	{
		/* verify makes sure that the selected bone has a bone with the appropriate settings */
		animviz_verify_motionpaths(scene, ob, pchan);
	}
	CTX_DATA_END;
	
	/* calculate the bones that now have motionpaths... */
	// TODO: only make for the selected bones?
	ED_pose_recalculate_paths(scene, ob);
	
	/* notifiers for updates */
	WM_event_add_notifier(C, NC_OBJECT|ND_POSE, ob);
	
	return OPERATOR_FINISHED; 
}

void POSE_OT_paths_calculate (wmOperatorType *ot)
{
	/* identifiers */
	ot->name= _("Calculate Bone Paths");
	ot->idname= "POSE_OT_paths_calculate";
	ot->description= _("Calculate paths for the selected bones");
	
	/* api callbacks */
	ot->exec= pose_calculate_paths_exec;
	ot->poll= ED_operator_posemode;
	
	/* flags */
	ot->flag= OPTYPE_REGISTER|OPTYPE_UNDO;
}

/* --------- */

/* for the object with pose/action: clear path curves for selected bones only */
static void ED_pose_clear_paths(Object *ob)
{
	bPoseChannel *pchan;
	short skipped = 0;
	
	if ELEM(NULL, ob, ob->pose)
		return;
	
	/* free the motionpath blocks, but also take note of whether we skipped some... */
	for (pchan= ob->pose->chanbase.first; pchan; pchan= pchan->next) {
		if (pchan->mpath) {
			if ((pchan->bone) && (pchan->bone->flag & BONE_SELECTED)) {
				animviz_free_motionpath(pchan->mpath);
				pchan->mpath= NULL;
			}
			else 
				skipped = 1;
		}
	}
	
	/* if we didn't skip any, we shouldn't have any paths left */
	if (skipped == 0)
		ob->pose->avs.path_bakeflag &= ~MOTIONPATH_BAKE_HAS_PATHS;
}

/* operator callback for this */
static int pose_clear_paths_exec (bContext *C, wmOperator *UNUSED(op))
{
	ScrArea *sa= CTX_wm_area(C);
	Object *ob;
	
	/* since this call may also be used from the buttons window, we need to check for where to get the object */
	if (sa->spacetype == SPACE_BUTS) 
		ob= CTX_data_pointer_get_type(C, "object", &RNA_Object).data;
	else
		ob= ED_object_pose_armature(CTX_data_active_object(C));
		
	/* only continue if there's an object */
	if ELEM(NULL, ob, ob->pose)
		return OPERATOR_CANCELLED;
	
	/* use the backend function for this */
	ED_pose_clear_paths(ob);
	
	/* notifiers for updates */
	WM_event_add_notifier(C, NC_OBJECT|ND_POSE, ob);
	
	return OPERATOR_FINISHED; 
}

void POSE_OT_paths_clear (wmOperatorType *ot)
{
	/* identifiers */
	ot->name= _("Clear Bone Paths");
	ot->idname= "POSE_OT_paths_clear";
	ot->description= _("Clear path caches for selected bones");
	
	/* api callbacks */
	ot->exec= pose_clear_paths_exec;
	ot->poll= ED_operator_posemode;
	
	/* flags */
	ot->flag = OPTYPE_REGISTER|OPTYPE_UNDO;
}

/* ******************* Select Constraint Target Operator ************* */

static int pose_select_constraint_target_exec(bContext *C, wmOperator *UNUSED(op))
{
	Object *ob= ED_object_pose_armature(CTX_data_active_object(C));
	bConstraint *con;
	int found= 0;
	
	CTX_DATA_BEGIN(C, bPoseChannel *, pchan, visible_pose_bones) 
	{
		if (pchan->bone->flag & BONE_SELECTED) {
			for (con= pchan->constraints.first; con; con= con->next) {
				bConstraintTypeInfo *cti= constraint_get_typeinfo(con);
				ListBase targets = {NULL, NULL};
				bConstraintTarget *ct;
				
				if (cti && cti->get_constraint_targets) {
					cti->get_constraint_targets(con, &targets);
					
					for (ct= targets.first; ct; ct= ct->next) {
						if ((ct->tar == ob) && (ct->subtarget[0])) {
							bPoseChannel *pchanc= get_pose_channel(ob->pose, ct->subtarget);
							if((pchanc) && !(pchanc->bone->flag & BONE_UNSELECTABLE)) {
								pchanc->bone->flag |= BONE_SELECTED|BONE_TIPSEL|BONE_ROOTSEL;
								found= 1;
							}
						}
					}
					
					if (cti->flush_constraint_targets)
						cti->flush_constraint_targets(con, &targets, 1);
				}
			}
		}
	}
	CTX_DATA_END;

	if (!found)
		return OPERATOR_CANCELLED;

	WM_event_add_notifier(C, NC_OBJECT|ND_BONE_SELECT, ob);

	return OPERATOR_FINISHED;
}

void POSE_OT_select_constraint_target(wmOperatorType *ot)
{
	/* identifiers */
	ot->name= _("Select Constraint Target");
	ot->idname= "POSE_OT_select_constraint_target";
	ot->description= _("Select bones used as targets for the currently selected bones");
	
	/* api callbacks */
	ot->exec= pose_select_constraint_target_exec;
	ot->poll= ED_operator_posemode;
	
	/* flags */
	ot->flag= OPTYPE_REGISTER|OPTYPE_UNDO;
}

/* ******************* select hierarchy operator ************* */

static int pose_select_hierarchy_exec(bContext *C, wmOperator *op)
{
	Object *ob= ED_object_pose_armature(CTX_data_active_object(C));
	bArmature *arm= ob->data;
	Bone *curbone, *pabone, *chbone;
	int direction = RNA_enum_get(op->ptr, "direction");
	int add_to_sel = RNA_boolean_get(op->ptr, "extend");
	int found= 0;
	
	CTX_DATA_BEGIN(C, bPoseChannel *, pchan, visible_pose_bones) 
	{
		curbone= pchan->bone;
		
		if ((curbone->flag & BONE_UNSELECTABLE)==0) {
			if (curbone == arm->act_bone) {
				if (direction == BONE_SELECT_PARENT) {
					if (pchan->parent == NULL) continue;
					else pabone= pchan->parent->bone;
					
					if (PBONE_VISIBLE(arm, pabone)) {
						if (!add_to_sel) curbone->flag &= ~BONE_SELECTED;
						pabone->flag |= BONE_SELECTED;
						arm->act_bone= pabone;
						
						found= 1;
						break;
					}
				} 
				else { /* direction == BONE_SELECT_CHILD */
					if (pchan->child == NULL) continue;
					else chbone = pchan->child->bone;
					
					if (PBONE_VISIBLE(arm, chbone)) {
						if (!add_to_sel) curbone->flag &= ~BONE_SELECTED;
						chbone->flag |= BONE_SELECTED;
						arm->act_bone= chbone;
						
						found= 1;
						break;
					}
				}
			}
		}
	}
	CTX_DATA_END;

	if (found == 0)
		return OPERATOR_CANCELLED;

	WM_event_add_notifier(C, NC_OBJECT|ND_BONE_SELECT, ob);

	return OPERATOR_FINISHED;
}

void POSE_OT_select_hierarchy(wmOperatorType *ot)
{
	static EnumPropertyItem direction_items[]= {
		{BONE_SELECT_PARENT, "PARENT", 0, N_("Select Parent"), ""},
		{BONE_SELECT_CHILD, "CHILD", 0, N_("Select Child"), ""},
		{0, NULL, 0, NULL, NULL}
	};
	
	/* identifiers */
	ot->name= _("Select Hierarchy");
	ot->idname= "POSE_OT_select_hierarchy";
	ot->description= _("Select immediate parent/children of selected bones");
	
	/* api callbacks */
	ot->exec= pose_select_hierarchy_exec;
	ot->poll= ED_operator_posemode;
	
	/* flags */
	ot->flag= OPTYPE_REGISTER|OPTYPE_UNDO;
	
	/* props */
	ot->prop= RNA_def_enum(ot->srna, "direction", RNA_enum_items_gettexted(direction_items), BONE_SELECT_PARENT, _("Direction"), "");
	RNA_def_boolean(ot->srna, "extend", 0, _("Add to Selection"), "");
	
}

/* ******************* select grouped operator ************* */

static short pose_select_same_group (bContext *C, Object *ob, short extend)
{
	bArmature *arm= (ob)? ob->data : NULL;
	bPose *pose= (ob)? ob->pose : NULL;
	char *group_flags;
	int numGroups = 0;
	short changed=0, tagged=0;
	
	/* sanity checks */
	if (ELEM3(NULL, ob, pose, arm))
		return 0;
		
	/* count the number of groups */
	numGroups= BLI_countlist(&pose->agroups);
	if (numGroups == 0)
		return 0;
		
	/* alloc a small array to keep track of the groups to use 
	 * 	- each cell stores on/off state for whether group should be used
	 *	- size is numGroups + 1, since index=0 is used for no-group
	 */
	group_flags= MEM_callocN(numGroups+1, "pose_select_same_group");
	
	CTX_DATA_BEGIN(C, bPoseChannel *, pchan, visible_pose_bones) 
	{
		/* keep track of group as group to use later? */
		if (pchan->bone->flag & BONE_SELECTED) {
			group_flags[pchan->agrp_index] = 1;
			tagged= 1;
		}
		
		/* deselect all bones before selecting new ones? */
		if ((extend == 0) && (pchan->bone->flag & BONE_UNSELECTABLE)==0)
			pchan->bone->flag &= ~BONE_SELECTED;
	}
	CTX_DATA_END;
	
	/* small optimisation: only loop through bones a second time if there are any groups tagged */
	if (tagged) {
		/* only if group matches (and is not selected or current bone) */
		CTX_DATA_BEGIN(C, bPoseChannel *, pchan, visible_pose_bones) 
		{
			if ((pchan->bone->flag & BONE_UNSELECTABLE)==0) {
				/* check if the group used by this bone is counted */
				if (group_flags[pchan->agrp_index]) {
					pchan->bone->flag |= BONE_SELECTED;
					changed= 1;
				}
			}
		}
		CTX_DATA_END;
	}
	
	/* free temp info */
	MEM_freeN(group_flags);
	
	return changed;
}

static short pose_select_same_layer (bContext *C, Object *ob, short extend)
{
	bPose *pose= (ob)? ob->pose : NULL;
	bArmature *arm= (ob)? ob->data : NULL;
	short changed= 0;
	int layers= 0;
	
	if (ELEM3(NULL, ob, pose, arm))
		return 0;
	
	/* figure out what bones are selected */
	CTX_DATA_BEGIN(C, bPoseChannel *, pchan, visible_pose_bones) 
	{
		/* keep track of layers to use later? */
		if (pchan->bone->flag & BONE_SELECTED)
			layers |= pchan->bone->layer;
			
		/* deselect all bones before selecting new ones? */
		if ((extend == 0) && (pchan->bone->flag & BONE_UNSELECTABLE)==0)
			pchan->bone->flag &= ~BONE_SELECTED;
	}
	CTX_DATA_END;
	if (layers == 0) 
		return 0;
		
	/* select bones that are on same layers as layers flag */
	CTX_DATA_BEGIN(C, bPoseChannel *, pchan, visible_pose_bones) 
	{
		/* if bone is on a suitable layer, and the bone can have its selection changed, select it */
		if ((layers & pchan->bone->layer) && (pchan->bone->flag & BONE_UNSELECTABLE)==0) {
			pchan->bone->flag |= BONE_SELECTED;
			changed= 1;
		}
	}
	CTX_DATA_END;
	
	return changed;
}

static int pose_select_same_keyingset(bContext *C, Object *ob, short extend)
{
	KeyingSet *ks = ANIM_scene_get_active_keyingset(CTX_data_scene(C));
	KS_Path *ksp;
	
	bArmature *arm = (ob)? ob->data : NULL;
	bPose *pose= (ob)? ob->pose : NULL;
	short changed= 0;
	
	/* sanity checks: validate Keying Set and object */
	if ((ks == NULL) || (ANIM_validate_keyingset(C, NULL, ks) != 0))
		return 0;
		
	if (ELEM3(NULL, ob, pose, arm))
		return 0;
		
	/* if not extending selection, deselect all selected first */
	if (extend == 0) {
		CTX_DATA_BEGIN(C, bPoseChannel *, pchan, visible_pose_bones) 
		{
			if ((pchan->bone->flag & BONE_UNSELECTABLE)==0)
				pchan->bone->flag &= ~BONE_SELECTED;
		}
		CTX_DATA_END;
	}
		
	/* iterate over elements in the Keying Set, setting selection depending on whether 
	 * that bone is visible or not...
	 */
	for (ksp = ks->paths.first; ksp; ksp = ksp->next) {
		/* only items related to this object will be relevant */
		if ((ksp->id == &ob->id) && (ksp->rna_path != NULL)) {
			if (strstr(ksp->rna_path, "bones")) {
				char *boneName = BLI_getQuotedStr(ksp->rna_path, "bones[");
				
				if (boneName) {
					bPoseChannel *pchan = get_pose_channel(pose, boneName);
					
					if (pchan) {
						/* select if bone is visible and can be affected */
						if ((PBONE_VISIBLE(arm, pchan->bone)) && 
							(pchan->bone->flag & BONE_UNSELECTABLE)==0)
						{
							pchan->bone->flag |= BONE_SELECTED;
							changed = 1;
						}
					}
					
					/* free temp memory */
					MEM_freeN(boneName);
				}
			}
		}
	}
	
	return changed;
}

static int pose_select_grouped_exec (bContext *C, wmOperator *op)
{
	Object *ob= ED_object_pose_armature(CTX_data_active_object(C));
	short extend= RNA_boolean_get(op->ptr, "extend");
	short changed = 0;
	
	/* sanity check */
	if (ELEM(NULL, ob, ob->pose))
		return OPERATOR_CANCELLED;
		
	/* selection types 
	 * NOTE: for the order of these, see the enum in POSE_OT_select_grouped()
	 */
	switch (RNA_enum_get(op->ptr, "type")) {
		case 1: /* group */
			changed= pose_select_same_group(C, ob, extend);
			break;
		case 2: /* Keying Set */
			changed= pose_select_same_keyingset(C, ob, extend);
			break;
		default: /* layer */
			changed= pose_select_same_layer(C, ob, extend);
			break;
	}
	
	/* notifiers for updates */
	WM_event_add_notifier(C, NC_OBJECT|ND_POSE, ob);
	
	/* report done status */
	if (changed)
		return OPERATOR_FINISHED;
	else
		return OPERATOR_CANCELLED;
}

void POSE_OT_select_grouped (wmOperatorType *ot)
{
	static EnumPropertyItem prop_select_grouped_types[] = {
<<<<<<< HEAD
		{0, "LAYER", 0, N_("Layer"), N_("Shared layers")},
		{1, "GROUP", 0, N_("Group"), N_("Shared group")},
=======
		{0, "LAYER", 0, "Layer", "Shared layers"},
		{1, "GROUP", 0, "Group", "Shared group"},
		{2, "KEYINGSET", 0, "Keying Set", "All bones affected by active Keying Set"},
>>>>>>> 2365c640
		{0, NULL, 0, NULL, NULL}
	};

	/* identifiers */
	ot->name= _("Select Grouped");
	ot->description = _("Select all visible bones grouped by similar properties");
	ot->idname= "POSE_OT_select_grouped";
	
	/* api callbacks */
	ot->invoke= WM_menu_invoke;
	ot->exec= pose_select_grouped_exec;
	ot->poll= ED_operator_posemode;
	
	/* flags */
	ot->flag= OPTYPE_REGISTER|OPTYPE_UNDO;
	
	/* properties */
	RNA_def_boolean(ot->srna, "extend", FALSE, _("Extend"), _("Extend selection instead of deselecting everything first."));
	ot->prop= RNA_def_enum(ot->srna, "type", RNA_enum_items_gettexted(prop_select_grouped_types), 0, _("Type"), "");
}


/* ********************************************** */

/* context active object, or weightpainted object with armature in posemode */
static int pose_bone_flip_active_exec (bContext *C, wmOperator *UNUSED(op))
{
	Object *ob_act= CTX_data_active_object(C);
	Object *ob= ED_object_pose_armature(ob_act);

	if(ob && (ob->mode & OB_MODE_POSE)) {
		bArmature *arm= ob->data;

		if(arm->act_bone) {
			bPoseChannel *pchanf;
			char name[MAXBONENAME];
			flip_side_name(name, arm->act_bone->name, TRUE);

			pchanf= get_pose_channel(ob->pose, name);
			if(pchanf && pchanf->bone != arm->act_bone) {
				arm->act_bone->flag &= ~BONE_SELECTED;
				pchanf->bone->flag |= BONE_SELECTED;

				arm->act_bone= pchanf->bone;

				/* in weightpaint we select the associated vertex group too */
				if(ob_act->mode & OB_MODE_WEIGHT_PAINT) {
					ED_vgroup_select_by_name(ob_act, name);
					DAG_id_tag_update(&ob_act->id, OB_RECALC_DATA);
				}

				WM_event_add_notifier(C, NC_OBJECT|ND_BONE_SELECT, ob);

				return OPERATOR_FINISHED;
			}
		}
	}

	return OPERATOR_CANCELLED;
}

void POSE_OT_select_flip_active(wmOperatorType *ot)
{
	/* identifiers */
	ot->name= _("Flip Selected Active Bone");
	ot->idname= "POSE_OT_select_flip_active";
	ot->description= _("Activate the bone with a flipped name.");
	
	/* api callbacks */
	ot->exec= pose_bone_flip_active_exec;
	ot->poll= ED_operator_posemode;
	
	/* flags */
	ot->flag = OPTYPE_REGISTER|OPTYPE_UNDO;
}


/* ********************************************** */
#if 0 /* UNUSED 2.5 */
static void pose_copy_menu(Scene *scene)
{
	Object *obedit= scene->obedit; // XXX context
	Object *ob= OBACT;
	bArmature *arm;
	bPoseChannel *pchan, *pchanact;
	short nr=0;
	int i=0;
	
	/* paranoia checks */
	if (ELEM(NULL, ob, ob->pose)) return;
	if ((ob==obedit) || (ob->mode & OB_MODE_POSE)==0) return;
	
	pchan= get_active_posechannel(ob);
	
	if (pchan==NULL) return;
	pchanact= pchan;
	arm= ob->data;

	/* if proxy-protected bones selected, some things (such as locks + displays) shouldn't be changable, 
	 * but for constraints (just add local constraints)
	 */
	if (pose_has_protected_selected(ob, 0)) {
		i= BLI_countlist(&(pchanact->constraints)); /* if there are 24 or less, allow for the user to select constraints */
		if (i < 25)
			nr= pupmenu("Copy Pose Attributes %t|Local Location%x1|Local Rotation%x2|Local Size%x3|%l|Visual Location %x9|Visual Rotation%x10|Visual Size%x11|%l|Constraints (All)%x4|Constraints...%x5");
		else
			nr= pupmenu("Copy Pose Attributes %t|Local Location%x1|Local Rotation%x2|Local Size%x3|%l|Visual Location %x9|Visual Rotation%x10|Visual Size%x11|%l|Constraints (All)%x4");
	}
	else {
		i= BLI_countlist(&(pchanact->constraints)); /* if there are 24 or less, allow for the user to select constraints */
		if (i < 25)
			nr= pupmenu("Copy Pose Attributes %t|Local Location%x1|Local Rotation%x2|Local Size%x3|%l|Visual Location %x9|Visual Rotation%x10|Visual Size%x11|%l|Constraints (All)%x4|Constraints...%x5|%l|Transform Locks%x6|IK Limits%x7|Bone Shape%x8");
		else
			nr= pupmenu("Copy Pose Attributes %t|Local Location%x1|Local Rotation%x2|Local Size%x3|%l|Visual Location %x9|Visual Rotation%x10|Visual Size%x11|%l|Constraints (All)%x4|%l|Transform Locks%x6|IK Limits%x7|Bone Shape%x8");
	}
	
	if (nr <= 0) 
		return;
	
	if (nr != 5)  {
		for (pchan= ob->pose->chanbase.first; pchan; pchan= pchan->next) {
			if ( (arm->layer & pchan->bone->layer) &&
				 (pchan->bone->flag & BONE_SELECTED) &&
				 (pchan != pchanact) ) 
			{
				switch (nr) {
					case 1: /* Local Location */
						VECCOPY(pchan->loc, pchanact->loc);
						break;
					case 2: /* Local Rotation */
						QUATCOPY(pchan->quat, pchanact->quat);
						VECCOPY(pchan->eul, pchanact->eul);
						break;
					case 3: /* Local Size */
						VECCOPY(pchan->size, pchanact->size);
						break;
					case 4: /* All Constraints */
					{
						ListBase tmp_constraints = {NULL, NULL};
						
						/* copy constraints to tmpbase and apply 'local' tags before 
						 * appending to list of constraints for this channel
						 */
						copy_constraints(&tmp_constraints, &pchanact->constraints, TRUE);
						if ((ob->proxy) && (pchan->bone->layer & arm->layer_protected)) {
							bConstraint *con;
							
							/* add proxy-local tags */
							for (con= tmp_constraints.first; con; con= con->next)
								con->flag |= CONSTRAINT_PROXY_LOCAL;
						}
						BLI_movelisttolist(&pchan->constraints, &tmp_constraints);
						
						/* update flags (need to add here, not just copy) */
						pchan->constflag |= pchanact->constflag;
						
						if (ob->pose)
							ob->pose->flag |= POSE_RECALC;
					}
						break;
					case 6: /* Transform Locks */
						pchan->protectflag = pchanact->protectflag;
						break;
					case 7: /* IK (DOF) settings */
					{
						pchan->ikflag = pchanact->ikflag;
						VECCOPY(pchan->limitmin, pchanact->limitmin);
						VECCOPY(pchan->limitmax, pchanact->limitmax);
						VECCOPY(pchan->stiffness, pchanact->stiffness);
						pchan->ikstretch= pchanact->ikstretch;
						pchan->ikrotweight= pchanact->ikrotweight;
						pchan->iklinweight= pchanact->iklinweight;
					}
						break;
					case 8: /* Custom Bone Shape */
						pchan->custom = pchanact->custom;
						break;
					case 9: /* Visual Location */
						armature_loc_pose_to_bone(pchan, pchanact->pose_mat[3], pchan->loc);
						break;
					case 10: /* Visual Rotation */
					{
						float delta_mat[4][4];
						
						armature_mat_pose_to_bone(pchan, pchanact->pose_mat, delta_mat);
						
						if (pchan->rotmode == ROT_MODE_AXISANGLE) {
							float tmp_quat[4];
							
							/* need to convert to quat first (in temp var)... */
							mat4_to_quat( tmp_quat,delta_mat);
							quat_to_axis_angle( pchan->rotAxis, &pchan->rotAngle,tmp_quat);
						}
						else if (pchan->rotmode == ROT_MODE_QUAT)
							mat4_to_quat( pchan->quat,delta_mat);
						else
							mat4_to_eulO( pchan->eul, pchan->rotmode,delta_mat);
					}
						break;
					case 11: /* Visual Size */
					{
						float delta_mat[4][4], size[4];
						
						armature_mat_pose_to_bone(pchan, pchanact->pose_mat, delta_mat);
						mat4_to_size( size,delta_mat);
						VECCOPY(pchan->size, size);
					}
				}
			}
		}
	} 
	else { /* constraints, optional (note: max we can have is 24 constraints) */
		bConstraint *con, *con_back;
		int const_toggle[24]= {0}; /* XXX, initialize as 0 to quiet errors */
		ListBase const_copy = {NULL, NULL};
		
		BLI_duplicatelist(&const_copy, &(pchanact->constraints));
		
		/* build the puplist of constraints */
		for (con = pchanact->constraints.first, i=0; con; con=con->next, i++){
			const_toggle[i]= 1;
//			add_numbut(i, TOG|INT, con->name, 0, 0, &(const_toggle[i]), "");
		}
		
//		if (!do_clever_numbuts("Select Constraints", i, REDRAW)) {
//			BLI_freelistN(&const_copy);
//			return;
//		}
		
		/* now build a new listbase from the options selected */
		for (i=0, con=const_copy.first; con; i++) {
			/* if not selected, free/remove it from the list */
			if (!const_toggle[i]) {
				con_back= con->next;
				BLI_freelinkN(&const_copy, con);
				con= con_back;
			} 
			else
				con= con->next;
		}
		
		/* Copy the temo listbase to the selected posebones */
		for (pchan= ob->pose->chanbase.first; pchan; pchan= pchan->next) {
			if ( (arm->layer & pchan->bone->layer) &&
				 (pchan->bone->flag & BONE_SELECTED) &&
				 (pchan!=pchanact) ) 
			{
				ListBase tmp_constraints = {NULL, NULL};
				
				/* copy constraints to tmpbase and apply 'local' tags before 
				 * appending to list of constraints for this channel
				 */
				copy_constraints(&tmp_constraints, &const_copy, TRUE);
				if ((ob->proxy) && (pchan->bone->layer & arm->layer_protected)) {					
					/* add proxy-local tags */
					for (con= tmp_constraints.first; con; con= con->next)
						con->flag |= CONSTRAINT_PROXY_LOCAL;
				}
				BLI_movelisttolist(&pchan->constraints, &tmp_constraints);
				
				/* update flags (need to add here, not just copy) */
				pchan->constflag |= pchanact->constflag;
			}
		}
		BLI_freelistN(&const_copy);
		update_pose_constraint_flags(ob->pose); /* we could work out the flags but its simpler to do this */
		
		if (ob->pose)
			ob->pose->flag |= POSE_RECALC;
	}
	
	DAG_id_tag_update(&ob->id, OB_RECALC_DATA);	// and all its relations
	
	BIF_undo_push("Copy Pose Attributes");
	
}
#endif

/* ******************** copy/paste pose ********************** */

/* Global copy/paste buffer for pose - cleared on start/end session + before every copy operation */
static bPose *g_posebuf = NULL;

void free_posebuf(void) 
{
	if (g_posebuf) {
		bPoseChannel *pchan;
		
		for (pchan= g_posebuf->chanbase.first; pchan; pchan= pchan->next) {
			if(pchan->prop) {
				IDP_FreeProperty(pchan->prop);
				MEM_freeN(pchan->prop);
			}
		}
		
		/* was copied without constraints */
		BLI_freelistN(&g_posebuf->chanbase);
		MEM_freeN(g_posebuf);
	}
	
	g_posebuf=NULL;
}

/* This function is used to indicate that a bone is selected 
 * and needs to be included in copy buffer (used to be for inserting keys)
 */
static void set_pose_keys (Object *ob)
{
	bArmature *arm= ob->data;
	bPoseChannel *chan;

	if (ob->pose){
		for (chan=ob->pose->chanbase.first; chan; chan=chan->next){
			Bone *bone= chan->bone;
			if ((bone) && (bone->flag & BONE_SELECTED) && (arm->layer & bone->layer))
				chan->flag |= POSE_KEY;	
			else
				chan->flag &= ~POSE_KEY;
		}
	}
}

/* perform paste pose, for a single bone 
 * < ob: object where bone to paste to lives
 * < chan: bone that pose to paste comes from
 * < selOnly: only paste on selected bones
 * < flip: flip on x-axis
 *
 * > returns: whether the bone that we pasted to if we succeeded
 */
static bPoseChannel *pose_bone_do_paste (Object *ob, bPoseChannel *chan, short selOnly, short flip)
{
	bPoseChannel *pchan;
	char name[32];
	short paste_ok;
	
	/* get the name - if flipping, we must flip this first */
	if (flip)
		flip_side_name(name, chan->name, 0);		/* 0 = don't strip off number extensions */
	else
		BLI_strncpy(name, chan->name, sizeof(name));
	
	/* only copy when:
	 * 	1) channel exists - poses are not meant to add random channels to anymore
	 * 	2) if selection-masking is on, channel is selected - only selected bones get pasted on, allowing making both sides symmetrical
	 */
	pchan= get_pose_channel(ob->pose, name);
	
	if (selOnly)
		paste_ok= ((pchan) && (pchan->bone->flag & BONE_SELECTED));
	else
		paste_ok= ((pchan != NULL));
	
	/* continue? */
	if (paste_ok) {
		/* only loc rot size 
		 *	- only copies transform info for the pose 
		 */
		VECCOPY(pchan->loc, chan->loc);
		VECCOPY(pchan->size, chan->size);
		pchan->flag= chan->flag;
		
		/* check if rotation modes are compatible (i.e. do they need any conversions) */
		if (pchan->rotmode == chan->rotmode) {
			/* copy the type of rotation in use */
			if (pchan->rotmode > 0) {
				VECCOPY(pchan->eul, chan->eul);
			}
			else if (pchan->rotmode == ROT_MODE_AXISANGLE) {
				VECCOPY(pchan->rotAxis, chan->rotAxis);
				pchan->rotAngle = chan->rotAngle;
			}
			else {
				QUATCOPY(pchan->quat, chan->quat);
			}
		}
		else if (pchan->rotmode > 0) {
			/* quat/axis-angle to euler */
			if (chan->rotmode == ROT_MODE_AXISANGLE)
				axis_angle_to_eulO( pchan->eul, pchan->rotmode,chan->rotAxis, chan->rotAngle);
			else
				quat_to_eulO( pchan->eul, pchan->rotmode,chan->quat);
		}
		else if (pchan->rotmode == ROT_MODE_AXISANGLE) {
			/* quat/euler to axis angle */
			if (chan->rotmode > 0)
				eulO_to_axis_angle(pchan->rotAxis, &pchan->rotAngle, chan->eul, chan->rotmode);
			else	
				quat_to_axis_angle(pchan->rotAxis, &pchan->rotAngle, chan->quat);
		}
		else {
			/* euler/axis-angle to quat */
			if (chan->rotmode > 0)
				eulO_to_quat(pchan->quat, chan->eul, chan->rotmode);
			else
				axis_angle_to_quat(pchan->quat, chan->rotAxis, pchan->rotAngle);
		}
		
		/* paste flipped pose? */
		if (flip) {
			pchan->loc[0]*= -1;
			
			/* has to be done as eulers... */
			if (pchan->rotmode > 0) {
				pchan->eul[1] *= -1;
				pchan->eul[2] *= -1;
			}
			else if (pchan->rotmode == ROT_MODE_AXISANGLE) {
				float eul[3];
				
				axis_angle_to_eulO(eul, EULER_ORDER_DEFAULT, pchan->rotAxis, pchan->rotAngle);
				eul[1]*= -1;
				eul[2]*= -1;
				eulO_to_axis_angle(pchan->rotAxis, &pchan->rotAngle, eul, EULER_ORDER_DEFAULT);
			}
			else {
				float eul[3];
				
				normalize_qt(pchan->quat);
				quat_to_eul(eul, pchan->quat);
				eul[1]*= -1;
				eul[2]*= -1;
				eul_to_quat(pchan->quat, eul);
			}
		}
		
		/* ID properties */
		if (chan->prop) {
			if (pchan->prop) {
				/* if we have existing properties on a bone, just copy over the values of 
				 * matching properties (i.e. ones which will have some impact) on to the 
				 * target instead of just blinding replacing all [
				 */
				IDP_SyncGroupValues(pchan->prop, chan->prop);
			}
			else {
				/* no existing properties, so assume that we want copies too? */
				pchan->prop= IDP_CopyProperty(chan->prop);	
			}
		}
	}
	
	/* return whether paste went ahead */
	return pchan;
}

/* ---- */

static int pose_copy_exec (bContext *C, wmOperator *op)
{
	Object *ob= ED_object_pose_armature(CTX_data_active_object(C));
	
	/* sanity checking */
	if ELEM(NULL, ob, ob->pose) {
		BKE_report(op->reports, RPT_ERROR, "No Pose to Copy");
		return OPERATOR_CANCELLED;
	}

	/* free existing pose buffer */
	free_posebuf();
	
	/* sets chan->flag to POSE_KEY if bone selected, then copy those bones to the buffer */
	set_pose_keys(ob);  
	copy_pose(&g_posebuf, ob->pose, 0);
	
	
	return OPERATOR_FINISHED;
}

void POSE_OT_copy (wmOperatorType *ot) 
{
	/* identifiers */
	ot->name= _("Copy Pose");
	ot->idname= "POSE_OT_copy";
	ot->description= _("Copies the current pose of the selected bones to copy/paste buffer");
	
	/* api callbacks */
	ot->exec= pose_copy_exec;
	ot->poll= ED_operator_posemode;
	
	/* flag */
	ot->flag= OPTYPE_REGISTER;
}

/* ---- */

static int pose_paste_exec (bContext *C, wmOperator *op)
{
	Object *ob= ED_object_pose_armature(CTX_data_active_object(C));
	Scene *scene= CTX_data_scene(C);
	bPoseChannel *chan;
	int flip= RNA_boolean_get(op->ptr, "flipped");
	int selOnly= RNA_boolean_get(op->ptr, "selected_mask");
	
	/* sanity checks */
	if ELEM(NULL, ob, ob->pose)
		return OPERATOR_CANCELLED;

	if (g_posebuf == NULL) {
		BKE_report(op->reports, RPT_ERROR, "Copy buffer is empty");
		return OPERATOR_CANCELLED;
	}
	
	/* if selOnly option is enabled, if user hasn't selected any bones, 
	 * just go back to default behaviour to be more in line with other pose tools
	 */
	if (selOnly) {
		if (CTX_DATA_COUNT(C, selected_pose_bones) == 0)
			selOnly = 0;
	}
	
	/* Safely merge all of the channels in the buffer pose into any existing pose */
	for (chan= g_posebuf->chanbase.first; chan; chan=chan->next) {
		if (chan->flag & POSE_KEY) {
			/* try to perform paste on this bone */
			bPoseChannel *pchan = pose_bone_do_paste(ob, chan, selOnly, flip);
			
			if (pchan) {
				/* keyframing tagging for successful paste */
				if (autokeyframe_cfra_can_key(scene, &ob->id)) {
					ListBase dsources = {NULL, NULL};
					
					/* get KeyingSet to use */
					KeyingSet *ks = ANIM_get_keyingset_for_autokeying(scene, "LocRotScale");
					
					/* now insert the keyframe(s) using the Keying Set
					 *	1) add datasource override for the PoseChannel
					 *	2) insert keyframes
					 *	3) free the extra info 
					 */
					ANIM_relative_keyingset_add_source(&dsources, &ob->id, &RNA_PoseBone, pchan); 
					ANIM_apply_keyingset(C, &dsources, NULL, ks, MODIFYKEY_MODE_INSERT, (float)CFRA);
					BLI_freelistN(&dsources);
					
					/* clear any unkeyed tags */
					if (chan->bone)
						chan->bone->flag &= ~BONE_UNKEYED;
				}
				else {
					/* add unkeyed tags */
					if (chan->bone)
						chan->bone->flag |= BONE_UNKEYED;
				}
			}
		}
	}
	
	/* Update event for pose and deformation children */
	DAG_id_tag_update(&ob->id, OB_RECALC_DATA);
		
	/* notifiers for updates */
	WM_event_add_notifier(C, NC_OBJECT|ND_POSE, ob);

	return OPERATOR_FINISHED;
}

void POSE_OT_paste (wmOperatorType *ot)
{
	/* identifiers */
	ot->name= _("Paste Pose");
	ot->idname= "POSE_OT_paste";
	ot->description= _("Pastes the stored pose on to the current pose");
	
	/* api callbacks */
	ot->exec= pose_paste_exec;
	ot->poll= ED_operator_posemode;
	
	/* flag */
	ot->flag= OPTYPE_REGISTER|OPTYPE_UNDO;
	
	/* properties */
<<<<<<< HEAD
	RNA_def_boolean(ot->srna, "flipped", 0, _("Flipped on X-Axis"), _("Paste the stored pose flipped on to current pose"));
	RNA_def_boolean(ot->srna, "selected_mask", 0, _("On Selected Only"), _("Only paste the stored pose on to selected bones in the current pose"));
=======
	RNA_def_boolean(ot->srna, "flipped", 0, "Flipped on X-Axis", "Paste the stored pose flipped on to current pose");
	RNA_def_boolean(ot->srna, "selected_mask", 1, "On Selected Only", "Only paste the stored pose on to selected bones in the current pose");
>>>>>>> 2365c640
}

/* ********************************************** */
/* Bone Groups */

static int pose_group_add_exec (bContext *C, wmOperator *UNUSED(op))
{
	ScrArea *sa= CTX_wm_area(C);
	Object *ob;
	
	/* since this call may also be used from the buttons window, we need to check for where to get the object */
	if (sa->spacetype == SPACE_BUTS) 
		ob= CTX_data_pointer_get_type(C, "object", &RNA_Object).data;
	else
		ob= ED_object_pose_armature(CTX_data_active_object(C));
		
	/* only continue if there's an object */
	if (ob == NULL)
		return OPERATOR_CANCELLED;
	
	/* for now, just call the API function for this */
	pose_add_group(ob);
	
	/* notifiers for updates */
	WM_event_add_notifier(C, NC_OBJECT|ND_POSE, ob);
	
	return OPERATOR_FINISHED;
}

void POSE_OT_group_add (wmOperatorType *ot)
{
	/* identifiers */
	ot->name= _("Add Bone Group");
	ot->idname= "POSE_OT_group_add";
	ot->description= _("Add a new bone group");
	
	/* api callbacks */
	ot->exec= pose_group_add_exec;
	ot->poll= ED_operator_posemode;
	
	/* flags */
	ot->flag = OPTYPE_REGISTER|OPTYPE_UNDO;
}


static int pose_group_remove_exec (bContext *C, wmOperator *UNUSED(op))
{
	ScrArea *sa= CTX_wm_area(C);
	Object *ob;
	
	/* since this call may also be used from the buttons window, we need to check for where to get the object */
	if (sa->spacetype == SPACE_BUTS) 
		ob= CTX_data_pointer_get_type(C, "object", &RNA_Object).data;
	else
		ob= ED_object_pose_armature(CTX_data_active_object(C));
	
	/* only continue if there's an object */
	if (ob == NULL)
		return OPERATOR_CANCELLED;
	
	/* for now, just call the API function for this */
	pose_remove_group(ob);
	
	/* notifiers for updates */
	WM_event_add_notifier(C, NC_OBJECT|ND_POSE, ob);
	
	return OPERATOR_FINISHED;
}

void POSE_OT_group_remove (wmOperatorType *ot)
{
	/* identifiers */
	ot->name= _("Remove Bone Group");
	ot->idname= "POSE_OT_group_remove";
	ot->description= _("Removes the active bone group");
	
	/* api callbacks */
	ot->exec= pose_group_remove_exec;
	ot->poll= ED_operator_posemode;
	
	/* flags */
	ot->flag = OPTYPE_REGISTER|OPTYPE_UNDO;
}

/* ------------ */

/* invoke callback which presents a list of bone-groups for the user to choose from */
static int pose_groups_menu_invoke (bContext *C, wmOperator *op, wmEvent *UNUSED(evt))
{
	ScrArea *sa= CTX_wm_area(C);
	Object *ob;
	bPose *pose;
	
	uiPopupMenu *pup;
	uiLayout *layout;
	bActionGroup *grp;
	int i;
	
	/* since this call may also be used from the buttons window, we need to check for where to get the object */
	if (sa->spacetype == SPACE_BUTS) 
		ob= CTX_data_pointer_get_type(C, "object", &RNA_Object).data;
	else
		ob= ED_object_pose_armature(CTX_data_active_object(C));
	
	/* only continue if there's an object, and a pose there too */
	if (ELEM(NULL, ob, ob->pose)) 
		return OPERATOR_CANCELLED;
	pose= ob->pose;
	
	/* if there's no active group (or active is invalid), create a new menu to find it */
	if (pose->active_group <= 0) {
		/* create a new menu, and start populating it with group names */
		pup= uiPupMenuBegin(C, op->type->name, ICON_NONE);
		layout= uiPupMenuLayout(pup);
		
		/* special entry - allow to create new group, then use that 
		 *	(not to be used for removing though)
		 */
		if (strstr(op->idname, "assign")) {
			uiItemIntO(layout, "New Group", ICON_NONE, op->idname, "type", 0);
			uiItemS(layout);
		}
		
		/* add entries for each group */
		for (grp= pose->agroups.first, i=1; grp; grp=grp->next, i++)
			uiItemIntO(layout, grp->name, ICON_NONE, op->idname, "type", i);
			
		/* finish building the menu, and process it (should result in calling self again) */
		uiPupMenuEnd(C, pup);
		
		return OPERATOR_CANCELLED;
	}
	else {
		/* just use the active group index, and call the exec callback for the calling operator */
		RNA_int_set(op->ptr, "type", pose->active_group);
		return op->type->exec(C, op);
	}
}

/* Assign selected pchans to the bone group that the user selects */
static int pose_group_assign_exec (bContext *C, wmOperator *op)
{
	ScrArea *sa= CTX_wm_area(C);
	Object *ob;
	bPose *pose;
	short done= 0;
	
	/* since this call may also be used from the buttons window, we need to check for where to get the object */
	if (sa->spacetype == SPACE_BUTS) 
		ob= CTX_data_pointer_get_type(C, "object", &RNA_Object).data;
	else
		ob= ED_object_pose_armature(CTX_data_active_object(C));
	
	/* only continue if there's an object, and a pose there too */
	if (ELEM(NULL, ob, ob->pose))
		return OPERATOR_CANCELLED;

	pose= ob->pose;
	
	/* set the active group number to the one from operator props 
	 * 	- if 0 after this, make a new group...
	 */
	pose->active_group= RNA_int_get(op->ptr, "type");
	if (pose->active_group == 0)
		pose_add_group(ob);
	
	/* add selected bones to group then */
	CTX_DATA_BEGIN(C, bPoseChannel*, pchan, selected_pose_bones)
	{
		pchan->agrp_index= pose->active_group;
		done= 1;
	}
	CTX_DATA_END;

	/* notifiers for updates */
	WM_event_add_notifier(C, NC_OBJECT|ND_POSE, ob);
	
	/* report done status */
	if (done)
		return OPERATOR_FINISHED;
	else
		return OPERATOR_CANCELLED;
}

void POSE_OT_group_assign (wmOperatorType *ot)
{
	/* identifiers */
	ot->name= _("Add Selected to Bone Group");
	ot->idname= "POSE_OT_group_assign";
	ot->description= _("Add selected bones to the chosen bone group");
	
	/* api callbacks */
	ot->invoke= pose_groups_menu_invoke;
	ot->exec= pose_group_assign_exec;
	ot->poll= ED_operator_posemode;
	
	/* flags */
	ot->flag = OPTYPE_REGISTER|OPTYPE_UNDO;
	
	/* properties */
	RNA_def_int(ot->srna, "type", 0, 0, 10, _("Bone Group Index"), "", 0, INT_MAX);
}


static int pose_group_unassign_exec (bContext *C, wmOperator *UNUSED(op))
{
	ScrArea *sa= CTX_wm_area(C);
	Object *ob;
	short done= 0;
	
	/* since this call may also be used from the buttons window, we need to check for where to get the object */
	if (sa->spacetype == SPACE_BUTS) 
		ob= CTX_data_pointer_get_type(C, "object", &RNA_Object).data;
	else
		ob= ED_object_pose_armature(CTX_data_active_object(C));
	
	/* only continue if there's an object, and a pose there too */
	if (ELEM(NULL, ob, ob->pose))
		return OPERATOR_CANCELLED;
	
	/* find selected bones to remove from all bone groups */
	CTX_DATA_BEGIN(C, bPoseChannel*, pchan, selected_pose_bones)
	{
		if (pchan->agrp_index) {
			pchan->agrp_index= 0;
			done= 1;
		}
	}
	CTX_DATA_END;
	
	/* notifiers for updates */
	WM_event_add_notifier(C, NC_OBJECT|ND_POSE, ob);
	
	/* report done status */
	if (done)
		return OPERATOR_FINISHED;
	else
		return OPERATOR_CANCELLED;
}

void POSE_OT_group_unassign (wmOperatorType *ot)
{
	/* identifiers */
	ot->name= _("Remove Selected from Bone Groups");
	ot->idname= "POSE_OT_group_unassign";
	ot->description= _("Remove selected bones from all bone groups");
	
	/* api callbacks */
	ot->exec= pose_group_unassign_exec;
	ot->poll= ED_operator_posemode;
	
	/* flags */
	ot->flag = OPTYPE_REGISTER|OPTYPE_UNDO;
}

static int group_move_exec(bContext *C, wmOperator *op)
{
	Object *ob= CTX_data_pointer_get_type(C, "object", &RNA_Object).data;
	bPose *pose= (ob) ? ob->pose : NULL;
	bPoseChannel *pchan;
	bActionGroup *grp;
	int dir= RNA_enum_get(op->ptr, "direction");
	int grpIndexA, grpIndexB;

	if (ELEM(NULL, ob, pose))
		return OPERATOR_CANCELLED;
	if (pose->active_group <= 0)
		return OPERATOR_CANCELLED;

	/* get group to move */
	grp= BLI_findlink(&pose->agroups, pose->active_group-1);
	if (grp == NULL)
		return OPERATOR_CANCELLED;

	/* move bone group */
	grpIndexA = pose->active_group;
	if (dir == 1) { /* up */
		void *prev = grp->prev;
		
		if (prev == NULL)
			return OPERATOR_FINISHED;
			
		BLI_remlink(&pose->agroups, grp);
		BLI_insertlinkbefore(&pose->agroups, prev, grp);
		
		grpIndexB = grpIndexA - 1;
		pose->active_group--;
	}
	else { /* down */
		void *next = grp->next;
		
		if (next == NULL)
			return OPERATOR_FINISHED;
			
		BLI_remlink(&pose->agroups, grp);
		BLI_insertlinkafter(&pose->agroups, next, grp);
		
		grpIndexB = grpIndexA + 1;
		pose->active_group++;
	}

	/* fix changed bone group indices in bones (swap grpIndexA with grpIndexB) */
	for (pchan= ob->pose->chanbase.first; pchan; pchan= pchan->next) {
		if (pchan->agrp_index == grpIndexB)
			pchan->agrp_index= grpIndexA;
		else if (pchan->agrp_index == grpIndexA)
			pchan->agrp_index= grpIndexB;
	}

	/* notifiers for updates */
	WM_event_add_notifier(C, NC_OBJECT|ND_POSE, ob);

	return OPERATOR_FINISHED;
}

void POSE_OT_group_move(wmOperatorType *ot)
{
	static EnumPropertyItem group_slot_move[] = {
		{1, "UP", 0, "Up", ""},
		{-1, "DOWN", 0, "Down", ""},
		{0, NULL, 0, NULL, NULL}
	};

	/* identifiers */
	ot->name= "Move Bone Group";
	ot->idname= "POSE_OT_group_move";
	ot->description= "Change position of active Bone Group in list of Bone Groups";

	/* api callbacks */
	ot->exec= group_move_exec;
	ot->poll= ED_operator_posemode;

	/* flags */
	ot->flag= OPTYPE_REGISTER|OPTYPE_UNDO;

	RNA_def_enum(ot->srna, "direction", group_slot_move, 0, "Direction", "Direction to move, UP or DOWN");
}

/* bone group sort element */
typedef struct tSortActionGroup {
	bActionGroup *agrp;
	int          index;
} tSortActionGroup;

/* compare bone groups by name */
static int compare_agroup(const void *sgrp_a_ptr, const void *sgrp_b_ptr)
{
	tSortActionGroup *sgrp_a= (tSortActionGroup *)sgrp_a_ptr;
	tSortActionGroup *sgrp_b= (tSortActionGroup *)sgrp_b_ptr;

	return strcmp(sgrp_a->agrp->name, sgrp_b->agrp->name);
}

static int group_sort_exec(bContext *C, wmOperator *UNUSED(op))
{
	Object *ob= CTX_data_pointer_get_type(C, "object", &RNA_Object).data;
	bPose *pose= (ob) ? ob->pose : NULL;
	bPoseChannel *pchan;
	tSortActionGroup *agrp_array;
	bActionGroup *agrp;
	int agrp_count;
	int i;

	if (ELEM(NULL, ob, pose))
		return OPERATOR_CANCELLED;
	if (pose->active_group <= 0)
		return OPERATOR_CANCELLED;

	/* create temporary array with bone groups and indices */
	agrp_count = BLI_countlist(&pose->agroups);
	agrp_array = MEM_mallocN(sizeof(tSortActionGroup) * agrp_count, "sort bone groups");
	for (agrp= pose->agroups.first, i= 0; agrp; agrp= agrp->next, i++) {
		BLI_assert(i < agrp_count);
		agrp_array[i].agrp = agrp;
		agrp_array[i].index = i+1;
	}

	/* sort bone groups by name */
	qsort(agrp_array, agrp_count, sizeof(tSortActionGroup), compare_agroup);

	/* create sorted bone group list from sorted array */
	pose->agroups.first= pose->agroups.last= NULL;
	for (i= 0; i < agrp_count; i++) {
		BLI_addtail(&pose->agroups, agrp_array[i].agrp);
	}

	/* fix changed bone group indizes in bones */
	for (pchan= ob->pose->chanbase.first; pchan; pchan= pchan->next) {
		for (i= 0; i < agrp_count; i++) {
			if (pchan->agrp_index == agrp_array[i].index) {
				pchan->agrp_index= i+1;
				break;
			}
		}
	}

	/* free temp resources */
	MEM_freeN(agrp_array);

	/* notifiers for updates */
	WM_event_add_notifier(C, NC_OBJECT|ND_POSE, ob);

	return OPERATOR_FINISHED;
}

void POSE_OT_group_sort(wmOperatorType *ot)
{
	/* identifiers */
	ot->name= "Sort Bone Groups";
	ot->idname= "POSE_OT_group_sort";
	ot->description= "Sort Bone Groups by their names in ascending order";

	/* api callbacks */
	ot->exec= group_sort_exec;
	ot->poll= ED_operator_posemode;

	/* flags */
	ot->flag= OPTYPE_REGISTER|OPTYPE_UNDO;
}

static void pose_group_select(bContext *C, Object *ob, int select)
{
	bPose *pose= ob->pose;
	
	CTX_DATA_BEGIN(C, bPoseChannel*, pchan, visible_pose_bones)
	{
		if ((pchan->bone->flag & BONE_UNSELECTABLE)==0) {
			if (select) {
				if (pchan->agrp_index == pose->active_group) 
					pchan->bone->flag |= BONE_SELECTED;
			}
			else {
				if (pchan->agrp_index == pose->active_group) 
					pchan->bone->flag &= ~BONE_SELECTED;
			}
		}
	}
	CTX_DATA_END;
}

static int pose_group_select_exec (bContext *C, wmOperator *UNUSED(op))
{
	ScrArea *sa= CTX_wm_area(C);
	Object *ob;
	
	/* since this call may also be used from the buttons window, we need to check for where to get the object */
	if (sa->spacetype == SPACE_BUTS) 
		ob= CTX_data_pointer_get_type(C, "object", &RNA_Object).data;
	else
		ob= ED_object_pose_armature(CTX_data_active_object(C));
	
	/* only continue if there's an object, and a pose there too */
	if (ELEM(NULL, ob, ob->pose))
		return OPERATOR_CANCELLED;
	
	pose_group_select(C, ob, 1);
	
	/* notifiers for updates */
	WM_event_add_notifier(C, NC_OBJECT|ND_POSE, ob);
	
	return OPERATOR_FINISHED;
}

void POSE_OT_group_select (wmOperatorType *ot)
{
	/* identifiers */
	ot->name= _("Select Bones of Bone Group");
	ot->idname= "POSE_OT_group_select";
	ot->description= _("Select bones in active Bone Group");
	
	/* api callbacks */
	ot->exec= pose_group_select_exec;
	ot->poll= ED_operator_posemode;
	
	/* flags */
	ot->flag = OPTYPE_REGISTER|OPTYPE_UNDO;
}

static int pose_group_deselect_exec (bContext *C, wmOperator *UNUSED(op))
{
	ScrArea *sa= CTX_wm_area(C);
	Object *ob;
	
	/* since this call may also be used from the buttons window, we need to check for where to get the object */
	if (sa->spacetype == SPACE_BUTS) 
		ob= CTX_data_pointer_get_type(C, "object", &RNA_Object).data;
	else
		ob= ED_object_pose_armature(CTX_data_active_object(C));
	
	/* only continue if there's an object, and a pose there too */
	if (ELEM(NULL, ob, ob->pose))
		return OPERATOR_CANCELLED;
	
	pose_group_select(C, ob, 0);
	
	/* notifiers for updates */
	WM_event_add_notifier(C, NC_OBJECT|ND_POSE, ob);
	
	return OPERATOR_FINISHED;
}

void POSE_OT_group_deselect (wmOperatorType *ot)
{
	/* identifiers */
	ot->name= _("Deselect Bone Group");
	ot->idname= "POSE_OT_group_deselect";
	ot->description= _("Deselect bones of active Bone Group");
	
	/* api callbacks */
	ot->exec= pose_group_deselect_exec;
	ot->poll= ED_operator_posemode;
	
	/* flags */
	ot->flag = OPTYPE_REGISTER|OPTYPE_UNDO;
}

/* ********************************************** */

static int pose_flip_names_exec (bContext *C, wmOperator *UNUSED(op))
{
	Object *ob= ED_object_pose_armature(CTX_data_active_object(C));
	bArmature *arm;
	
	/* paranoia checks */
	if (ELEM(NULL, ob, ob->pose)) 
		return OPERATOR_CANCELLED;
	arm= ob->data;
	
	/* loop through selected bones, auto-naming them */
	CTX_DATA_BEGIN(C, bPoseChannel*, pchan, selected_pose_bones)
	{
		char newname[32];
		flip_side_name(newname, pchan->name, TRUE);
		ED_armature_bone_rename(arm, pchan->name, newname);
	}
	CTX_DATA_END;
	
	/* since we renamed stuff... */
	DAG_id_tag_update(&ob->id, OB_RECALC_DATA);

	/* note, notifier might evolve */
	WM_event_add_notifier(C, NC_OBJECT|ND_POSE, ob);
	
	return OPERATOR_FINISHED;
}

void POSE_OT_flip_names (wmOperatorType *ot)
{
	/* identifiers */
	ot->name= _("Flip Names");
	ot->idname= "POSE_OT_flip_names";
	ot->description= _("Flips (and corrects) the axis suffixes of the the names of selected bones");
	
	/* api callbacks */
	ot->exec= pose_flip_names_exec;
	ot->poll= ED_operator_posemode;
	
	/* flags */
	ot->flag= OPTYPE_REGISTER|OPTYPE_UNDO;
}

/* ------------------ */

static int pose_autoside_names_exec (bContext *C, wmOperator *op)
{
	Object *ob= ED_object_pose_armature(CTX_data_active_object(C));
	bArmature *arm;
	char newname[32];
	short axis= RNA_enum_get(op->ptr, "axis");
	
	/* paranoia checks */
	if (ELEM(NULL, ob, ob->pose)) 
		return OPERATOR_CANCELLED;
	arm= ob->data;
	
	/* loop through selected bones, auto-naming them */
	CTX_DATA_BEGIN(C, bPoseChannel*, pchan, selected_pose_bones)
	{
		BLI_strncpy(newname, pchan->name, sizeof(newname));
		if(bone_autoside_name(newname, 1, axis, pchan->bone->head[axis], pchan->bone->tail[axis]))
			ED_armature_bone_rename(arm, pchan->name, newname);
	}
	CTX_DATA_END;
	
	/* since we renamed stuff... */
	DAG_id_tag_update(&ob->id, OB_RECALC_DATA);

	/* note, notifier might evolve */
	WM_event_add_notifier(C, NC_OBJECT|ND_POSE, ob);
	
	return OPERATOR_FINISHED;
}

void POSE_OT_autoside_names (wmOperatorType *ot)
{
	static EnumPropertyItem axis_items[]= {
		{0, "XAXIS", 0, N_("X-Axis"), N_("Left/Right")},
		{1, "YAXIS", 0, N_("Y-Axis"), N_("Front/Back")},
		{2, "ZAXIS", 0, N_("Z-Axis"), N_("Top/Bottom")},
		{0, NULL, 0, NULL, NULL}};
	
	/* identifiers */
	ot->name= _("AutoName by Axis");
	ot->idname= "POSE_OT_autoside_names";
	ot->description= _("Automatically renames the selected bones according to which side of the target axis they fall on");
	
	/* api callbacks */
	ot->invoke= WM_menu_invoke;
	ot->exec= pose_autoside_names_exec;
	ot->poll= ED_operator_posemode;
	
	/* flags */
	ot->flag= OPTYPE_REGISTER|OPTYPE_UNDO;
	
	/* settings */
	ot->prop= RNA_def_enum(ot->srna, "axis", RNA_enum_items_gettexted(axis_items), 0, _("Axis"), _("Axis tag names with."));
}

/* ********************************************** */

static int pose_bone_rotmode_exec (bContext *C, wmOperator *op)
{
	Object *ob = CTX_data_active_object(C);
	int mode = RNA_enum_get(op->ptr, "type");
	
	/* set rotation mode of selected bones  */	
	CTX_DATA_BEGIN(C, bPoseChannel *, pchan, selected_pose_bones) 
	{
		pchan->rotmode = mode;
	}
	CTX_DATA_END;
	
	/* notifiers and updates */
	DAG_id_tag_update((ID *)ob, OB_RECALC_DATA);
	WM_event_add_notifier(C, NC_OBJECT|ND_TRANSFORM, ob);
	
	return OPERATOR_FINISHED;
}

void POSE_OT_rotation_mode_set (wmOperatorType *ot)
{
	/* identifiers */
	ot->name= "Set Rotation Mode";
	ot->idname= "POSE_OT_rotation_mode_set";
	ot->description= "Set the rotation representation used by selected bones";
	
	/* callbacks */
	ot->invoke= WM_menu_invoke;
	ot->exec= pose_bone_rotmode_exec;
	ot->poll= ED_operator_posemode;
	
	/* flags */
	ot->flag= OPTYPE_REGISTER|OPTYPE_UNDO;
	
	/* properties */
	ot->prop= RNA_def_enum(ot->srna, "type", posebone_rotmode_items, 0, "Rotation Mode", "");
}

/* ********************************************** */

/* Show all armature layers */
static int pose_armature_layers_showall_poll (bContext *C)
{
	/* this single operator can be used in posemode OR editmode for armatures */
	return ED_operator_posemode(C) || ED_operator_editarmature(C);
}

static int pose_armature_layers_showall_exec (bContext *C, wmOperator *op)
{
	Object *ob= ED_object_pose_armature(CTX_data_active_object(C));
	bArmature *arm = (ob)? ob->data : NULL;
	PointerRNA ptr;
	int maxLayers = (RNA_boolean_get(op->ptr, "all"))? 32 : 16;
	int layers[32] = {0}; /* hardcoded for now - we can only have 32 armature layers, so this should be fine... */
	int i;
	
	/* sanity checking */
	if (arm == NULL)
		return OPERATOR_CANCELLED;
	
	/* use RNA to set the layers
	 * 	although it would be faster to just set directly using bitflags, we still
	 *	need to setup a RNA pointer so that we get the "update" callbacks for free...
	 */
	RNA_id_pointer_create(&arm->id, &ptr);
	
	for (i = 0; i < maxLayers; i++)
		layers[i] = 1;
	
	RNA_boolean_set_array(&ptr, "layers", layers);
	
	/* note, notifier might evolve */
	WM_event_add_notifier(C, NC_OBJECT|ND_POSE, ob);
	
	/* done */
	return OPERATOR_FINISHED;
}

void ARMATURE_OT_layers_show_all (wmOperatorType *ot)
{
	/* identifiers */
	ot->name= _("Show All Layers");
	ot->idname= "ARMATURE_OT_layers_show_all";
	ot->description= _("Make all armature layers visible");
	
	/* callbacks */
	ot->exec= pose_armature_layers_showall_exec;
	ot->poll= pose_armature_layers_showall_poll;
	
	/* flags */
	ot->flag= OPTYPE_REGISTER|OPTYPE_UNDO;
	
	/* properties */
	ot->prop = RNA_def_boolean(ot->srna, "all", 1, _("All Layers"), _("Enable all layers or just the first 16 (top row)"));
}

/* ------------------- */

/* Present a popup to get the layers that should be used */
static int pose_armature_layers_invoke (bContext *C, wmOperator *op, wmEvent *evt)
{
	Object *ob= ED_object_pose_armature(CTX_data_active_object(C));
	bArmature *arm= (ob)? ob->data : NULL;
	PointerRNA ptr;
	int layers[32]; /* hardcoded for now - we can only have 32 armature layers, so this should be fine... */
	
	/* sanity checking */
	if (arm == NULL)
		return OPERATOR_CANCELLED;
		
	/* get RNA pointer to armature data to use that to retrieve the layers as ints to init the operator */
	RNA_id_pointer_create((ID *)arm, &ptr);
	RNA_boolean_get_array(&ptr, "layers", layers);
	RNA_boolean_set_array(op->ptr, "layers", layers);
	
	/* part to sync with other similar operators... */
	return WM_operator_props_popup(C, op, evt);
}

/* Set the visible layers for the active armature (edit and pose modes) */
static int pose_armature_layers_exec (bContext *C, wmOperator *op)
{
	Object *ob= ED_object_pose_armature(CTX_data_active_object(C));
	PointerRNA ptr;
	int layers[32]; /* hardcoded for now - we can only have 32 armature layers, so this should be fine... */

	if (ELEM(NULL, ob, ob->data)) {
		return OPERATOR_CANCELLED;
	}

	/* get the values set in the operator properties */
	RNA_boolean_get_array(op->ptr, "layers", layers);

	/* get pointer for armature, and write data there... */
	RNA_id_pointer_create((ID *)ob->data, &ptr);
	RNA_boolean_set_array(&ptr, "layers", layers);

	/* note, notifier might evolve */
	WM_event_add_notifier(C, NC_OBJECT|ND_POSE, ob);

	return OPERATOR_FINISHED;
}


void POSE_OT_armature_layers (wmOperatorType *ot)
{
	/* identifiers */
	ot->name= _("Change Armature Layers");
	ot->idname= "POSE_OT_armature_layers";
	ot->description= _("Change the visible armature layers");
	
	/* callbacks */
	ot->invoke= pose_armature_layers_invoke;
	ot->exec= pose_armature_layers_exec;
	ot->poll= ED_operator_posemode;
	
	/* flags */
	ot->flag= OPTYPE_REGISTER|OPTYPE_UNDO;
	
	/* properties */
	RNA_def_boolean_layer_member(ot->srna, "layers", 32, NULL, _("Layer"), _("Armature layers to make visible"));
}

void ARMATURE_OT_armature_layers (wmOperatorType *ot)
{
	/* identifiers */
	ot->name= _("Change Armature Layers");
	ot->idname= "ARMATURE_OT_armature_layers";
	ot->description= _("Change the visible armature layers");
	
	/* callbacks */
	ot->invoke= pose_armature_layers_invoke;
	ot->exec= pose_armature_layers_exec;
	ot->poll= ED_operator_editarmature;
	
	/* flags */
	ot->flag= OPTYPE_REGISTER|OPTYPE_UNDO;
	
	/* properties */
	RNA_def_boolean_layer_member(ot->srna, "layers", 32, NULL, _("Layer"), _("Armature layers to make visible"));
}

/* ------------------- */

/* Present a popup to get the layers that should be used */
static int pose_bone_layers_invoke (bContext *C, wmOperator *op, wmEvent *evt)
{
	int layers[32]= {0}; /* hardcoded for now - we can only have 32 armature layers, so this should be fine... */
	
	/* get layers that are active already */	
	CTX_DATA_BEGIN(C, bPoseChannel *, pchan, selected_pose_bones) 
	{
		short bit;
		
		/* loop over the bits for this pchan's layers, adding layers where they're needed */
		for (bit= 0; bit < 32; bit++) {
			if (pchan->bone->layer & (1<<bit))
				layers[bit]= 1;
		}
	}
	CTX_DATA_END;
	
	/* copy layers to operator */
	RNA_boolean_set_array(op->ptr, "layers", layers);
	
		/* part to sync with other similar operators... */
	return WM_operator_props_popup(C, op, evt);
}

/* Set the visible layers for the active armature (edit and pose modes) */
static int pose_bone_layers_exec (bContext *C, wmOperator *op)
{
	Object *ob= ED_object_pose_armature(CTX_data_active_object(C));
	PointerRNA ptr;
	int layers[32]; /* hardcoded for now - we can only have 32 armature layers, so this should be fine... */

	if(ob==NULL || ob->data==NULL) {
		return OPERATOR_CANCELLED;
	}

	/* get the values set in the operator properties */
	RNA_boolean_get_array(op->ptr, "layers", layers);

	/* set layers of pchans based on the values set in the operator props */
	CTX_DATA_BEGIN(C, bPoseChannel *, pchan, selected_pose_bones)
	{
		/* get pointer for pchan, and write flags this way */
		RNA_pointer_create((ID *)ob->data, &RNA_Bone, pchan->bone, &ptr);
		RNA_boolean_set_array(&ptr, "layers", layers);
	}
	CTX_DATA_END;

	/* note, notifier might evolve */
	WM_event_add_notifier(C, NC_OBJECT|ND_POSE, ob);

	return OPERATOR_FINISHED;
}

void POSE_OT_bone_layers (wmOperatorType *ot)
{
	/* identifiers */
	ot->name= _("Change Bone Layers");
	ot->idname= "POSE_OT_bone_layers";
	ot->description= _("Change the layers that the selected bones belong to");
	
	/* callbacks */
	ot->invoke= pose_bone_layers_invoke;
	ot->exec= pose_bone_layers_exec;
	ot->poll= ED_operator_posemode;
	
	/* flags */
	ot->flag= OPTYPE_REGISTER|OPTYPE_UNDO;
	
	/* properties */
	RNA_def_boolean_layer_member(ot->srna, "layers", 32, NULL, _("Layer"), _("Armature layers that bone belongs to"));
}

/* ------------------- */

/* Present a popup to get the layers that should be used */
static int armature_bone_layers_invoke (bContext *C, wmOperator *op, wmEvent *evt)
{
	int layers[32]= {0}; /* hardcoded for now - we can only have 32 armature layers, so this should be fine... */
	
	/* get layers that are active already */
	CTX_DATA_BEGIN(C, EditBone *, ebone, selected_editable_bones) 
	{
		short bit;
		
		/* loop over the bits for this pchan's layers, adding layers where they're needed */
		for (bit= 0; bit < 32; bit++) {
			if (ebone->layer & (1<<bit))
				layers[bit]= 1;
		}
	}
	CTX_DATA_END;
	
	/* copy layers to operator */
	RNA_boolean_set_array(op->ptr, "layers", layers);
	
		/* part to sync with other similar operators... */
	return WM_operator_props_popup(C, op, evt);
}

/* Set the visible layers for the active armature (edit and pose modes) */
static int armature_bone_layers_exec (bContext *C, wmOperator *op)
{
	Object *ob= CTX_data_edit_object(C);
	bArmature *arm= (ob)? ob->data : NULL;
	PointerRNA ptr;
	int layers[32]; /* hardcoded for now - we can only have 32 armature layers, so this should be fine... */
	
	/* get the values set in the operator properties */
	RNA_boolean_get_array(op->ptr, "layers", layers);
	
	/* set layers of pchans based on the values set in the operator props */
	CTX_DATA_BEGIN(C, EditBone *, ebone, selected_editable_bones) 
	{
		/* get pointer for pchan, and write flags this way */
		RNA_pointer_create((ID *)arm, &RNA_EditBone, ebone, &ptr);
		RNA_boolean_set_array(&ptr, "layers", layers);
	}
	CTX_DATA_END;
	
	/* note, notifier might evolve */
	WM_event_add_notifier(C, NC_OBJECT|ND_POSE, ob);
	
	return OPERATOR_FINISHED;
}

void ARMATURE_OT_bone_layers (wmOperatorType *ot)
{
	/* identifiers */
	ot->name= _("Change Bone Layers");
	ot->idname= "ARMATURE_OT_bone_layers";
	ot->description= _("Change the layers that the selected bones belong to");
	
	/* callbacks */
	ot->invoke= armature_bone_layers_invoke;
	ot->exec= armature_bone_layers_exec;
	ot->poll= ED_operator_editarmature;
	
	/* flags */
	ot->flag= OPTYPE_REGISTER|OPTYPE_UNDO;
	
	/* properties */
	RNA_def_boolean_layer_member(ot->srna, "layers", 32, NULL, _("Layer"), _("Armature layers that bone belongs to"));
}

/* ********************************************** */
/* Flip Quats */

static int pose_flip_quats_exec (bContext *C, wmOperator *UNUSED(op))
{
	Scene *scene= CTX_data_scene(C);
	Object *ob= ED_object_pose_armature(CTX_data_active_object(C));
	KeyingSet *ks = ANIM_builtin_keyingset_get_named(NULL, "LocRotScale");
	
	/* loop through all selected pchans, flipping and keying (as needed) */
	CTX_DATA_BEGIN(C, bPoseChannel*, pchan, selected_pose_bones)
	{
		/* only if bone is using quaternion rotation */
		if (pchan->rotmode == ROT_MODE_QUAT) {
			/* quaternions have 720 degree range */
			negate_v4(pchan->quat);
			
			/* tagging */
			if (autokeyframe_cfra_can_key(scene, &ob->id)) {
				ListBase dsources = {NULL, NULL};
				
				/* now insert the keyframe(s) using the Keying Set
				 *	1) add datasource override for the PoseChannel
				 *	2) insert keyframes
				 *	3) free the extra info 
				 */
				ANIM_relative_keyingset_add_source(&dsources, &ob->id, &RNA_PoseBone, pchan); 
				ANIM_apply_keyingset(C, &dsources, NULL, ks, MODIFYKEY_MODE_INSERT, (float)CFRA);
				BLI_freelistN(&dsources);
				
				/* clear any unkeyed tags */
				if (pchan->bone)
					pchan->bone->flag &= ~BONE_UNKEYED;
			}
			else {
				/* add unkeyed tags */
				if (pchan->bone)
					pchan->bone->flag |= BONE_UNKEYED;
			}
		}
	}
	CTX_DATA_END;
	
	/* notifiers and updates */
	DAG_id_tag_update(&ob->id, OB_RECALC_DATA);
	WM_event_add_notifier(C, NC_OBJECT|ND_TRANSFORM, ob);
	
	return OPERATOR_FINISHED;
}

void POSE_OT_quaternions_flip (wmOperatorType *ot)
{
	/* identifiers */
	ot->name = _("Flip Quats");
	ot->idname= "POSE_OT_quaternions_flip";
	ot->description= _("Flip quaternion values to achieve desired rotations, while maintaining the same orientations");
	
	/* callbacks */
	ot->exec= pose_flip_quats_exec;
	ot->poll= ED_operator_posemode;
	
	/* flags */
	ot->flag= OPTYPE_REGISTER|OPTYPE_UNDO;
}

/* ********************************************** */
/* Clear User Transforms */

static int pose_clear_user_transforms_exec (bContext *C, wmOperator *UNUSED(op))
{
	Scene *scene = CTX_data_scene(C);
	Object *ob = CTX_data_active_object(C);
	float cframe = (float)CFRA;
	
	if ((ob->adt) && (ob->adt->action)) {
		/* XXX: this is just like this to avoid contaminating anything else; 
		 * just pose values should change, so this should be fine 
		 */
		bPose *dummyPose = NULL;
		Object workob = {{0}}; 
		bPoseChannel *pchan;
		
		/* execute animation step for current frame using a dummy copy of the pose */		
		copy_pose(&dummyPose, ob->pose, 0);
		
		BLI_strncpy(workob.id.name, "OB<ClearTfmWorkOb>", sizeof(workob.id.name));
		workob.type = OB_ARMATURE;
		workob.data = ob->data;
		workob.adt = ob->adt;
		workob.pose = dummyPose;
		
		BKE_animsys_evaluate_animdata(scene, &workob.id, workob.adt, cframe, ADT_RECALC_ANIM);
		
		/* copy back values, but on selected bones only  */
		for (pchan = dummyPose->chanbase.first; pchan; pchan = pchan->next) {
			pose_bone_do_paste(ob, pchan, 1, 0);
		}
		
		/* free temp data - free manually as was copied without constraints */
		if (dummyPose) {
			for (pchan= dummyPose->chanbase.first; pchan; pchan= pchan->next) {
				if (pchan->prop) {
					IDP_FreeProperty(pchan->prop);
					MEM_freeN(pchan->prop);
				}
			}
			
			/* was copied without constraints */
			BLI_freelistN(&dummyPose->chanbase);
			MEM_freeN(dummyPose);
		}
	}
	else {
		/* no animation, so just reset whole pose to rest pose 
		 * (cannot just restore for selected though)
		 */
		rest_pose(ob->pose);
	}
	
	/* notifiers and updates */
	DAG_id_tag_update(&ob->id, OB_RECALC_DATA);
	WM_event_add_notifier(C, NC_OBJECT|ND_TRANSFORM, ob);
	
	return OPERATOR_FINISHED;
}

void POSE_OT_user_transforms_clear (wmOperatorType *ot)
{
	/* identifiers */
	ot->name = "Clear User Transforms";
	ot->idname= "POSE_OT_user_transforms_clear";
	ot->description= "Reset pose on selected bones to keyframed state";
	
	/* callbacks */
	ot->exec= pose_clear_user_transforms_exec;
	ot->poll= ED_operator_posemode;
	
	/* flags */
	ot->flag= OPTYPE_REGISTER|OPTYPE_UNDO;
}
<|MERGE_RESOLUTION|>--- conflicted
+++ resolved
@@ -684,14 +684,9 @@
 void POSE_OT_select_grouped (wmOperatorType *ot)
 {
 	static EnumPropertyItem prop_select_grouped_types[] = {
-<<<<<<< HEAD
 		{0, "LAYER", 0, N_("Layer"), N_("Shared layers")},
 		{1, "GROUP", 0, N_("Group"), N_("Shared group")},
-=======
-		{0, "LAYER", 0, "Layer", "Shared layers"},
-		{1, "GROUP", 0, "Group", "Shared group"},
-		{2, "KEYINGSET", 0, "Keying Set", "All bones affected by active Keying Set"},
->>>>>>> 2365c640
+		{2, "KEYINGSET", 0, N_("Keying Set"), N_("All bones affected by active Keying Set")},
 		{0, NULL, 0, NULL, NULL}
 	};
 
@@ -1263,13 +1258,8 @@
 	ot->flag= OPTYPE_REGISTER|OPTYPE_UNDO;
 	
 	/* properties */
-<<<<<<< HEAD
 	RNA_def_boolean(ot->srna, "flipped", 0, _("Flipped on X-Axis"), _("Paste the stored pose flipped on to current pose"));
-	RNA_def_boolean(ot->srna, "selected_mask", 0, _("On Selected Only"), _("Only paste the stored pose on to selected bones in the current pose"));
-=======
-	RNA_def_boolean(ot->srna, "flipped", 0, "Flipped on X-Axis", "Paste the stored pose flipped on to current pose");
-	RNA_def_boolean(ot->srna, "selected_mask", 1, "On Selected Only", "Only paste the stored pose on to selected bones in the current pose");
->>>>>>> 2365c640
+	RNA_def_boolean(ot->srna, "selected_mask", 1, _("On Selected Only"), _("Only paste the stored pose on to selected bones in the current pose"));
 }
 
 /* ********************************************** */
