/*
 * ***** BEGIN GPL LICENSE BLOCK *****
 *
 * This program is free software; you can redistribute it and/or
 * modify it under the terms of the GNU General Public License
 * as published by the Free Software Foundation; either version 2
 * of the License, or (at your option) any later version.
 *
 * This program is distributed in the hope that it will be useful,
 * but WITHOUT ANY WARRANTY; without even the implied warranty of
 * MERCHANTABILITY or FITNESS FOR A PARTICULAR PURPOSE.  See the
 * GNU General Public License for more details.
 *
 * You should have received a copy of the GNU General Public License
 * along with this program; if not, write to the Free Software Foundation,
 * Inc., 51 Franklin Street, Fifth Floor, Boston, MA 02110-1301, USA.
 *
 * The Original Code is Copyright (C) 2001-2002 by NaN Holding BV.
 * All rights reserved.
 *
 * Contributor(s): Blender Foundation, 2002-2009 full recode.
 *
 * ***** END GPL LICENSE BLOCK *****
 */

/** \file blender/editors/armature/pose_select.c
 *  \ingroup edarmature
 */

#include <string.h>

#include "DNA_anim_types.h"
#include "DNA_armature_types.h"
#include "DNA_constraint_types.h"
#include "DNA_object_types.h"
#include "DNA_scene_types.h"

#include "MEM_guardedalloc.h"

#include "BLI_blenlib.h"

#include "BKE_action.h"
#include "BKE_armature.h"
#include "BKE_constraint.h"
#include "BKE_context.h"
#include "BKE_object.h"
#include "BKE_report.h"
#include "BKE_layer.h"

#include "DEG_depsgraph.h"

#include "RNA_access.h"
#include "RNA_define.h"

#include "WM_api.h"
#include "WM_types.h"

#include "ED_armature.h"
#include "ED_keyframing.h"
#include "ED_mesh.h"
#include "ED_object.h"
#include "ED_screen.h"
#include "ED_view3d.h"

#include "armature_intern.h"

/* utility macros for storing a temp int in the bone (selection flag) */
#define PBONE_PREV_FLAG_GET(pchan) ((void)0, (GET_INT_FROM_POINTER((pchan)->temp)))
#define PBONE_PREV_FLAG_SET(pchan, val) ((pchan)->temp = SET_INT_IN_POINTER(val))


/* ***************** Pose Select Utilities ********************* */

/* Note: SEL_TOGGLE is assumed to have already been handled! */
static void pose_do_bone_select(bPoseChannel *pchan, const int select_mode)
{
	/* select pchan only if selectable, but deselect works always */
	switch (select_mode) {
		case SEL_SELECT:
			if (!(pchan->bone->flag & BONE_UNSELECTABLE))
				pchan->bone->flag |= BONE_SELECTED;
			break;
		case SEL_DESELECT:
			pchan->bone->flag &= ~(BONE_SELECTED | BONE_TIPSEL | BONE_ROOTSEL);
			break;
		case SEL_INVERT:
			if (pchan->bone->flag & BONE_SELECTED) {
				pchan->bone->flag &= ~(BONE_SELECTED | BONE_TIPSEL | BONE_ROOTSEL);
			}
			else if (!(pchan->bone->flag & BONE_UNSELECTABLE)) {
				pchan->bone->flag |= BONE_SELECTED;
			}
			break;
	}
}

/* Utility method for changing the selection status of a bone */
void ED_pose_bone_select(Object *ob, bPoseChannel *pchan, bool select)
{
	bArmature *arm;

	/* sanity checks */
	// XXX: actually, we can probably still get away with no object - at most we have no updates
	if (ELEM(NULL, ob, ob->pose, pchan, pchan->bone))
		return;

	arm = ob->data;

	/* can only change selection state if bone can be modified */
	if (PBONE_SELECTABLE(arm, pchan->bone)) {
		/* change selection state - activate too if selected */
		if (select) {
			pchan->bone->flag |= BONE_SELECTED;
			arm->act_bone = pchan->bone;
		}
		else {
			pchan->bone->flag &= ~BONE_SELECTED;
			arm->act_bone = NULL;
		}

		// TODO: select and activate corresponding vgroup?

		/* tag necessary depsgraph updates
		 * (see rna_Bone_select_update() in rna_armature.c for details)
		 */
		if (arm->flag & ARM_HAS_VIZ_DEPS) {
			DEG_id_tag_update(&ob->id, OB_RECALC_DATA);
		}

		/* send necessary notifiers */
		WM_main_add_notifier(NC_GEOM | ND_DATA, ob);
		
		/* tag armature for copy-on-write update (since act_bone is in armature not object) */
		DEG_id_tag_update(&arm->id, DEG_TAG_COPY_ON_WRITE);
	}
}

/* called from editview.c, for mode-less pose selection */
/* assumes scene obact and basact is still on old situation */
bool ED_armature_pose_select_pick_with_buffer(
        ViewLayer *view_layer, Base *base, const unsigned int *buffer, short hits,
        bool extend, bool deselect, bool toggle, bool do_nearest)
{
	Object *ob = base->object;
	Bone *nearBone;

	if (!ob || !ob->pose) return 0;

<<<<<<< HEAD
	Object *ob_act = OBACT(view_layer);
	Object *obedit = OBEDIT_FROM_VIEW_LAYER(view_layer);

	/* Callers happen to already get the active base */
	Base *base_dummy = NULL;
	nearBone = get_bone_from_selectbuffer(&base, 1, obedit != NULL, buffer, hits, 1, do_nearest, &base_dummy);
	
=======
	nearBone = get_bone_from_selectbuffer(scene, base, buffer, hits, 1, do_nearest);

>>>>>>> 44505b38
	/* if the bone cannot be affected, don't do anything */
	if ((nearBone) && !(nearBone->flag & BONE_UNSELECTABLE)) {
		bArmature *arm = ob->data;

		/* since we do unified select, we don't shift+select a bone if the
		 * armature object was not active yet.
		 * note, special exception for armature mode so we can do multi-select
		 * we could check for multi-select explicitly but think its fine to
		 * always give predictable behavior in weight paint mode - campbell */
		if ((ob_act == NULL) || ((ob_act != ob) && (ob_act->mode & OB_MODE_WEIGHT_PAINT) == 0)) {
			/* when we are entering into posemode via toggle-select,
			 * from another active object - always select the bone. */
			if (!extend && !deselect && toggle) {
				/* re-select below */
				nearBone->flag &= ~BONE_SELECTED;
			}
		}

		if (!extend && !deselect && !toggle) {
			{
				uint objects_len = 0;
				Object **objects = BKE_object_pose_array_get_unique(view_layer, &objects_len);
				ED_pose_deselect_all_multi(objects, objects_len, SEL_DESELECT, true);
				MEM_freeN(objects);
			}
			nearBone->flag |= (BONE_SELECTED | BONE_TIPSEL | BONE_ROOTSEL);
			arm->act_bone = nearBone;
		}
		else {
			if (extend) {
				nearBone->flag |= (BONE_SELECTED | BONE_TIPSEL | BONE_ROOTSEL);
				arm->act_bone = nearBone;
			}
			else if (deselect) {
				nearBone->flag &= ~(BONE_SELECTED | BONE_TIPSEL | BONE_ROOTSEL);
			}
			else if (toggle) {
				if (nearBone->flag & BONE_SELECTED) {
					/* if not active, we make it active */
					if (nearBone != arm->act_bone) {
						arm->act_bone = nearBone;
					}
					else {
						nearBone->flag &= ~(BONE_SELECTED | BONE_TIPSEL | BONE_ROOTSEL);
					}
				}
				else {
					nearBone->flag |= (BONE_SELECTED | BONE_TIPSEL | BONE_ROOTSEL);
					arm->act_bone = nearBone;
				}
			}
		}

		if (ob_act) {
			/* in weightpaint we select the associated vertex group too */
			if (ob_act->mode & OB_MODE_WEIGHT_PAINT) {
				if (nearBone == arm->act_bone) {
					ED_vgroup_select_by_name(ob_act, nearBone->name);
					DEG_id_tag_update(&ob_act->id, OB_RECALC_DATA);
				}
			}
			/* if there are some dependencies for visualizing armature state
			 * (e.g. Mask Modifier in 'Armature' mode), force update
			 */
			else if (arm->flag & ARM_HAS_VIZ_DEPS) {
				/* NOTE: ob not ob_act here is intentional - it's the source of the
				 *       bones being selected  [T37247]
				 */
				DEG_id_tag_update(&ob->id, OB_RECALC_DATA);
			}
			
			/* tag armature for copy-on-write update (since act_bone is in armature not object) */
			DEG_id_tag_update(&arm->id, DEG_TAG_COPY_ON_WRITE);
		}
	}

	return nearBone != NULL;
}

/* 'select_mode' is usual SEL_SELECT/SEL_DESELECT/SEL_TOGGLE/SEL_INVERT.
 * When true, 'ignore_visibility' makes this func also affect invisible bones (hidden or on hidden layers). */
void ED_pose_deselect_all(Object *ob, int select_mode, const bool ignore_visibility)
{
	bArmature *arm = ob->data;
	bPoseChannel *pchan;

	/* we call this from outliner too */
	if (ob->pose == NULL) {
		return;
	}

	/* Determine if we're selecting or deselecting */
	if (select_mode == SEL_TOGGLE) {
		select_mode = SEL_SELECT;
		for (pchan = ob->pose->chanbase.first; pchan; pchan = pchan->next) {
			if (ignore_visibility || PBONE_VISIBLE(arm, pchan->bone)) {
				if (pchan->bone->flag & BONE_SELECTED) {
					select_mode = SEL_DESELECT;
					break;
				}
			}
		}
	}

	/* Set the flags accordingly */
	for (pchan = ob->pose->chanbase.first; pchan; pchan = pchan->next) {
		/* ignore the pchan if it isn't visible or if its selection cannot be changed */
		if (ignore_visibility || PBONE_VISIBLE(arm, pchan->bone)) {
			pose_do_bone_select(pchan, select_mode);
		}
	}
}

static bool ed_pose_is_any_selected(Object *ob, bool ignore_visibility)
{
	bArmature *arm = ob->data;
	for (bPoseChannel *pchan = ob->pose->chanbase.first; pchan; pchan = pchan->next) {
		if (ignore_visibility || PBONE_VISIBLE(arm, pchan->bone)) {
			if (pchan->bone->flag & BONE_SELECTED) {
				return true;
			}
		}
	}
	return false;
}

static bool ed_pose_is_any_selected_multi(Object **objects, uint objects_len, bool ignore_visibility)
{
	for (uint ob_index = 0; ob_index < objects_len; ob_index++) {
		Object *ob_iter = objects[ob_index];
		if (ed_pose_is_any_selected(ob_iter, ignore_visibility)) {
			return true;
		}
	}
	return false;
}

void ED_pose_deselect_all_multi(Object **objects, uint objects_len, int select_mode, const bool ignore_visibility)
{
	if (select_mode == SEL_TOGGLE) {
		select_mode = ed_pose_is_any_selected_multi(
		        objects, objects_len, ignore_visibility) ? SEL_DESELECT : SEL_SELECT;
	}

	for (uint ob_index = 0; ob_index < objects_len; ob_index++) {
		Object *ob_iter = objects[ob_index];
		bArmature *arm = ob_iter->data;
		
		ED_pose_deselect_all(ob_iter, select_mode, ignore_visibility);
		
		/* if there are some dependencies for visualizing armature state
		 * (e.g. Mask Modifier in 'Armature' mode), force update
		 */
		if (arm->flag & ARM_HAS_VIZ_DEPS) {
			/* NOTE: ob not ob_act here is intentional - it's the source of the
			 *       bones being selected  [T37247]
			 */
			DEG_id_tag_update(&ob_iter->id, OB_RECALC_DATA);
		}
		
		/* need to tag armature for cow updates, or else selection doesn't update */
		DEG_id_tag_update(&arm->id, DEG_TAG_COPY_ON_WRITE);
	}
}

/* ***************** Selections ********************** */

static void selectconnected_posebonechildren(Object *ob, Bone *bone, int extend)
{
	Bone *curBone;

	/* stop when unconnected child is encountered, or when unselectable bone is encountered */
	if (!(bone->flag & BONE_CONNECTED) || (bone->flag & BONE_UNSELECTABLE))
		return;
<<<<<<< HEAD
	
=======

	/* XXX old cruft! use notifiers instead */
	//select_actionchannel_by_name (ob->action, bone->name, !(shift));

>>>>>>> 44505b38
	if (extend)
		bone->flag &= ~BONE_SELECTED;
	else
		bone->flag |= BONE_SELECTED;

	for (curBone = bone->childbase.first; curBone; curBone = curBone->next)
		selectconnected_posebonechildren(ob, curBone, extend);
}

/* within active object context */
/* previously known as "selectconnected_posearmature" */
static int pose_select_connected_invoke(bContext *C, wmOperator *op, const wmEvent *event)
{
	Bone *bone, *curBone, *next = NULL;
	const bool extend = RNA_boolean_get(op->ptr, "extend");

	view3d_operator_needs_opengl(C);

	Base *base = NULL;
	bone = get_nearest_bone(C, event->mval, !extend, &base);

	if (!bone)
		return OPERATOR_CANCELLED;

<<<<<<< HEAD
	bArmature *arm = base->object->data;
	
=======
>>>>>>> 44505b38
	/* Select parents */
	for (curBone = bone; curBone; curBone = next) {
		/* ignore bone if cannot be selected */
		if ((curBone->flag & BONE_UNSELECTABLE) == 0) {
			if (extend)
				curBone->flag &= ~BONE_SELECTED;
			else
				curBone->flag |= BONE_SELECTED;

			if (curBone->flag & BONE_CONNECTED)
				next = curBone->parent;
			else
				next = NULL;
		}
		else
			next = NULL;
	}

	/* Select children */
	for (curBone = bone->childbase.first; curBone; curBone = next)
<<<<<<< HEAD
		selectconnected_posebonechildren(base->object, curBone, extend);
	
	/* updates */
	WM_event_add_notifier(C, NC_OBJECT | ND_BONE_SELECT, base->object);
	
=======
		selectconnected_posebonechildren(ob, curBone, extend);

	/* updates */
	WM_event_add_notifier(C, NC_OBJECT | ND_BONE_SELECT, ob);

>>>>>>> 44505b38
	if (arm->flag & ARM_HAS_VIZ_DEPS) {
		/* mask modifier ('armature' mode), etc. */
		DEG_id_tag_update(&base->object->id, OB_RECALC_DATA);
	}
	
	/* need to tag armature for cow updates, or else selection doesn't update */
	DEG_id_tag_update(&arm->id, DEG_TAG_COPY_ON_WRITE);

	return OPERATOR_FINISHED;
}

static int pose_select_linked_poll(bContext *C)
{
	return (ED_operator_view3d_active(C) && ED_operator_posemode(C));
}

void POSE_OT_select_linked(wmOperatorType *ot)
{
	/* identifiers */
	ot->name = "Select Connected";
	ot->idname = "POSE_OT_select_linked";
	ot->description = "Select bones related to selected ones by parent/child relationships";
<<<<<<< HEAD
	
	/* callbacks */
=======

	/* api callbacks */
>>>>>>> 44505b38
	/* leave 'exec' unset */
	ot->invoke = pose_select_connected_invoke;
	ot->poll = pose_select_linked_poll;

	/* flags */
	ot->flag = OPTYPE_REGISTER | OPTYPE_UNDO;

	/* props */
	RNA_def_boolean(ot->srna, "extend", false, "Extend", "Extend selection instead of deselecting everything first");
}

/* -------------------------------------- */

static int pose_de_select_all_exec(bContext *C, wmOperator *op)
{
	int action = RNA_enum_get(op->ptr, "action");

	Scene *scene = CTX_data_scene(C);
	int multipaint = scene->toolsettings->multipaint;

	if (action == SEL_TOGGLE) {
		action = CTX_DATA_COUNT(C, selected_pose_bones) ? SEL_DESELECT : SEL_SELECT;
	}

<<<<<<< HEAD
	Object *ob_prev = NULL;
	
=======
>>>>>>> 44505b38
	/*	Set the flags */
	CTX_DATA_BEGIN_WITH_ID(C, bPoseChannel *, pchan, visible_pose_bones, Object *, ob)
	{
		bArmature *arm = ob->data;
		pose_do_bone_select(pchan, action);

		if (ob_prev != ob) {
			/* weightpaint or mask modifiers need depsgraph updates */
			if (multipaint || (arm->flag & ARM_HAS_VIZ_DEPS)) {
				DEG_id_tag_update(&ob->id, OB_RECALC_DATA);
			}
			/* need to tag armature for cow updates, or else selection doesn't update */
			DEG_id_tag_update(&arm->id, DEG_TAG_COPY_ON_WRITE);
			ob_prev = ob;
		}
	}
	CTX_DATA_END;

	WM_event_add_notifier(C, NC_OBJECT | ND_BONE_SELECT, NULL);
<<<<<<< HEAD
=======

	/* weightpaint or mask modifiers need depsgraph updates */
	if (multipaint || (arm->flag & ARM_HAS_VIZ_DEPS)) {
		DAG_id_tag_update(&ob->id, OB_RECALC_DATA);
	}
>>>>>>> 44505b38

	return OPERATOR_FINISHED;
}

void POSE_OT_select_all(wmOperatorType *ot)
{
	/* identifiers */
	ot->name = "(De)select All";
	ot->idname = "POSE_OT_select_all";
	ot->description = "Toggle selection status of all bones";

	/* api callbacks */
	ot->exec = pose_de_select_all_exec;
	ot->poll = ED_operator_posemode;

	/* flags */
	ot->flag = OPTYPE_REGISTER | OPTYPE_UNDO;

	WM_operator_properties_select_all(ot);
}

/* -------------------------------------- */

static int pose_select_parent_exec(bContext *C, wmOperator *UNUSED(op))
{
	/* only clear relevant transforms for selected bones */
	ViewLayer *view_layer = CTX_data_view_layer(C);
	FOREACH_OBJECT_IN_MODE_BEGIN (view_layer, OB_MODE_POSE, ob_iter)
	{
		Object *ob = ob_iter;
		bArmature *arm = (bArmature *)ob->data;

		FOREACH_PCHAN_SELECTED_IN_OBJECT_BEGIN (ob_iter, pchan)
		{
			if (pchan) {
				bPoseChannel *parent = pchan->parent;
				if ((parent) && !(parent->bone->flag & (BONE_HIDDEN_P | BONE_UNSELECTABLE))) {
					parent->bone->flag |= BONE_SELECTED;
					arm->act_bone = parent->bone;
				}
				else {
					continue;
				}
			}
			else {
				continue;
			}

			/* updates */
			WM_event_add_notifier(C, NC_OBJECT | ND_BONE_SELECT, ob);

			if (arm->flag & ARM_HAS_VIZ_DEPS) {
				/* mask modifier ('armature' mode), etc. */
				DEG_id_tag_update(&ob->id, OB_RECALC_DATA);
			}

			/* tag armature for copy-on-write update (since act_bone is in armature not object) */
			DEG_id_tag_update(&arm->id, DEG_TAG_COPY_ON_WRITE);

		}
		FOREACH_PCHAN_SELECTED_IN_OBJECT_END;
	}
<<<<<<< HEAD
	FOREACH_OBJECT_IN_MODE_END;
=======
	else {
		return OPERATOR_CANCELLED;
	}

	/* updates */
	WM_event_add_notifier(C, NC_OBJECT | ND_BONE_SELECT, ob);

	if (arm->flag & ARM_HAS_VIZ_DEPS) {
		/* mask modifier ('armature' mode), etc. */
		DAG_id_tag_update(&ob->id, OB_RECALC_DATA);
	}
>>>>>>> 44505b38

	return OPERATOR_FINISHED;
}

void POSE_OT_select_parent(wmOperatorType *ot)
{
	/* identifiers */
	ot->name = "Select Parent Bone";
	ot->idname = "POSE_OT_select_parent";
	ot->description = "Select bones that are parents of the currently selected bones";

	/* api callbacks */
	ot->exec = pose_select_parent_exec;
	ot->poll = ED_operator_posemode;

	/* flags */
	ot->flag = OPTYPE_REGISTER | OPTYPE_UNDO;
}

/* -------------------------------------- */

static int pose_select_constraint_target_exec(bContext *C, wmOperator *UNUSED(op))
{
	bConstraint *con;
	int found = 0;
<<<<<<< HEAD
	Object *ob_prev = NULL;

	CTX_DATA_BEGIN_WITH_ID (C, bPoseChannel *, pchan, visible_pose_bones, Object *, ob)
=======

	CTX_DATA_BEGIN (C, bPoseChannel *, pchan, visible_pose_bones)
>>>>>>> 44505b38
	{
		bArmature *arm = ob->data;
		if (pchan->bone->flag & BONE_SELECTED) {
			for (con = pchan->constraints.first; con; con = con->next) {
				const bConstraintTypeInfo *cti = BKE_constraint_typeinfo_get(con);
				ListBase targets = {NULL, NULL};
				bConstraintTarget *ct;

				if (cti && cti->get_constraint_targets) {
					cti->get_constraint_targets(con, &targets);

					for (ct = targets.first; ct; ct = ct->next) {
						if ((ct->tar == ob) && (ct->subtarget[0])) {
							bPoseChannel *pchanc = BKE_pose_channel_find_name(ob->pose, ct->subtarget);
							if ((pchanc) && !(pchanc->bone->flag & BONE_UNSELECTABLE)) {
								pchanc->bone->flag |= BONE_SELECTED | BONE_TIPSEL | BONE_ROOTSEL;
								found = 1;

								if (ob != ob_prev) {
									/* updates */
									WM_event_add_notifier(C, NC_OBJECT | ND_BONE_SELECT, ob);
									if (arm->flag & ARM_HAS_VIZ_DEPS) {
										/* mask modifier ('armature' mode), etc. */
										DEG_id_tag_update(&ob->id, OB_RECALC_DATA);
									}
									/* tag armature for copy on write, since selection status is armature data */
									DEG_id_tag_update(&arm->id, DEG_TAG_COPY_ON_WRITE);
									ob_prev = ob;
								}
							}
						}
					}

					if (cti->flush_constraint_targets)
						cti->flush_constraint_targets(con, &targets, 1);
				}
			}
		}
	}
	CTX_DATA_END;

	if (!found)
		return OPERATOR_CANCELLED;
<<<<<<< HEAD
	
=======

	/* updates */
	WM_event_add_notifier(C, NC_OBJECT | ND_BONE_SELECT, ob);

	if (arm->flag & ARM_HAS_VIZ_DEPS) {
		/* mask modifier ('armature' mode), etc. */
		DAG_id_tag_update(&ob->id, OB_RECALC_DATA);
	}

>>>>>>> 44505b38
	return OPERATOR_FINISHED;
}

void POSE_OT_select_constraint_target(wmOperatorType *ot)
{
	/* identifiers */
	ot->name = "Select Constraint Target";
	ot->idname = "POSE_OT_select_constraint_target";
	ot->description = "Select bones used as targets for the currently selected bones";

	/* api callbacks */
	ot->exec = pose_select_constraint_target_exec;
	ot->poll = ED_operator_posemode;

	/* flags */
	ot->flag = OPTYPE_REGISTER | OPTYPE_UNDO;
}

/* -------------------------------------- */

static int pose_select_hierarchy_exec(bContext *C, wmOperator *op)
{
	Object *ob = BKE_object_pose_armature_get(CTX_data_active_object(C));
	bArmature *arm = ob->data;
	bPoseChannel *pchan_act;
	int direction = RNA_enum_get(op->ptr, "direction");
	const bool add_to_sel = RNA_boolean_get(op->ptr, "extend");
	bool changed = false;

	pchan_act = BKE_pose_channel_active(ob);
	if (pchan_act == NULL) {
		return OPERATOR_CANCELLED;
	}

	if (direction == BONE_SELECT_PARENT) {
		if (pchan_act->parent) {
			Bone *bone_parent;
			bone_parent = pchan_act->parent->bone;

			if (PBONE_SELECTABLE(arm, bone_parent)) {
				if (!add_to_sel) {
					pchan_act->bone->flag &= ~BONE_SELECTED;
				}
				bone_parent->flag |= BONE_SELECTED;
				arm->act_bone = bone_parent;

				changed = true;
			}
		}
	}
	else { /* direction == BONE_SELECT_CHILD */
		bPoseChannel *pchan_iter;
		Bone *bone_child = NULL;
		int pass;

		/* first pass, only connected bones (the logical direct child) */
		for (pass = 0; pass < 2 && (bone_child == NULL); pass++) {
			for (pchan_iter = ob->pose->chanbase.first; pchan_iter; pchan_iter = pchan_iter->next) {
				/* possible we have multiple children, some invisible */
				if (PBONE_SELECTABLE(arm, pchan_iter->bone)) {
					if (pchan_iter->parent == pchan_act) {
						if ((pass == 1) || (pchan_iter->bone->flag & BONE_CONNECTED)) {
							bone_child = pchan_iter->bone;
							break;
						}
					}
				}
			}
		}

		if (bone_child) {
			arm->act_bone = bone_child;

			if (!add_to_sel) {
				pchan_act->bone->flag &= ~BONE_SELECTED;
			}
			bone_child->flag |= BONE_SELECTED;

			changed = true;
		}
	}

	if (changed == false) {
		return OPERATOR_CANCELLED;
	}

	/* updates */
	WM_event_add_notifier(C, NC_OBJECT | ND_BONE_SELECT, ob);

	if (arm->flag & ARM_HAS_VIZ_DEPS) {
		/* mask modifier ('armature' mode), etc. */
		DEG_id_tag_update(&ob->id, OB_RECALC_DATA);
	}

<<<<<<< HEAD
	/* tag armature for copy-on-write update (since act_bone is in armature not object) */
	DEG_id_tag_update(&arm->id, DEG_TAG_COPY_ON_WRITE);

=======
>>>>>>> 44505b38
	return OPERATOR_FINISHED;
}

void POSE_OT_select_hierarchy(wmOperatorType *ot)
{
	static const EnumPropertyItem direction_items[] = {
		{BONE_SELECT_PARENT, "PARENT", 0, "Select Parent", ""},
		{BONE_SELECT_CHILD, "CHILD", 0, "Select Child", ""},
		{0, NULL, 0, NULL, NULL}
	};

	/* identifiers */
	ot->name = "Select Hierarchy";
	ot->idname = "POSE_OT_select_hierarchy";
	ot->description = "Select immediate parent/children of selected bones";

	/* api callbacks */
	ot->exec = pose_select_hierarchy_exec;
	ot->poll = ED_operator_posemode;

	/* flags */
	ot->flag = OPTYPE_REGISTER | OPTYPE_UNDO;

	/* props */
	ot->prop = RNA_def_enum(ot->srna, "direction", direction_items, BONE_SELECT_PARENT, "Direction", "");
	RNA_def_boolean(ot->srna, "extend", false, "Extend", "Extend the selection");
}

/* -------------------------------------- */

/* modes for select same */
typedef enum ePose_SelectSame_Mode {
	POSE_SEL_SAME_LAYER      = 0,
	POSE_SEL_SAME_GROUP      = 1,
	POSE_SEL_SAME_KEYINGSET  = 2,
} ePose_SelectSame_Mode;

static bool pose_select_same_group(bContext *C, Object *ob, bool extend)
{
	bArmature *arm = (ob) ? ob->data : NULL;
	bPose *pose = (ob) ? ob->pose : NULL;
	char *group_flags;
	int numGroups = 0;
	bool changed = false, tagged = false;

	/* sanity checks */
	if (ELEM(NULL, ob, pose, arm))
		return 0;

	/* count the number of groups */
	numGroups = BLI_listbase_count(&pose->agroups);
	if (numGroups == 0)
		return 0;

	/* alloc a small array to keep track of the groups to use
	 *  - each cell stores on/off state for whether group should be used
	 *	- size is (numGroups + 1), since (index = 0) is used for no-group
	 */
	group_flags = MEM_callocN(numGroups + 1, "pose_select_same_group");

	CTX_DATA_BEGIN (C, bPoseChannel *, pchan, visible_pose_bones)
	{
		/* keep track of group as group to use later? */
		if (pchan->bone->flag & BONE_SELECTED) {
			group_flags[pchan->agrp_index] = 1;
			tagged = true;
		}

		/* deselect all bones before selecting new ones? */
		if ((extend == false) && (pchan->bone->flag & BONE_UNSELECTABLE) == 0)
			pchan->bone->flag &= ~BONE_SELECTED;
	}
	CTX_DATA_END;

	/* small optimization: only loop through bones a second time if there are any groups tagged */
	if (tagged) {
		/* only if group matches (and is not selected or current bone) */
		CTX_DATA_BEGIN (C, bPoseChannel *, pchan, visible_pose_bones)
		{
			if ((pchan->bone->flag & BONE_UNSELECTABLE) == 0) {
				/* check if the group used by this bone is counted */
				if (group_flags[pchan->agrp_index]) {
					pchan->bone->flag |= BONE_SELECTED;
					changed = true;
				}
			}
		}
		CTX_DATA_END;
	}

	/* free temp info */
	MEM_freeN(group_flags);

	return changed;
}

static bool pose_select_same_layer(bContext *C, Object *ob, bool extend)
{
	bPose *pose = (ob) ? ob->pose : NULL;
	bArmature *arm = (ob) ? ob->data : NULL;
	bool changed = false;
	int layers = 0;

	if (ELEM(NULL, ob, pose, arm))
		return 0;

	/* figure out what bones are selected */
	CTX_DATA_BEGIN (C, bPoseChannel *, pchan, visible_pose_bones)
	{
		/* keep track of layers to use later? */
		if (pchan->bone->flag & BONE_SELECTED)
			layers |= pchan->bone->layer;

		/* deselect all bones before selecting new ones? */
		if ((extend == false) && (pchan->bone->flag & BONE_UNSELECTABLE) == 0)
			pchan->bone->flag &= ~BONE_SELECTED;
	}
	CTX_DATA_END;
	if (layers == 0)
		return 0;

	/* select bones that are on same layers as layers flag */
	CTX_DATA_BEGIN (C, bPoseChannel *, pchan, visible_pose_bones)
	{
		/* if bone is on a suitable layer, and the bone can have its selection changed, select it */
		if ((layers & pchan->bone->layer) && (pchan->bone->flag & BONE_UNSELECTABLE) == 0) {
			pchan->bone->flag |= BONE_SELECTED;
			changed = true;
		}
	}
	CTX_DATA_END;

	return changed;
}

static bool pose_select_same_keyingset(bContext *C, ReportList *reports, Object *ob, bool extend)
{
	KeyingSet *ks = ANIM_scene_get_active_keyingset(CTX_data_scene(C));
	KS_Path *ksp;

	bArmature *arm = (ob) ? ob->data : NULL;
	bPose *pose = (ob) ? ob->pose : NULL;
	bool changed = false;

	/* sanity checks: validate Keying Set and object */
	if (ks == NULL) {
		BKE_report(reports, RPT_ERROR, "No active Keying Set to use");
		return false;
	}
	else if (ANIM_validate_keyingset(C, NULL, ks) != 0) {
		if (ks->paths.first == NULL) {
			if ((ks->flag & KEYINGSET_ABSOLUTE) == 0) {
				BKE_report(reports, RPT_ERROR,
				           "Use another Keying Set, as the active one depends on the currently "
				           "selected items or cannot find any targets due to unsuitable context");
			}
			else {
				BKE_report(reports, RPT_ERROR, "Keying Set does not contain any paths");
			}
		}
		return false;
	}

	if (ELEM(NULL, ob, pose, arm))
		return false;

	/* if not extending selection, deselect all selected first */
	if (extend == false) {
		CTX_DATA_BEGIN (C, bPoseChannel *, pchan, visible_pose_bones)
		{
			if ((pchan->bone->flag & BONE_UNSELECTABLE) == 0)
				pchan->bone->flag &= ~BONE_SELECTED;
		}
		CTX_DATA_END;
	}

	/* iterate over elements in the Keying Set, setting selection depending on whether
	 * that bone is visible or not...
	 */
	for (ksp = ks->paths.first; ksp; ksp = ksp->next) {
		/* only items related to this object will be relevant */
		if ((ksp->id == &ob->id) && (ksp->rna_path != NULL)) {
			if (strstr(ksp->rna_path, "bones")) {
				char *boneName = BLI_str_quoted_substrN(ksp->rna_path, "bones[");

				if (boneName) {
					bPoseChannel *pchan = BKE_pose_channel_find_name(pose, boneName);

					if (pchan) {
						/* select if bone is visible and can be affected */
						if (PBONE_SELECTABLE(arm, pchan->bone)) {
							pchan->bone->flag |= BONE_SELECTED;
							changed = true;
						}
					}

					/* free temp memory */
					MEM_freeN(boneName);
				}
			}
		}
	}

	return changed;
}

static int pose_select_grouped_exec(bContext *C, wmOperator *op)
{
	Object *ob = BKE_object_pose_armature_get(CTX_data_active_object(C));
	bArmature *arm = (bArmature *)ob->data;
	const ePose_SelectSame_Mode type = RNA_enum_get(op->ptr, "type");
	const bool extend = RNA_boolean_get(op->ptr, "extend");
	bool changed = false;

	/* sanity check */
	if (ob->pose == NULL)
		return OPERATOR_CANCELLED;

	/* selection types */
	switch (type) {
		case POSE_SEL_SAME_LAYER: /* layer */
			changed = pose_select_same_layer(C, ob, extend);
			break;

		case POSE_SEL_SAME_GROUP: /* group */
			changed = pose_select_same_group(C, ob, extend);
			break;

		case POSE_SEL_SAME_KEYINGSET: /* Keying Set */
			changed = pose_select_same_keyingset(C, op->reports, ob, extend);
			break;

		default:
			printf("pose_select_grouped() - Unknown selection type %u\n", type);
			break;
	}

	/* notifiers for updates */
	WM_event_add_notifier(C, NC_OBJECT | ND_POSE, ob);

	if (arm->flag & ARM_HAS_VIZ_DEPS) {
		/* mask modifier ('armature' mode), etc. */
		DEG_id_tag_update(&ob->id, OB_RECALC_DATA);
	}
<<<<<<< HEAD
	
	/* need to tag armature for cow updates, or else selection doesn't update */
	DEG_id_tag_update(&arm->id, DEG_TAG_COPY_ON_WRITE);
	
=======

>>>>>>> 44505b38
	/* report done status */
	if (changed)
		return OPERATOR_FINISHED;
	else
		return OPERATOR_CANCELLED;
}

void POSE_OT_select_grouped(wmOperatorType *ot)
{
	static const EnumPropertyItem prop_select_grouped_types[] = {
		{POSE_SEL_SAME_LAYER, "LAYER", 0, "Layer", "Shared layers"},
		{POSE_SEL_SAME_GROUP, "GROUP", 0, "Group", "Shared group"},
		{POSE_SEL_SAME_KEYINGSET, "KEYINGSET", 0, "Keying Set", "All bones affected by active Keying Set"},
		{0, NULL, 0, NULL, NULL}
	};

	/* identifiers */
	ot->name = "Select Grouped";
	ot->description = "Select all visible bones grouped by similar properties";
	ot->idname = "POSE_OT_select_grouped";

	/* api callbacks */
	ot->invoke = WM_menu_invoke;
	ot->exec = pose_select_grouped_exec;
	ot->poll = ED_operator_posemode;

	/* flags */
	ot->flag = OPTYPE_REGISTER | OPTYPE_UNDO;

	/* properties */
	RNA_def_boolean(ot->srna, "extend", false, "Extend", "Extend selection instead of deselecting everything first");
	ot->prop = RNA_def_enum(ot->srna, "type", prop_select_grouped_types, 0, "Type", "");
}

/* -------------------------------------- */

/**
 * \note clone of #armature_select_mirror_exec keep in sync
 */
static int pose_select_mirror_exec(bContext *C, wmOperator *op)
{
	Object *ob_act = CTX_data_active_object(C);
	ViewLayer *view_layer = CTX_data_view_layer(C);

	FOREACH_OBJECT_IN_MODE_BEGIN(view_layer, OB_MODE_POSE, ob)
	{
		bArmature *arm;
		bPoseChannel *pchan, *pchan_mirror_act = NULL;
		const bool active_only = RNA_boolean_get(op->ptr, "only_active");
		const bool extend = RNA_boolean_get(op->ptr, "extend");

		arm = ob->data;

		for (pchan = ob->pose->chanbase.first; pchan; pchan = pchan->next) {
			const int flag = (pchan->bone->flag & BONE_SELECTED);
			PBONE_PREV_FLAG_SET(pchan, flag);
		}

		for (pchan = ob->pose->chanbase.first; pchan; pchan = pchan->next) {
			if (PBONE_SELECTABLE(arm, pchan->bone)) {
				bPoseChannel *pchan_mirror;
				int flag_new = extend ? PBONE_PREV_FLAG_GET(pchan) : 0;

				if ((pchan_mirror = BKE_pose_channel_get_mirrored(ob->pose, pchan->name)) &&
				    (PBONE_VISIBLE(arm, pchan_mirror->bone)))
				{
					const int flag_mirror = PBONE_PREV_FLAG_GET(pchan_mirror);
					flag_new |= flag_mirror;

					if (pchan->bone == arm->act_bone) {
						pchan_mirror_act = pchan_mirror;
					}

					/* skip all but the active or its mirror */
					if (active_only && !ELEM(arm->act_bone, pchan->bone, pchan_mirror->bone)) {
						continue;
					}
				}

				pchan->bone->flag = (pchan->bone->flag & ~(BONE_SELECTED | BONE_TIPSEL | BONE_ROOTSEL)) | flag_new;
			}
		}

		if (pchan_mirror_act) {
			arm->act_bone = pchan_mirror_act->bone;

			/* in weightpaint we select the associated vertex group too */
			if (ob_act->mode & OB_MODE_WEIGHT_PAINT) {
				ED_vgroup_select_by_name(ob_act, pchan_mirror_act->name);
				DEG_id_tag_update(&ob_act->id, OB_RECALC_DATA);
			}
		}

		WM_event_add_notifier(C, NC_OBJECT | ND_BONE_SELECT, ob);
		
		/* need to tag armature for cow updates, or else selection doesn't update */
		DEG_id_tag_update(&arm->id, DEG_TAG_COPY_ON_WRITE);
	}
	FOREACH_OBJECT_IN_MODE_END;

	return OPERATOR_FINISHED;
}

void POSE_OT_select_mirror(wmOperatorType *ot)
{
	/* identifiers */
	ot->name = "Flip Active/Selected Bone";
	ot->idname = "POSE_OT_select_mirror";
	ot->description = "Mirror the bone selection";

	/* api callbacks */
	ot->exec = pose_select_mirror_exec;
	ot->poll = ED_operator_posemode;

	/* flags */
	ot->flag = OPTYPE_REGISTER | OPTYPE_UNDO;

	/* properties */
	RNA_def_boolean(ot->srna, "only_active", false, "Active Only", "Only operate on the active bone");
	RNA_def_boolean(ot->srna, "extend", false, "Extend", "Extend the selection");
}
<|MERGE_RESOLUTION|>--- conflicted
+++ resolved
@@ -129,7 +129,7 @@
 
 		/* send necessary notifiers */
 		WM_main_add_notifier(NC_GEOM | ND_DATA, ob);
-		
+
 		/* tag armature for copy-on-write update (since act_bone is in armature not object) */
 		DEG_id_tag_update(&arm->id, DEG_TAG_COPY_ON_WRITE);
 	}
@@ -146,18 +146,13 @@
 
 	if (!ob || !ob->pose) return 0;
 
-<<<<<<< HEAD
 	Object *ob_act = OBACT(view_layer);
 	Object *obedit = OBEDIT_FROM_VIEW_LAYER(view_layer);
 
 	/* Callers happen to already get the active base */
 	Base *base_dummy = NULL;
 	nearBone = get_bone_from_selectbuffer(&base, 1, obedit != NULL, buffer, hits, 1, do_nearest, &base_dummy);
-	
-=======
-	nearBone = get_bone_from_selectbuffer(scene, base, buffer, hits, 1, do_nearest);
-
->>>>>>> 44505b38
+
 	/* if the bone cannot be affected, don't do anything */
 	if ((nearBone) && !(nearBone->flag & BONE_UNSELECTABLE)) {
 		bArmature *arm = ob->data;
@@ -228,7 +223,7 @@
 				 */
 				DEG_id_tag_update(&ob->id, OB_RECALC_DATA);
 			}
-			
+
 			/* tag armature for copy-on-write update (since act_bone is in armature not object) */
 			DEG_id_tag_update(&arm->id, DEG_TAG_COPY_ON_WRITE);
 		}
@@ -305,9 +300,9 @@
 	for (uint ob_index = 0; ob_index < objects_len; ob_index++) {
 		Object *ob_iter = objects[ob_index];
 		bArmature *arm = ob_iter->data;
-		
+
 		ED_pose_deselect_all(ob_iter, select_mode, ignore_visibility);
-		
+
 		/* if there are some dependencies for visualizing armature state
 		 * (e.g. Mask Modifier in 'Armature' mode), force update
 		 */
@@ -317,7 +312,7 @@
 			 */
 			DEG_id_tag_update(&ob_iter->id, OB_RECALC_DATA);
 		}
-		
+
 		/* need to tag armature for cow updates, or else selection doesn't update */
 		DEG_id_tag_update(&arm->id, DEG_TAG_COPY_ON_WRITE);
 	}
@@ -332,14 +327,7 @@
 	/* stop when unconnected child is encountered, or when unselectable bone is encountered */
 	if (!(bone->flag & BONE_CONNECTED) || (bone->flag & BONE_UNSELECTABLE))
 		return;
-<<<<<<< HEAD
-	
-=======
-
-	/* XXX old cruft! use notifiers instead */
-	//select_actionchannel_by_name (ob->action, bone->name, !(shift));
-
->>>>>>> 44505b38
+
 	if (extend)
 		bone->flag &= ~BONE_SELECTED;
 	else
@@ -364,11 +352,8 @@
 	if (!bone)
 		return OPERATOR_CANCELLED;
 
-<<<<<<< HEAD
 	bArmature *arm = base->object->data;
-	
-=======
->>>>>>> 44505b38
+
 	/* Select parents */
 	for (curBone = bone; curBone; curBone = next) {
 		/* ignore bone if cannot be selected */
@@ -389,24 +374,16 @@
 
 	/* Select children */
 	for (curBone = bone->childbase.first; curBone; curBone = next)
-<<<<<<< HEAD
 		selectconnected_posebonechildren(base->object, curBone, extend);
-	
+
 	/* updates */
 	WM_event_add_notifier(C, NC_OBJECT | ND_BONE_SELECT, base->object);
-	
-=======
-		selectconnected_posebonechildren(ob, curBone, extend);
-
-	/* updates */
-	WM_event_add_notifier(C, NC_OBJECT | ND_BONE_SELECT, ob);
-
->>>>>>> 44505b38
+
 	if (arm->flag & ARM_HAS_VIZ_DEPS) {
 		/* mask modifier ('armature' mode), etc. */
 		DEG_id_tag_update(&base->object->id, OB_RECALC_DATA);
 	}
-	
+
 	/* need to tag armature for cow updates, or else selection doesn't update */
 	DEG_id_tag_update(&arm->id, DEG_TAG_COPY_ON_WRITE);
 
@@ -424,13 +401,8 @@
 	ot->name = "Select Connected";
 	ot->idname = "POSE_OT_select_linked";
 	ot->description = "Select bones related to selected ones by parent/child relationships";
-<<<<<<< HEAD
-	
+
 	/* callbacks */
-=======
-
-	/* api callbacks */
->>>>>>> 44505b38
 	/* leave 'exec' unset */
 	ot->invoke = pose_select_connected_invoke;
 	ot->poll = pose_select_linked_poll;
@@ -455,11 +427,8 @@
 		action = CTX_DATA_COUNT(C, selected_pose_bones) ? SEL_DESELECT : SEL_SELECT;
 	}
 
-<<<<<<< HEAD
 	Object *ob_prev = NULL;
-	
-=======
->>>>>>> 44505b38
+
 	/*	Set the flags */
 	CTX_DATA_BEGIN_WITH_ID(C, bPoseChannel *, pchan, visible_pose_bones, Object *, ob)
 	{
@@ -479,14 +448,6 @@
 	CTX_DATA_END;
 
 	WM_event_add_notifier(C, NC_OBJECT | ND_BONE_SELECT, NULL);
-<<<<<<< HEAD
-=======
-
-	/* weightpaint or mask modifiers need depsgraph updates */
-	if (multipaint || (arm->flag & ARM_HAS_VIZ_DEPS)) {
-		DAG_id_tag_update(&ob->id, OB_RECALC_DATA);
-	}
->>>>>>> 44505b38
 
 	return OPERATOR_FINISHED;
 }
@@ -549,21 +510,7 @@
 		}
 		FOREACH_PCHAN_SELECTED_IN_OBJECT_END;
 	}
-<<<<<<< HEAD
 	FOREACH_OBJECT_IN_MODE_END;
-=======
-	else {
-		return OPERATOR_CANCELLED;
-	}
-
-	/* updates */
-	WM_event_add_notifier(C, NC_OBJECT | ND_BONE_SELECT, ob);
-
-	if (arm->flag & ARM_HAS_VIZ_DEPS) {
-		/* mask modifier ('armature' mode), etc. */
-		DAG_id_tag_update(&ob->id, OB_RECALC_DATA);
-	}
->>>>>>> 44505b38
 
 	return OPERATOR_FINISHED;
 }
@@ -589,14 +536,9 @@
 {
 	bConstraint *con;
 	int found = 0;
-<<<<<<< HEAD
 	Object *ob_prev = NULL;
 
 	CTX_DATA_BEGIN_WITH_ID (C, bPoseChannel *, pchan, visible_pose_bones, Object *, ob)
-=======
-
-	CTX_DATA_BEGIN (C, bPoseChannel *, pchan, visible_pose_bones)
->>>>>>> 44505b38
 	{
 		bArmature *arm = ob->data;
 		if (pchan->bone->flag & BONE_SELECTED) {
@@ -640,19 +582,7 @@
 
 	if (!found)
 		return OPERATOR_CANCELLED;
-<<<<<<< HEAD
-	
-=======
-
-	/* updates */
-	WM_event_add_notifier(C, NC_OBJECT | ND_BONE_SELECT, ob);
-
-	if (arm->flag & ARM_HAS_VIZ_DEPS) {
-		/* mask modifier ('armature' mode), etc. */
-		DAG_id_tag_update(&ob->id, OB_RECALC_DATA);
-	}
-
->>>>>>> 44505b38
+
 	return OPERATOR_FINISHED;
 }
 
@@ -747,12 +677,9 @@
 		DEG_id_tag_update(&ob->id, OB_RECALC_DATA);
 	}
 
-<<<<<<< HEAD
 	/* tag armature for copy-on-write update (since act_bone is in armature not object) */
 	DEG_id_tag_update(&arm->id, DEG_TAG_COPY_ON_WRITE);
 
-=======
->>>>>>> 44505b38
 	return OPERATOR_FINISHED;
 }
 
@@ -997,14 +924,10 @@
 		/* mask modifier ('armature' mode), etc. */
 		DEG_id_tag_update(&ob->id, OB_RECALC_DATA);
 	}
-<<<<<<< HEAD
-	
+
 	/* need to tag armature for cow updates, or else selection doesn't update */
 	DEG_id_tag_update(&arm->id, DEG_TAG_COPY_ON_WRITE);
-	
-=======
-
->>>>>>> 44505b38
+
 	/* report done status */
 	if (changed)
 		return OPERATOR_FINISHED;
@@ -1099,7 +1022,7 @@
 		}
 
 		WM_event_add_notifier(C, NC_OBJECT | ND_BONE_SELECT, ob);
-		
+
 		/* need to tag armature for cow updates, or else selection doesn't update */
 		DEG_id_tag_update(&arm->id, DEG_TAG_COPY_ON_WRITE);
 	}
