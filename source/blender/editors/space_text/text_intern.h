--- conflicted
+++ resolved
@@ -47,22 +47,14 @@
 /* Padding around line numbers in character widths. */
 #define TXT_NUMCOL_PAD 1.0f
 /* Total width of the optional line numbers column. */
-<<<<<<< HEAD
-#define TXT_NUMCOL_WIDTH(st) (st->cwidth * (st->linenrs_tot + (2 * TXT_NUMCOL_PAD)))
-=======
 #define TXT_NUMCOL_WIDTH(st) \
   (st->runtime.cwidth_px * (st->runtime.line_number_display_digits + (2 * TXT_NUMCOL_PAD)))
->>>>>>> fcc6e948
 
 /* Padding on left of body text in character units. */
 #define TXT_BODY_LPAD 1.0f
 /* Left position of body text. */
 #define TXT_BODY_LEFT(st) \
-<<<<<<< HEAD
-  (st->showlinenrs ? TXT_NUMCOL_WIDTH(st) : 0) + (TXT_BODY_LPAD * st->cwidth)
-=======
   (st->showlinenrs ? TXT_NUMCOL_WIDTH(st) : 0) + (TXT_BODY_LPAD * st->runtime.cwidth_px)
->>>>>>> fcc6e948
 
 #define TXT_SCROLL_WIDTH U.widget_unit
 #define TXT_SCROLL_SPACE ((int)(0.1f * U.widget_unit))
@@ -70,15 +62,9 @@
 /* Space between lines, in relation to letter height. */
 #define TXT_LINE_VPAD 0.3f
 /* Space between lines. */
-<<<<<<< HEAD
-#define TXT_LINE_SPACING(st) ((int)(TXT_LINE_VPAD * st->lheight_dpi))
-/* Total height of each line. */
-#define TXT_LINE_HEIGHT(st) ((int)((1.0f + TXT_LINE_VPAD) * st->lheight_dpi))
-=======
 #define TXT_LINE_SPACING(st) ((int)(TXT_LINE_VPAD * st->runtime.lheight_px))
 /* Total height of each line. */
 #define TXT_LINE_HEIGHT(st) ((int)((1.0f + TXT_LINE_VPAD) * st->runtime.lheight_px))
->>>>>>> fcc6e948
 
 #define SUGG_LIST_SIZE 7
 #define SUGG_LIST_WIDTH 20
