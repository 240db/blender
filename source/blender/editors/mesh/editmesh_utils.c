--- conflicted
+++ resolved
@@ -39,10 +39,6 @@
 #include "BLI_math.h"
 #include "BLI_alloca.h"
 #include "BLI_listbase.h"
-<<<<<<< HEAD
-#include "BLI_utildefines.h"
-=======
->>>>>>> da31052b
 
 #include "BKE_DerivedMesh.h"
 #include "BKE_context.h"
@@ -395,17 +391,13 @@
 	Mesh *me = ob->data;
 	BMesh *bm = me->edit_btmesh->bm;
 
-<<<<<<< HEAD
-	BM_mesh_bm_to_me(bm, me, false, true);
-=======
 	/* Workaround for T42360, 'ob->shapenr' should be 1 in this case.
 	 * however this isn't synchronized between objects at the moment. */
 	if (UNLIKELY((ob->shapenr == 0) && (me->key && !BLI_listbase_is_empty(&me->key->block)))) {
 		bm->shapenr = 1;
 	}
 
-	BM_mesh_bm_to_me(bm, me, false);
->>>>>>> da31052b
+	BM_mesh_bm_to_me(bm, me, false, true);
 
 #ifdef USE_TESSFACE_DEFAULT
 	BKE_mesh_tessface_calc(me);
