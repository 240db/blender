--- conflicted
+++ resolved
@@ -229,7 +229,7 @@
 				dst->vec[0][1] += dy;
 				dst->vec[1][1] += dy;
 				dst->vec[2][1] += dy;
-
+				
 				dst->f1= bezt->f1;
 				dst->f2= bezt->f2;
 				dst->f3= bezt->f3;
@@ -926,11 +926,7 @@
  *	The flag argument is used for special settings that alter the behaviour of
  *	the keyframe deletion. These include the quick refresh options.
  */
-<<<<<<< HEAD
-short delete_keyframe (ID *id, bAction *act, const char group[], const char rna_path[], int array_index, float cfra, short flag)
-=======
 short delete_keyframe (ReportList *reports, ID *id, bAction *act, const char group[], const char rna_path[], int array_index, float cfra, short UNUSED(flag))
->>>>>>> 6d201907
 {
 	AnimData *adt= BKE_animdata_from_id(id);
 	PointerRNA id_ptr, ptr;
@@ -1470,7 +1466,7 @@
 			if (all) {
 				length= RNA_property_array_length(&ptr, prop);
 				
-				if (length) index= 0;
+				if(length) index= 0;
 				else length= 1;
 			}
 			else
