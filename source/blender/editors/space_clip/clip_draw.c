/*
 * ***** BEGIN GPL LICENSE BLOCK *****
 *
 * This program is free software; you can redistribute it and/or
 * modify it under the terms of the GNU General Public License
 * as published by the Free Software Foundation; either version 2
 * of the License, or (at your option) any later version.
 *
 * This program is distributed in the hope that it will be useful,
 * but WITHOUT ANY WARRANTY; without even the implied warranty of
 * MERCHANTABILITY or FITNESS FOR A PARTICULAR PURPOSE.  See the
 * GNU General Public License for more details.
 *
 * You should have received a copy of the GNU General Public License
 * along with this program; if not, write to the Free Software Foundation,
 * Inc., 51 Franklin Street, Fifth Floor, Boston, MA 02110-1301, USA.
 *
 * The Original Code is Copyright (C) 2011 Blender Foundation.
 * All rights reserved.
 *
 *
 * Contributor(s): Blender Foundation,
 *                 Sergey Sharybin
 *
 * ***** END GPL LICENSE BLOCK *****
 */

/** \file blender/editors/space_clip/clip_draw.c
 *  \ingroup spclip
 */

#include "DNA_gpencil_types.h"
#include "DNA_movieclip_types.h"
#include "DNA_scene_types.h"
#include "DNA_object_types.h"	/* SELECT */

#include "MEM_guardedalloc.h"

#include "BKE_context.h"
#include "BKE_movieclip.h"
#include "BKE_tracking.h"

#include "IMB_imbuf_types.h"
#include "IMB_imbuf.h"

#include "BLI_utildefines.h"
#include "BLI_math.h"
#include "BLI_string.h"
#include "BLI_rect.h"
#include "BLI_math_base.h"

#include "ED_screen.h"
#include "ED_clip.h"
#include "ED_gpencil.h"

#include "BIF_gl.h"
#include "BIF_glutil.h"

#include "WM_api.h"
#include "WM_types.h"

#include "UI_interface.h"
#include "UI_resources.h"
#include "UI_view2d.h"

#include "RNA_access.h"

#include "BLF_api.h"

#include "clip_intern.h"	// own include

/*********************** main area drawing *************************/

void clip_draw_curfra_label(SpaceClip *sc, float x, float y)
{
	uiStyle *style = UI_GetStyle();
	int fontid = style->widget.uifont_id;
	char numstr[32];
	float font_dims[2] = {0.0f, 0.0f};

	/* frame number */
	BLF_size(fontid, 11.0f, U.dpi);
	BLI_snprintf(numstr, sizeof(numstr), "%d", sc->user.framenr);

	BLF_width_and_height(fontid, numstr, &font_dims[0], &font_dims[1]);

	glRecti(x, y, x + font_dims[0] + 6.0f, y + font_dims[1] + 4.0f);

	UI_ThemeColor(TH_TEXT);
	BLF_position(fontid, x + 2.0f, y + 2.0f, 0.0f);
	BLF_draw(fontid, numstr, sizeof(numstr));
}

static void draw_movieclip_cache(SpaceClip *sc, ARegion *ar, MovieClip *clip, Scene *scene)
{
	float x;
	int *points, totseg, i, a;
	float sfra = SFRA, efra = EFRA, framelen = ar->winx / (efra - sfra + 1);
	MovieTrackingTrack *act_track = BKE_tracking_active_track(&clip->tracking);
	MovieTrackingReconstruction *reconstruction = BKE_tracking_get_reconstruction(&clip->tracking);

	glEnable(GL_BLEND);

	/* cache background */
	glColor4ub(128, 128, 255, 64);
	glRecti(0, 0, ar->winx, 8);

	/* cached segments -- could be usefu lto debug caching strategies */
	BKE_movieclip_get_cache_segments(clip, &sc->user, &totseg, &points);
	if (totseg) {
		glColor4ub(128, 128, 255, 128);

		for (a = 0; a < totseg; a++) {
			float x1, x2;

			x1 = (points[a * 2] - sfra) / (efra - sfra + 1) * ar->winx;
			x2 = (points[a * 2 + 1] - sfra + 1) / (efra - sfra + 1) * ar->winx;

			glRecti(x1, 0, x2, 8);
		}
	}

	/* track */
	if (act_track) {
		MovieTrackingTrack *track = act_track;

		for (i = sfra, a = 0; i <= efra; i++) {
			int framenr;
			MovieTrackingMarker *marker;

			while (a < track->markersnr) {
				if (track->markers[a].framenr >= i)
					break;

				if (a < track->markersnr - 1 && track->markers[a + 1].framenr > i)
					break;

				a++;
			}

			if (a < track->markersnr)
				marker = &track->markers[a];
			else
				marker = &track->markers[track->markersnr - 1];

			if ((marker->flag & MARKER_DISABLED) == 0) {
				framenr = marker->framenr;

				if (framenr != i)
					glColor4ub(128, 128, 0, 96);
				else if ((marker->flag & MARKER_TRACKED) == 0)
					glColor4ub(255, 255, 0, 196);
				else
					glColor4ub(255, 255, 0, 96);

				glRecti((i - sfra) * framelen, 0, (i - sfra + 1)*framelen, 4);
			}
		}
	}

	/* failed frames */
	if (reconstruction->flag & TRACKING_RECONSTRUCTED) {
		int n = reconstruction->camnr;
		MovieReconstructedCamera *cameras = reconstruction->cameras;

		glColor4ub(255, 0, 0, 96);

		for (i = sfra, a = 0; i <= efra; i++) {
			int ok = FALSE;

			while (a < n) {
				if (cameras[a].framenr == i) {
					ok = TRUE;
					break;
				}
				else if (cameras[a].framenr > i) {
					break;
				}

				a++;
			}

			if (!ok)
				glRecti((i - sfra) * framelen, 0, (i - sfra + 1) * framelen, 8);
		}
	}

	glDisable(GL_BLEND);

	/* current frame */
	x = (sc->user.framenr - sfra) / (efra - sfra + 1) * ar->winx;

	UI_ThemeColor(TH_CFRAME);
	glRecti(x, 0, x + framelen, 8);

	clip_draw_curfra_label(sc, x, 8.0f);
}

static void draw_movieclip_notes(SpaceClip *sc, ARegion *ar)
{
	MovieClip *clip = ED_space_clip(sc);
	MovieTracking *tracking = &clip->tracking;
	char str[256] = {0};
	int block = FALSE;

	if (tracking->stats) {
		BLI_strncpy(str, tracking->stats->message, sizeof(str));
		block = TRUE;
	}
	else {
		if (sc->flag & SC_LOCK_SELECTION)
			strcpy(str, "Locked");
	}

	if (str[0])
		ED_region_info_draw(ar, str, block, 0.6f);
}

static void verify_buffer_float(ImBuf *ibuf)
{
	if (ibuf->rect_float && (ibuf->rect == NULL || (ibuf->userflags & IB_RECT_INVALID))) {
		IMB_rect_from_float(ibuf);
	}
}

static void draw_movieclip_buffer(SpaceClip *sc, ARegion *ar, ImBuf *ibuf,
                                  int width, int height, float zoomx, float zoomy)
{
	int x, y;
	MovieClip *clip = ED_space_clip(sc);

	/* find window pixel coordinates of origin */
	UI_view2d_to_region_no_clip(&ar->v2d, 0.0f, 0.0f, &x, &y);

	if (sc->flag & SC_MUTE_FOOTAGE) {
		glColor3f(0.0f, 0.0f, 0.0f);
		glRectf(x, y, x + zoomx * width, y + zoomy * height);
	}
	else {
		verify_buffer_float(ibuf);

		if (ibuf->rect) {
			int need_fallback = 1;

			if (ED_space_clip_texture_buffer_supported(sc)) {
				if (ED_space_clip_load_movieclip_buffer(sc, ibuf)) {
					glPushMatrix();
					glTranslatef(x, y, 0.0f);
					glScalef(zoomx, zoomy, 1.0f);

					glBegin(GL_QUADS);
						glTexCoord2f(0.0f, 0.0f); glVertex2f(0.0f,  0.0f);
						glTexCoord2f(1.0f, 0.0f); glVertex2f(width, 0.0f);
						glTexCoord2f(1.0f, 1.0f); glVertex2f(width, height);
						glTexCoord2f(0.0f, 1.0f); glVertex2f(0.0f,  height);
					glEnd();

					glPopMatrix();

					ED_space_clip_unload_movieclip_buffer(sc);

					need_fallback = 0;
				}
			}

			/* if texture buffers aren't efifciently supported or texture is too large to
			 * be binder fallback to simple draw pixels solution */
			if (need_fallback) {
				/* set zoom */
				glPixelZoom(zoomx * width / ibuf->x, zoomy * height / ibuf->y);

			glaDrawPixelsSafe(x, y, ibuf->x, ibuf->y, ibuf->x, GL_RGBA, GL_UNSIGNED_BYTE, ibuf->rect);

				/* reset zoom */
				glPixelZoom(1.0f, 1.0f);
	}
		}
	}

	/* draw boundary border for frame if stabilization is enabled */
	if (sc->flag & SC_SHOW_STABLE && clip->tracking.stabilization.flag & TRACKING_2D_STABILIZATION) {
		glColor3f(0.0f, 0.0f, 0.0f);
		glLineStipple(3, 0xaaaa);
		glEnable(GL_LINE_STIPPLE);
		glEnable(GL_COLOR_LOGIC_OP);
		glLogicOp(GL_NOR);

		glPushMatrix();
		glTranslatef(x, y, 0.0f);

		glScalef(zoomx, zoomy, 1.0f);
		glMultMatrixf(sc->stabmat);

		glBegin(GL_LINE_LOOP);
			glVertex2f(0.0f, 0.0f);
			glVertex2f(width, 0.0f);
			glVertex2f(width, height);
			glVertex2f(0.0f, height);
		glEnd();

		glPopMatrix();

		glDisable(GL_COLOR_LOGIC_OP);
		glDisable(GL_LINE_STIPPLE);
	}
}

static void draw_track_path(SpaceClip *sc, MovieClip *UNUSED(clip), MovieTrackingTrack *track)
{
	int count = sc->path_length;
	int i, a, b, curindex = -1;
	float path[102][2];
	int tiny = sc->flag&SC_SHOW_TINY_MARKER, framenr;
	MovieTrackingMarker *marker;

	if (count == 0)
		return;

	marker = BKE_tracking_get_marker(track, sc->user.framenr);
	if (marker->framenr != sc->user.framenr || marker->flag & MARKER_DISABLED)
		return;

	framenr = marker->framenr;

	a = count;
	i = framenr - 1;
	while (i >= framenr - count) {
		marker = BKE_tracking_get_marker(track, i);

		if (!marker || marker->flag & MARKER_DISABLED)
			break;

		if (marker->framenr == i) {
			add_v2_v2v2(path[--a], marker->pos, track->offset);
			ED_clip_point_undistorted_pos(sc, path[a], path[a]);

			if (marker->framenr == sc->user.framenr)
				curindex = a;
		}
		else {
			break;
		}

		i--;
	}

	b = count;
	i = framenr;
	while (i <= framenr + count) {
		marker = BKE_tracking_get_marker(track, i);

		if (!marker || marker->flag & MARKER_DISABLED)
			break;

		if (marker->framenr == i) {
			if (marker->framenr == sc->user.framenr)
				curindex= b;

			add_v2_v2v2(path[b++], marker->pos, track->offset);
			ED_clip_point_undistorted_pos(sc, path[b - 1], path[b - 1]);
		}
		else
			break;

		i++;
	}

	if (!tiny) {
		UI_ThemeColor(TH_MARKER_OUTLINE);

		if (TRACK_VIEW_SELECTED(sc, track)) {
			glPointSize(5.0f);
			glBegin(GL_POINTS);
				for (i = a; i < b; i++) {
					if (i != curindex)
						glVertex2f(path[i][0], path[i][1]);
				}
			glEnd();
		}

		glLineWidth(3.0f);
		glBegin(GL_LINE_STRIP);
			for (i = a; i < b; i++)
				glVertex2f(path[i][0], path[i][1]);
		glEnd();
		glLineWidth(1.0f);
	}

	UI_ThemeColor(TH_PATH_BEFORE);

	if (TRACK_VIEW_SELECTED(sc, track)) {
		glPointSize(3.0f);
		glBegin(GL_POINTS);
			for (i = a; i < b; i++) {
				if (i == count + 1)
					UI_ThemeColor(TH_PATH_AFTER);

				if (i != curindex)
					glVertex2f(path[i][0], path[i][1]);
			}
		glEnd();
	}

	UI_ThemeColor(TH_PATH_BEFORE);

	glBegin(GL_LINE_STRIP);
		for (i = a; i < b; i++) {
			if (i == count + 1)
				UI_ThemeColor(TH_PATH_AFTER);

			glVertex2f(path[i][0], path[i][1]);
		}
	glEnd();
	glPointSize(1.0f);
}

static void draw_marker_outline(SpaceClip *sc, MovieTrackingTrack *track, MovieTrackingMarker *marker,
                                float marker_pos[2], int width, int height)
{
	int tiny = sc->flag&SC_SHOW_TINY_MARKER;
	int show_search = FALSE;
	float px[2];

	UI_ThemeColor(TH_MARKER_OUTLINE);

	px[0] = 1.0f / width / sc->zoom;
	px[1] = 1.0f / height / sc->zoom;

	if ((marker->flag & MARKER_DISABLED) == 0) {
		float pos[2];
		rctf r;

		BLI_init_rctf(&r, track->pat_min[0], track->pat_max[0], track->pat_min[1], track->pat_max[1]);
		add_v2_v2v2(pos, marker->pos, track->offset);

		ED_clip_point_undistorted_pos(sc, pos, pos);

		if (BLI_in_rctf(&r, pos[0] - marker_pos[0], pos[1] - marker_pos[1])) {
			if (tiny) glPointSize(3.0f);
			else glPointSize(4.0f);
			glBegin(GL_POINTS);
				glVertex2f(pos[0], pos[1]);
			glEnd();
			glPointSize(1.0f);
		}
		else {
			if (!tiny) glLineWidth(3.0f);
			glBegin(GL_LINES);
				glVertex2f(pos[0] + px[0]*2, pos[1]);
				glVertex2f(pos[0] + px[0]*8, pos[1]);

				glVertex2f(pos[0] - px[0]*2, pos[1]);
				glVertex2f(pos[0] - px[0]*8, pos[1]);

				glVertex2f(pos[0], pos[1] - px[1]*2);
				glVertex2f(pos[0], pos[1] - px[1]*8);

				glVertex2f(pos[0], pos[1] + px[1]*2);
				glVertex2f(pos[0], pos[1] + px[1]*8);
			glEnd();
			if (!tiny) glLineWidth(1.0f);
		}
	}

	/* pattern and search outline */
	glPushMatrix();
	glTranslatef(marker_pos[0], marker_pos[1], 0);

	if (!tiny)
		glLineWidth(3.0f);

	if (sc->flag & SC_SHOW_MARKER_PATTERN) {
		glBegin(GL_LINE_LOOP);
			glVertex2f(track->pat_min[0], track->pat_min[1]);
			glVertex2f(track->pat_max[0], track->pat_min[1]);
			glVertex2f(track->pat_max[0], track->pat_max[1]);
			glVertex2f(track->pat_min[0], track->pat_max[1]);
		glEnd();
	}

	show_search = TRACK_VIEW_SELECTED(sc, track) &&
	              ((marker->flag & MARKER_DISABLED) == 0 || (sc->flag & SC_SHOW_MARKER_PATTERN) == 0);
	if (sc->flag & SC_SHOW_MARKER_SEARCH && show_search) {
		glBegin(GL_LINE_LOOP);
			glVertex2f(track->search_min[0], track->search_min[1]);
			glVertex2f(track->search_max[0], track->search_min[1]);
			glVertex2f(track->search_max[0], track->search_max[1]);
			glVertex2f(track->search_min[0], track->search_max[1]);
		glEnd();
	}
	glPopMatrix();

	if (!tiny)
		glLineWidth(1.0f);
}

static void track_colors(MovieTrackingTrack *track, int act, float col[3], float scol[3])
{
	if (track->flag & TRACK_CUSTOMCOLOR) {
		if (act)
			UI_GetThemeColor3fv(TH_ACT_MARKER, scol);
		else
			copy_v3_v3(scol, track->color);

		mul_v3_v3fl(col, track->color, 0.5f);
	}
	else {
		UI_GetThemeColor3fv(TH_MARKER, col);

		if (act)
			UI_GetThemeColor3fv(TH_ACT_MARKER, scol);
		else
			UI_GetThemeColor3fv(TH_SEL_MARKER, scol);
	}
}

static void draw_marker_areas(SpaceClip *sc, MovieTrackingTrack *track, MovieTrackingMarker *marker,
                             float marker_pos[2], int width, int height, int act, int sel)
{
	int tiny= sc->flag&SC_SHOW_TINY_MARKER;
	int show_search= 0;
	float col[3], scol[3], px[2];

	track_colors(track, act, col, scol);

	px[0] = 1.0f / width / sc->zoom;
	px[1] = 1.0f / height / sc->zoom;

	/* marker position and offset position */
	if ((track->flag&SELECT) == sel && (marker->flag & MARKER_DISABLED) == 0) {
		float pos[2];
		rctf r;

		if (track->flag & TRACK_LOCKED) {
			if (act)
				UI_ThemeColor(TH_ACT_MARKER);
			else if (track->flag & SELECT)
				UI_ThemeColorShade(TH_LOCK_MARKER, 64);
			else
				UI_ThemeColor(TH_LOCK_MARKER);
		}
		else {
			if (track->flag & SELECT)
				glColor3fv(scol);
			else
				glColor3fv(col);
		}

		BLI_init_rctf(&r, track->pat_min[0], track->pat_max[0], track->pat_min[1], track->pat_max[1]);
		add_v2_v2v2(pos, marker->pos, track->offset);
		ED_clip_point_undistorted_pos(sc, pos, pos);

		if (BLI_in_rctf(&r, pos[0] - marker_pos[0], pos[1] - marker_pos[1])) {
			if (!tiny)
				glPointSize(2.0f);

			glBegin(GL_POINTS);
				glVertex2f(pos[0], pos[1]);
			glEnd();

			if (!tiny)
				glPointSize(1.0f);
		}
		else {
			glBegin(GL_LINES);
				glVertex2f(pos[0] + px[0]*3, pos[1]);
				glVertex2f(pos[0] + px[0]*7, pos[1]);

				glVertex2f(pos[0] - px[0]*3, pos[1]);
				glVertex2f(pos[0] - px[0]*7, pos[1]);

				glVertex2f(pos[0], pos[1] - px[1]*3);
				glVertex2f(pos[0], pos[1] - px[1]*7);

				glVertex2f(pos[0], pos[1] + px[1]*3);
				glVertex2f(pos[0], pos[1] + px[1]*7);
			glEnd();

			glColor3f(0.0f, 0.0f, 0.0f);
			glLineStipple(3, 0xaaaa);
			glEnable(GL_LINE_STIPPLE);
			glEnable(GL_COLOR_LOGIC_OP);
			glLogicOp(GL_NOR);

			glBegin(GL_LINES);
				glVertex2fv(pos);
				glVertex2fv(marker_pos);
			glEnd();

			glDisable(GL_COLOR_LOGIC_OP);
			glDisable(GL_LINE_STIPPLE);
		}
	}

	/* pattern */
	glPushMatrix();
	glTranslatef(marker_pos[0], marker_pos[1], 0);

	if (tiny) {
		glLineStipple(3, 0xaaaa);
		glEnable(GL_LINE_STIPPLE);
	}

	if ((track->pat_flag & SELECT) == sel && (sc->flag & SC_SHOW_MARKER_PATTERN)) {
		if (track->flag & TRACK_LOCKED) {
			if (act)
				UI_ThemeColor(TH_ACT_MARKER);
			else if (track->pat_flag & SELECT)
				UI_ThemeColorShade(TH_LOCK_MARKER, 64);
			else UI_ThemeColor(TH_LOCK_MARKER);
		}
		else if (marker->flag & MARKER_DISABLED) {
			if (act)
				UI_ThemeColor(TH_ACT_MARKER);
			else if (track->pat_flag & SELECT)
				UI_ThemeColorShade(TH_DIS_MARKER, 128);
			else UI_ThemeColor(TH_DIS_MARKER);
		}
		else {
			if (track->pat_flag & SELECT)
				glColor3fv(scol);
			else glColor3fv(col);
		}

		glBegin(GL_LINE_LOOP);
			glVertex2f(track->pat_min[0], track->pat_min[1]);
			glVertex2f(track->pat_max[0], track->pat_min[1]);
			glVertex2f(track->pat_max[0], track->pat_max[1]);
			glVertex2f(track->pat_min[0], track->pat_max[1]);
		glEnd();
	}

	/* search */
	show_search = TRACK_VIEW_SELECTED(sc, track) &&
	             ((marker->flag & MARKER_DISABLED) == 0 || (sc->flag & SC_SHOW_MARKER_PATTERN) == 0);
	if ((track->search_flag & SELECT) == sel && (sc->flag & SC_SHOW_MARKER_SEARCH) && show_search) {
		if (track->flag & TRACK_LOCKED) {
			if (act)
				UI_ThemeColor(TH_ACT_MARKER);
			else if (track->search_flag & SELECT)
				UI_ThemeColorShade(TH_LOCK_MARKER, 64);
			else UI_ThemeColor(TH_LOCK_MARKER);
		}
		else if (marker->flag & MARKER_DISABLED) {
			if (act)
				UI_ThemeColor(TH_ACT_MARKER);
			else if (track->search_flag & SELECT)
				UI_ThemeColorShade(TH_DIS_MARKER, 128);
			else UI_ThemeColor(TH_DIS_MARKER);
		}
		else {
			if (track->search_flag & SELECT)
				glColor3fv(scol);
			else
				glColor3fv(col);
		}

		glBegin(GL_LINE_LOOP);
			glVertex2f(track->search_min[0], track->search_min[1]);
			glVertex2f(track->search_max[0], track->search_min[1]);
			glVertex2f(track->search_max[0], track->search_max[1]);
			glVertex2f(track->search_min[0], track->search_max[1]);
		glEnd();
	}

	/* pyramid */
	if (sel && TRACK_VIEW_SELECTED(sc, track) &&
	    (track->tracker == TRACKER_KLT) &&
		(marker->flag & MARKER_DISABLED) == 0)
	{
		if (track->flag & TRACK_LOCKED) {
			if (act)
				UI_ThemeColor(TH_ACT_MARKER);
			else if (track->pat_flag & SELECT)
				UI_ThemeColorShade(TH_LOCK_MARKER, 64);
			else UI_ThemeColor(TH_LOCK_MARKER);
		}
		else if (marker->flag & MARKER_DISABLED) {
			if (act)
				UI_ThemeColor(TH_ACT_MARKER);
			else if (track->pat_flag & SELECT)
				UI_ThemeColorShade(TH_DIS_MARKER, 128);
			else UI_ThemeColor(TH_DIS_MARKER);
		}
		else {
			if (track->pat_flag & SELECT)
				glColor3fv(scol);
			else
				glColor3fv(col);
		}

		{
			int i = 0;
			glPushMatrix();
			glEnable(GL_LINE_STIPPLE);
			for (i = 1; i < track->pyramid_levels; ++i) {
				glScalef(2.0f, 2.0f, 1.0);
			}
			/* only draw a pattern for the coarsest level */
			glBegin(GL_LINE_LOOP);
				glVertex2f(track->pat_min[0], track->pat_min[1]);
				glVertex2f(track->pat_max[0], track->pat_min[1]);
				glVertex2f(track->pat_max[0], track->pat_max[1]);
				glVertex2f(track->pat_min[0], track->pat_max[1]);
			glEnd();
			glDisable(GL_LINE_STIPPLE);
			glPopMatrix();
		}
	}

	if (tiny)
		glDisable(GL_LINE_STIPPLE);

	glPopMatrix();
}

static void draw_marker_slide_zones(SpaceClip *sc, MovieTrackingTrack *track, MovieTrackingMarker *marker,
                                    float marker_pos[2], int outline, int sel, int act, int width, int height)
{
	float x, y, dx, dy, patdx, patdy, searchdx, searchdy, tdx, tdy;
	int tiny = sc->flag&SC_SHOW_TINY_MARKER;
	float col[3], scol[3], px[2];

	if ((tiny && outline) || (marker->flag & MARKER_DISABLED))
		return;

	if (!TRACK_VIEW_SELECTED(sc, track) || track->flag & TRACK_LOCKED)
		return;

	track_colors(track, act, col, scol);

	if (outline) {
		glLineWidth(3.0f);
		UI_ThemeColor(TH_MARKER_OUTLINE);
	}

	glPushMatrix();
	glTranslatef(marker_pos[0], marker_pos[1], 0);

	dx = 6.0f / width / sc->zoom;
	dy = 6.0f / height / sc->zoom;

	patdx = MIN2(dx * 2.0f / 3.0f, (track->pat_max[0] - track->pat_min[0]) / 6.0f);
	patdy = MIN2(dy * 2.0f / 3.0f, (track->pat_max[1] - track->pat_min[1]) / 6.0f);

	searchdx = MIN2(dx, (track->search_max[0] - track->search_min[0]) / 6.0f);
	searchdy = MIN2(dy, (track->search_max[1] - track->search_min[1]) / 6.0f);

	px[0] = 1.0f / sc->zoom / width / sc->scale;
	px[1] = 1.0f / sc->zoom / height / sc->scale;

	if ((sc->flag & SC_SHOW_MARKER_SEARCH) && ((track->search_flag & SELECT) == sel || outline)) {
		if (!outline) {
			if (track->search_flag & SELECT)
				glColor3fv(scol);
			else
				glColor3fv(col);
		}

		/* search offset square */
		x = track->search_min[0];
		y = track->search_max[1];

		tdx = searchdx;
		tdy = searchdy;

		if (outline) {
			tdx += px[0];
			tdy += px[1];
		}

		glBegin(GL_QUADS);
			glVertex3f(x - tdx, y + tdy, 0);
			glVertex3f(x + tdx, y + tdy, 0);
			glVertex3f(x + tdx, y - tdy, 0);
			glVertex3f(x - tdx, y - tdy, 0);
		glEnd();

		/* search re-sizing triangle */
		x = track->search_max[0];
		y = track->search_min[1];

		tdx = searchdx * 2.0f;
		tdy = searchdy * 2.0f;

		if (outline) {
			tdx += px[0];
			tdy += px[1];
		}

		glBegin(GL_TRIANGLES);
			glVertex3f(x, y, 0);
			glVertex3f(x - tdx, y, 0);
			glVertex3f(x, y + tdy, 0);
		glEnd();
	}

	if ((sc->flag & SC_SHOW_MARKER_PATTERN) && ((track->pat_flag & SELECT) == sel || outline)) {
		if (!outline) {
			if (track->pat_flag & SELECT)
				glColor3fv(scol);
			else
				glColor3fv(col);
		}

		/* pattern offset square */
		x = track->pat_min[0];
		y = track->pat_max[1];

		tdx = patdx;
		tdy = patdy;

		if (outline) {
			tdx += px[0];
			tdy += px[1];
		}

		glBegin(GL_QUADS);
			glVertex3f(x - tdx, y + tdy, 0);
			glVertex3f(x + tdx, y + tdy, 0);
			glVertex3f(x + tdx, y - tdy, 0);
			glVertex3f(x - tdx, y - tdy, 0);
		glEnd();

		/* pattern re-sizing triangle */
		x = track->pat_max[0];
		y = track->pat_min[1];

		tdx = patdx*2.0f;
		tdy = patdy*2.0f;

		if (outline) {
			tdx += px[0];
			tdy += px[1];
		}

		glBegin(GL_TRIANGLES);
			glVertex3f(x, y, 0);
			glVertex3f(x - tdx, y, 0);
			glVertex3f(x, y + tdy, 0);
		glEnd();
	}

	glPopMatrix();

	if (outline)
		glLineWidth(1.0f);
}

static void draw_marker_texts(SpaceClip *sc, MovieTrackingTrack *track, MovieTrackingMarker *marker,
                              float marker_pos[2], int act, int width, int height, float zoomx, float zoomy)
{
	char str[128] = {0}, state[64] = {0};
	float dx= 0.0f, dy = 0.0f, fontsize, pos[3];
	uiStyle *style = U.uistyles.first;
	int fontid = style->widget.uifont_id;

	if (!TRACK_VIEW_SELECTED(sc, track))
		return;

	BLF_size(fontid, 11.0f, U.dpi);
	fontsize = BLF_height_max(fontid);

	if (marker->flag & MARKER_DISABLED) {
		if (act)
			UI_ThemeColor(TH_ACT_MARKER);
		else
			UI_ThemeColorShade(TH_DIS_MARKER, 128);
	}
	else {
		if (act)
			UI_ThemeColor(TH_ACT_MARKER);
		else
			UI_ThemeColor(TH_SEL_MARKER);
	}

	if ((sc->flag & SC_SHOW_MARKER_SEARCH) &&
	   ((marker->flag & MARKER_DISABLED) == 0 || (sc->flag & SC_SHOW_MARKER_PATTERN) == 0))
	{
		dx = track->search_min[0];
		dy = track->search_min[1];
	}
	else if (sc->flag & SC_SHOW_MARKER_PATTERN) {
		dx = track->pat_min[0];
		dy = track->pat_min[1];
	}

	pos[0] = (marker_pos[0] + dx) * width;
	pos[1] = (marker_pos[1] + dy) * height;
	pos[2] = 0.0f;

	mul_m4_v3(sc->stabmat, pos);

	pos[0] = pos[0]*zoomx;
	pos[1] = pos[1]*zoomy - fontsize;

	if (marker->flag & MARKER_DISABLED)
		strcpy(state, "disabled");
	else if (marker->framenr != sc->user.framenr)
		strcpy(state, "estimated");
	else if (marker->flag & MARKER_TRACKED)
		strcpy(state, "tracked");
	else
		strcpy(state, "keyframed");

	if (state[0])
		BLI_snprintf(str, sizeof(str), "%s: %s", track->name, state);
	else
		BLI_snprintf(str, sizeof(str), "%s", track->name);

	BLF_position(fontid, pos[0], pos[1], 0.0f);
	BLF_draw(fontid, str, sizeof(str));
	pos[1] -= fontsize;

	if (track->flag & TRACK_HAS_BUNDLE) {
		BLI_snprintf(str, sizeof(str), "Average error: %.3f", track->error);
		BLF_position(fontid, pos[0], pos[1], 0.0f);
		BLF_draw(fontid, str, sizeof(str));
		pos[1] -= fontsize;
	}

	if (track->flag & TRACK_LOCKED) {
		BLF_position(fontid, pos[0], pos[1], 0.0f);
		BLF_draw(fontid, "locked", 6);
	}
}

static void view2d_to_region_float(View2D *v2d, float x, float y, float *regionx, float *regiony)
{
	/* express given coordinates as proportional values */
	x = -v2d->cur.xmin / (v2d->cur.xmax - v2d->cur.xmin);
	y = -v2d->cur.ymin / (v2d->cur.ymax - v2d->cur.ymin);

	/* convert proportional distances to screen coordinates */
	*regionx = v2d->mask.xmin + x*(v2d->mask.xmax - v2d->mask.xmin);
	*regiony = v2d->mask.ymin + y*(v2d->mask.ymax - v2d->mask.ymin);
}

static void draw_tracking_tracks(SpaceClip *sc, ARegion *ar, MovieClip *clip,
                                 int width, int height, float zoomx, float zoomy)
{
	float x, y;
	MovieTracking *tracking = &clip->tracking;
	ListBase *tracksbase = BKE_tracking_get_tracks(tracking);
	MovieTrackingTrack *track, *act_track;
	MovieTrackingMarker *marker;
	int framenr = sc->user.framenr;
	int undistort = sc->user.render_flag & MCLIP_PROXY_RENDER_UNDISTORT;
	float *marker_pos = NULL, *fp, *active_pos = NULL, cur_pos[2];

	/* ** find window pixel coordinates of origin ** */

	/* UI_view2d_to_region_no_clip return integer values, this could
	 * lead to 1px flickering when view is locked to selection during playbeck.
	 * to avoid this flickering, calculate base point in the same way as it happens
	 * in UI_view2d_to_region_no_clip, but do it in floats here */

	view2d_to_region_float(&ar->v2d, 0.0f, 0.0f, &x, &y);

	glPushMatrix();
	glTranslatef(x, y, 0);

	glPushMatrix();
	glScalef(zoomx, zoomy, 0);
	glMultMatrixf(sc->stabmat);
	glScalef(width, height, 0);

	act_track = BKE_tracking_active_track(tracking);

	if (sc->user.render_flag & MCLIP_PROXY_RENDER_UNDISTORT) {
		int count = 0;

		/* count */
		track = tracksbase->first;
		while (track) {
			if ((track->flag & TRACK_HIDDEN) == 0) {
				marker = BKE_tracking_get_marker(track, framenr);

				if (MARKER_VISIBLE(sc, track, marker))
					count++;
			}

			track = track->next;
		}

		/* undistort */
		if (count) {
			marker_pos = MEM_callocN(2*sizeof(float)*count, "draw_tracking_tracks marker_pos");

			track = tracksbase->first;
			fp = marker_pos;
			while (track) {
				if ((track->flag & TRACK_HIDDEN) == 0) {
					marker = BKE_tracking_get_marker(track, framenr);

					if (MARKER_VISIBLE(sc, track, marker)) {
						ED_clip_point_undistorted_pos(sc, marker->pos, fp);

						if (track == act_track)
							active_pos = fp;

						fp += 2;
					}
				}

				track = track->next;
			}
		}
	}

	if (sc->flag & SC_SHOW_TRACK_PATH) {
		track = tracksbase->first;
		while (track) {
			if ((track->flag & TRACK_HIDDEN) == 0)
				draw_track_path(sc, clip, track);

			track = track->next;
		}
	}

	/* markers outline and non-selected areas */
	track = tracksbase->first;
	fp = marker_pos;
	while (track) {
		if ((track->flag & TRACK_HIDDEN) == 0) {
			marker = BKE_tracking_get_marker(track, framenr);

			if (MARKER_VISIBLE(sc, track, marker)) {
				copy_v2_v2(cur_pos, fp ? fp : marker->pos);

				draw_marker_outline(sc, track, marker, cur_pos, width, height);
				draw_marker_areas(sc, track, marker, cur_pos, width, height, 0, 0);
				draw_marker_slide_zones(sc, track, marker, cur_pos, 1, 0, 0, width, height);
				draw_marker_slide_zones(sc, track, marker, cur_pos, 0, 0, 0, width, height);

				if (fp)
					fp += 2;
			}
		}

		track = track->next;
	}

	/* selected areas only, so selection wouldn't be overlapped by
	 * non-selected areas */
	track = tracksbase->first;
	fp = marker_pos;
	while (track) {
		if ((track->flag & TRACK_HIDDEN) == 0) {
			int act = track == act_track;
			marker = BKE_tracking_get_marker(track, framenr);

			if (MARKER_VISIBLE(sc, track, marker)) {
				if (!act) {
					copy_v2_v2(cur_pos, fp ? fp : marker->pos);

					draw_marker_areas(sc, track, marker, cur_pos, width, height, 0, 1);
					draw_marker_slide_zones(sc, track, marker, cur_pos, 0, 1, 0, width, height);
				}

				if (fp)
					fp += 2;
			}
		}

		track = track->next;
	}

	/* active marker would be displayed on top of everything else */
	if (act_track) {
		if ((act_track->flag & TRACK_HIDDEN) == 0) {
			marker = BKE_tracking_get_marker(act_track, framenr);

			if (MARKER_VISIBLE(sc, act_track, marker)) {
				copy_v2_v2(cur_pos, active_pos ? active_pos : marker->pos);

				draw_marker_areas(sc, act_track, marker, cur_pos, width, height, 1, 1);
				draw_marker_slide_zones(sc, act_track, marker, cur_pos, 0, 1, 1, width, height);
			}
		}
	}

	if (sc->flag & SC_SHOW_BUNDLES) {
		MovieTrackingObject *object = BKE_tracking_active_object(tracking);
		float pos[4], vec[4], mat[4][4], aspy;

		glEnable(GL_POINT_SMOOTH);
		glPointSize(3.0f);

		aspy = 1.0f / clip->tracking.camera.pixel_aspect;
		BKE_tracking_projection_matrix(tracking, object, framenr, width, height, mat);

		track = tracksbase->first;
		while (track) {
			if ((track->flag & TRACK_HIDDEN) == 0 && track->flag & TRACK_HAS_BUNDLE) {
				marker= BKE_tracking_get_marker(track, framenr);

				if (MARKER_VISIBLE(sc, track, marker)) {
					float npos[2];
					copy_v4_v4(vec, track->bundle_pos);
					vec[3] = 1;

					mul_v4_m4v4(pos, mat, vec);

					pos[0] = (pos[0] / (pos[3] * 2.0f) + 0.5f) * width;
					pos[1] = (pos[1] / (pos[3] * 2.0f) + 0.5f) * height * aspy;

					BKE_tracking_apply_intrinsics(tracking, pos, npos);

					if (npos[0] >= 0.0f && npos[1] >= 0.0f && npos[0] <= width && npos[1] <= height * aspy) {
						vec[0] = (marker->pos[0] + track->offset[0]) * width;
						vec[1] = (marker->pos[1] + track->offset[1]) * height * aspy;

						sub_v2_v2(vec, npos);

						if (len_v2(vec) < 3.0f)
							glColor3f(0.0f, 1.0f, 0.0f);
						else
							glColor3f(1.0f, 0.0f, 0.0f);

						glBegin(GL_POINTS);
							if (undistort)
								glVertex3f(pos[0] / width, pos[1] / (height * aspy), 0);
							else
								glVertex3f(npos[0] / width, npos[1] / (height * aspy), 0);
						glEnd();
					}
				}
			}

			track = track->next;
		}

		glPointSize(1.0f);
		glDisable(GL_POINT_SMOOTH);
	}

	glPopMatrix();

	if (sc->flag & SC_SHOW_NAMES) {
		/* scaling should be cleared before drawing texts, otherwise font would also be scaled */
		track = tracksbase->first;
		fp = marker_pos;
		while (track) {
			if ((track->flag & TRACK_HIDDEN) == 0) {
				marker = BKE_tracking_get_marker(track, framenr);

				if (MARKER_VISIBLE(sc, track, marker)) {
					int act = track == act_track;

					copy_v2_v2(cur_pos, fp ? fp : marker->pos);

					draw_marker_texts(sc, track, marker, cur_pos, act, width, height, zoomx, zoomy);

					if (fp)
						fp += 2;
				}
			}

			track = track->next;
		}
	}

	glPopMatrix();

	if (marker_pos)
		MEM_freeN(marker_pos);
}

static void draw_distortion(SpaceClip *sc, ARegion *ar, MovieClip *clip,
                            int width, int height, float zoomx, float zoomy)
{
	float x, y;
	const int n = 10;
	int i, j, a;
	float pos[2], tpos[2], grid[11][11][2];
	MovieTracking *tracking = &clip->tracking;
	float aspy = 1.0f / tracking->camera.pixel_aspect;
	float dx = (float)width / n, dy = (float)height / n * aspy;

	if (sc->mode != SC_MODE_DISTORTION)
		return;

	if (!tracking->camera.focal)
		return;

	if ((sc->flag & SC_SHOW_GRID) == 0 && (sc->flag & SC_MANUAL_CALIBRATION) == 0)
		return;

	view2d_to_region_float(&ar->v2d, 0.0f, 0.0f, &x, &y);

	glPushMatrix();
	glTranslatef(x, y, 0);
	glScalef(zoomx, zoomy, 0);
	glMultMatrixf(sc->stabmat);
	glScalef(width, height, 0);

	/* grid */
	if (sc->flag & SC_SHOW_GRID) {
		float val[4][2], idx[4][2];
		float min[2], max[2];

		for (a = 0; a < 4; a++) {
			if (a < 2)
				val[a][a % 2] = FLT_MAX;
			else
				val[a][a % 2] = -FLT_MAX;
		}

		zero_v2(pos);
		for (i = 0; i <= n; i++) {
			for (j = 0; j <= n; j++) {
				if (i == 0 || j == 0 || i == n || j == n) {
					BKE_tracking_apply_intrinsics(tracking, pos, tpos);

					for (a = 0; a < 4; a++) {
						int ok;

						if (a < 2)
							ok = tpos[a % 2] < val[a][a % 2];
						else
<<<<<<< HEAD
							ok= tpos[a%2] > val[a][a%2];
=======
							ok = tpos[a % 2] > val[a][a % 2];
>>>>>>> e5963aae

						if (ok) {
							copy_v2_v2(val[a], tpos);
							idx[a][0] = j;
							idx[a][1] = i;
						}
					}
				}

				pos[0] += dx;
			}

			pos[0] = 0.0f;
			pos[1] += dy;
		}

		INIT_MINMAX2(min, max);

		for (a = 0; a < 4; a++) {
			pos[0] = idx[a][0] * dx;
			pos[1] = idx[a][1] * dy;

			BKE_tracking_invert_intrinsics(tracking, pos, tpos);

			DO_MINMAX2(tpos, min, max);
		}

		copy_v2_v2(pos, min);
		dx = (max[0] - min[0]) / n;
		dy = (max[1] - min[1]) / n;

		for (i = 0; i <= n; i++) {
			for (j = 0; j <= n; j++) {
				BKE_tracking_apply_intrinsics(tracking, pos, grid[i][j]);

				grid[i][j][0] /= width;
				grid[i][j][1] /= height*aspy;

				pos[0] += dx;
			}

			pos[0] = min[0];
			pos[1] += dy;
		}

		glColor3f(1.0f, 0.0f, 0.0f);

		for (i = 0; i <= n; i++) {
			glBegin(GL_LINE_STRIP);
				for (j = 0; j <= n; j++) {
					glVertex2fv(grid[i][j]);
				}
			glEnd();
		}

		for (j = 0; j <= n; j++) {
			glBegin(GL_LINE_STRIP);
				for (i = 0; i <= n; i++) {
					glVertex2fv(grid[i][j]);
				}
			glEnd();
		}
	}

	if (sc->flag & SC_MANUAL_CALIBRATION && clip->gpd) {
		bGPDlayer *layer= clip->gpd->layers.first;

		while (layer) {
			bGPDframe *frame = layer->frames.first;

			if (layer->flag & GP_LAYER_HIDE) {
				layer = layer->next;
				continue;
			}

			glColor4fv(layer->color);
			glLineWidth(layer->thickness);
			glPointSize((float)(layer->thickness + 2));

			while (frame) {
				bGPDstroke *stroke = frame->strokes.first;

				while (stroke) {
					if (stroke->flag & GP_STROKE_2DSPACE) {
						if (stroke->totpoints > 1) {
							glBegin(GL_LINE_STRIP);
								for (i = 0; i < stroke->totpoints - 1; i++) {
									float npos[2], dpos[2], len;
									int steps;

									pos[0] = stroke->points[i].x * width;
									pos[1] = stroke->points[i].y * height * aspy;

									npos[0] = stroke->points[i + 1].x * width;
									npos[1] = stroke->points[i + 1].y * height * aspy;

									len = len_v2v2(pos, npos);
<<<<<<< HEAD
									steps= ceil(len/5.0f);
=======
									steps = ceil(len / 5.0f);
>>>>>>> e5963aae

									/* we want to distort only long straight lines */
									if (stroke->totpoints == 2) {
										BKE_tracking_invert_intrinsics(tracking, pos, pos);
										BKE_tracking_invert_intrinsics(tracking, npos, npos);
									}

									sub_v2_v2v2(dpos, npos, pos);
									mul_v2_fl(dpos, 1.0f / steps);

									for (j = 0; j <= steps; j++) {
										BKE_tracking_apply_intrinsics(tracking, pos, tpos);
										glVertex2f(tpos[0] / width, tpos[1] / (height*aspy));

										add_v2_v2(pos, dpos);
									}
								}
							glEnd();
						}
						else if (stroke->totpoints == 1) {
							glBegin(GL_POINTS);
								glVertex2f(stroke->points[0].x, stroke->points[0].y);
							glEnd();
						}
					}

					stroke = stroke->next;
				}

				frame = frame->next;
			}

			layer = layer->next;
		}

		glLineWidth(1.0f);
		glPointSize(1.0f);
	}

	glPopMatrix();
}

void clip_draw_main(SpaceClip *sc, ARegion *ar, Scene *scene)
{
	MovieClip *clip= ED_space_clip(sc);
	ImBuf *ibuf;
	int width, height;
	float zoomx, zoomy;

	/* if no clip, nothing to do */
	if (!clip)
		return;

	ED_space_clip_size(sc, &width, &height);
	ED_space_clip_zoom(sc, ar, &zoomx, &zoomy);

	if (sc->flag & SC_SHOW_STABLE) {
		float smat[4][4], ismat[4][4];

		ibuf = ED_space_clip_get_stable_buffer(sc, sc->loc, &sc->scale, &sc->angle);

		if (ibuf) {
			float loc[2];
			float aspect = clip->tracking.camera.pixel_aspect;

			if (width != ibuf->x)
				mul_v2_v2fl(loc, sc->loc, (float)width / ibuf->x);
			else
				copy_v2_v2(loc, sc->loc);

			BKE_tracking_stabdata_to_mat4(width, height, aspect, loc, sc->scale, sc->angle, sc->stabmat);

			unit_m4(smat);
			smat[0][0] = 1.0f / width;
			smat[1][1] = 1.0f / height;
			invert_m4_m4(ismat, smat);

			mul_serie_m4(sc->unistabmat, smat, sc->stabmat, ismat, NULL, NULL, NULL, NULL, NULL);
		}
	}
	else {
		ibuf = ED_space_clip_get_buffer(sc);

		zero_v2(sc->loc);
		sc->scale = 1.0f;
		unit_m4(sc->stabmat);
		unit_m4(sc->unistabmat);
	}

	if (ibuf) {
		draw_movieclip_buffer(sc, ar, ibuf, width, height, zoomx, zoomy);
		IMB_freeImBuf(ibuf);
	}
	else {
		ED_region_grid_draw(ar, zoomx, zoomy);
	}

	if (width && height) {
		draw_tracking_tracks(sc, ar, clip, width, height, zoomx, zoomy);
		draw_distortion(sc, ar, clip, width, height, zoomx, zoomy);
	}

	draw_movieclip_cache(sc, ar, clip, scene);
	draw_movieclip_notes(sc, ar);
}

/* draw grease pencil */
void clip_draw_grease_pencil(bContext *C, int onlyv2d)
{
	SpaceClip *sc = CTX_wm_space_clip(C);
	MovieClip *clip = ED_space_clip(sc);
	ImBuf *ibuf;

	if (!clip)
		return;

	if (onlyv2d) {
		/* if manual calibration is used then grease pencil data is already
		 * drawed in draw_distortion */
		if ((sc->flag & SC_MANUAL_CALIBRATION) == 0 || sc->mode != SC_MODE_DISTORTION) {
			ibuf = ED_space_clip_get_buffer(sc);

			if (ibuf) {
				glPushMatrix();
				glMultMatrixf(sc->unistabmat);
				draw_gpencil_2dimage(C, ibuf);

				IMB_freeImBuf(ibuf);
				glPopMatrix();
			}
		}
	}
	else {
		draw_gpencil_view2d(C, 0);
	}
}<|MERGE_RESOLUTION|>--- conflicted
+++ resolved
@@ -269,11 +269,11 @@
 				/* set zoom */
 				glPixelZoom(zoomx * width / ibuf->x, zoomy * height / ibuf->y);
 
-			glaDrawPixelsSafe(x, y, ibuf->x, ibuf->y, ibuf->x, GL_RGBA, GL_UNSIGNED_BYTE, ibuf->rect);
+				glaDrawPixelsSafe(x, y, ibuf->x, ibuf->y, ibuf->x, GL_RGBA, GL_UNSIGNED_BYTE, ibuf->rect);
 
 				/* reset zoom */
 				glPixelZoom(1.0f, 1.0f);
-	}
+			}
 		}
 	}
 
@@ -310,7 +310,7 @@
 	int count = sc->path_length;
 	int i, a, b, curindex = -1;
 	float path[102][2];
-	int tiny = sc->flag&SC_SHOW_TINY_MARKER, framenr;
+	int tiny = sc->flag & SC_SHOW_TINY_MARKER, framenr;
 	MovieTrackingMarker *marker;
 
 	if (count == 0)
@@ -354,7 +354,7 @@
 
 		if (marker->framenr == i) {
 			if (marker->framenr == sc->user.framenr)
-				curindex= b;
+				curindex = b;
 
 			add_v2_v2v2(path[b++], marker->pos, track->offset);
 			ED_clip_point_undistorted_pos(sc, path[b - 1], path[b - 1]);
@@ -417,7 +417,7 @@
 static void draw_marker_outline(SpaceClip *sc, MovieTrackingTrack *track, MovieTrackingMarker *marker,
                                 float marker_pos[2], int width, int height)
 {
-	int tiny = sc->flag&SC_SHOW_TINY_MARKER;
+	int tiny = sc->flag & SC_SHOW_TINY_MARKER;
 	int show_search = FALSE;
 	float px[2];
 
@@ -517,8 +517,8 @@
 static void draw_marker_areas(SpaceClip *sc, MovieTrackingTrack *track, MovieTrackingMarker *marker,
                              float marker_pos[2], int width, int height, int act, int sel)
 {
-	int tiny= sc->flag&SC_SHOW_TINY_MARKER;
-	int show_search= 0;
+	int tiny = sc->flag & SC_SHOW_TINY_MARKER;
+	int show_search = 0;
 	float col[3], scol[3], px[2];
 
 	track_colors(track, act, col, scol);
@@ -527,7 +527,7 @@
 	px[1] = 1.0f / height / sc->zoom;
 
 	/* marker position and offset position */
-	if ((track->flag&SELECT) == sel && (marker->flag & MARKER_DISABLED) == 0) {
+	if ((track->flag & SELECT) == sel && (marker->flag & MARKER_DISABLED) == 0) {
 		float pos[2];
 		rctf r;
 
@@ -718,7 +718,7 @@
                                     float marker_pos[2], int outline, int sel, int act, int width, int height)
 {
 	float x, y, dx, dy, patdx, patdy, searchdx, searchdy, tdx, tdy;
-	int tiny = sc->flag&SC_SHOW_TINY_MARKER;
+	int tiny = sc->flag & SC_SHOW_TINY_MARKER;
 	float col[3], scol[3], px[2];
 
 	if ((tiny && outline) || (marker->flag & MARKER_DISABLED))
@@ -851,7 +851,7 @@
                               float marker_pos[2], int act, int width, int height, float zoomx, float zoomy)
 {
 	char str[128] = {0}, state[64] = {0};
-	float dx= 0.0f, dy = 0.0f, fontsize, pos[3];
+	float dx = 0.0f, dy = 0.0f, fontsize, pos[3];
 	uiStyle *style = U.uistyles.first;
 	int fontid = style->widget.uifont_id;
 
@@ -1093,7 +1093,7 @@
 		track = tracksbase->first;
 		while (track) {
 			if ((track->flag & TRACK_HIDDEN) == 0 && track->flag & TRACK_HAS_BUNDLE) {
-				marker= BKE_tracking_get_marker(track, framenr);
+				marker = BKE_tracking_get_marker(track, framenr);
 
 				if (MARKER_VISIBLE(sc, track, marker)) {
 					float npos[2];
@@ -1219,11 +1219,7 @@
 						if (a < 2)
 							ok = tpos[a % 2] < val[a][a % 2];
 						else
-<<<<<<< HEAD
-							ok= tpos[a%2] > val[a][a%2];
-=======
 							ok = tpos[a % 2] > val[a][a % 2];
->>>>>>> e5963aae
 
 						if (ok) {
 							copy_v2_v2(val[a], tpos);
@@ -1289,7 +1285,7 @@
 	}
 
 	if (sc->flag & SC_MANUAL_CALIBRATION && clip->gpd) {
-		bGPDlayer *layer= clip->gpd->layers.first;
+		bGPDlayer *layer = clip->gpd->layers.first;
 
 		while (layer) {
 			bGPDframe *frame = layer->frames.first;
@@ -1321,11 +1317,7 @@
 									npos[1] = stroke->points[i + 1].y * height * aspy;
 
 									len = len_v2v2(pos, npos);
-<<<<<<< HEAD
-									steps= ceil(len/5.0f);
-=======
 									steps = ceil(len / 5.0f);
->>>>>>> e5963aae
 
 									/* we want to distort only long straight lines */
 									if (stroke->totpoints == 2) {
@@ -1370,7 +1362,7 @@
 
 void clip_draw_main(SpaceClip *sc, ARegion *ar, Scene *scene)
 {
-	MovieClip *clip= ED_space_clip(sc);
+	MovieClip *clip = ED_space_clip(sc);
 	ImBuf *ibuf;
 	int width, height;
 	float zoomx, zoomy;
