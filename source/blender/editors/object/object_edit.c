--- conflicted
+++ resolved
@@ -6002,13 +6002,8 @@
 {
 	
 	/* identifiers */
-<<<<<<< HEAD
-	ot->name= "Duplicate Objects";
-	ot->description = "Duplicate the objects.";
-=======
 	ot->name= "Duplicate";
 	ot->description = "Duplicate selected objects.";
->>>>>>> a95c68a3
 	ot->idname= "OBJECT_OT_duplicate";
 	
 	/* api callbacks */
