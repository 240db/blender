/*
 * ***** BEGIN GPL LICENSE BLOCK *****
 *
 * This program is free software; you can redistribute it and/or
 * modify it under the terms of the GNU General Public License
 * as published by the Free Software Foundation; either version 2
 * of the License, or (at your option) any later version.
 *
 * This program is distributed in the hope that it will be useful,
 * but WITHOUT ANY WARRANTY; without even the implied warranty of
 * MERCHANTABILITY or FITNESS FOR A PARTICULAR PURPOSE.  See the
 * GNU General Public License for more details.
 *
 * You should have received a copy of the GNU General Public License
 * along with this program; if not, write to the Free Software Foundation,
 * Inc., 51 Franklin Street, Fifth Floor, Boston, MA 02110-1301, USA.
 *
 * The Original Code is Copyright (C) 2001-2002 by NaN Holding BV.
 * All rights reserved.
 *
 * Contributor(s): Blender Foundation, 2002-2008 full recode
 *
 * ***** END GPL LICENSE BLOCK *****
 */

/** \file blender/editors/object/object_add.c
 *  \ingroup edobj
 */


#include <stdlib.h>
#include <string.h>

#include "MEM_guardedalloc.h"

#include "DNA_anim_types.h"
#include "DNA_camera_types.h"
#include "DNA_curve_types.h"
#include "DNA_group_types.h"
#include "DNA_lamp_types.h"
#include "DNA_key_types.h"
#include "DNA_material_types.h"
#include "DNA_mesh_types.h"
#include "DNA_meta_types.h"
#include "DNA_object_fluidsim.h"
#include "DNA_object_force.h"
#include "DNA_object_types.h"
#include "DNA_scene_types.h"
#include "DNA_vfont_types.h"
#include "DNA_actuator_types.h"

#include "BLI_utildefines.h"
#include "BLI_ghash.h"
#include "BLI_listbase.h"
#include "BLI_math.h"
#include "BLI_string.h"

#include "BLT_translation.h"

#include "BKE_action.h"
#include "BKE_anim.h"
#include "BKE_animsys.h"
#include "BKE_armature.h"
#include "BKE_camera.h"
#include "BKE_context.h"
#include "BKE_curve.h"
#include "BKE_depsgraph.h"
#include "BKE_DerivedMesh.h"
#include "BKE_displist.h"
#include "BKE_effect.h"
#include "BKE_font.h"
#include "BKE_group.h"
#include "BKE_lamp.h"
#include "BKE_lattice.h"
#include "BKE_library.h"
#include "BKE_library_query.h"
#include "BKE_key.h"
#include "BKE_main.h"
#include "BKE_material.h"
#include "BKE_mball.h"
#include "BKE_mesh.h"
#include "BKE_nla.h"
#include "BKE_object.h"
#include "BKE_report.h"
#include "BKE_sca.h"
#include "BKE_scene.h"
#include "BKE_screen.h"
#include "BKE_speaker.h"
#include "BKE_texture.h"

#include "RNA_access.h"
#include "RNA_define.h"
#include "RNA_enum_types.h"

#include "WM_api.h"
#include "WM_types.h"

#include "ED_armature.h"
#include "ED_curve.h"
#include "ED_mball.h"
#include "ED_mesh.h"
#include "ED_node.h"
#include "ED_object.h"
#include "ED_physics.h"
#include "ED_render.h"
#include "ED_screen.h"
#include "ED_transform.h"
#include "ED_view3d.h"

#include "UI_resources.h"

#include "GPU_material.h"

#include "object_intern.h"

/* this is an exact copy of the define in rna_lamp.c
 * kept here because of linking order.
 * Icons are only defined here */
EnumPropertyItem rna_enum_lamp_type_items[] = {
	{LA_LOCAL, "POINT", ICON_LAMP_POINT, "Point", "Omnidirectional point light source"},
	{LA_SUN, "SUN", ICON_LAMP_SUN, "Sun", "Constant direction parallel ray light source"},
	{LA_SPOT, "SPOT", ICON_LAMP_SPOT, "Spot", "Directional cone light source"},
	{LA_HEMI, "HEMI", ICON_LAMP_HEMI, "Hemi", "180 degree constant light source"},
	{LA_AREA, "AREA", ICON_LAMP_AREA, "Area", "Directional area light source"},
	{0, NULL, 0, NULL, NULL}
};

/* copy from rna_object_force.c */
static EnumPropertyItem field_type_items[] = {
	{PFIELD_FORCE, "FORCE", ICON_FORCE_FORCE, "Force", ""},
	{PFIELD_WIND, "WIND", ICON_FORCE_WIND, "Wind", ""},
	{PFIELD_VORTEX, "VORTEX", ICON_FORCE_VORTEX, "Vortex", ""},
	{PFIELD_MAGNET, "MAGNET", ICON_FORCE_MAGNETIC, "Magnetic", ""},
	{PFIELD_HARMONIC, "HARMONIC", ICON_FORCE_HARMONIC, "Harmonic", ""},
	{PFIELD_CHARGE, "CHARGE", ICON_FORCE_CHARGE, "Charge", ""},
	{PFIELD_LENNARDJ, "LENNARDJ", ICON_FORCE_LENNARDJONES, "Lennard-Jones", ""},
	{PFIELD_TEXTURE, "TEXTURE", ICON_FORCE_TEXTURE, "Texture", ""},
	{PFIELD_GUIDE, "GUIDE", ICON_FORCE_CURVE, "Curve Guide", ""},
	{PFIELD_BOID, "BOID", ICON_FORCE_BOID, "Boid", ""},
	{PFIELD_TURBULENCE, "TURBULENCE", ICON_FORCE_TURBULENCE, "Turbulence", ""},
	{PFIELD_DRAG, "DRAG", ICON_FORCE_DRAG, "Drag", ""},
	{PFIELD_SMOKEFLOW, "SMOKE", ICON_FORCE_SMOKEFLOW, "Smoke Flow", ""},
	{0, NULL, 0, NULL, NULL}
};

/************************** Exported *****************************/

void ED_object_location_from_view(bContext *C, float loc[3])
{
	View3D *v3d = CTX_wm_view3d(C);
	Scene *scene = CTX_data_scene(C);
	const float *cursor;

	cursor = ED_view3d_cursor3d_get(scene, v3d);

	copy_v3_v3(loc, cursor);
}

void ED_object_rotation_from_view(bContext *C, float rot[3], const char align_axis)
{
	RegionView3D *rv3d = CTX_wm_region_view3d(C);

	BLI_assert(align_axis >= 'X' && align_axis <= 'Z');

	if (rv3d) {
		float quat[4];

		switch (align_axis) {
			case 'X':
			{
				float quat_y[4];
				axis_angle_to_quat(quat_y, rv3d->viewinv[1], -M_PI_2);
				mul_qt_qtqt(quat, rv3d->viewquat, quat_y);
				quat[0] = -quat[0];

				quat_to_eul(rot, quat);
				break;
			}
			case 'Y':
			{
				copy_qt_qt(quat, rv3d->viewquat);
				quat[0] = -quat[0];

				quat_to_eul(rot, quat);
				rot[0] -= (float)M_PI_2;
				break;
			}
			case 'Z':
			{
				copy_qt_qt(quat, rv3d->viewquat);
				quat[0] = -quat[0];

				quat_to_eul(rot, quat);
				break;
			}
		}

	}
	else {
		zero_v3(rot);
	}
}

void ED_object_base_init_transform(bContext *C, Base *base, const float loc[3], const float rot[3])
{
	Object *ob = base->object;
	Scene *scene = CTX_data_scene(C);

	if (!scene) return;

	if (loc)
		copy_v3_v3(ob->loc, loc);

	if (rot)
		copy_v3_v3(ob->rot, rot);

	BKE_object_where_is_calc(scene, ob);
}

/* Uses context to figure out transform for primitive.
 * Returns standard diameter. */
float ED_object_new_primitive_matrix(
        bContext *C, Object *obedit,
        const float loc[3], const float rot[3], float primmat[4][4])
{
	Scene *scene = CTX_data_scene(C);
	View3D *v3d = CTX_wm_view3d(C);
	float mat[3][3], rmat[3][3], cmat[3][3], imat[3][3];

	unit_m4(primmat);

	eul_to_mat3(rmat, rot);
	invert_m3(rmat);

	/* inverse transform for initial rotation and object */
	copy_m3_m4(mat, obedit->obmat);
	mul_m3_m3m3(cmat, rmat, mat);
	invert_m3_m3(imat, cmat);
	copy_m4_m3(primmat, imat);

	/* center */
	copy_v3_v3(primmat[3], loc);
	sub_v3_v3v3(primmat[3], primmat[3], obedit->obmat[3]);
	invert_m3_m3(imat, mat);
	mul_m3_v3(imat, primmat[3]);

	{
		const float dia = v3d ? ED_view3d_grid_scale(scene, v3d, NULL) : ED_scene_grid_scale(scene, NULL);
		return dia;
	}

	// return 1.0f;
}

/********************* Add Object Operator ********************/

static void view_align_update(struct Main *UNUSED(main), struct Scene *UNUSED(scene), struct PointerRNA *ptr)
{
	RNA_struct_idprops_unset(ptr, "rotation");
}

void ED_object_add_unit_props(wmOperatorType *ot)
{
	RNA_def_float_distance(ot->srna, "radius", 1.0f, 0.0, OBJECT_ADD_SIZE_MAXF, "Radius", "", 0.001, 100.00);
}

void ED_object_add_generic_props(wmOperatorType *ot, bool do_editmode)
{
	PropertyRNA *prop;

	/* note: this property gets hidden for add-camera operator */
	prop = RNA_def_boolean(ot->srna, "view_align", 0, "Align to View", "Align the new object to the view");
	RNA_def_property_update_runtime(prop, view_align_update);

	if (do_editmode) {
		prop = RNA_def_boolean(ot->srna, "enter_editmode", 0, "Enter Editmode",
		                       "Enter editmode when adding this object");
		RNA_def_property_flag(prop, PROP_HIDDEN | PROP_SKIP_SAVE);
	}

	prop = RNA_def_float_vector_xyz(ot->srna, "location", 3, NULL, -OBJECT_ADD_SIZE_MAXF, OBJECT_ADD_SIZE_MAXF,
	                                "Location", "Location for the newly added object", -1000.0f, 1000.0f);
	RNA_def_property_flag(prop, PROP_SKIP_SAVE);
	prop = RNA_def_float_rotation(ot->srna, "rotation", 3, NULL, -OBJECT_ADD_SIZE_MAXF, OBJECT_ADD_SIZE_MAXF,
	                              "Rotation", "Rotation for the newly added object",
	                              DEG2RADF(-360.0f), DEG2RADF(360.0f));
	RNA_def_property_flag(prop, PROP_SKIP_SAVE);

	prop = RNA_def_boolean_layer_member(ot->srna, "layers", 20, NULL, "Layer", "");
	RNA_def_property_flag(prop, PROP_HIDDEN | PROP_SKIP_SAVE);
}

void ED_object_add_mesh_props(wmOperatorType *ot)
{
	RNA_def_boolean(ot->srna, "calc_uvs", false, "Generate UVs", "Generate a default UV map");
}

bool ED_object_add_generic_get_opts(bContext *C, wmOperator *op, const char view_align_axis,
                                    float loc[3], float rot[3],
                                    bool *enter_editmode, unsigned int *layer, bool *is_view_aligned)
{
	View3D *v3d = CTX_wm_view3d(C);
	unsigned int _layer;
	PropertyRNA *prop;

	/* Switch to Edit mode? optional prop */
	if ((prop = RNA_struct_find_property(op->ptr, "enter_editmode"))) {
		bool _enter_editmode;
		if (!enter_editmode)
			enter_editmode = &_enter_editmode;

		if (RNA_property_is_set(op->ptr, prop) && enter_editmode)
			*enter_editmode = RNA_property_boolean_get(op->ptr, prop);
		else {
			*enter_editmode = (U.flag & USER_ADD_EDITMODE) != 0;
			RNA_property_boolean_set(op->ptr, prop, *enter_editmode);
		}
	}

	/* Get layers! */
	{
		int a, layer_values[20];
		if (!layer)
			layer = &_layer;

		prop = RNA_struct_find_property(op->ptr, "layers");
		if (RNA_property_is_set(op->ptr, prop)) {
			RNA_property_boolean_get_array(op->ptr, prop, layer_values);
			*layer = 0;
			for (a = 0; a < 20; a++) {
				if (layer_values[a])
					*layer |= (1 << a);
			}
		}
		else {
			Scene *scene = CTX_data_scene(C);
			*layer = BKE_screen_view3d_layer_active_ex(v3d, scene, false);
			for (a = 0; a < 20; a++) {
				layer_values[a] = (*layer & (1 << a)) != 0;
			}
			RNA_property_boolean_set_array(op->ptr, prop, layer_values);
		}

		/* in local view we additionally add local view layers,
		 * not part of operator properties */
		if (v3d && v3d->localvd)
			*layer |= v3d->lay;
	}

	/* Location! */
	{
		float _loc[3];
		if (!loc)
			loc = _loc;

		if (RNA_struct_property_is_set(op->ptr, "location")) {
			RNA_float_get_array(op->ptr, "location", loc);
		}
		else {
			ED_object_location_from_view(C, loc);
			RNA_float_set_array(op->ptr, "location", loc);
		}
	}

	/* Rotation! */
	{
		bool _is_view_aligned;
		float _rot[3];
		if (!is_view_aligned)
			is_view_aligned = &_is_view_aligned;
		if (!rot)
			rot = _rot;

		if (RNA_struct_property_is_set(op->ptr, "rotation"))
			*is_view_aligned = false;
		else if (RNA_struct_property_is_set(op->ptr, "view_align"))
			*is_view_aligned = RNA_boolean_get(op->ptr, "view_align");
		else {
			*is_view_aligned = (U.flag & USER_ADD_VIEWALIGNED) != 0;
			RNA_boolean_set(op->ptr, "view_align", *is_view_aligned);
		}

		if (*is_view_aligned) {
			ED_object_rotation_from_view(C, rot, view_align_axis);
			RNA_float_set_array(op->ptr, "rotation", rot);
		}
		else
			RNA_float_get_array(op->ptr, "rotation", rot);
	}

	if (layer && *layer == 0) {
		BKE_report(op->reports, RPT_ERROR, "Property 'layer' has no values set");
		return false;
	}

	return true;
}

/* For object add primitive operators.
 * Do not call undo push in this function (users of this function have to). */
Object *ED_object_add_type(
        bContext *C,
        int type, const char *name,
        const float loc[3], const float rot[3],
        bool enter_editmode, unsigned int layer)
{
	Main *bmain = CTX_data_main(C);
	Scene *scene = CTX_data_scene(C);
	Object *ob;

	/* for as long scene has editmode... */
	if (CTX_data_edit_object(C)) 
		ED_object_editmode_exit(C, EM_FREEDATA | EM_FREEUNDO | EM_WAITCURSOR | EM_DO_UNDO);  /* freedata, and undo */

	/* deselects all, sets scene->basact */
	ob = BKE_object_add(bmain, scene, type, name);
	BASACT->lay = ob->lay = layer;
	/* editor level activate, notifiers */
	ED_base_object_activate(C, BASACT);

	/* more editor stuff */
	ED_object_base_init_transform(C, BASACT, loc, rot);

	/* Ignore collisions by default for non-mesh objects */
	if (type != OB_MESH) {
		ob->body_type = OB_BODY_TYPE_NO_COLLISION;
		ob->gameflag &= ~(OB_SENSOR | OB_RIGID_BODY | OB_SOFT_BODY | OB_COLLISION | OB_CHARACTER | OB_OCCLUDER | OB_DYNAMIC | OB_NAVMESH); /* copied from rna_object.c */
	}

	DAG_id_type_tag(bmain, ID_OB);
	DAG_relations_tag_update(bmain);
	if (ob->data) {
		ED_render_id_flush_update(bmain, ob->data);
	}

	if (enter_editmode)
		ED_object_editmode_enter(C, EM_IGNORE_LAYER);

	WM_event_add_notifier(C, NC_SCENE | ND_LAYER_CONTENT, scene);

	return ob;
}

/* for object add operator */
static int object_add_exec(bContext *C, wmOperator *op)
{
	Object *ob;
	bool enter_editmode;
	unsigned int layer;
	float loc[3], rot[3], radius;

	WM_operator_view3d_unit_defaults(C, op);
	if (!ED_object_add_generic_get_opts(C, op, 'Z', loc, rot, &enter_editmode, &layer, NULL))
		return OPERATOR_CANCELLED;

	radius = RNA_float_get(op->ptr, "radius");
	ob = ED_object_add_type(C, RNA_enum_get(op->ptr, "type"), NULL, loc, rot, enter_editmode, layer);

	if (ob->type == OB_LATTICE) {
		/* lattice is a special case!
		 * we never want to scale the obdata since that is the rest-state */
		copy_v3_fl(ob->size, radius);
	}
	else {
		BKE_object_obdata_size_init(ob, radius);
	}

	return OPERATOR_FINISHED;
}

void OBJECT_OT_add(wmOperatorType *ot)
{
	/* identifiers */
	ot->name = "Add Object";
	ot->description = "Add an object to the scene";
	ot->idname = "OBJECT_OT_add";

	/* api callbacks */
	ot->exec = object_add_exec;
	ot->poll = ED_operator_objectmode;

	/* flags */
	ot->flag = OPTYPE_REGISTER | OPTYPE_UNDO;

	/* properties */
	ED_object_add_unit_props(ot);
	RNA_def_enum(ot->srna, "type", rna_enum_object_type_items, 0, "Type", "");

	ED_object_add_generic_props(ot, true);
}

/********************* Add Effector Operator ********************/

/* for object add operator */
static int effector_add_exec(bContext *C, wmOperator *op)
{
	Object *ob;
	int type;
	bool enter_editmode;
	unsigned int layer;
	float loc[3], rot[3];
	float mat[4][4];
	float dia;

	WM_operator_view3d_unit_defaults(C, op);
	if (!ED_object_add_generic_get_opts(C, op, 'Z', loc, rot, &enter_editmode, &layer, NULL))
		return OPERATOR_CANCELLED;

	type = RNA_enum_get(op->ptr, "type");
	dia = RNA_float_get(op->ptr, "radius");

	if (type == PFIELD_GUIDE) {
		Curve *cu;
		const char *name = CTX_DATA_(BLT_I18NCONTEXT_ID_OBJECT, "CurveGuide");
		ob = ED_object_add_type(C, OB_CURVE, name, loc, rot, false, layer);

		cu = ob->data;
		cu->flag |= CU_PATH | CU_3D;
		ED_object_editmode_enter(C, 0);
		ED_object_new_primitive_matrix(C, ob, loc, rot, mat);
		BLI_addtail(&cu->editnurb->nurbs, ED_curve_add_nurbs_primitive(C, ob, mat, CU_NURBS | CU_PRIM_PATH, dia));
		if (!enter_editmode)
			ED_object_editmode_exit(C, EM_FREEDATA);
	}
	else {
		const char *name = CTX_DATA_(BLT_I18NCONTEXT_ID_OBJECT, "Field");
		ob = ED_object_add_type(C, OB_EMPTY, name, loc, rot, false, layer);
		BKE_object_obdata_size_init(ob, dia);
		if (ELEM(type, PFIELD_WIND, PFIELD_VORTEX))
			ob->empty_drawtype = OB_SINGLE_ARROW;
	}

	ob->pd = object_add_collision_fields(type);

	DAG_relations_tag_update(CTX_data_main(C));

	return OPERATOR_FINISHED;
}

void OBJECT_OT_effector_add(wmOperatorType *ot)
{
	/* identifiers */
	ot->name = "Add Effector";
	ot->description = "Add an empty object with a physics effector to the scene";
	ot->idname = "OBJECT_OT_effector_add";

	/* api callbacks */
	ot->exec = effector_add_exec;
	ot->poll = ED_operator_objectmode;

	/* flags */
	ot->flag = OPTYPE_REGISTER | OPTYPE_UNDO;

	/* properties */
	ot->prop = RNA_def_enum(ot->srna, "type", field_type_items, 0, "Type", "");

	ED_object_add_unit_props(ot);
	ED_object_add_generic_props(ot, true);
}

/********************* Add Camera Operator ********************/

static int object_camera_add_exec(bContext *C, wmOperator *op)
{
	View3D *v3d = CTX_wm_view3d(C);
	Scene *scene = CTX_data_scene(C);
	Object *ob;
	Camera *cam;
	bool enter_editmode;
	unsigned int layer;
	float loc[3], rot[3];

	/* force view align for cameras */
	RNA_boolean_set(op->ptr, "view_align", true);

	if (!ED_object_add_generic_get_opts(C, op, 'Z', loc, rot, &enter_editmode, &layer, NULL))
		return OPERATOR_CANCELLED;

	ob = ED_object_add_type(C, OB_CAMERA, NULL, loc, rot, false, layer);

	if (v3d) {
		if (v3d->camera == NULL)
			v3d->camera = ob;
		if (v3d->scenelock && scene->camera == NULL) {
			scene->camera = ob;
		}
	}

	cam = ob->data;
	cam->drawsize = v3d ? ED_view3d_grid_scale(scene, v3d, NULL) : ED_scene_grid_scale(scene, NULL);

	return OPERATOR_FINISHED;
}

void OBJECT_OT_camera_add(wmOperatorType *ot)
{
	PropertyRNA *prop;

	/* identifiers */
	ot->name = "Add Camera";
	ot->description = "Add a camera object to the scene";
	ot->idname = "OBJECT_OT_camera_add";

	/* api callbacks */
	ot->exec = object_camera_add_exec;
	ot->poll = ED_operator_objectmode;

	/* flags */
	ot->flag = OPTYPE_REGISTER | OPTYPE_UNDO;

	ED_object_add_generic_props(ot, true);

	/* hide this for cameras, default */
	prop = RNA_struct_type_find_property(ot->srna, "view_align");
	RNA_def_property_flag(prop, PROP_HIDDEN);
}


/********************* Add Metaball Operator ********************/

static int object_metaball_add_exec(bContext *C, wmOperator *op)
{
	Object *obedit = CTX_data_edit_object(C);
	bool newob = false;
	bool enter_editmode;
	unsigned int layer;
	float loc[3], rot[3];
	float mat[4][4];
	float dia;

	WM_operator_view3d_unit_defaults(C, op);
	if (!ED_object_add_generic_get_opts(C, op, 'Z', loc, rot, &enter_editmode, &layer, NULL))
		return OPERATOR_CANCELLED;

	if (obedit == NULL || obedit->type != OB_MBALL) {
		obedit = ED_object_add_type(C, OB_MBALL, NULL, loc, rot, true, layer);
		newob = true;
	}
	else {
		DAG_id_tag_update(&obedit->id, OB_RECALC_DATA);
	}

	ED_object_new_primitive_matrix(C, obedit, loc, rot, mat);
	dia = RNA_float_get(op->ptr, "radius");

	ED_mball_add_primitive(C, obedit, mat, dia, RNA_enum_get(op->ptr, "type"));

	/* userdef */
	if (newob && !enter_editmode) {
		ED_object_editmode_exit(C, EM_FREEDATA);
	}

	WM_event_add_notifier(C, NC_OBJECT | ND_DRAW, obedit);

	return OPERATOR_FINISHED;
}

void OBJECT_OT_metaball_add(wmOperatorType *ot)
{
	/* identifiers */
	ot->name = "Add Metaball";
	ot->description = "Add an metaball object to the scene";
	ot->idname = "OBJECT_OT_metaball_add";

	/* api callbacks */
	ot->invoke = WM_menu_invoke;
	ot->exec = object_metaball_add_exec;
	ot->poll = ED_operator_scene_editable;

	/* flags */
	ot->flag = OPTYPE_REGISTER | OPTYPE_UNDO;

	ot->prop = RNA_def_enum(ot->srna, "type", rna_enum_metaelem_type_items, 0, "Primitive", "");

	ED_object_add_unit_props(ot);
	ED_object_add_generic_props(ot, true);
}

/********************* Add Text Operator ********************/

static int object_add_text_exec(bContext *C, wmOperator *op)
{
	Object *obedit = CTX_data_edit_object(C);
	bool enter_editmode;
	unsigned int layer;
	float loc[3], rot[3];

	WM_operator_view3d_unit_defaults(C, op);
	if (!ED_object_add_generic_get_opts(C, op, 'Z', loc, rot, &enter_editmode, &layer, NULL))
		return OPERATOR_CANCELLED;

	if (obedit && obedit->type == OB_FONT)
		return OPERATOR_CANCELLED;

	obedit = ED_object_add_type(C, OB_FONT, NULL, loc, rot, enter_editmode, layer);
	BKE_object_obdata_size_init(obedit, RNA_float_get(op->ptr, "radius"));

	WM_event_add_notifier(C, NC_OBJECT | ND_DRAW, obedit);

	return OPERATOR_FINISHED;
}

void OBJECT_OT_text_add(wmOperatorType *ot)
{
	/* identifiers */
	ot->name = "Add Text";
	ot->description = "Add a text object to the scene";
	ot->idname = "OBJECT_OT_text_add";

	/* api callbacks */
	ot->exec = object_add_text_exec;
	ot->poll = ED_operator_objectmode;

	/* flags */
	ot->flag = OPTYPE_REGISTER | OPTYPE_UNDO;

	/* properties */
	ED_object_add_unit_props(ot);
	ED_object_add_generic_props(ot, true);
}

/********************* Add Armature Operator ********************/

static int object_armature_add_exec(bContext *C, wmOperator *op)
{
	Object *obedit = CTX_data_edit_object(C);
	RegionView3D *rv3d = CTX_wm_region_view3d(C);
	bool newob = false;
	bool enter_editmode;
	unsigned int layer;
	float loc[3], rot[3], dia;
	bool view_aligned = rv3d && (U.flag & USER_ADD_VIEWALIGNED);

	WM_operator_view3d_unit_defaults(C, op);
	if (!ED_object_add_generic_get_opts(C, op, 'Z', loc, rot, &enter_editmode, &layer, NULL))
		return OPERATOR_CANCELLED;

	if ((obedit == NULL) || (obedit->type != OB_ARMATURE)) {
		obedit = ED_object_add_type(C, OB_ARMATURE, NULL, loc, rot, true, layer);
		ED_object_editmode_enter(C, 0);
		newob = true;
	}
	else {
		DAG_id_tag_update(&obedit->id, OB_RECALC_DATA);
	}

	if (obedit == NULL) {
		BKE_report(op->reports, RPT_ERROR, "Cannot create editmode armature");
		return OPERATOR_CANCELLED;
	}

	dia = RNA_float_get(op->ptr, "radius");
	ED_armature_edit_bone_add_primitive(obedit, dia, view_aligned);

	/* userdef */
	if (newob && !enter_editmode)
		ED_object_editmode_exit(C, EM_FREEDATA);

	WM_event_add_notifier(C, NC_OBJECT | ND_DRAW, obedit);

	return OPERATOR_FINISHED;
}

void OBJECT_OT_armature_add(wmOperatorType *ot)
{
	/* identifiers */
	ot->name = "Add Armature";
	ot->description = "Add an armature object to the scene";
	ot->idname = "OBJECT_OT_armature_add";

	/* api callbacks */
	ot->exec = object_armature_add_exec;
	ot->poll = ED_operator_objectmode;

	/* flags */
	ot->flag = OPTYPE_REGISTER | OPTYPE_UNDO;

	/* properties */
	ED_object_add_unit_props(ot);
	ED_object_add_generic_props(ot, true);
}

/********************* Add Empty Operator ********************/

static int object_empty_add_exec(bContext *C, wmOperator *op)
{
	Object *ob;
	int type = RNA_enum_get(op->ptr, "type");
	unsigned int layer;
	float loc[3], rot[3];

	WM_operator_view3d_unit_defaults(C, op);
	if (!ED_object_add_generic_get_opts(C, op, 'Z', loc, rot, NULL, &layer, NULL))
		return OPERATOR_CANCELLED;

	ob = ED_object_add_type(C, OB_EMPTY, NULL, loc, rot, false, layer);

	BKE_object_empty_draw_type_set(ob, type);
	BKE_object_obdata_size_init(ob, RNA_float_get(op->ptr, "radius"));

	return OPERATOR_FINISHED;
}

void OBJECT_OT_empty_add(wmOperatorType *ot)
{
	/* identifiers */
	ot->name = "Add Empty";
	ot->description = "Add an empty object to the scene";
	ot->idname = "OBJECT_OT_empty_add";

	/* api callbacks */
	ot->invoke = WM_menu_invoke;
	ot->exec = object_empty_add_exec;
	ot->poll = ED_operator_objectmode;

	/* flags */
	ot->flag = OPTYPE_REGISTER | OPTYPE_UNDO;

	/* properties */
	ot->prop = RNA_def_enum(ot->srna, "type", rna_enum_object_empty_drawtype_items, 0, "Type", "");

	ED_object_add_unit_props(ot);
	ED_object_add_generic_props(ot, false);
}

static int empty_drop_named_image_invoke(bContext *C, wmOperator *op, const wmEvent *event)
{
	Scene *scene = CTX_data_scene(C);

	Base *base = NULL;
	Image *ima = NULL;
	Object *ob = NULL;

	ima = (Image *)WM_operator_drop_load_path(C, op, ID_IM);
	if (!ima) {
		return OPERATOR_CANCELLED;
	}
	/* handled below */
	id_us_min((ID *)ima);

	base = ED_view3d_give_base_under_cursor(C, event->mval);

	/* if empty under cursor, then set object */
	if (base && base->object->type == OB_EMPTY) {
		ob = base->object;
		WM_event_add_notifier(C, NC_SCENE | ND_OB_ACTIVE, scene);
	}
	else {
		/* add new empty */
		unsigned int layer;
		float rot[3];

		if (!ED_object_add_generic_get_opts(C, op, 'Z', NULL, rot, NULL, &layer, NULL))
			return OPERATOR_CANCELLED;

		ob = ED_object_add_type(C, OB_EMPTY, NULL, NULL, rot, false, layer);

		/* add under the mouse */
		ED_object_location_from_view(C, ob->loc);
		ED_view3d_cursor3d_position(C, ob->loc, event->mval);
	}

	BKE_object_empty_draw_type_set(ob, OB_EMPTY_IMAGE);

	id_us_min(ob->data);
	ob->data = ima;
	id_us_plus(ob->data);

	return OPERATOR_FINISHED;
}

void OBJECT_OT_drop_named_image(wmOperatorType *ot)
{
	PropertyRNA *prop;

	/* identifiers */
	ot->name = "Add Empty Image/Drop Image To Empty";
	ot->description = "Add an empty image type to scene with data";
	ot->idname = "OBJECT_OT_drop_named_image";

	/* api callbacks */
	ot->invoke = empty_drop_named_image_invoke;
	ot->poll = ED_operator_objectmode;

	/* flags */
	ot->flag = OPTYPE_REGISTER | OPTYPE_UNDO;

	/* properties */
	prop = RNA_def_string(ot->srna, "filepath", NULL, FILE_MAX, "Filepath", "Path to image file");
	RNA_def_property_flag(prop, PROP_HIDDEN | PROP_SKIP_SAVE);
	RNA_def_boolean(ot->srna, "relative_path", true, "Relative Path", "Select the file relative to the blend file");
	RNA_def_property_flag(prop, PROP_HIDDEN | PROP_SKIP_SAVE);
	prop = RNA_def_string(ot->srna, "name", NULL, MAX_ID_NAME - 2, "Name", "Image name to assign");
	RNA_def_property_flag(prop, PROP_HIDDEN | PROP_SKIP_SAVE);
	ED_object_add_generic_props(ot, false);
}

/********************* Add Lamp Operator ********************/

static const char *get_lamp_defname(int type)
{
	switch (type) {
		case LA_LOCAL: return CTX_DATA_(BLT_I18NCONTEXT_ID_LAMP, "Point");
		case LA_SUN: return CTX_DATA_(BLT_I18NCONTEXT_ID_LAMP, "Sun");
		case LA_SPOT: return CTX_DATA_(BLT_I18NCONTEXT_ID_LAMP, "Spot");
		case LA_HEMI: return CTX_DATA_(BLT_I18NCONTEXT_ID_LAMP, "Hemi");
		case LA_AREA: return CTX_DATA_(BLT_I18NCONTEXT_ID_LAMP, "Area");
		default:
			return CTX_DATA_(BLT_I18NCONTEXT_ID_LAMP, "Lamp");
	}
}

static int object_lamp_add_exec(bContext *C, wmOperator *op)
{
	Scene *scene = CTX_data_scene(C);
	Object *ob;
	Lamp *la;
	int type = RNA_enum_get(op->ptr, "type");
	unsigned int layer;
	float loc[3], rot[3];

	WM_operator_view3d_unit_defaults(C, op);
	if (!ED_object_add_generic_get_opts(C, op, 'Z', loc, rot, NULL, &layer, NULL))
		return OPERATOR_CANCELLED;

	ob = ED_object_add_type(C, OB_LAMP, get_lamp_defname(type), loc, rot, false, layer);
	BKE_object_obdata_size_init(ob, RNA_float_get(op->ptr, "radius"));

	la = (Lamp *)ob->data;
	la->type = type;

	if (BKE_scene_use_new_shading_nodes(scene)) {
		ED_node_shader_default(C, &la->id);
		la->use_nodes = true;
	}

	return OPERATOR_FINISHED;
}

void OBJECT_OT_lamp_add(wmOperatorType *ot)
{
	/* identifiers */
	ot->name = "Add Lamp";
	ot->description = "Add a lamp object to the scene";
	ot->idname = "OBJECT_OT_lamp_add";

	/* api callbacks */
	ot->invoke = WM_menu_invoke;
	ot->exec = object_lamp_add_exec;
	ot->poll = ED_operator_objectmode;

	/* flags */
	ot->flag = OPTYPE_REGISTER | OPTYPE_UNDO;

	/* properties */
	ot->prop = RNA_def_enum(ot->srna, "type", rna_enum_lamp_type_items, 0, "Type", "");
	RNA_def_property_translation_context(ot->prop, BLT_I18NCONTEXT_ID_LAMP);

	ED_object_add_unit_props(ot);
	ED_object_add_generic_props(ot, false);
}

/********************* Add Group Instance Operator ********************/

static int group_instance_add_exec(bContext *C, wmOperator *op)
{
	Group *group;
	unsigned int layer;
	float loc[3], rot[3];
	
	if (RNA_struct_property_is_set(op->ptr, "name")) {
		char name[MAX_ID_NAME - 2];
		
		RNA_string_get(op->ptr, "name", name);
		group = (Group *)BKE_libblock_find_name(ID_GR, name);
		
		if (0 == RNA_struct_property_is_set(op->ptr, "location")) {
			wmEvent *event = CTX_wm_window(C)->eventstate;
			ARegion *ar = CTX_wm_region(C);
			const int mval[2] = {event->x - ar->winrct.xmin,
			                     event->y - ar->winrct.ymin};
			ED_object_location_from_view(C, loc);
			ED_view3d_cursor3d_position(C, loc, mval);
			RNA_float_set_array(op->ptr, "location", loc);
		}
	}
	else
		group = BLI_findlink(&CTX_data_main(C)->group, RNA_enum_get(op->ptr, "group"));

	if (!ED_object_add_generic_get_opts(C, op, 'Z', loc, rot, NULL, &layer, NULL))
		return OPERATOR_CANCELLED;

	if (group) {
		Main *bmain = CTX_data_main(C);
		Scene *scene = CTX_data_scene(C);
		Object *ob = ED_object_add_type(C, OB_EMPTY, group->id.name + 2, loc, rot, false, layer);
		ob->dup_group = group;
		ob->transflag |= OB_DUPLIGROUP;
		id_lib_extern(&group->id);

		/* works without this except if you try render right after, see: 22027 */
		DAG_relations_tag_update(bmain);

		WM_event_add_notifier(C, NC_SCENE | ND_OB_ACTIVE, scene);

		return OPERATOR_FINISHED;
	}

	return OPERATOR_CANCELLED;
}

/* only used as menu */
void OBJECT_OT_group_instance_add(wmOperatorType *ot)
{
	PropertyRNA *prop;

	/* identifiers */
	ot->name = "Add Group Instance";
	ot->description = "Add a dupligroup instance";
	ot->idname = "OBJECT_OT_group_instance_add";

	/* api callbacks */
	ot->invoke = WM_enum_search_invoke;
	ot->exec = group_instance_add_exec;
	ot->poll = ED_operator_objectmode;

	/* flags */
	ot->flag = OPTYPE_REGISTER | OPTYPE_UNDO;

	/* properties */
	RNA_def_string(ot->srna, "name", "Group", MAX_ID_NAME - 2, "Name", "Group name to add");
	prop = RNA_def_enum(ot->srna, "group", DummyRNA_NULL_items, 0, "Group", "");
	RNA_def_enum_funcs(prop, RNA_group_itemf);
	RNA_def_property_flag(prop, PROP_ENUM_NO_TRANSLATE);
	ot->prop = prop;
	ED_object_add_generic_props(ot, false);
}

/********************* Add Speaker Operator ********************/

static int object_speaker_add_exec(bContext *C, wmOperator *op)
{
	Object *ob;
	unsigned int layer;
	float loc[3], rot[3];
	Scene *scene = CTX_data_scene(C);

	if (!ED_object_add_generic_get_opts(C, op, 'Z', loc, rot, NULL, &layer, NULL))
		return OPERATOR_CANCELLED;

	ob = ED_object_add_type(C, OB_SPEAKER, NULL, loc, rot, false, layer);

	/* to make it easier to start using this immediately in NLA, a default sound clip is created
	 * ready to be moved around to retime the sound and/or make new sound clips
	 */
	{
		/* create new data for NLA hierarchy */
		AnimData *adt = BKE_animdata_add_id(&ob->id);
		NlaTrack *nlt = add_nlatrack(adt, NULL);
		NlaStrip *strip = add_nla_soundstrip(scene, ob->data);
		strip->start = CFRA;
		strip->end += strip->start;

		/* hook them up */
		BKE_nlatrack_add_strip(nlt, strip);

		/* auto-name the strip, and give the track an interesting name  */
		BLI_strncpy(nlt->name, DATA_("SoundTrack"), sizeof(nlt->name));
		BKE_nlastrip_validate_name(adt, strip);

		WM_event_add_notifier(C, NC_ANIMATION | ND_NLA | NA_EDITED, NULL);
	}

	return OPERATOR_FINISHED;
}

void OBJECT_OT_speaker_add(wmOperatorType *ot)
{
	/* identifiers */
	ot->name = "Add Speaker";
	ot->description = "Add a speaker object to the scene";
	ot->idname = "OBJECT_OT_speaker_add";

	/* api callbacks */
	ot->exec = object_speaker_add_exec;
	ot->poll = ED_operator_objectmode;

	/* flags */
	ot->flag = OPTYPE_REGISTER | OPTYPE_UNDO;

	ED_object_add_generic_props(ot, true);
}

/**************************** Delete Object *************************/

static void object_delete_check_glsl_update(Object *ob)
{
	/* some objects could affect on GLSL shading, make sure GLSL settings
	 * are being tagged to be updated when object is removing from scene
	 */
	if (ob->type == OB_LAMP) {
		if (ob->gpulamp.first)
			GPU_lamp_free(ob);
	}
}

/* remove base from a specific scene */
/* note: now unlinks constraints as well */
void ED_base_object_free_and_unlink(Main *bmain, Scene *scene, Base *base)
{
	if (BKE_library_ID_is_indirectly_used(bmain, base->object) && ID_REAL_USERS(base->object) <= 1) {
		/* We cannot delete indirectly used object... */
		printf("WARNING, undeletable object '%s', should have been catched before reaching this function!",
		       base->object->id.name + 2);
		return;
	}

	BKE_scene_base_unlink(scene, base);
	object_delete_check_glsl_update(base->object);
	BKE_libblock_free_us(bmain, base->object);
	MEM_freeN(base);
	DAG_id_type_tag(bmain, ID_OB);
}

static int object_delete_exec(bContext *C, wmOperator *op)
{
	Main *bmain = CTX_data_main(C);
	Scene *scene = CTX_data_scene(C);
	wmWindowManager *wm = CTX_wm_manager(C);
	wmWindow *win;
	const bool use_global = RNA_boolean_get(op->ptr, "use_global");
	bool changed = false;

	if (CTX_data_edit_object(C)) 
		return OPERATOR_CANCELLED;

	CTX_DATA_BEGIN (C, Base *, base, selected_bases)
	{
		const bool is_indirectly_used = BKE_library_ID_is_indirectly_used(bmain, base->object);
		if (base->object->id.tag & LIB_TAG_INDIRECT) {
			/* Can this case ever happen? */
			BKE_reportf(op->reports, RPT_WARNING, "Cannot delete indirectly linked object '%s'", base->object->id.name + 2);
			continue;
		}
		else if (is_indirectly_used && ID_REAL_USERS(base->object) <= 1) {
			BKE_reportf(op->reports, RPT_WARNING,
			            "Cannot delete object '%s' from scene '%s', indirectly used objects need at least one user",
			            base->object->id.name + 2, scene->id.name + 2);
			continue;
		}

		/* deselect object -- it could be used in other scenes */
		base->object->flag &= ~SELECT;

		/* remove from current scene only */
		ED_base_object_free_and_unlink(bmain, scene, base);
		changed = true;

		if (use_global) {
			Scene *scene_iter;
			Base *base_other;

			for (scene_iter = bmain->scene.first; scene_iter; scene_iter = scene_iter->id.next) {
				if (scene_iter != scene && !ID_IS_LINKED_DATABLOCK(scene_iter)) {
					base_other = BKE_scene_base_find(scene_iter, base->object);
					if (base_other) {
						if (is_indirectly_used && ID_REAL_USERS(base->object) <= 1) {
							BKE_reportf(op->reports, RPT_WARNING,
							            "Cannot delete object '%s' from scene '%s', indirectly used objects need at least one user",
							            base->object->id.name + 2, scene_iter->id.name + 2);
							break;
						}
						ED_base_object_free_and_unlink(bmain, scene_iter, base_other);
					}
				}
			}
		}
		/* end global */
	}
	CTX_DATA_END;

	if (!changed)
		return OPERATOR_CANCELLED;

	/* delete has to handle all open scenes */
	BKE_main_id_tag_listbase(&bmain->scene, LIB_TAG_DOIT, true);
	for (win = wm->windows.first; win; win = win->next) {
		scene = win->screen->scene;
		
		if (scene->id.tag & LIB_TAG_DOIT) {
			scene->id.tag &= ~LIB_TAG_DOIT;
			
			DAG_relations_tag_update(bmain);

			WM_event_add_notifier(C, NC_SCENE | ND_OB_ACTIVE, scene);
			WM_event_add_notifier(C, NC_SCENE | ND_LAYER_CONTENT, scene);
		}
	}

	return OPERATOR_FINISHED;
}

void OBJECT_OT_delete(wmOperatorType *ot)
{
	/* identifiers */
	ot->name = "Delete";
	ot->description = "Delete selected objects";
	ot->idname = "OBJECT_OT_delete";

	/* api callbacks */
	ot->invoke = WM_operator_confirm;
	ot->exec = object_delete_exec;
	ot->poll = ED_operator_objectmode;

	/* flags */
	ot->flag = OPTYPE_REGISTER | OPTYPE_UNDO;

	RNA_def_boolean(ot->srna, "use_global", 0, "Delete Globally", "Remove object from all scenes");
}

/**************************** Copy Utilities ******************************/

/* after copying objects, copied data should get new pointers */
static void copy_object_set_idnew(bContext *C)
{
	Main *bmain = CTX_data_main(C);

	CTX_DATA_BEGIN (C, Object *, ob, selected_editable_objects)
	{
		BKE_libblock_relink(&ob->id);
	}
	CTX_DATA_END;

	set_sca_new_poins();

	BKE_main_id_clear_newpoins(bmain);
}

/********************* Make Duplicates Real ************************/

/**
 * \note regarding hashing dupli-objects, skip the first member of #DupliObject.persistent_id
 * since its a unique index and we only want to know if the group objects are from the same dupli-group instance.
 */
static unsigned int dupliobject_hash(const void *ptr)
{
	const DupliObject *dob = ptr;
	unsigned int hash = BLI_ghashutil_ptrhash(dob->ob);
	unsigned int i;
	for (i = 1; (i < MAX_DUPLI_RECUR) && dob->persistent_id[i] != INT_MAX; i++) {
		hash ^= (dob->persistent_id[i] ^ i);
	}
	return hash;
}

static bool dupliobject_cmp(const void *a_, const void *b_)
{
	const DupliObject *a = a_;
	const DupliObject *b = b_;
	unsigned int i;

	if (a->ob != b->ob) {
		return true;
	}

	for (i = 1; (i < MAX_DUPLI_RECUR); i++) {
		if (a->persistent_id[i] != b->persistent_id[i]) {
			return true;
		}
		else if (a->persistent_id[i] == INT_MAX) {
			break;
		}
	}

	/* matching */
	return false;
}

static void make_object_duplilist_real(bContext *C, Scene *scene, Base *base,
                                       const bool use_base_parent,
                                       const bool use_hierarchy)
{
	Main *bmain = CTX_data_main(C);
	ListBase *lb;
	DupliObject *dob;
	GHash *dupli_gh = NULL, *parent_gh = NULL;
	Object *object;

	if (!(base->object->transflag & OB_DUPLI))
		return;

	lb = object_duplilist(bmain->eval_ctx, scene, base->object);

	if (use_hierarchy || use_base_parent) {
		dupli_gh = BLI_ghash_ptr_new(__func__);
		parent_gh = BLI_ghash_new(dupliobject_hash, dupliobject_cmp, __func__);
	}

	for (dob = lb->first; dob; dob = dob->next) {
		Base *basen;
		Object *ob = BKE_object_copy(bmain, dob->ob);

		/* font duplis can have a totcol without material, we get them from parent
		 * should be implemented better...
		 */
		if (ob->mat == NULL) ob->totcol = 0;

		basen = MEM_dupallocN(base);
		basen->flag &= ~(OB_FROMDUPLI | OB_FROMGROUP);
		ob->flag = basen->flag;
		basen->lay = base->lay;
		BLI_addhead(&scene->base, basen);   /* addhead: othwise eternal loop */
		basen->object = ob;

		/* make sure apply works */
		BKE_animdata_free(&ob->id, true);
		ob->adt = NULL;

		/* Proxies are not to be copied. */
		ob->proxy_from = NULL;
		ob->proxy_group = NULL;
		ob->proxy = NULL;

		ob->parent = NULL;
		BLI_listbase_clear(&ob->constraints);
		ob->curve_cache = NULL;
		ob->transflag &= ~OB_DUPLI;
		ob->lay = base->lay;

		copy_m4_m4(ob->obmat, dob->mat);
		BKE_object_apply_mat4(ob, ob->obmat, false, false);

		if (dupli_gh)
			BLI_ghash_insert(dupli_gh, dob, ob);
		if (parent_gh)
			BLI_ghash_insert(parent_gh, dob, ob);

		DAG_id_tag_update(&ob->id, OB_RECALC_DATA);
	}

	if (use_hierarchy) {
		for (dob = lb->first; dob; dob = dob->next) {
			/* original parents */
			Object *ob_src =     dob->ob;
			Object *ob_src_par = ob_src->parent;

			Object *ob_dst =     BLI_ghash_lookup(dupli_gh, dob);
			Object *ob_dst_par = NULL;

			/* find parent that was also made real */
			if (ob_src_par) {
				/* OK to keep most of the members uninitialized,
				 * they won't be read, this is simply for a hash lookup. */
				DupliObject dob_key;
				dob_key.ob = ob_src_par;
				memcpy(&dob_key.persistent_id[1],
				       &dob->persistent_id[1],
				       sizeof(dob->persistent_id[1]) * (MAX_DUPLI_RECUR - 1));
				ob_dst_par = BLI_ghash_lookup(parent_gh, &dob_key);
			}

			if (ob_dst_par) {
				/* allow for all possible parent types */
				ob_dst->partype = ob_src->partype;
				BLI_strncpy(ob_dst->parsubstr, ob_src->parsubstr, sizeof(ob_dst->parsubstr));
				ob_dst->par1 = ob_src->par1;
				ob_dst->par2 = ob_src->par2;
				ob_dst->par3 = ob_src->par3;

				copy_m4_m4(ob_dst->parentinv, ob_src->parentinv);

				ob_dst->parent = ob_dst_par;
			}
			else if (use_base_parent) {
				ob_dst->parent = base->object;
				ob_dst->partype = PAROBJECT;
			}

			if (ob_dst->parent) {
				invert_m4_m4(ob_dst->parentinv, dob->mat);

				/* note, this may be the parent of other objects, but it should
				 * still work out ok */
				BKE_object_apply_mat4(ob_dst, dob->mat, false, true);

				/* to set ob_dst->orig and in case theres any other discrepicies */
				DAG_id_tag_update(&ob_dst->id, OB_RECALC_OB);
			}
		}
	}
	else if (use_base_parent) {
		/* since we are ignoring the internal hierarchy - parent all to the
		 * base object */
		for (dob = lb->first; dob; dob = dob->next) {
			/* original parents */
			Object *ob_dst = BLI_ghash_lookup(dupli_gh, dob);

			ob_dst->parent = base->object;
			ob_dst->partype = PAROBJECT;

			/* similer to the code above, see comments */
			invert_m4_m4(ob_dst->parentinv, dob->mat);
			BKE_object_apply_mat4(ob_dst, dob->mat, false, true);
			DAG_id_tag_update(&ob_dst->id, OB_RECALC_OB);
		}
	}

	if (base->object->transflag & OB_DUPLIGROUP && base->object->dup_group) {
		for (object = bmain->object.first; object; object = object->id.next) {
			if (object->proxy_group == base->object) {
				object->proxy = NULL;
				object->proxy_from = NULL;
				DAG_id_tag_update(&object->id, OB_RECALC_OB);
			}
		}
	}

	if (dupli_gh)
		BLI_ghash_free(dupli_gh, NULL, NULL);
	if (parent_gh)
		BLI_ghash_free(parent_gh, NULL, NULL);

	copy_object_set_idnew(C);

	free_object_duplilist(lb);

	base->object->transflag &= ~OB_DUPLI;
}

static int object_duplicates_make_real_exec(bContext *C, wmOperator *op)
{
	Main *bmain = CTX_data_main(C);
	Scene *scene = CTX_data_scene(C);

	const bool use_base_parent = RNA_boolean_get(op->ptr, "use_base_parent");
	const bool use_hierarchy = RNA_boolean_get(op->ptr, "use_hierarchy");

	BKE_main_id_clear_newpoins(bmain);

	CTX_DATA_BEGIN (C, Base *, base, selected_editable_bases)
	{
		make_object_duplilist_real(C, scene, base, use_base_parent, use_hierarchy);

		/* dependencies were changed */
		WM_event_add_notifier(C, NC_OBJECT | ND_PARENT, base->object);
	}
	CTX_DATA_END;

	DAG_relations_tag_update(bmain);
	WM_event_add_notifier(C, NC_SCENE, scene);
	WM_main_add_notifier(NC_OBJECT | ND_DRAW, NULL);

	return OPERATOR_FINISHED;
}

void OBJECT_OT_duplicates_make_real(wmOperatorType *ot)
{
	/* identifiers */
	ot->name = "Make Duplicates Real";
	ot->description = "Make dupli objects attached to this object real";
	ot->idname = "OBJECT_OT_duplicates_make_real";

	/* api callbacks */
	ot->exec = object_duplicates_make_real_exec;

	ot->poll = ED_operator_objectmode;

	/* flags */
	ot->flag = OPTYPE_REGISTER | OPTYPE_UNDO;

	RNA_def_boolean(ot->srna, "use_base_parent", 0, "Parent", "Parent newly created objects to the original duplicator");
	RNA_def_boolean(ot->srna, "use_hierarchy", 0, "Keep Hierarchy", "Maintain parent child relationships");
}

/**************************** Convert **************************/

static EnumPropertyItem convert_target_items[] = {
	{OB_CURVE, "CURVE", ICON_OUTLINER_OB_CURVE, "Curve from Mesh/Text", ""},
	{OB_MESH, "MESH", ICON_OUTLINER_OB_MESH, "Mesh from Curve/Meta/Surf/Text", ""},
	{0, NULL, 0, NULL, NULL}
};

static void convert_ensure_curve_cache(Main *bmain, Scene *scene, Object *ob)
{
	if (ob->curve_cache == NULL) {
		/* Force creation. This is normally not needed but on operator
		 * redo we might end up with an object which isn't evaluated yet.
		 */
		if (ELEM(ob->type, OB_SURF, OB_CURVE, OB_FONT)) {
			BKE_displist_make_curveTypes(scene, ob, false);
		}
		else if (ob->type == OB_MBALL) {
			BKE_displist_make_mball(bmain->eval_ctx, scene, ob);
		}
	}
}

static void curvetomesh(Main *bmain, Scene *scene, Object *ob)
{
	convert_ensure_curve_cache(bmain, scene, ob);
	BKE_mesh_from_nurbs(ob); /* also does users */

	if (ob->type == OB_MESH) {
		BKE_object_free_modifiers(ob);

		/* Game engine defaults for mesh objects */
		ob->body_type = OB_BODY_TYPE_STATIC;
		ob->gameflag = OB_PROP | OB_COLLISION;
	}
}

static int convert_poll(bContext *C)
{
	Object *obact = CTX_data_active_object(C);
	Scene *scene = CTX_data_scene(C);

	return (!ID_IS_LINKED_DATABLOCK(scene) && obact && scene->obedit != obact &&
	        (obact->flag & SELECT) && !ID_IS_LINKED_DATABLOCK(obact));
}

/* Helper for convert_exec */
static Base *duplibase_for_convert(Main *bmain, Scene *scene, Base *base, Object *ob)
{
	Object *obn;
	Base *basen;

	if (ob == NULL) {
		ob = base->object;
	}

	obn = BKE_object_copy(bmain, ob);
	DAG_id_tag_update(&ob->id, OB_RECALC_OB | OB_RECALC_DATA | OB_RECALC_TIME);

	basen = MEM_mallocN(sizeof(Base), "duplibase");
	*basen = *base;
	BLI_addhead(&scene->base, basen);   /* addhead: otherwise eternal loop */
	basen->object = obn;
	basen->flag |= SELECT;
	obn->flag |= SELECT;
	base->flag &= ~SELECT;
	ob->flag &= ~SELECT;

	return basen;
}

static int convert_exec(bContext *C, wmOperator *op)
{
	Main *bmain = CTX_data_main(C);
	Scene *scene = CTX_data_scene(C);
	Base *basen = NULL, *basact = NULL;
	Object *ob, *ob1, *newob, *obact = CTX_data_active_object(C);
	DerivedMesh *dm;
	Curve *cu;
	Nurb *nu;
	MetaBall *mb;
	Mesh *me;
	const short target = RNA_enum_get(op->ptr, "target");
	const bool keep_original = RNA_boolean_get(op->ptr, "keep_original");
	int a, mballConverted = 0;

	/* don't forget multiple users! */

	{
		Base *base;

		for (base = scene->base.first; base; base = base->next) {
			ob = base->object;
			ob->flag &= ~OB_DONE;

			/* flag data thats not been edited (only needed for !keep_original) */
			if (ob->data) {
				((ID *)ob->data)->tag |= LIB_TAG_DOIT;
			}

			/* possible metaball basis is not in this scene */
			if (ob->type == OB_MBALL && target == OB_MESH) {
				if (BKE_mball_is_basis(ob) == false) {
					Object *ob_basis;
					ob_basis = BKE_mball_basis_find(scene, ob);
					if (ob_basis) {
						ob_basis->flag &= ~OB_DONE;
					}
				}
			}
		}
	}

	CTX_DATA_BEGIN (C, Base *, base, selected_editable_bases)
	{
		ob = base->object;

		if (ob->flag & OB_DONE || !IS_TAGGED(ob->data)) {
			if (ob->type != target) {
				base->flag &= ~SELECT;
				ob->flag &= ~SELECT;
			}

			/* obdata already modified */
			if (!IS_TAGGED(ob->data)) {
				/* When 2 objects with linked data are selected, converting both
				 * would keep modifiers on all but the converted object [#26003] */
				if (ob->type == OB_MESH) {
					BKE_object_free_modifiers(ob);  /* after derivedmesh calls! */
				}
			}
		}
		else if (ob->type == OB_MESH && target == OB_CURVE) {
			ob->flag |= OB_DONE;

			if (keep_original) {
				basen = duplibase_for_convert(bmain, scene, base, NULL);
				newob = basen->object;

				/* decrement original mesh's usage count  */
				me = newob->data;
				id_us_min(&me->id);

				/* make a new copy of the mesh */
				newob->data = BKE_mesh_copy(bmain, me);
			}
			else {
				newob = ob;
			}

			BKE_mesh_to_curve(scene, newob);

			if (newob->type == OB_CURVE) {
				BKE_object_free_modifiers(newob);   /* after derivedmesh calls! */
				ED_rigidbody_object_remove(bmain, scene, newob);
			}
		}
		else if (ob->type == OB_MESH && ob->modifiers.first) { /* converting a mesh with no modifiers causes a segfault */
			ob->flag |= OB_DONE;

			if (keep_original) {
				basen = duplibase_for_convert(bmain, scene, base, NULL);
				newob = basen->object;

				/* decrement original mesh's usage count  */
				me = newob->data;
				id_us_min(&me->id);

				/* make a new copy of the mesh */
				newob->data = BKE_mesh_copy(bmain, me);
			}
			else {
				newob = ob;
				DAG_id_tag_update(&ob->id, OB_RECALC_OB | OB_RECALC_DATA | OB_RECALC_TIME);
			}

			/* make new mesh data from the original copy */
			/* note: get the mesh from the original, not from the copy in some
			 * cases this doesnt give correct results (when MDEF is used for eg)
			 */
			dm = mesh_get_derived_final(scene, newob, CD_MASK_MESH);
			// dm = mesh_create_derived_no_deform(ob1, NULL);  /* this was called original (instead of get_derived). man o man why! (ton) */

			DM_to_mesh(dm, newob->data, newob, CD_MASK_MESH, true);

			/* re-tessellation is called by DM_to_mesh */

			BKE_object_free_modifiers(newob);   /* after derivedmesh calls! */
		}
		else if (ob->type == OB_FONT) {
			ob->flag |= OB_DONE;

			if (keep_original) {
				basen = duplibase_for_convert(bmain, scene, base, NULL);
				newob = basen->object;

				/* decrement original curve's usage count  */
				id_us_min(&((Curve *)newob->data)->id);

				/* make a new copy of the curve */
				newob->data = BKE_curve_copy(bmain, ob->data);
			}
			else {
				newob = ob;
			}

			cu = newob->data;

			/* TODO(sergey): Ideally DAG will create nurbs list for a curve data
			 *               datablock, but for until we've got granular update
			 *               lets take care by selves.
			 */
			BKE_vfont_to_curve(bmain, newob, FO_EDIT);

			newob->type = OB_CURVE;
			cu->type = OB_CURVE;

			if (cu->vfont) {
				id_us_min(&cu->vfont->id);
				cu->vfont = NULL;
			}
			if (cu->vfontb) {
				id_us_min(&cu->vfontb->id);
				cu->vfontb = NULL;
			}
			if (cu->vfonti) {
				id_us_min(&cu->vfonti->id);
				cu->vfonti = NULL;
			}
			if (cu->vfontbi) {
				id_us_min(&cu->vfontbi->id);
				cu->vfontbi = NULL;
			}

			if (!keep_original) {
				/* other users */
				if (cu->id.us > 1) {
					for (ob1 = bmain->object.first; ob1; ob1 = ob1->id.next) {
						if (ob1->data == ob->data) {
							ob1->type = OB_CURVE;
							DAG_id_tag_update(&ob1->id, OB_RECALC_OB | OB_RECALC_DATA | OB_RECALC_TIME);
						}
					}
				}
			}

			for (nu = cu->nurb.first; nu; nu = nu->next)
				nu->charidx = 0;

			cu->flag &= ~CU_3D;
			BKE_curve_curve_dimension_update(cu);

			if (target == OB_MESH) {
				curvetomesh(bmain, scene, newob);

				/* meshes doesn't use displist */
				BKE_object_free_curve_cache(newob);
			}
		}
		else if (ELEM(ob->type, OB_CURVE, OB_SURF)) {
			ob->flag |= OB_DONE;

			if (target == OB_MESH) {
				if (keep_original) {
					basen = duplibase_for_convert(bmain, scene, base, NULL);
					newob = basen->object;

					/* decrement original curve's usage count  */
					id_us_min(&((Curve *)newob->data)->id);

					/* make a new copy of the curve */
					newob->data = BKE_curve_copy(bmain, ob->data);
				}
				else {
					newob = ob;
				}

				curvetomesh(bmain, scene, newob);

				/* meshes doesn't use displist */
				BKE_object_free_curve_cache(newob);
			}
		}
		else if (ob->type == OB_MBALL && target == OB_MESH) {
			Object *baseob;

			base->flag &= ~SELECT;
			ob->flag &= ~SELECT;

			baseob = BKE_mball_basis_find(scene, ob);

			if (ob != baseob) {
				/* if motherball is converting it would be marked as done later */
				ob->flag |= OB_DONE;
			}

			if (!(baseob->flag & OB_DONE)) {
				baseob->flag |= OB_DONE;

				basen = duplibase_for_convert(bmain, scene, base, baseob);
				newob = basen->object;

				mb = newob->data;
				id_us_min(&mb->id);

				newob->data = BKE_mesh_add(bmain, "Mesh");
				newob->type = OB_MESH;

				me = newob->data;
				me->totcol = mb->totcol;
				if (newob->totcol) {
					me->mat = MEM_dupallocN(mb->mat);
					for (a = 0; a < newob->totcol; a++) id_us_plus((ID *)me->mat[a]);
				}

				convert_ensure_curve_cache(bmain, scene, baseob);
				BKE_mesh_from_metaball(&baseob->curve_cache->disp, newob->data);

				if (obact->type == OB_MBALL) {
					basact = basen;
				}

				mballConverted = 1;
			}
		}
		else {
			continue;
		}

		/* tag obdata if it was been changed */

		/* If the original object is active then make this object active */
		if (basen) {
			if (ob == obact) {
				/* store new active base to update BASACT */
				basact = basen;
			}

			basen = NULL;
		}

		if (!keep_original && (ob->flag & OB_DONE)) {
			DAG_id_tag_update(&ob->id, OB_RECALC_DATA);
			((ID *)ob->data)->tag &= ~LIB_TAG_DOIT; /* flag not to convert this datablock again */
		}
	}
	CTX_DATA_END;

	if (!keep_original) {
		if (mballConverted) {
			Base *base, *base_next;

			for (base = scene->base.first; base; base = base_next) {
				base_next = base->next;

				ob = base->object;
				if (ob->type == OB_MBALL) {
					if (ob->flag & OB_DONE) {
						Object *ob_basis = NULL;
						if (BKE_mball_is_basis(ob) ||
						    ((ob_basis = BKE_mball_basis_find(scene, ob)) && (ob_basis->flag & OB_DONE)))
						{
							ED_base_object_free_and_unlink(bmain, scene, base);
						}
					}
				}
			}
		}

		/* delete object should renew depsgraph */
		DAG_relations_tag_update(bmain);
	}

// XXX	ED_object_editmode_enter(C, 0);
// XXX	exit_editmode(C, EM_FREEDATA|EM_WAITCURSOR); /* freedata, but no undo */

	if (basact) {
		/* active base was changed */
		ED_base_object_activate(C, basact);
		BASACT = basact;
	}
	else if (BASACT->object->flag & OB_DONE) {
		WM_event_add_notifier(C, NC_OBJECT | ND_MODIFIER, BASACT->object);
		WM_event_add_notifier(C, NC_OBJECT | ND_DATA, BASACT->object);
	}

	DAG_relations_tag_update(bmain);
	WM_event_add_notifier(C, NC_OBJECT | ND_DRAW, scene);
	WM_event_add_notifier(C, NC_SCENE | ND_OB_SELECT, scene);

	return OPERATOR_FINISHED;
}


void OBJECT_OT_convert(wmOperatorType *ot)
{
	/* identifiers */
	ot->name = "Convert to";
	ot->description = "Convert selected objects to another type";
	ot->idname = "OBJECT_OT_convert";

	/* api callbacks */
	ot->invoke = WM_menu_invoke;
	ot->exec = convert_exec;
	ot->poll = convert_poll;

	/* flags */
	ot->flag = OPTYPE_REGISTER | OPTYPE_UNDO;

	/* properties */
	ot->prop = RNA_def_enum(ot->srna, "target", convert_target_items, OB_MESH, "Target", "Type of object to convert to");
	RNA_def_boolean(ot->srna, "keep_original", 0, "Keep Original", "Keep original objects instead of replacing them");
}

/**************************** Duplicate ************************/

/* 
 * dupflag: a flag made from constants declared in DNA_userdef_types.h
 * The flag tells adduplicate() whether to copy data linked to the object, or to reference the existing data.
 * U.dupflag for default operations or you can construct a flag as python does
 * if the dupflag is 0 then no data will be copied (linked duplicate) */

/* used below, assumes id.new is correct */
/* leaves selection of base/object unaltered */
static Base *object_add_duplicate_internal(Main *bmain, Scene *scene, Base *base, int dupflag)
{
	Base *basen = NULL;
	Material ***matarar;
	Object *ob, *obn;
	ID *id;
	int a, didit;

	ob = base->object;
	if (ob->mode & OB_MODE_POSE) {
		; /* nothing? */
	}
	else {
		obn = BKE_object_copy(bmain, ob);
		DAG_id_tag_update(&obn->id, OB_RECALC_OB | OB_RECALC_DATA | OB_RECALC_TIME);

		basen = MEM_mallocN(sizeof(Base), "duplibase");
		*basen = *base;
		BLI_addhead(&scene->base, basen);   /* addhead: prevent eternal loop */
		basen->object = obn;

		/* 1) duplis should end up in same group as the original
		 * 2) Rigid Body sim participants MUST always be part of a group...
		 */
		// XXX: is 2) really a good measure here?
		if ((basen->flag & OB_FROMGROUP) || ob->rigidbody_object || ob->rigidbody_constraint) {
			Group *group;
			for (group = bmain->group.first; group; group = group->id.next) {
				if (BKE_group_object_exists(group, ob))
					BKE_group_object_add(group, obn, scene, basen);
			}
		}

		/* duplicates using userflags */
		if (dupflag & USER_DUP_ACT) {
			BKE_animdata_copy_id_action(&obn->id);
		}

		if (dupflag & USER_DUP_MAT) {
			for (a = 0; a < obn->totcol; a++) {
				id = (ID *)obn->mat[a];
				if (id) {
					ID_NEW_US(obn->mat[a])
					else
						obn->mat[a] = BKE_material_copy(bmain, obn->mat[a]);
					id_us_min(id);

					if (dupflag & USER_DUP_ACT) {
						BKE_animdata_copy_id_action(&obn->mat[a]->id);
					}
				}
			}
		}
<<<<<<< HEAD
=======
		if (dupflag & USER_DUP_PSYS) {
			ParticleSystem *psys;
			for (psys = obn->particlesystem.first; psys; psys = psys->next) {
				id = (ID *) psys->part;
				if (id) {
					ID_NEW_US(psys->part)
					else
						psys->part = BKE_particlesettings_copy(bmain, psys->part);

					if (dupflag & USER_DUP_ACT) {
						BKE_animdata_copy_id_action(&psys->part->id);
					}

					id_us_min(id);
				}
			}
		}
>>>>>>> 7212ebd0

		id = obn->data;
		didit = 0;

		switch (obn->type) {
			case OB_MESH:
				if (dupflag & USER_DUP_MESH) {
					ID_NEW_US2(obn->data)
					else {
						obn->data = BKE_mesh_copy(bmain, obn->data);
						didit = 1;
					}
					id_us_min(id);
				}
				break;
			case OB_CURVE:
				if (dupflag & USER_DUP_CURVE) {
					ID_NEW_US2(obn->data)
					else {
						obn->data = BKE_curve_copy(bmain, obn->data);
						didit = 1;
					}
					id_us_min(id);
				}
				break;
			case OB_SURF:
				if (dupflag & USER_DUP_SURF) {
					ID_NEW_US2(obn->data)
					else {
						obn->data = BKE_curve_copy(bmain, obn->data);
						didit = 1;
					}
					id_us_min(id);
				}
				break;
			case OB_FONT:
				if (dupflag & USER_DUP_FONT) {
					ID_NEW_US2(obn->data)
					else {
						obn->data = BKE_curve_copy(bmain, obn->data);
						didit = 1;
					}
					id_us_min(id);
				}
				break;
			case OB_MBALL:
				if (dupflag & USER_DUP_MBALL) {
					ID_NEW_US2(obn->data)
					else {
						obn->data = BKE_mball_copy(bmain, obn->data);
						didit = 1;
					}
					id_us_min(id);
				}
				break;
			case OB_LAMP:
				if (dupflag & USER_DUP_LAMP) {
					ID_NEW_US2(obn->data)
					else {
						obn->data = BKE_lamp_copy(bmain, obn->data);
						didit = 1;
					}
					id_us_min(id);
				}
				break;
			case OB_ARMATURE:
				DAG_id_tag_update(&obn->id, OB_RECALC_DATA);
				if (obn->pose)
					BKE_pose_tag_recalc(bmain, obn->pose);
				if (dupflag & USER_DUP_ARM) {
					ID_NEW_US2(obn->data)
					else {
						obn->data = BKE_armature_copy(bmain, obn->data);
						BKE_pose_rebuild(obn, obn->data);
						didit = 1;
					}
					id_us_min(id);
				}
				break;
			case OB_LATTICE:
				if (dupflag != 0) {
					ID_NEW_US2(obn->data)
					else {
						obn->data = BKE_lattice_copy(bmain, obn->data);
						didit = 1;
					}
					id_us_min(id);
				}
				break;
			case OB_CAMERA:
				if (dupflag != 0) {
					ID_NEW_US2(obn->data)
					else {
						obn->data = BKE_camera_copy(bmain, obn->data);
						didit = 1;
					}
					id_us_min(id);
				}
				break;
			case OB_SPEAKER:
				if (dupflag != 0) {
					ID_NEW_US2(obn->data)
					else {
						obn->data = BKE_speaker_copy(bmain, obn->data);
						didit = 1;
					}
					id_us_min(id);
				}
				break;
		}

		/* check if obdata is copied */
		if (didit) {
			Key *key = BKE_key_from_object(obn);

			if (dupflag & USER_DUP_ACT) {
				bActuator *act;

				BKE_animdata_copy_id_action((ID *)obn->data);
				if (key) {
					BKE_animdata_copy_id_action((ID *)key);
				}

				/* Update the duplicated action in the action actuators */
				for (act = obn->actuators.first; act; act = act->next) {
					if (act->type == ACT_ACTION) {
						bActionActuator *actact = (bActionActuator *) act->data;
						if (ob->adt && actact->act == ob->adt->action) {
							actact->act = obn->adt->action;
						}
					}
				}
			}

			if (dupflag & USER_DUP_MAT) {
				matarar = give_matarar(obn);
				if (matarar) {
					for (a = 0; a < obn->totcol; a++) {
						id = (ID *)(*matarar)[a];
						if (id) {
							ID_NEW_US((*matarar)[a])
							else
								(*matarar)[a] = BKE_material_copy(bmain, (*matarar)[a]);
							id_us_min(id);
						}
					}
				}
			}
		}
	}
	return basen;
}

/* single object duplicate, if dupflag==0, fully linked, else it uses the flags given */
/* leaves selection of base/object unaltered.
 * note: don't call this within a loop since clear_* funcs loop over the entire database.
 * note: caller must do DAG_relations_tag_update(bmain);
 *       this is not done automatic since we may duplicate many objects in a batch */
Base *ED_object_add_duplicate(Main *bmain, Scene *scene, Base *base, int dupflag)
{
	Base *basen;
	Object *ob;

	BKE_main_id_clear_newpoins(bmain);
	clear_sca_new_poins();  /* sensor/contr/act */

	basen = object_add_duplicate_internal(bmain, scene, base, dupflag);
	if (basen == NULL) {
		return NULL;
	}

	ob = basen->object;

	/* link own references to the newly duplicated data [#26816] */
	BKE_libblock_relink(&ob->id);
	set_sca_new_poins_ob(ob);

	/* DAG_relations_tag_update(bmain); */ /* caller must do */

	if (ob->data) {
		ED_render_id_flush_update(bmain, ob->data);
	}

	return basen;
}

/* contextual operator dupli */
static int duplicate_exec(bContext *C, wmOperator *op)
{
	Main *bmain = CTX_data_main(C);
	Scene *scene = CTX_data_scene(C);
	const bool linked = RNA_boolean_get(op->ptr, "linked");
	int dupflag = (linked) ? 0 : U.dupflag;

	BKE_main_id_clear_newpoins(bmain);
	clear_sca_new_poins();  /* sensor/contr/act */

	CTX_DATA_BEGIN (C, Base *, base, selected_bases)
	{
		Base *basen = object_add_duplicate_internal(bmain, scene, base, dupflag);

		/* note that this is safe to do with this context iterator,
		 * the list is made in advance */
		ED_base_object_select(base, BA_DESELECT);

		if (basen == NULL) {
			continue;
		}

		/* new object becomes active */
		if (BASACT == base)
			ED_base_object_activate(C, basen);

		if (basen->object->data) {
			DAG_id_tag_update(basen->object->data, 0);
		}
	}
	CTX_DATA_END;

	copy_object_set_idnew(C);

	DAG_relations_tag_update(bmain);

	WM_event_add_notifier(C, NC_SCENE | ND_OB_SELECT, scene);

	return OPERATOR_FINISHED;
}

void OBJECT_OT_duplicate(wmOperatorType *ot)
{
	PropertyRNA *prop;

	/* identifiers */
	ot->name = "Duplicate Objects";
	ot->description = "Duplicate selected objects";
	ot->idname = "OBJECT_OT_duplicate";

	/* api callbacks */
	ot->exec = duplicate_exec;
	ot->poll = ED_operator_objectmode;

	/* flags */
	ot->flag = OPTYPE_REGISTER | OPTYPE_UNDO;

	/* to give to transform */
	RNA_def_boolean(ot->srna, "linked", 0, "Linked", "Duplicate object but not object data, linking to the original data");
	prop = RNA_def_enum(ot->srna, "mode", rna_enum_transform_mode_types, TFM_TRANSLATION, "Mode", "");
	RNA_def_property_flag(prop, PROP_HIDDEN);
}

/* **************** add named object, for dragdrop ************* */

static int add_named_exec(bContext *C, wmOperator *op)
{
	wmWindow *win = CTX_wm_window(C);
	const wmEvent *event = win ? win->eventstate : NULL;
	Main *bmain = CTX_data_main(C);
	View3D *v3d = CTX_wm_view3d(C);  /* may be NULL */
	Scene *scene = CTX_data_scene(C);
	Base *basen, *base;
	Object *ob;
	const bool linked = RNA_boolean_get(op->ptr, "linked");
	int dupflag = (linked) ? 0 : U.dupflag;
	char name[MAX_ID_NAME - 2];

	/* find object, create fake base */
	RNA_string_get(op->ptr, "name", name);
	ob = (Object *)BKE_libblock_find_name(ID_OB, name);

	if (ob == NULL) {
		BKE_report(op->reports, RPT_ERROR, "Object not found");
		return OPERATOR_CANCELLED;
	}

	base = MEM_callocN(sizeof(Base), "duplibase");
	base->object = ob;
	base->flag = ob->flag;

	/* prepare dupli */
	BKE_main_id_clear_newpoins(bmain);
	clear_sca_new_poins();  /* sensor/contr/act */

	basen = object_add_duplicate_internal(bmain, scene, base, dupflag);

	if (basen == NULL) {
		MEM_freeN(base);
		BKE_report(op->reports, RPT_ERROR, "Object could not be duplicated");
		return OPERATOR_CANCELLED;
	}

	basen->lay = basen->object->lay = BKE_screen_view3d_layer_active(v3d, scene);
	basen->object->restrictflag &= ~OB_RESTRICT_VIEW;

	if (event) {
		ARegion *ar = CTX_wm_region(C);
		const int mval[2] = {event->x - ar->winrct.xmin,
		                     event->y - ar->winrct.ymin};
		ED_object_location_from_view(C, basen->object->loc);
		ED_view3d_cursor3d_position(C, basen->object->loc, mval);
	}
	
	ED_base_object_select(basen, BA_SELECT);
	ED_base_object_activate(C, basen);

	copy_object_set_idnew(C);

	DAG_relations_tag_update(bmain);

	MEM_freeN(base);

	WM_event_add_notifier(C, NC_SCENE | ND_OB_SELECT | ND_OB_ACTIVE, scene);

	return OPERATOR_FINISHED;
}

void OBJECT_OT_add_named(wmOperatorType *ot)
{
	/* identifiers */
	ot->name = "Add Named Object";
	ot->description = "Add named object";
	ot->idname = "OBJECT_OT_add_named";

	/* api callbacks */
	ot->exec = add_named_exec;
	ot->poll = ED_operator_objectmode;

	/* flags */
	ot->flag = OPTYPE_REGISTER | OPTYPE_UNDO;

	RNA_def_boolean(ot->srna, "linked", 0, "Linked", "Duplicate object but not object data, linking to the original data");
	RNA_def_string(ot->srna, "name", NULL, MAX_ID_NAME - 2, "Name", "Object name to add");
}

/**************************** Join *************************/

static int join_poll(bContext *C)
{
	Object *ob = CTX_data_active_object(C);

	if (!ob || ID_IS_LINKED_DATABLOCK(ob)) return 0;

	if (ELEM(ob->type, OB_MESH, OB_CURVE, OB_SURF, OB_ARMATURE))
		return ED_operator_screenactive(C);
	else
		return 0;
}

static int join_exec(bContext *C, wmOperator *op)
{
	Scene *scene = CTX_data_scene(C);
	Object *ob = CTX_data_active_object(C);

	if (scene->obedit) {
		BKE_report(op->reports, RPT_ERROR, "This data does not support joining in edit mode");
		return OPERATOR_CANCELLED;
	}
	else if (BKE_object_obdata_is_libdata(ob)) {
		BKE_report(op->reports, RPT_ERROR, "Cannot edit external libdata");
		return OPERATOR_CANCELLED;
	}

	if (ob->type == OB_MESH)
		return join_mesh_exec(C, op);
	else if (ELEM(ob->type, OB_CURVE, OB_SURF))
		return join_curve_exec(C, op);
	else if (ob->type == OB_ARMATURE)
		return join_armature_exec(C, op);

	return OPERATOR_CANCELLED;
}

void OBJECT_OT_join(wmOperatorType *ot)
{
	/* identifiers */
	ot->name = "Join";
	ot->description = "Join selected objects into active object";
	ot->idname = "OBJECT_OT_join";

	/* api callbacks */
	ot->exec = join_exec;
	ot->poll = join_poll;

	/* flags */
	ot->flag = OPTYPE_REGISTER | OPTYPE_UNDO;
}

/**************************** Join as Shape Key*************************/

static int join_shapes_poll(bContext *C)
{
	Object *ob = CTX_data_active_object(C);

	if (!ob || ID_IS_LINKED_DATABLOCK(ob)) return 0;

	/* only meshes supported at the moment */
	if (ob->type == OB_MESH)
		return ED_operator_screenactive(C);
	else
		return 0;
}

static int join_shapes_exec(bContext *C, wmOperator *op)
{
	Scene *scene = CTX_data_scene(C);
	Object *ob = CTX_data_active_object(C);

	if (scene->obedit) {
		BKE_report(op->reports, RPT_ERROR, "This data does not support joining in edit mode");
		return OPERATOR_CANCELLED;
	}
	else if (BKE_object_obdata_is_libdata(ob)) {
		BKE_report(op->reports, RPT_ERROR, "Cannot edit external libdata");
		return OPERATOR_CANCELLED;
	}

	if (ob->type == OB_MESH)
		return join_mesh_shapes_exec(C, op);

	return OPERATOR_CANCELLED;
}

void OBJECT_OT_join_shapes(wmOperatorType *ot)
{
	/* identifiers */
	ot->name = "Join as Shapes";
	ot->description = "Merge selected objects to shapes of active object";
	ot->idname = "OBJECT_OT_join_shapes";

	/* api callbacks */
	ot->exec = join_shapes_exec;
	ot->poll = join_shapes_poll;

	/* flags */
	ot->flag = OPTYPE_REGISTER | OPTYPE_UNDO;
}<|MERGE_RESOLUTION|>--- conflicted
+++ resolved
@@ -1949,26 +1949,6 @@
 				}
 			}
 		}
-<<<<<<< HEAD
-=======
-		if (dupflag & USER_DUP_PSYS) {
-			ParticleSystem *psys;
-			for (psys = obn->particlesystem.first; psys; psys = psys->next) {
-				id = (ID *) psys->part;
-				if (id) {
-					ID_NEW_US(psys->part)
-					else
-						psys->part = BKE_particlesettings_copy(bmain, psys->part);
-
-					if (dupflag & USER_DUP_ACT) {
-						BKE_animdata_copy_id_action(&psys->part->id);
-					}
-
-					id_us_min(id);
-				}
-			}
-		}
->>>>>>> 7212ebd0
 
 		id = obn->data;
 		didit = 0;
