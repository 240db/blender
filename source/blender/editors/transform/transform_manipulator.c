--- conflicted
+++ resolved
@@ -885,15 +885,9 @@
 	}
 	else {
 		/* we need the one selected object, if its not active */
-<<<<<<< HEAD
-		ob = OBACT;
-		if (ob && !(ob->flag & SELECT))
-			ob = NULL;
-=======
 		base = BASACT_NEW;
 		ob = OBACT_NEW;
 		if (base && ((base->flag & BASE_SELECTED) == 0)) ob = NULL;
->>>>>>> b104057d
 
 		for (base = sl->object_bases.first; base; base = base->next) {
 			if (TESTBASELIB_NEW(base)) {
@@ -1279,11 +1273,6 @@
 	ManipulatorGroup *man = wgroup->customdata;
 	ScrArea *sa = CTX_wm_area(C);
 	ARegion *ar = CTX_wm_region(C);
-<<<<<<< HEAD
-=======
-	Scene *scene = CTX_data_scene(C);
-	SceneLayer *sl = CTX_data_scene_layer(C);
->>>>>>> b104057d
 	View3D *v3d = sa->spacedata.first;
 	RegionView3D *rv3d = ar->regiondata;
 
@@ -1312,13 +1301,8 @@
 			case MAN_AXIS_SCALE_Y:
 			case MAN_AXIS_SCALE_Z:
 			{
-<<<<<<< HEAD
 				float start_co[3] = {0.0f, 0.0f, 0.0f};
 				float len;
-=======
-				bGPdata *gpd = CTX_data_gpencil_data(C);
-				Object *ob = OBACT_NEW;
->>>>>>> b104057d
 
 				manipulator_line_range(v3d, axis_type, &start_co[2], &len);
 
