--- conflicted
+++ resolved
@@ -1713,23 +1713,14 @@
 				UI_ThemeColor(TH_VIEW_OVERLAY);
 
 				setlinestyle(3);
-<<<<<<< HEAD
-				GPUBegin(GL_LINE_STRIP);
-=======
 				glLineWidth(1);
-				glBegin(GL_LINES);
->>>>>>> 7da189b4
+				GPUBegin(GL_LINES);
 				glVertex2iv(t->mval);
 				glVertex2fv(cent);
 				glEnd();
 
-<<<<<<< HEAD
 				gpuTranslate(GPU_MODELVIEW_MATRIX, mval[0], mval[1], 0);
 				gpuRotateAxis(GPU_MODELVIEW_MATRIX, -RAD2DEGF(atan2f(cent[0] - t->mval[0], cent[1] - t->mval[1])), 'Z');
-=======
-				glTranslate2iv(mval);
-				glRotatef(-RAD2DEGF(atan2f(cent[0] - t->mval[0], cent[1] - t->mval[1])), 0, 0, 1);
->>>>>>> 7da189b4
 
 				setlinestyle(0);
 				glLineWidth(3.0);
@@ -1739,11 +1730,7 @@
 			case HLP_HARROW:
 				UI_ThemeColor(TH_VIEW_OVERLAY);
 
-<<<<<<< HEAD
 				gpuTranslate(GPU_MODELVIEW_MATRIX, mval[0], mval[1], 0);
-=======
-				glTranslate2iv(mval);
->>>>>>> 7da189b4
 
 				glLineWidth(3.0);
 				drawArrow(RIGHT, 5, 10, 5);
@@ -1752,11 +1739,7 @@
 			case HLP_VARROW:
 				UI_ThemeColor(TH_VIEW_OVERLAY);
 
-<<<<<<< HEAD
 				gpuTranslate(GPU_MODELVIEW_MATRIX, mval[0], mval[1], 0);
-=======
-				glTranslate2iv(mval);
->>>>>>> 7da189b4
 
 				glLineWidth(3.0);
 				drawArrow(UP, 5, 10, 5);
@@ -1772,12 +1755,8 @@
 				UI_ThemeColor(TH_VIEW_OVERLAY);
 
 				setlinestyle(3);
-<<<<<<< HEAD
-				GPUBegin(GL_LINE_STRIP);
-=======
 				glLineWidth(1);
-				glBegin(GL_LINES);
->>>>>>> 7da189b4
+				GPUBegin(GL_LINES);
 				glVertex2iv(t->mval);
 				glVertex2fv(cent);
 				glEnd();
@@ -1809,11 +1788,7 @@
 				unsigned char col[3], col2[3];
 				UI_GetThemeColor3ubv(TH_GRID, col);
 
-<<<<<<< HEAD
 				gpuTranslate(GPU_MODELVIEW_MATRIX, mval[0], mval[1], 0);
-=======
-				glTranslate2iv(mval);
->>>>>>> 7da189b4
 
 				glLineWidth(3.0);
 
@@ -6851,7 +6826,7 @@
 
 				UI_ThemeColorShadeAlpha(TH_SELECT, -30, alpha_shade);
 				glPointSize(ctrl_size);
-				glBegin(GL_POINTS);
+				GPUBegin(GL_POINTS);
 				if (sld->flipped) {
 					if (curr_sv->v_side[1]) glVertex3fv(curr_sv->v_side[1]->co);
 				}
@@ -6862,7 +6837,7 @@
 
 				UI_ThemeColorShadeAlpha(TH_SELECT, 255, alpha_shade);
 				glPointSize(guide_size);
-				glBegin(GL_POINTS);
+				GPUBegin(GL_POINTS);
 #if 0
 				interp_v3_v3v3(co_mark, co_b, co_a, fac);
 				glVertex3fv(co_mark);
@@ -7466,7 +7441,7 @@
 
 			glPointSize(ctrl_size);
 
-			glBegin(GL_POINTS);
+			GPUBegin(GL_POINTS);
 			glVertex3fv((sld->flipped && sld->use_even) ?
 			            curr_sv->co_link_orig_3d[curr_sv->co_link_curr] :
 			            curr_sv->co_orig_3d);
