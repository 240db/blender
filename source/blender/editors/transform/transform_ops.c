/*
 * This program is free software; you can redistribute it and/or
 * modify it under the terms of the GNU General Public License
 * as published by the Free Software Foundation; either version 2
 * of the License, or (at your option) any later version.
 *
 * This program is distributed in the hope that it will be useful,
 * but WITHOUT ANY WARRANTY; without even the implied warranty of
 * MERCHANTABILITY or FITNESS FOR A PARTICULAR PURPOSE.  See the
 * GNU General Public License for more details.
 *
 * You should have received a copy of the GNU General Public License
 * along with this program; if not, write to the Free Software Foundation,
 * Inc., 51 Franklin Street, Fifth Floor, Boston, MA 02110-1301, USA.
 */

/** \file
 * \ingroup edtransform
 */

#include "MEM_guardedalloc.h"

#include "DNA_object_types.h"
#include "DNA_scene_types.h"

#include "BLI_alloca.h"
#include "BLI_listbase.h"
#include "BLI_math.h"
#include "BLI_string.h"
#include "BLI_utildefines.h"

#include "BLT_translation.h"

#include "BKE_context.h"
#include "BKE_editmesh.h"
#include "BKE_global.h"
#include "BKE_report.h"
#include "BKE_scene.h"

#include "RNA_access.h"
#include "RNA_define.h"
#include "RNA_enum_types.h"

#include "WM_api.h"
#include "WM_message.h"
#include "WM_toolsystem.h"
#include "WM_types.h"

#include "UI_interface.h"
#include "UI_resources.h"

#include "ED_screen.h"
/* for USE_LOOPSLIDE_HACK only */
#include "ED_mesh.h"

#include "transform.h"
#include "transform_convert.h"

typedef struct TransformModeItem {
  const char *idname;
  int mode;
  void (*opfunc)(wmOperatorType *);
} TransformModeItem;

static const float VecZero[3] = {0, 0, 0};
static const float VecOne[3] = {1, 1, 1};

static const char OP_TRANSLATION[] = "TRANSFORM_OT_translate";
static const char OP_ROTATION[] = "TRANSFORM_OT_rotate";
static const char OP_TOSPHERE[] = "TRANSFORM_OT_tosphere";
static const char OP_RESIZE[] = "TRANSFORM_OT_resize";
static const char OP_SKIN_RESIZE[] = "TRANSFORM_OT_skin_resize";
static const char OP_SHEAR[] = "TRANSFORM_OT_shear";
static const char OP_BEND[] = "TRANSFORM_OT_bend";
static const char OP_SHRINK_FATTEN[] = "TRANSFORM_OT_shrink_fatten";
static const char OP_PUSH_PULL[] = "TRANSFORM_OT_push_pull";
static const char OP_TILT[] = "TRANSFORM_OT_tilt";
static const char OP_TRACKBALL[] = "TRANSFORM_OT_trackball";
static const char OP_MIRROR[] = "TRANSFORM_OT_mirror";
static const char OP_BONE_SIZE[] = "TRANSFORM_OT_bbone_resize";
static const char OP_EDGE_SLIDE[] = "TRANSFORM_OT_edge_slide";
static const char OP_VERT_SLIDE[] = "TRANSFORM_OT_vert_slide";
static const char OP_EDGE_CREASE[] = "TRANSFORM_OT_edge_crease";
static const char OP_EDGE_BWEIGHT[] = "TRANSFORM_OT_edge_bevelweight";
static const char OP_SEQ_SLIDE[] = "TRANSFORM_OT_seq_slide";
static const char OP_NORMAL_ROTATION[] = "TRANSFORM_OT_rotate_normal";

static void TRANSFORM_OT_translate(struct wmOperatorType *ot);
static void TRANSFORM_OT_rotate(struct wmOperatorType *ot);
static void TRANSFORM_OT_tosphere(struct wmOperatorType *ot);
static void TRANSFORM_OT_resize(struct wmOperatorType *ot);
static void TRANSFORM_OT_skin_resize(struct wmOperatorType *ot);
static void TRANSFORM_OT_shear(struct wmOperatorType *ot);
static void TRANSFORM_OT_bend(struct wmOperatorType *ot);
static void TRANSFORM_OT_shrink_fatten(struct wmOperatorType *ot);
static void TRANSFORM_OT_push_pull(struct wmOperatorType *ot);
static void TRANSFORM_OT_tilt(struct wmOperatorType *ot);
static void TRANSFORM_OT_trackball(struct wmOperatorType *ot);
static void TRANSFORM_OT_mirror(struct wmOperatorType *ot);
static void TRANSFORM_OT_bbone_resize(struct wmOperatorType *ot);
static void TRANSFORM_OT_edge_slide(struct wmOperatorType *ot);
static void TRANSFORM_OT_vert_slide(struct wmOperatorType *ot);
static void TRANSFORM_OT_edge_crease(struct wmOperatorType *ot);
static void TRANSFORM_OT_edge_bevelweight(struct wmOperatorType *ot);
static void TRANSFORM_OT_seq_slide(struct wmOperatorType *ot);
static void TRANSFORM_OT_rotate_normal(struct wmOperatorType *ot);

static TransformModeItem transform_modes[] = {
    {OP_TRANSLATION, TFM_TRANSLATION, TRANSFORM_OT_translate},
    {OP_ROTATION, TFM_ROTATION, TRANSFORM_OT_rotate},
    {OP_TOSPHERE, TFM_TOSPHERE, TRANSFORM_OT_tosphere},
    {OP_RESIZE, TFM_RESIZE, TRANSFORM_OT_resize},
    {OP_SKIN_RESIZE, TFM_SKIN_RESIZE, TRANSFORM_OT_skin_resize},
    {OP_SHEAR, TFM_SHEAR, TRANSFORM_OT_shear},
    {OP_BEND, TFM_BEND, TRANSFORM_OT_bend},
    {OP_SHRINK_FATTEN, TFM_SHRINKFATTEN, TRANSFORM_OT_shrink_fatten},
    {OP_PUSH_PULL, TFM_PUSHPULL, TRANSFORM_OT_push_pull},
    {OP_TILT, TFM_TILT, TRANSFORM_OT_tilt},
    {OP_TRACKBALL, TFM_TRACKBALL, TRANSFORM_OT_trackball},
    {OP_MIRROR, TFM_MIRROR, TRANSFORM_OT_mirror},
    {OP_BONE_SIZE, TFM_BONESIZE, TRANSFORM_OT_bbone_resize},
    {OP_EDGE_SLIDE, TFM_EDGE_SLIDE, TRANSFORM_OT_edge_slide},
    {OP_VERT_SLIDE, TFM_VERT_SLIDE, TRANSFORM_OT_vert_slide},
    {OP_EDGE_CREASE, TFM_CREASE, TRANSFORM_OT_edge_crease},
    {OP_EDGE_BWEIGHT, TFM_BWEIGHT, TRANSFORM_OT_edge_bevelweight},
    {OP_SEQ_SLIDE, TFM_SEQ_SLIDE, TRANSFORM_OT_seq_slide},
    {OP_NORMAL_ROTATION, TFM_NORMAL_ROTATION, TRANSFORM_OT_rotate_normal},
    {NULL, 0},
};

const EnumPropertyItem rna_enum_transform_mode_types[] = {
    {TFM_INIT, "INIT", 0, "Init", ""},
    {TFM_DUMMY, "DUMMY", 0, "Dummy", ""},
    {TFM_TRANSLATION, "TRANSLATION", 0, "Translation", ""},
    {TFM_ROTATION, "ROTATION", 0, "Rotation", ""},
    {TFM_RESIZE, "RESIZE", 0, "Resize", ""},
    {TFM_SKIN_RESIZE, "SKIN_RESIZE", 0, "Skin Resize", ""},
    {TFM_TOSPHERE, "TOSPHERE", 0, "To Sphere", ""},
    {TFM_SHEAR, "SHEAR", 0, "Shear", ""},
    {TFM_BEND, "BEND", 0, "Bend", ""},
    {TFM_SHRINKFATTEN, "SHRINKFATTEN", 0, "Shrink/Fatten", ""},
    {TFM_TILT, "TILT", 0, "Tilt", ""},
    {TFM_TRACKBALL, "TRACKBALL", 0, "Trackball", ""},
    {TFM_PUSHPULL, "PUSHPULL", 0, "Push/Pull", ""},
    {TFM_CREASE, "CREASE", 0, "Crease", ""},
    {TFM_MIRROR, "MIRROR", 0, "Mirror", ""},
    {TFM_BONESIZE, "BONE_SIZE", 0, "Bone Size", ""},
    {TFM_BONE_ENVELOPE, "BONE_ENVELOPE", 0, "Bone Envelope", ""},
    {TFM_BONE_ENVELOPE_DIST, "BONE_ENVELOPE_DIST", 0, "Bone Envelope Distance", ""},
    {TFM_CURVE_SHRINKFATTEN, "CURVE_SHRINKFATTEN", 0, "Curve Shrink/Fatten", ""},
    {TFM_MASK_SHRINKFATTEN, "MASK_SHRINKFATTEN", 0, "Mask Shrink/Fatten", ""},
    {TFM_GPENCIL_SHRINKFATTEN, "GPENCIL_SHRINKFATTEN", 0, "Grease Pencil Shrink/Fatten", ""},
    {TFM_BONE_ROLL, "BONE_ROLL", 0, "Bone Roll", ""},
    {TFM_TIME_TRANSLATE, "TIME_TRANSLATE", 0, "Time Translate", ""},
    {TFM_TIME_SLIDE, "TIME_SLIDE", 0, "Time Slide", ""},
    {TFM_TIME_SCALE, "TIME_SCALE", 0, "Time Scale", ""},
    {TFM_TIME_EXTEND, "TIME_EXTEND", 0, "Time Extend", ""},
    {TFM_BAKE_TIME, "BAKE_TIME", 0, "Bake Time", ""},
    {TFM_BWEIGHT, "BWEIGHT", 0, "Bevel Weight", ""},
    {TFM_ALIGN, "ALIGN", 0, "Align", ""},
    {TFM_EDGE_SLIDE, "EDGESLIDE", 0, "Edge Slide", ""},
    {TFM_SEQ_SLIDE, "SEQSLIDE", 0, "Sequence Slide", ""},
    {TFM_GPENCIL_OPACITY, "GPENCIL_OPACITY", 0, "Grease Pencil Opacity", ""},
    {0, NULL, 0, NULL, NULL},
};

static int select_orientation_exec(bContext *C, wmOperator *op)
{
  Scene *scene = CTX_data_scene(C);

  int orientation = RNA_enum_get(op->ptr, "orientation");

  BKE_scene_orientation_slot_set_index(&scene->orientation_slots[SCE_ORIENT_DEFAULT], orientation);

  WM_event_add_notifier(C, NC_SCENE | ND_TOOLSETTINGS, NULL);
  WM_event_add_notifier(C, NC_SPACE | ND_SPACE_VIEW3D, NULL);

  struct wmMsgBus *mbus = CTX_wm_message_bus(C);
  WM_msg_publish_rna_prop(mbus, &scene->id, scene, TransformOrientationSlot, type);

  return OPERATOR_FINISHED;
}

static int select_orientation_invoke(bContext *C,
                                     wmOperator *UNUSED(op),
                                     const wmEvent *UNUSED(event))
{
  uiPopupMenu *pup;
  uiLayout *layout;

  pup = UI_popup_menu_begin(C, IFACE_("Orientation"), ICON_NONE);
  layout = UI_popup_menu_layout(pup);
  uiItemsEnumO(layout, "TRANSFORM_OT_select_orientation", "orientation");
  UI_popup_menu_end(C, pup);

  return OPERATOR_INTERFACE;
}

static void TRANSFORM_OT_select_orientation(struct wmOperatorType *ot)
{
  PropertyRNA *prop;

  /* identifiers */
  ot->name = "Select Orientation";
  ot->description = "Select transformation orientation";
  ot->idname = "TRANSFORM_OT_select_orientation";
  ot->flag = OPTYPE_UNDO;

  /* api callbacks */
  ot->invoke = select_orientation_invoke;
  ot->exec = select_orientation_exec;
  ot->poll = ED_operator_view3d_active;

  prop = RNA_def_property(ot->srna, "orientation", PROP_ENUM, PROP_NONE);
  RNA_def_property_ui_text(prop, "Orientation", "Transformation orientation");
  RNA_def_enum_funcs(prop, rna_TransformOrientation_itemf);
}

static int delete_orientation_exec(bContext *C, wmOperator *UNUSED(op))
{
  Scene *scene = CTX_data_scene(C);
  BIF_removeTransformOrientationIndex(C,
                                      scene->orientation_slots[SCE_ORIENT_DEFAULT].index_custom);

  WM_event_add_notifier(C, NC_SCENE | NA_EDITED, scene);

  struct wmMsgBus *mbus = CTX_wm_message_bus(C);
  WM_msg_publish_rna_prop(mbus, &scene->id, scene, Scene, transform_orientation_slots);

  return OPERATOR_FINISHED;
}

static int delete_orientation_invoke(bContext *C, wmOperator *op, const wmEvent *UNUSED(event))
{
  return delete_orientation_exec(C, op);
}

static bool delete_orientation_poll(bContext *C)
{
  if (ED_operator_areaactive(C) == 0) {
    return 0;
  }

  Scene *scene = CTX_data_scene(C);
  return ((scene->orientation_slots[SCE_ORIENT_DEFAULT].type >= V3D_ORIENT_CUSTOM) &&
          (scene->orientation_slots[SCE_ORIENT_DEFAULT].index_custom != -1));
}

static void TRANSFORM_OT_delete_orientation(struct wmOperatorType *ot)
{
  /* identifiers */
  ot->name = "Delete Orientation";
  ot->description = "Delete transformation orientation";
  ot->idname = "TRANSFORM_OT_delete_orientation";
  ot->flag = OPTYPE_UNDO;

  /* api callbacks */
  ot->invoke = delete_orientation_invoke;
  ot->exec = delete_orientation_exec;
  ot->poll = delete_orientation_poll;
}

static int create_orientation_exec(bContext *C, wmOperator *op)
{
  char name[MAX_NAME];
  const bool use = RNA_boolean_get(op->ptr, "use");
  const bool overwrite = RNA_boolean_get(op->ptr, "overwrite");
  const bool use_view = RNA_boolean_get(op->ptr, "use_view");
  View3D *v3d = CTX_wm_view3d(C);
  Scene *scene = CTX_data_scene(C);

  RNA_string_get(op->ptr, "name", name);

  if (use && !v3d) {
    BKE_report(op->reports,
               RPT_ERROR,
               "Create Orientation's 'use' parameter only valid in a 3DView context");
    return OPERATOR_CANCELLED;
  }

  if (!BIF_createTransformOrientation(C, op->reports, name, use_view, use, overwrite)) {
    BKE_report(op->reports, RPT_ERROR, "Unable to create orientation");
    return OPERATOR_CANCELLED;
  }

  if (use) {
    struct wmMsgBus *mbus = CTX_wm_message_bus(C);
    WM_msg_publish_rna_prop(mbus, &scene->id, scene, Scene, transform_orientation_slots);
    WM_event_add_notifier(C, NC_SCENE | NA_EDITED, scene);
  }

  WM_event_add_notifier(C, NC_SPACE | ND_SPACE_VIEW3D, NULL);

  return OPERATOR_FINISHED;
}

static void TRANSFORM_OT_create_orientation(struct wmOperatorType *ot)
{
  /* identifiers */
  ot->name = "Create Orientation";
  ot->description = "Create transformation orientation from selection";
  ot->idname = "TRANSFORM_OT_create_orientation";
  ot->flag = OPTYPE_REGISTER | OPTYPE_UNDO;

  /* api callbacks */
  ot->exec = create_orientation_exec;
  ot->poll = ED_operator_areaactive;

  RNA_def_string(ot->srna, "name", NULL, MAX_NAME, "Name", "Name of the new custom orientation");
  RNA_def_boolean(
      ot->srna,
      "use_view",
      false,
      "Use View",
      "Use the current view instead of the active object to create the new orientation");

  WM_operatortype_props_advanced_begin(ot);

  RNA_def_boolean(
      ot->srna, "use", false, "Use After Creation", "Select orientation after its creation");
  RNA_def_boolean(ot->srna,
                  "overwrite",
                  false,
                  "Overwrite Previous",
                  "Overwrite previously created orientation with same name");
}

#ifdef USE_LOOPSLIDE_HACK
/**
 * Special hack for MESH_OT_loopcut_slide so we get back to the selection mode
 */
static void transformops_loopsel_hack(bContext *C, wmOperator *op)
{
  if (op->type->idname == OP_EDGE_SLIDE) {
    if (op->opm && op->opm->opm && op->opm->opm->prev) {
      wmOperator *op_prev = op->opm->opm->prev;
      Scene *scene = CTX_data_scene(C);
      bool mesh_select_mode[3];
      PropertyRNA *prop = RNA_struct_find_property(op_prev->ptr, "mesh_select_mode_init");

      if (prop && RNA_property_is_set(op_prev->ptr, prop)) {
        ToolSettings *ts = scene->toolsettings;
        short selectmode_orig;

        RNA_property_boolean_get_array(op_prev->ptr, prop, mesh_select_mode);
        selectmode_orig = ((mesh_select_mode[0] ? SCE_SELECT_VERTEX : 0) |
                           (mesh_select_mode[1] ? SCE_SELECT_EDGE : 0) |
                           (mesh_select_mode[2] ? SCE_SELECT_FACE : 0));

        /* still switch if we were originally in face select mode */
        if ((ts->selectmode != selectmode_orig) && (selectmode_orig != SCE_SELECT_FACE)) {
          Object *obedit = CTX_data_edit_object(C);
          BMEditMesh *em = BKE_editmesh_from_object(obedit);
          em->selectmode = ts->selectmode = selectmode_orig;
          EDBM_selectmode_set(em);
        }
      }
    }
  }
}
#else
/* prevent removal by cleanup */
#  error "loopslide hack removed!"
#endif /* USE_LOOPSLIDE_HACK */

static void transformops_exit(bContext *C, wmOperator *op)
{
#ifdef USE_LOOPSLIDE_HACK
  transformops_loopsel_hack(C, op);
#endif

  saveTransform(C, op->customdata, op);
  MEM_freeN(op->customdata);
  op->customdata = NULL;
  G.moving = 0;
}

static int transformops_mode(wmOperator *op)
{
  for (TransformModeItem *tmode = transform_modes; tmode->idname; tmode++) {
    if (op->type->idname == tmode->idname) {
      return tmode->mode;
    }
  }

  return RNA_enum_get(op->ptr, "mode");
}

static int transformops_data(bContext *C, wmOperator *op, const wmEvent *event)
{
  int retval = 1;
  if (op->customdata == NULL) {
    TransInfo *t = MEM_callocN(sizeof(TransInfo), "TransInfo data2");

    int mode = transformops_mode(op);
    retval = initTransform(C, t, op, event, mode);

    /* store data */
    if (retval) {
      G.moving = special_transform_moving(t);
      op->customdata = t;
    }
    else {
      MEM_freeN(t);
    }
  }

  return retval; /* return 0 on error */
}

static int transform_modal(bContext *C, wmOperator *op, const wmEvent *event)
{
  int exit_code;

  TransInfo *t = op->customdata;
  const eTfmMode mode_prev = t->mode;

#if defined(WITH_INPUT_NDOF) && 0
  /* Stable 2D mouse coords map to different 3D coords while the 3D mouse is active
   * in other words, 2D deltas are no longer good enough!
   * disable until individual 'transformers' behave better. */

  if (event->type == NDOF_MOTION) {
    return OPERATOR_PASS_THROUGH;
  }
#endif
  if (event->type == MOUSEMOVE) {
    copy_v2_v2_int(t->mval, event->mval);
  }

  if (WM_operator_do_navigation(C, op, event)) {
    t->flag |= T_VIEW_DIRTY;
    return OPERATOR_RUNNING_MODAL;
  }
  else if (t->flag & T_VIEW_DIRTY) {
    tranformViewUpdate(t);
  }
  /* XXX insert keys are called here, and require context */
  t->context = C;
  exit_code = transformEvent(t, event);
  t->context = NULL;

  if ((exit_code == OPERATOR_PASS_THROUGH) && WM_operator_do_navigation(C, op, event)) {
    t->flag |= T_VIEW_DIRTY;
    return OPERATOR_RUNNING_MODAL;
  }
  else if (t->flag & T_VIEW_DIRTY) {
    tranformViewUpdate(t);
  }

  /* XXX, workaround: active needs to be calculated before transforming,
   * since we're not reading from 'td->center' in this case. see: T40241 */
  if (t->tsnap.target == SCE_SNAP_TARGET_ACTIVE) {
    /* In camera view, tsnap callback is not set
     * (see #initSnappingMode() in transform_snap.c, and T40348). */
    if (t->tsnap.targetSnap && ((t->tsnap.status & TARGET_INIT) == 0)) {
      t->tsnap.targetSnap(t);
    }
  }

  transformApply(C, t);

  exit_code |= transformEnd(C, t);

  if ((exit_code & OPERATOR_RUNNING_MODAL) == 0) {
    transformops_exit(C, op);
    exit_code &= ~OPERATOR_PASS_THROUGH; /* Preventively remove pass-through. */
  }
  else {
    if (mode_prev != t->mode) {
      /* WARNING: this is not normal to switch operator types
       * normally it would not be supported but transform happens
       * to share callbacks between different operators. */
      wmOperatorType *ot_new = NULL;
      TransformModeItem *item = transform_modes;
      while (item->idname) {
        if (item->mode == t->mode) {
          ot_new = WM_operatortype_find(item->idname, false);
          break;
        }
        item++;
      }

      BLI_assert(ot_new != NULL);
      if (ot_new) {
        WM_operator_type_set(op, ot_new);
      }
      /* end suspicious code */
    }
  }

  return exit_code;
}

static void transform_cancel(bContext *C, wmOperator *op)
{
  TransInfo *t = op->customdata;

  t->state = TRANS_CANCEL;
  transformEnd(C, t);
  transformops_exit(C, op);
}

static int transform_exec(bContext *C, wmOperator *op)
{
  TransInfo *t;

  if (!transformops_data(C, op, NULL)) {
    G.moving = 0;
    return OPERATOR_CANCELLED;
  }

  t = op->customdata;

  t->options |= CTX_AUTOCONFIRM;

  transformApply(C, t);

  transformEnd(C, t);

  transformops_exit(C, op);

  WM_event_add_notifier(C, NC_OBJECT | ND_TRANSFORM, NULL);

  return OPERATOR_FINISHED;
}

static int transform_invoke(bContext *C, wmOperator *op, const wmEvent *event)
{
  if (!transformops_data(C, op, event)) {
    G.moving = 0;
    return OPERATOR_CANCELLED;
  }

  /* When modal, allow 'value' to set initial offset. */
  if ((event == NULL) && RNA_struct_property_is_set(op->ptr, "value")) {
    return transform_exec(C, op);
  }

  /* add temp handler */
  WM_event_add_modal_handler(C, op);

  /* Use when modal input has some transformation to begin with. */
  TransInfo *t = op->customdata;
  if ((t->flag & T_NO_CURSOR_WRAP) == 0) {
    op->flag |= OP_IS_MODAL_GRAB_CURSOR; /* XXX maybe we want this with the gizmo only? */
  }
  if (UNLIKELY(!is_zero_v4(t->values_modal_offset))) {
    transformApply(C, t);
  }

  return OPERATOR_RUNNING_MODAL;
}

static bool transform_poll_property(const bContext *UNUSED(C),
                                    wmOperator *op,
                                    const PropertyRNA *prop)
{
  const char *prop_id = RNA_property_identifier(prop);

  /* Orientation/Constraints. */
  {
    /* Hide orientation axis if no constraints are set, since it won't be used. */
    PropertyRNA *prop_con = RNA_struct_find_property(op->ptr, "orient_type");
    if (!ELEM(prop_con, NULL, prop)) {
      if (STRPREFIX(prop_id, "constraint")) {

        /* Special case: show constraint axis if we don't have values,
         * needed for mirror operator. */
        if (STREQ(prop_id, "constraint_axis") &&
            (RNA_struct_find_property(op->ptr, "value") == NULL)) {
          return true;
        }

        return false;
      }
    }
  }

  /* Orientation Axis. */
  {
    if (STREQ(prop_id, "orient_axis")) {
      eTfmMode mode = (eTfmMode)transformops_mode(op);
      if (mode == TFM_ALIGN) {
        return false;
      }
    }
  }

  /* Proportional Editing. */
  {
    PropertyRNA *prop_pet = RNA_struct_find_property(op->ptr, "use_proportional_edit");
    if (prop_pet && (prop_pet != prop) && (RNA_property_boolean_get(op->ptr, prop_pet) == false)) {
      if (STRPREFIX(prop_id, "proportional") || STRPREFIX(prop_id, "use_proportional")) {
        return false;
      }
    }
  }

  return true;
}

void Transform_Properties(struct wmOperatorType *ot, int flags)
{
  PropertyRNA *prop;

  if (flags & P_ORIENT_AXIS) {
    prop = RNA_def_property(ot->srna, "orient_axis", PROP_ENUM, PROP_NONE);
    RNA_def_property_ui_text(prop, "Axis", "");
    RNA_def_property_enum_default(prop, 2);
    RNA_def_property_enum_items(prop, rna_enum_axis_xyz_items);
    RNA_def_property_flag(prop, PROP_SKIP_SAVE);
  }
  if (flags & P_ORIENT_AXIS_ORTHO) {
    prop = RNA_def_property(ot->srna, "orient_axis_ortho", PROP_ENUM, PROP_NONE);
    RNA_def_property_ui_text(prop, "Axis Ortho", "");
    RNA_def_property_enum_default(prop, 0);
    RNA_def_property_enum_items(prop, rna_enum_axis_xyz_items);
    RNA_def_property_flag(prop, PROP_SKIP_SAVE);
  }

  if (flags & P_ORIENT_MATRIX) {
    prop = RNA_def_property(ot->srna, "orient_type", PROP_ENUM, PROP_NONE);
    RNA_def_property_ui_text(prop, "Orientation", "Transformation orientation");
    RNA_def_enum_funcs(prop, rna_TransformOrientation_itemf);

    /* Set by 'orient_type' or gizmo which acts on non-standard orientation. */
    prop = RNA_def_float_matrix(
        ot->srna, "orient_matrix", 3, 3, NULL, 0.0f, 0.0f, "Matrix", "", 0.0f, 0.0f);
    RNA_def_property_flag(prop, PROP_HIDDEN | PROP_SKIP_SAVE);

    /* Only use 'orient_matrix' when 'orient_matrix_type == orient_type',
     * this allows us to reuse the orientation set by a gizmo for eg, without disabling the ability
     * to switch over to other orientations. */
    prop = RNA_def_property(ot->srna, "orient_matrix_type", PROP_ENUM, PROP_NONE);
    RNA_def_property_ui_text(prop, "Matrix Orientation", "");
    RNA_def_enum_funcs(prop, rna_TransformOrientation_itemf);
    RNA_def_property_flag(prop, PROP_HIDDEN);
  }

  if (flags & P_CONSTRAINT) {
    RNA_def_boolean_vector(ot->srna, "constraint_axis", 3, NULL, "Constraint Axis", "");
  }

  if (flags & P_MIRROR) {
    prop = RNA_def_boolean(ot->srna, "mirror", 0, "Mirror Editing", "");
    if (flags & P_MIRROR_DUMMY) {
      /* only used so macros can disable this option */
      RNA_def_property_flag(prop, PROP_HIDDEN);
    }
  }

  if (flags & P_PROPORTIONAL) {
    RNA_def_boolean(ot->srna, "use_proportional_edit", 0, "Proportional Editing", "");
    prop = RNA_def_enum(ot->srna,
                        "proportional_edit_falloff",
                        rna_enum_proportional_falloff_items,
                        0,
                        "Proportional Falloff",
                        "Falloff type for proportional editing mode");
    /* Abusing id_curve :/ */
    RNA_def_property_translation_context(prop, BLT_I18NCONTEXT_ID_CURVE);
    RNA_def_float(ot->srna,
                  "proportional_size",
                  1,
                  T_PROP_SIZE_MIN,
                  T_PROP_SIZE_MAX,
                  "Proportional Size",
                  "",
                  0.001f,
                  100.0f);

    RNA_def_boolean(ot->srna, "use_proportional_connected", 0, "Connected", "");
    RNA_def_boolean(ot->srna, "use_proportional_projected", 0, "Projected (2D)", "");
  }

  if (flags & P_SNAP) {
    prop = RNA_def_boolean(ot->srna, "snap", 0, "Use Snapping Options", "");
    RNA_def_property_flag(prop, PROP_HIDDEN);

    if (flags & P_GEO_SNAP) {
      prop = RNA_def_enum(ot->srna, "snap_target", rna_enum_snap_target_items, 0, "Target", "");
      RNA_def_property_flag(prop, PROP_HIDDEN);
      prop = RNA_def_float_vector(
          ot->srna, "snap_point", 3, NULL, -FLT_MAX, FLT_MAX, "Point", "", -FLT_MAX, FLT_MAX);
      RNA_def_property_flag(prop, PROP_HIDDEN);

      if (flags & P_ALIGN_SNAP) {
        prop = RNA_def_boolean(ot->srna, "snap_align", 0, "Align with Point Normal", "");
        RNA_def_property_flag(prop, PROP_HIDDEN);
        prop = RNA_def_float_vector(
            ot->srna, "snap_normal", 3, NULL, -FLT_MAX, FLT_MAX, "Normal", "", -FLT_MAX, FLT_MAX);
        RNA_def_property_flag(prop, PROP_HIDDEN);
      }
    }
  }

  if (flags & P_GPENCIL_EDIT) {
    prop = RNA_def_boolean(ot->srna,
                           "gpencil_strokes",
                           0,
                           "Edit Grease Pencil",
                           "Edit selected Grease Pencil strokes");
    RNA_def_property_flag(prop, PROP_HIDDEN | PROP_SKIP_SAVE);
  }

  if (flags & P_CURSOR_EDIT) {
    prop = RNA_def_boolean(ot->srna, "cursor_transform", 0, "Transform Cursor", "");
    RNA_def_property_flag(prop, PROP_HIDDEN | PROP_SKIP_SAVE);
  }

  if ((flags & P_OPTIONS) && !(flags & P_NO_TEXSPACE)) {
    prop = RNA_def_boolean(
        ot->srna, "texture_space", 0, "Edit Texture Space", "Edit object data texture space");
    RNA_def_property_flag(prop, PROP_HIDDEN | PROP_SKIP_SAVE);
    prop = RNA_def_boolean(
        ot->srna, "remove_on_cancel", 0, "Remove on Cancel", "Remove elements on cancel");
    RNA_def_property_flag(prop, PROP_HIDDEN | PROP_SKIP_SAVE);
  }

  if (flags & P_CORRECT_UV) {
    RNA_def_boolean(
        ot->srna, "correct_uv", true, "Correct UVs", "Correct UV coordinates when transforming");
  }

  if (flags & P_CENTER) {
    /* For gizmos that define their own center. */
    prop = RNA_def_property(ot->srna, "center_override", PROP_FLOAT, PROP_XYZ);
    RNA_def_property_array(prop, 3);
    RNA_def_property_flag(prop, PROP_HIDDEN | PROP_SKIP_SAVE);
    RNA_def_property_ui_text(prop, "Center Override", "Force using this center value (when set)");
  }

  if (flags & P_VIEW2D_EDGE_PAN) {
    prop = RNA_def_boolean(
        ot->srna, "view2d_edge_pan", false, "Edge Pan", "Enable edge panning in 2D view");
    RNA_def_property_flag(prop, PROP_HIDDEN | PROP_SKIP_SAVE);
  }

  if ((flags & P_NO_DEFAULTS) == 0) {
    prop = RNA_def_boolean(ot->srna,
                           "release_confirm",
                           0,
                           "Confirm on Release",
                           "Always confirm operation when releasing button");
    RNA_def_property_flag(prop, PROP_HIDDEN);

    prop = RNA_def_boolean(ot->srna, "use_accurate", 0, "Accurate", "Use accurate transformation");
    RNA_def_property_flag(prop, PROP_HIDDEN);
  }

  if (flags & P_POST_TRANSFORM) {
    prop = RNA_def_boolean(ot->srna,
                           "use_automerge_and_split",
                           0,
                           "Auto Merge & Split",
                           "Forces the use of Auto Merge and Split");
    RNA_def_property_flag(prop, PROP_HIDDEN);
  }
}

static void TRANSFORM_OT_translate(struct wmOperatorType *ot)
{
  /* identifiers */
  ot->name = "Move";
  ot->description = "Move selected items";
  ot->idname = OP_TRANSLATION;
  ot->flag = OPTYPE_REGISTER | OPTYPE_UNDO | OPTYPE_BLOCKING;

  /* api callbacks */
  ot->invoke = transform_invoke;
  ot->exec = transform_exec;
  ot->modal = transform_modal;
  ot->cancel = transform_cancel;
  ot->poll = ED_operator_screenactive;
  ot->poll_property = transform_poll_property;

  RNA_def_float_translation(
      ot->srna, "value", 3, NULL, -FLT_MAX, FLT_MAX, "Move", "", -FLT_MAX, FLT_MAX);

  WM_operatortype_props_advanced_begin(ot);

  Transform_Properties(ot,
                       P_ORIENT_MATRIX | P_CONSTRAINT | P_PROPORTIONAL | P_MIRROR | P_ALIGN_SNAP |
                           P_OPTIONS | P_GPENCIL_EDIT | P_CURSOR_EDIT | P_VIEW2D_EDGE_PAN |
                           P_POST_TRANSFORM);
}

static void TRANSFORM_OT_resize(struct wmOperatorType *ot)
{
  /* identifiers */
  ot->name = "Resize";
  ot->description = "Scale (resize) selected items";
  ot->idname = OP_RESIZE;
  ot->flag = OPTYPE_REGISTER | OPTYPE_UNDO | OPTYPE_BLOCKING;

  /* api callbacks */
  ot->invoke = transform_invoke;
  ot->exec = transform_exec;
  ot->modal = transform_modal;
  ot->cancel = transform_cancel;
  ot->poll = ED_operator_screenactive;
  ot->poll_property = transform_poll_property;

  RNA_def_float_vector(
      ot->srna, "value", 3, VecOne, -FLT_MAX, FLT_MAX, "Scale", "", -FLT_MAX, FLT_MAX);

  PropertyRNA *prop;
  prop = RNA_def_float_vector(ot->srna,
                              "mouse_dir_constraint",
                              3,
                              VecZero,
                              -FLT_MAX,
                              FLT_MAX,
                              "Mouse Directional Constraint",
                              "",
                              -FLT_MAX,
                              FLT_MAX);
  RNA_def_property_flag(prop, PROP_HIDDEN | PROP_SKIP_SAVE);

  WM_operatortype_props_advanced_begin(ot);

  Transform_Properties(ot,
                       P_ORIENT_MATRIX | P_CONSTRAINT | P_PROPORTIONAL | P_MIRROR | P_GEO_SNAP |
                           P_OPTIONS | P_GPENCIL_EDIT | P_CENTER);
}

static void TRANSFORM_OT_skin_resize(struct wmOperatorType *ot)
{
  /* identifiers */
  ot->name = "Skin Resize";
  ot->description = "Scale selected vertices' skin radii";
  ot->idname = OP_SKIN_RESIZE;
  ot->flag = OPTYPE_REGISTER | OPTYPE_UNDO | OPTYPE_BLOCKING;

  /* api callbacks */
  ot->invoke = transform_invoke;
  ot->exec = transform_exec;
  ot->modal = transform_modal;
  ot->cancel = transform_cancel;
  ot->poll = ED_operator_editmesh;
  ot->poll_property = transform_poll_property;

  RNA_def_float_vector(
      ot->srna, "value", 3, VecOne, -FLT_MAX, FLT_MAX, "Scale", "", -FLT_MAX, FLT_MAX);

  WM_operatortype_props_advanced_begin(ot);

  Transform_Properties(ot,
                       P_ORIENT_MATRIX | P_CONSTRAINT | P_PROPORTIONAL | P_MIRROR | P_GEO_SNAP |
                           P_OPTIONS | P_NO_TEXSPACE);
}

static void TRANSFORM_OT_trackball(struct wmOperatorType *ot)
{
  /* identifiers */
  ot->name = "Trackball";
  ot->description = "Trackball style rotation of selected items";
  ot->idname = OP_TRACKBALL;
  ot->flag = OPTYPE_REGISTER | OPTYPE_UNDO | OPTYPE_BLOCKING;

  /* api callbacks */
  ot->invoke = transform_invoke;
  ot->exec = transform_exec;
  ot->modal = transform_modal;
  ot->cancel = transform_cancel;
  ot->poll = ED_operator_screenactive;
  ot->poll_property = transform_poll_property;

  /* Maybe we could use float_vector_xyz here too? */
  RNA_def_float_rotation(
      ot->srna, "value", 2, NULL, -FLT_MAX, FLT_MAX, "Angle", "", -FLT_MAX, FLT_MAX);

  WM_operatortype_props_advanced_begin(ot);

  Transform_Properties(ot, P_PROPORTIONAL | P_MIRROR | P_SNAP | P_GPENCIL_EDIT | P_CENTER);
}

/* Similar to #transform_shear_poll. */
static bool transform_rotate_poll(bContext *C)
{
  if (!ED_operator_screenactive(C)) {
    return false;
  }

  ScrArea *area = CTX_wm_area(C);
  return area && !ELEM(area->spacetype, SPACE_ACTION);
}

static void TRANSFORM_OT_rotate(struct wmOperatorType *ot)
{
  /* identifiers */
  ot->name = "Rotate";
  ot->description = "Rotate selected items";
  ot->idname = OP_ROTATION;
  ot->flag = OPTYPE_REGISTER | OPTYPE_UNDO | OPTYPE_BLOCKING;

  /* api callbacks */
  ot->invoke = transform_invoke;
  ot->exec = transform_exec;
  ot->modal = transform_modal;
  ot->cancel = transform_cancel;
  ot->poll = transform_rotate_poll;
  ot->poll_property = transform_poll_property;

  RNA_def_float_rotation(
      ot->srna, "value", 0, NULL, -FLT_MAX, FLT_MAX, "Angle", "", -M_PI * 2, M_PI * 2);

  WM_operatortype_props_advanced_begin(ot);

  Transform_Properties(ot,
                       P_ORIENT_AXIS | P_ORIENT_MATRIX | P_CONSTRAINT | P_PROPORTIONAL | P_MIRROR |
                           P_GEO_SNAP | P_GPENCIL_EDIT | P_CENTER);
}

static void TRANSFORM_OT_tilt(struct wmOperatorType *ot)
{
  /* identifiers */
  ot->name = "Tilt";
  /* optional -
   * "Tilt selected vertices"
   * "Specify an extra axis rotation for selected vertices of 3D curve" */
  ot->description = "Tilt selected control vertices of 3D curve";
  ot->idname = OP_TILT;
  ot->flag = OPTYPE_REGISTER | OPTYPE_UNDO | OPTYPE_BLOCKING;

  /* api callbacks */
  ot->invoke = transform_invoke;
  ot->exec = transform_exec;
  ot->modal = transform_modal;
  ot->cancel = transform_cancel;
  ot->poll = ED_operator_editcurve_3d;
  ot->poll_property = transform_poll_property;

  RNA_def_float_rotation(
      ot->srna, "value", 0, NULL, -FLT_MAX, FLT_MAX, "Angle", "", -M_PI * 2, M_PI * 2);

  WM_operatortype_props_advanced_begin(ot);

  Transform_Properties(ot, P_PROPORTIONAL | P_MIRROR | P_SNAP);
}

static void TRANSFORM_OT_bend(struct wmOperatorType *ot)
{
  /* identifiers */
  ot->name = "Bend";
  ot->description = "Bend selected items between the 3D cursor and the mouse";
  ot->idname = OP_BEND;
  /* Depend on cursor location because the cursor location is used to define the region to bend. */
  ot->flag = OPTYPE_REGISTER | OPTYPE_UNDO | OPTYPE_BLOCKING | OPTYPE_DEPENDS_ON_CURSOR;

  /* api callbacks */
  ot->invoke = transform_invoke;
  // ot->exec = transform_exec; /* unsupported */
  ot->modal = transform_modal;
  ot->cancel = transform_cancel;
  ot->poll = ED_operator_region_view3d_active;
  ot->poll_property = transform_poll_property;

  RNA_def_float_rotation(
      ot->srna, "value", 1, NULL, -FLT_MAX, FLT_MAX, "Angle", "", -M_PI * 2, M_PI * 2);

  WM_operatortype_props_advanced_begin(ot);

  Transform_Properties(ot, P_PROPORTIONAL | P_MIRROR | P_SNAP | P_GPENCIL_EDIT | P_CENTER);
}

/* Similar to #transform_rotate_poll. */
static bool transform_shear_poll(bContext *C)
{
  if (!ED_operator_screenactive(C)) {
    return false;
  }

  ScrArea *area = CTX_wm_area(C);
  return area && !ELEM(area->spacetype, SPACE_ACTION);
}

static void TRANSFORM_OT_shear(struct wmOperatorType *ot)
{
  /* identifiers */
  ot->name = "Shear";
  ot->description = "Shear selected items along the horizontal screen axis";
  ot->idname = OP_SHEAR;
  ot->flag = OPTYPE_REGISTER | OPTYPE_UNDO | OPTYPE_BLOCKING;

  /* api callbacks */
  ot->invoke = transform_invoke;
  ot->exec = transform_exec;
  ot->modal = transform_modal;
  ot->cancel = transform_cancel;
  ot->poll = transform_shear_poll;
  ot->poll_property = transform_poll_property;

  RNA_def_float(ot->srna, "value", 0, -FLT_MAX, FLT_MAX, "Offset", "", -FLT_MAX, FLT_MAX);

  WM_operatortype_props_advanced_begin(ot);

  Transform_Properties(ot,
                       P_ORIENT_AXIS | P_ORIENT_AXIS_ORTHO | P_ORIENT_MATRIX | P_PROPORTIONAL |
                           P_MIRROR | P_SNAP | P_GPENCIL_EDIT);
}

static void TRANSFORM_OT_push_pull(struct wmOperatorType *ot)
{
  /* identifiers */
  ot->name = "Push/Pull";
  ot->description = "Push/Pull selected items";
  ot->idname = OP_PUSH_PULL;
  ot->flag = OPTYPE_REGISTER | OPTYPE_UNDO | OPTYPE_BLOCKING;

  /* api callbacks */
  ot->invoke = transform_invoke;
  ot->exec = transform_exec;
  ot->modal = transform_modal;
  ot->cancel = transform_cancel;
  ot->poll = ED_operator_screenactive;
  ot->poll_property = transform_poll_property;

  RNA_def_float(ot->srna, "value", 0, -FLT_MAX, FLT_MAX, "Distance", "", -FLT_MAX, FLT_MAX);

  WM_operatortype_props_advanced_begin(ot);

  Transform_Properties(ot, P_PROPORTIONAL | P_MIRROR | P_SNAP | P_CENTER);
}

static void TRANSFORM_OT_shrink_fatten(struct wmOperatorType *ot)
{
  /* identifiers */
  ot->name = "Shrink/Fatten";
  ot->description = "Shrink/fatten selected vertices along normals";
  ot->idname = OP_SHRINK_FATTEN;
  ot->flag = OPTYPE_REGISTER | OPTYPE_UNDO | OPTYPE_BLOCKING;

  /* api callbacks */
  ot->invoke = transform_invoke;
  ot->exec = transform_exec;
  ot->modal = transform_modal;
  ot->cancel = transform_cancel;
  ot->poll = ED_operator_editmesh;
  ot->poll_property = transform_poll_property;

  RNA_def_float_distance(ot->srna, "value", 0, -FLT_MAX, FLT_MAX, "Offset", "", -FLT_MAX, FLT_MAX);

  RNA_def_boolean(ot->srna,
                  "use_even_offset",
                  false,
                  "Offset Even",
                  "Scale the offset to give more even thickness");

  WM_operatortype_props_advanced_begin(ot);

  Transform_Properties(ot, P_PROPORTIONAL | P_MIRROR | P_SNAP);
}

static void TRANSFORM_OT_tosphere(struct wmOperatorType *ot)
{
  /* identifiers */
  ot->name = "To Sphere";
  ot->description = "Move selected items outward in a spherical shape around geometric center";
  ot->idname = OP_TOSPHERE;
  ot->flag = OPTYPE_REGISTER | OPTYPE_UNDO | OPTYPE_BLOCKING;

  /* api callbacks */
  ot->invoke = transform_invoke;
  ot->exec = transform_exec;
  ot->modal = transform_modal;
  ot->cancel = transform_cancel;
  ot->poll = ED_operator_screenactive;
  ot->poll_property = transform_poll_property;

  RNA_def_float_factor(ot->srna, "value", 0, 0, 1, "Factor", "", 0, 1);

  WM_operatortype_props_advanced_begin(ot);

  Transform_Properties(ot, P_PROPORTIONAL | P_MIRROR | P_SNAP | P_GPENCIL_EDIT | P_CENTER);
}

static void TRANSFORM_OT_mirror(struct wmOperatorType *ot)
{
  /* identifiers */
  ot->name = "Mirror";
  ot->description = "Mirror selected items around one or more axes";
  ot->idname = OP_MIRROR;
  ot->flag = OPTYPE_REGISTER | OPTYPE_UNDO | OPTYPE_BLOCKING;

  /* api callbacks */
  ot->invoke = transform_invoke;
  ot->exec = transform_exec;
  ot->modal = transform_modal;
  ot->cancel = transform_cancel;
  ot->poll = ED_operator_screenactive;
  ot->poll_property = transform_poll_property;

  Transform_Properties(ot, P_ORIENT_MATRIX | P_CONSTRAINT | P_GPENCIL_EDIT | P_CENTER);
}

static void TRANSFORM_OT_bbone_resize(struct wmOperatorType *ot)
{
  /* identifiers */
  ot->name = "Scale B-Bone";
  ot->description = "Scale selected bendy bones display size";
  ot->idname = OP_BONE_SIZE;
  ot->flag = OPTYPE_REGISTER | OPTYPE_UNDO | OPTYPE_BLOCKING;

  /* api callbacks */
  ot->invoke = transform_invoke;
  ot->exec = transform_exec;
  ot->modal = transform_modal;
  ot->cancel = transform_cancel;
  ot->poll = ED_operator_object_active;
  ot->poll_property = transform_poll_property;

  RNA_def_float_translation(
      ot->srna, "value", 3, VecOne, -FLT_MAX, FLT_MAX, "Display Size", "", -FLT_MAX, FLT_MAX);

  WM_operatortype_props_advanced_begin(ot);

  Transform_Properties(ot, P_ORIENT_MATRIX | P_CONSTRAINT | P_MIRROR);
}

static void TRANSFORM_OT_edge_slide(struct wmOperatorType *ot)
{
  PropertyRNA *prop;

  /* identifiers */
  ot->name = "Edge Slide";
  ot->description = "Slide an edge loop along a mesh";
  ot->idname = OP_EDGE_SLIDE;
  ot->flag = OPTYPE_REGISTER | OPTYPE_UNDO | OPTYPE_BLOCKING | OPTYPE_DEPENDS_ON_CURSOR;

  /* api callbacks */
  ot->invoke = transform_invoke;
  ot->exec = transform_exec;
  ot->modal = transform_modal;
  ot->cancel = transform_cancel;
  ot->poll = ED_operator_editmesh_region_view3d;
  ot->poll_property = transform_poll_property;

  RNA_def_float_factor(ot->srna, "value", 0, -10.0f, 10.0f, "Factor", "", -1.0f, 1.0f);

  prop = RNA_def_boolean(ot->srna, "single_side", false, "Single Side", "");
  RNA_def_property_flag(prop, PROP_HIDDEN | PROP_SKIP_SAVE);
  RNA_def_boolean(ot->srna,
                  "use_even",
                  false,
                  "Even",
                  "Make the edge loop match the shape of the adjacent edge loop");

  WM_operatortype_props_advanced_begin(ot);

  RNA_def_boolean(ot->srna,
                  "flipped",
                  false,
                  "Flipped",
                  "When Even mode is active, flips between the two adjacent edge loops");
  RNA_def_boolean(ot->srna, "use_clamp", true, "Clamp", "Clamp within the edge extents");

  Transform_Properties(ot, P_MIRROR | P_SNAP | P_CORRECT_UV);
}

static void TRANSFORM_OT_vert_slide(struct wmOperatorType *ot)
{
  /* identifiers */
  ot->name = "Vertex Slide";
  ot->description = "Slide a vertex along a mesh";
  ot->idname = OP_VERT_SLIDE;
  ot->flag = OPTYPE_REGISTER | OPTYPE_UNDO | OPTYPE_BLOCKING | OPTYPE_DEPENDS_ON_CURSOR;

  /* api callbacks */
  ot->invoke = transform_invoke;
  ot->exec = transform_exec;
  ot->modal = transform_modal;
  ot->cancel = transform_cancel;
  ot->poll = ED_operator_editmesh_region_view3d;
  ot->poll_property = transform_poll_property;

  RNA_def_float_factor(ot->srna, "value", 0, -10.0f, 10.0f, "Factor", "", -1.0f, 1.0f);
  RNA_def_boolean(ot->srna,
                  "use_even",
                  false,
                  "Even",
                  "Make the edge loop match the shape of the adjacent edge loop");

  WM_operatortype_props_advanced_begin(ot);

  RNA_def_boolean(ot->srna,
                  "flipped",
                  false,
                  "Flipped",
                  "When Even mode is active, flips between the two adjacent edge loops");
  RNA_def_boolean(ot->srna, "use_clamp", true, "Clamp", "Clamp within the edge extents");

  Transform_Properties(ot, P_MIRROR | P_SNAP | P_CORRECT_UV);
}

static void TRANSFORM_OT_edge_crease(struct wmOperatorType *ot)
{
  /* identifiers */
  ot->name = "Edge Crease";
  ot->description = "Change the crease of edges";
  ot->idname = OP_EDGE_CREASE;
  ot->flag = OPTYPE_REGISTER | OPTYPE_UNDO | OPTYPE_BLOCKING;

  /* api callbacks */
  ot->invoke = transform_invoke;
  ot->exec = transform_exec;
  ot->modal = transform_modal;
  ot->cancel = transform_cancel;
  ot->poll = ED_operator_editmesh;
  ot->poll_property = transform_poll_property;

  RNA_def_float_factor(ot->srna, "value", 0, -1.0f, 1.0f, "Factor", "", -1.0f, 1.0f);

  WM_operatortype_props_advanced_begin(ot);

  Transform_Properties(ot, P_SNAP);
}

static void TRANSFORM_OT_edge_bevelweight(struct wmOperatorType *ot)
{
  /* identifiers */
  ot->name = "Edge Bevel Weight";
  ot->description = "Change the bevel weight of edges";
  ot->idname = OP_EDGE_BWEIGHT;
  ot->flag = OPTYPE_REGISTER | OPTYPE_UNDO | OPTYPE_BLOCKING;

  /* api callbacks */
  ot->invoke = transform_invoke;
  ot->exec = transform_exec;
  ot->modal = transform_modal;
  ot->cancel = transform_cancel;
  ot->poll = ED_operator_editmesh;

  RNA_def_float_factor(ot->srna, "value", 0, -1.0f, 1.0f, "Factor", "", -1.0f, 1.0f);

  WM_operatortype_props_advanced_begin(ot);

  Transform_Properties(ot, P_SNAP);
}

static void TRANSFORM_OT_seq_slide(struct wmOperatorType *ot)
{
  /* identifiers */
  ot->name = "Sequence Slide";
  ot->description = "Slide a sequence strip in time";
  ot->idname = OP_SEQ_SLIDE;
  ot->flag = OPTYPE_REGISTER | OPTYPE_UNDO | OPTYPE_BLOCKING;

  /* api callbacks */
  ot->invoke = transform_invoke;
  ot->exec = transform_exec;
  ot->modal = transform_modal;
  ot->cancel = transform_cancel;
  ot->poll = ED_operator_sequencer_active;

  /* properties */
  PropertyRNA *prop;

  prop = RNA_def_float_vector(
      ot->srna, "value", 2, NULL, -FLT_MAX, FLT_MAX, "Offset", "", -FLT_MAX, FLT_MAX);
  RNA_def_property_ui_range(prop, -FLT_MAX, FLT_MAX, 1, 0);

  WM_operatortype_props_advanced_begin(ot);

  Transform_Properties(ot, P_SNAP);
}

static void TRANSFORM_OT_rotate_normal(struct wmOperatorType *ot)
{
  /* identifiers */
  ot->name = "Rotate Normals";
  ot->description = "Rotate split normal of selected items";
  ot->idname = OP_NORMAL_ROTATION;
  ot->flag = OPTYPE_REGISTER | OPTYPE_UNDO | OPTYPE_BLOCKING;

  /* api callbacks */
  ot->invoke = transform_invoke;
  ot->exec = transform_exec;
  ot->modal = transform_modal;
  ot->cancel = transform_cancel;
  ot->poll = ED_operator_editmesh;

  RNA_def_float_rotation(
      ot->srna, "value", 0, NULL, -FLT_MAX, FLT_MAX, "Angle", "", -M_PI * 2, M_PI * 2);

  Transform_Properties(ot, P_ORIENT_AXIS | P_ORIENT_MATRIX | P_CONSTRAINT | P_MIRROR);
}

static void TRANSFORM_OT_transform(struct wmOperatorType *ot)
{
  PropertyRNA *prop;

  /* identifiers */
  ot->name = "Transform";
  ot->description = "Transform selected items by mode type";
  ot->idname = "TRANSFORM_OT_transform";
  ot->flag = OPTYPE_REGISTER | OPTYPE_UNDO | OPTYPE_BLOCKING;

  /* api callbacks */
  ot->invoke = transform_invoke;
  ot->exec = transform_exec;
  ot->modal = transform_modal;
  ot->cancel = transform_cancel;
  ot->poll = ED_operator_screenactive;
  ot->poll_property = transform_poll_property;

  prop = RNA_def_enum(
      ot->srna, "mode", rna_enum_transform_mode_types, TFM_TRANSLATION, "Mode", "");
  RNA_def_property_flag(prop, PROP_HIDDEN);

  RNA_def_float_vector(
      ot->srna, "value", 4, NULL, -FLT_MAX, FLT_MAX, "Values", "", -FLT_MAX, FLT_MAX);

  WM_operatortype_props_advanced_begin(ot);

  Transform_Properties(ot,
                       P_ORIENT_AXIS | P_ORIENT_MATRIX | P_CONSTRAINT | P_PROPORTIONAL | P_MIRROR |
                           P_ALIGN_SNAP | P_GPENCIL_EDIT | P_CENTER);
}

static int transform_from_gizmo_invoke(bContext *C,
                                       wmOperator *UNUSED(op),
                                       const wmEvent *UNUSED(event))
{
  bToolRef *tref = WM_toolsystem_ref_from_context(C);
  if (tref) {
    ARegion *region = CTX_wm_region(C);
    wmGizmoMap *gzmap = region->gizmo_map;
    wmGizmoGroup *gzgroup = gzmap ? WM_gizmomap_group_find(gzmap, "VIEW3D_GGT_xform_gizmo") : NULL;
    if (gzgroup != NULL) {
      PointerRNA gzg_ptr;
      WM_toolsystem_ref_properties_ensure_from_gizmo_group(tref, gzgroup->type, &gzg_ptr);
      const int drag_action = RNA_enum_get(&gzg_ptr, "drag_action");
      const char *op_id = NULL;
      switch (drag_action) {
        case V3D_GIZMO_SHOW_OBJECT_TRANSLATE:
          op_id = "TRANSFORM_OT_translate";
          break;
        case V3D_GIZMO_SHOW_OBJECT_ROTATE:
          op_id = "TRANSFORM_OT_rotate";
          break;
        case V3D_GIZMO_SHOW_OBJECT_SCALE:
          op_id = "TRANSFORM_OT_resize";
          break;
        default:
          break;
      }
      if (op_id) {
        wmOperatorType *ot = WM_operatortype_find(op_id, true);
        PointerRNA op_ptr;
        WM_operator_properties_create_ptr(&op_ptr, ot);
        RNA_boolean_set(&op_ptr, "release_confirm", true);
        WM_operator_name_call_ptr(C, ot, WM_OP_INVOKE_DEFAULT, &op_ptr);
        WM_operator_properties_free(&op_ptr);
        return OPERATOR_FINISHED;
      }
    }
  }
  return OPERATOR_PASS_THROUGH;
}

/* Use with 'TRANSFORM_GGT_gizmo'. */
static void TRANSFORM_OT_from_gizmo(struct wmOperatorType *ot)
{
  /* identifiers */
  ot->name = "Transform from Gizmo";
  ot->description = "Transform selected items by mode type";
  ot->idname = "TRANSFORM_OT_from_gizmo";
  ot->flag = 0;

  /* api callbacks */
  ot->invoke = transform_from_gizmo_invoke;
}

static wmKeyMapItem **navigation_keymaps(bContext *C, int *r_kmi_len)
{
  wmKeyMapItem *km_items[70];
  int kmi_len = 0;

  const char *op_names[] = {
      /* 3D View. */
      "VIEW3D_OT_zoom",
      "VIEW3D_OT_rotate",
      "VIEW3D_OT_move",
      "VIEW3D_OT_view_pan",
      "VIEW3D_OT_dolly",
<<<<<<< HEAD
      "VIEW3D_OT_view_orbit",
=======
      //"VIEW3D_OT_view_orbit",
>>>>>>> c6e49ad9
      "VIEW3D_OT_view_roll",
#ifdef WITH_INPUT_NDOF
      "VIEW3D_OT_ndof_orbit_zoom",
      "VIEW3D_OT_ndof_orbit",
      "VIEW3D_OT_ndof_pan",
      "VIEW3D_OT_ndof_all",
#endif
      /* Image. */
      "IMAGE_OT_view_pan",
      "IMAGE_OT_view_zoom_in",
      "IMAGE_OT_view_zoom_out",
#ifdef WITH_INPUT_NDOF
      "IMAGE_OT_view_ndof",
#endif
      /* View2D. */
      "VIEW2D_OT_pan",
      "VIEW2D_OT_zoom_in",
      "VIEW2D_OT_zoom_out",
#ifdef WITH_INPUT_NDOF
      "VIEW2D_OT_ndof",
#endif
  };

  wmWindowManager *wm = CTX_wm_manager(C);
  wmKeyMap *keymap[3];
  keymap[0] = WM_keymap_find_all(wm, "3D View", SPACE_VIEW3D, 0);
  keymap[1] = WM_keymap_find_all(wm, "Image", SPACE_IMAGE, 0);
  keymap[2] = WM_keymap_find_all(wm, "View2D", 0, 0);

  for (int i = 0; i < 3; i++) {
    LISTBASE_FOREACH (wmKeyMapItem *, kmi, &keymap[i]->items) {
      if (!(STRPREFIX(kmi->idname, "VIEW") || STRPREFIX(kmi->idname, "IMAGE"))) {
        continue;
      }
      if (kmi->flag & KMI_INACTIVE) {
        continue;
      }
<<<<<<< HEAD
      for (int j = 0; i < ARRAY_SIZE(op_names); j++) {
=======
      for (int j = 0; j < ARRAY_SIZE(op_names); j++) {
>>>>>>> c6e49ad9
        if (STREQ(kmi->idname, op_names[j])) {
          km_items[kmi_len++] = kmi;
          break;
        }
      }
      if (kmi_len == ARRAY_SIZE(km_items)) {
        BLI_assert(false);
        break;
      }
    }
  }
  size_t km_items_size = sizeof(void *) * kmi_len;
  wmKeyMapItem **r_km_items = MEM_mallocN(km_items_size, __func__);
  memcpy(r_km_items, km_items, km_items_size);

  *r_kmi_len = kmi_len;
  return r_km_items;
}

static bool kmi_cmp(const wmKeyMapItem *kmi_a, const wmKeyMapItem *kmi_b)
{
  if (kmi_a->shift != kmi_b->shift) {
    return false;
  }
  if (kmi_a->ctrl != kmi_b->ctrl) {
    return false;
  }
  if (kmi_a->alt != kmi_b->alt) {
    return false;
  }
  if (kmi_a->oskey != kmi_b->oskey) {
    return false;
  }
  if (!ELEM(kmi_b->type, kmi_a->type, KM_ANY)) {
    bool is_wheelin_modal = ELEM(kmi_b->type, WHEELUPMOUSE, WHEELINMOUSE);
    bool is_wheelout_modal = ELEM(kmi_b->type, WHEELDOWNMOUSE, WHEELOUTMOUSE);
    bool is_wheelin = ELEM(kmi_a->type, WHEELUPMOUSE, WHEELINMOUSE);
    bool is_wheelout = ELEM(kmi_a->type, WHEELDOWNMOUSE, WHEELOUTMOUSE);
    if (!(is_wheelin_modal || is_wheelout_modal) ||
        ((is_wheelin_modal != is_wheelin) || (is_wheelout_modal != is_wheelout))) {
      return false;
    }
  }
  if (!ELEM(kmi_b->val, kmi_a->val, KM_ANY)) {
    return false;
  }
  if (kmi_a->keymodifier != kmi_b->keymodifier) {
    return false;
  }
  return true;
}

static const wmKeyMapItem *modalmap_is_conflicting(wmKeyMapItem **km_items,
                                                   const int km_items_len,
                                                   wmKeyMapItem *kmi_modal)
{
  for (int i = 0; i < km_items_len; i++) {
    const wmKeyMapItem *kmi = km_items[i];
    if (kmi_cmp(kmi, kmi_modal)) {
      return kmi;
    }
  }
  return NULL;
}

#define LABEL_LINE_SIZE 140
struct KMConflict {
  wmKeyMapItem *kmi;
  wmKeyMapItem kmi_new;
  char descr[LABEL_LINE_SIZE];
};

struct KMConflictOPData {
  int conflicts_len;
  struct KMConflict conflicts[0];
};

static void modalkeymap_conflict_free(wmOperator *op)
{
  struct KMConflictOPData *data = op->customdata;
  MEM_freeN(data);
}

static int modalkeymap_update_invoke(bContext *C, wmOperator *op, const wmEvent *UNUSED(event))
{
  int kmi_navigate_len;
  wmKeyMapItem **kmi_navigate = navigation_keymaps(C, &kmi_navigate_len);

  struct KMConflict conflicts[10];
  int conflicts_len = 0;

  wmWindowManager *wm = CTX_wm_manager(C);
  wmKeyConfig *keyconf = wm->userconf;
  wmKeyMap *modalmap = WM_keymap_active(wm, WM_modalkeymap_find(keyconf, "Transform Modal Map"));
  LISTBASE_FOREACH (wmKeyMapItem *, kmi_modal, &modalmap->items) {
    if (kmi_modal->flag & KMI_INACTIVE) {
      continue;
    }
    const wmKeyMapItem *kmi = modalmap_is_conflicting(kmi_navigate, kmi_navigate_len, kmi_modal);
    if (kmi) {
      struct KMConflict *conflict = &conflicts[conflicts_len++];
      conflict->kmi = kmi_modal;
      conflict->kmi_new = *kmi_modal;
      conflict->kmi_new.alt = true;
      wmKeyMapItem *kmi_new = &conflict->kmi_new;

      const char *name;
      char descriptor[LABEL_LINE_SIZE], descriptor_new[LABEL_LINE_SIZE];
      WM_keymap_item_to_string(kmi_modal, false, descriptor, LABEL_LINE_SIZE);
      WM_keymap_item_to_string(kmi_new, false, descriptor_new, LABEL_LINE_SIZE);
      RNA_enum_name(modalmap->modal_items, kmi_modal->propvalue, &name);

      BLI_snprintf(conflict->descr,
                   LABEL_LINE_SIZE,
                   "\"%s\" will change from '%s' to '%s' (as it conflicts with \"%s\")",
                   TIP_(name),
                   descriptor,
                   descriptor_new,
                   kmi->idname);
    }
  }
  MEM_freeN(kmi_navigate);

  if (!conflicts_len) {
    return OPERATOR_CANCELLED;
  }

  struct KMConflictOPData *data;
  size_t conflicts_size = sizeof(struct KMConflict) * conflicts_len;
  data = MEM_mallocN(sizeof(struct KMConflictOPData) + conflicts_size, __func__);
  data->conflicts_len = conflicts_len;
  memcpy(data->conflicts, conflicts, conflicts_size);

  op->customdata = data;
  return WM_operator_props_dialog_popup(C, op, 750);
}

static int modalkeymap_exec(bContext *UNUSED(C), wmOperator *op)
{
  struct KMConflictOPData *data = op->customdata;
  struct KMConflict *conflicts = data->conflicts;
  for (int i = 0; i < data->conflicts_len; i++) {
    struct KMConflict *conflict = &conflicts[i];
    *conflict->kmi = conflict->kmi_new;
    WM_keyconfig_update_tag(NULL, conflict->kmi);
  }

  modalkeymap_conflict_free(op);
  if (U.runtime.is_dirty == false) {
    U.runtime.is_dirty = true;
    WM_main_add_notifier(NC_WINDOW, NULL);
  }
  return OPERATOR_FINISHED;
}

static void modalkeymap_cancel(bContext *UNUSED(C), wmOperator *op)
{
  modalkeymap_conflict_free(op);
}

static void modalkeymap_draw(bContext *UNUSED(C), wmOperator *op)
{
  struct KMConflictOPData *data = op->customdata;
  struct KMConflict *conflicts = data->conflicts;
  for (int i = 0; i < data->conflicts_len; i++) {
    struct KMConflict *conflict = &conflicts[i];
    uiItemL(op->layout, conflict->descr, ICON_DOT);
  }
}

static void TRANSFORM_OT_modalkeymap_update(struct wmOperatorType *ot)
{
  /* identifiers */
  ot->name = "Update Transform Modal Map";
  ot->description = "Edit the Transform Modal Map to avoid conflicts with navigation shortcuts";
  ot->idname = "TRANSFORM_OT_modalkeymap_update";
  ot->flag = OPTYPE_REGISTER | OPTYPE_UNDO;

  /* api callbacks */
  ot->invoke = modalkeymap_update_invoke;
  ot->exec = modalkeymap_exec;
  ot->cancel = modalkeymap_cancel;
  ot->ui = modalkeymap_draw;
}

static int modalkeymap_restore_invoke(bContext *C, wmOperator *op, const wmEvent *UNUSED(event))
{
  struct KMConflict conflicts[10];
  int conflicts_len = 0;

  wmWindowManager *wm = CTX_wm_manager(C);
  wmKeyMap *modalmap = WM_modalkeymap_find(wm->defaultconf, "Transform Modal Map");
  wmKeyMap *modalmap_act = WM_keymap_active(
      wm, WM_modalkeymap_find(wm->userconf, "Transform Modal Map"));

  wmKeyMapItem *kmi_orig = modalmap->items.first, *kmi = modalmap_act->items.first;
  while (kmi_orig && kmi) {
    if (!kmi_cmp(kmi_orig, kmi)) {
      struct KMConflict *conflict = &conflicts[conflicts_len++];
      conflict->kmi = kmi;
      conflict->kmi_new = *kmi_orig;
      wmKeyMapItem *kmi_new = &conflict->kmi_new;

      const char *name;
      char descriptor[LABEL_LINE_SIZE], descriptor_new[LABEL_LINE_SIZE];
      WM_keymap_item_to_string(kmi, false, descriptor, LABEL_LINE_SIZE);
      WM_keymap_item_to_string(kmi_new, false, descriptor_new, LABEL_LINE_SIZE);
      RNA_enum_name(modalmap->modal_items, kmi->propvalue, &name);

      BLI_snprintf(conflict->descr,
                   LABEL_LINE_SIZE,
                   "\"%s\" will be restored from '%s' to '%s'",
                   TIP_(name),
                   descriptor,
                   descriptor_new);
    }
    kmi_orig = kmi_orig->next;
    kmi = kmi->next;
  }

  if (!conflicts_len) {
    return OPERATOR_CANCELLED;
  }

  struct KMConflictOPData *data;
  size_t conflicts_size = sizeof(struct KMConflict) * conflicts_len;
  data = MEM_mallocN(sizeof(struct KMConflictOPData) + conflicts_size, __func__);
  data->conflicts_len = conflicts_len;
  memcpy(data->conflicts, conflicts, conflicts_size);

  op->customdata = data;
  return WM_operator_props_dialog_popup(C, op, 600);
}

static int modalkeymap_restore_exec(bContext *C, wmOperator *op)
{
  wmWindowManager *wm = CTX_wm_manager(C);
  wmKeyConfig *keyconf = wm->userconf;
  wmKeyMap *modalmap = WM_modalkeymap_find(keyconf, "Transform Modal Map");
  WM_keymap_restore_to_default(modalmap, wm);

  modalkeymap_conflict_free(op);
  if (U.runtime.is_dirty == false) {
    U.runtime.is_dirty = true;
    WM_main_add_notifier(NC_WINDOW, NULL);
  }
  return OPERATOR_FINISHED;
}

static void TRANSFORM_OT_modalkeymap_restore(struct wmOperatorType *ot)
{
  /* identifiers */
  ot->name = "Restore Transform Modal Map";
  ot->description = "Restore Transform Modal Map to Default";
  ot->idname = "TRANSFORM_OT_modalkeymap_restore";
  ot->flag = OPTYPE_REGISTER | OPTYPE_UNDO;

  /* api callbacks */
  ot->invoke = modalkeymap_restore_invoke;
  ot->exec = modalkeymap_restore_exec;
  ot->cancel = modalkeymap_cancel;
  ot->ui = modalkeymap_draw;
}

void transform_operatortypes(void)
{
  TransformModeItem *tmode;

  for (tmode = transform_modes; tmode->idname; tmode++) {
    WM_operatortype_append(tmode->opfunc);
  }

  WM_operatortype_append(TRANSFORM_OT_transform);

  WM_operatortype_append(TRANSFORM_OT_select_orientation);
  WM_operatortype_append(TRANSFORM_OT_create_orientation);
  WM_operatortype_append(TRANSFORM_OT_delete_orientation);

  WM_operatortype_append(TRANSFORM_OT_from_gizmo);

  WM_operatortype_append(TRANSFORM_OT_modalkeymap_update);
  WM_operatortype_append(TRANSFORM_OT_modalkeymap_restore);
}

void ED_keymap_transform(wmKeyConfig *keyconf)
{
  wmKeyMap *modalmap = transform_modal_keymap(keyconf);

  TransformModeItem *tmode;

  for (tmode = transform_modes; tmode->idname; tmode++) {
    WM_modalkeymap_assign(modalmap, tmode->idname);
  }
  WM_modalkeymap_assign(modalmap, "TRANSFORM_OT_transform");
}<|MERGE_RESOLUTION|>--- conflicted
+++ resolved
@@ -1385,11 +1385,7 @@
       "VIEW3D_OT_move",
       "VIEW3D_OT_view_pan",
       "VIEW3D_OT_dolly",
-<<<<<<< HEAD
-      "VIEW3D_OT_view_orbit",
-=======
       //"VIEW3D_OT_view_orbit",
->>>>>>> c6e49ad9
       "VIEW3D_OT_view_roll",
 #ifdef WITH_INPUT_NDOF
       "VIEW3D_OT_ndof_orbit_zoom",
@@ -1427,11 +1423,7 @@
       if (kmi->flag & KMI_INACTIVE) {
         continue;
       }
-<<<<<<< HEAD
-      for (int j = 0; i < ARRAY_SIZE(op_names); j++) {
-=======
       for (int j = 0; j < ARRAY_SIZE(op_names); j++) {
->>>>>>> c6e49ad9
         if (STREQ(kmi->idname, op_names[j])) {
           km_items[kmi_len++] = kmi;
           break;
