/**
 * $Id$
 *
 * ***** BEGIN GPL LICENSE BLOCK *****
 *
 * This program is free software; you can redistribute it and/or
 * modify it under the terms of the GNU General Public License
 * as published by the Free Software Foundation; either version 2
 * of the License, or (at your option) any later version.
 *
 * This program is distributed in the hope that it will be useful,
 * but WITHOUT ANY WARRANTY; without even the implied warranty of
 * MERCHANTABILITY or FITNESS FOR A PARTICULAR PURPOSE.  See the
 * GNU General Public License for more details.
 *
 * You should have received a copy of the GNU General Public License
 * along with this program; if not, write to the Free Software Foundation,
 * Inc., 59 Temple Place - Suite 330, Boston, MA  02111-1307, USA.
 *
 * The Original Code is Copyright (C) 2001-2002 by NaN Holding BV.
 * All rights reserved.
 *
 * The Original Code is: all of this file.
 *
 * Contributor(s): none yet.
 *
 * ***** END GPL LICENSE BLOCK *****
 */

#include <string.h>
#include <math.h>

#include "MEM_guardedalloc.h"

#include "BLO_sys_types.h" // for intptr_t support

#include "DNA_anim_types.h"
#include "DNA_action_types.h"
#include "DNA_armature_types.h"
#include "DNA_constraint_types.h"
#include "DNA_curve_types.h"
#include "DNA_lattice_types.h"
#include "DNA_mesh_types.h"
#include "DNA_modifier_types.h"
#include "DNA_nla_types.h"
#include "DNA_node_types.h"
#include "DNA_object_types.h"
#include "DNA_object_force.h"
#include "DNA_particle_types.h"
#include "DNA_screen_types.h"
#include "DNA_space_types.h"
#include "DNA_scene_types.h"
#include "DNA_userdef_types.h"
#include "DNA_view3d_types.h"
#include "DNA_windowmanager_types.h"

#include "RNA_access.h"

//#include "BIF_screen.h"
//#include "BIF_mywindow.h"
#include "BIF_gl.h"
#include "BIF_glutil.h"
//#include "BIF_editmesh.h"
//#include "BIF_editsima.h"
//#include "BIF_editparticle.h"
//#include "BIF_meshtools.h"

#include "BKE_animsys.h"
#include "BKE_action.h"
#include "BKE_anim.h"
#include "BKE_armature.h"
#include "BKE_cloth.h"
#include "BKE_curve.h"
#include "BKE_depsgraph.h"
#include "BKE_displist.h"
#include "BKE_depsgraph.h"
#include "BKE_fcurve.h"
#include "BKE_global.h"
#include "BKE_group.h"
#include "BKE_lattice.h"
#include "BKE_key.h"
#include "BKE_mesh.h"
#include "BKE_modifier.h"
#include "BKE_nla.h"
#include "BKE_object.h"
#include "BKE_utildefines.h"
#include "BKE_context.h"

#include "ED_anim_api.h"
#include "ED_armature.h"
#include "ED_image.h"
#include "ED_keyframing.h"
#include "ED_markers.h"
#include "ED_mesh.h"
#include "ED_particle.h"
#include "ED_screen_types.h"
#include "ED_space_api.h"
#include "ED_uvedit.h"
#include "ED_view3d.h"

//#include "BDR_unwrapper.h"

#include "BLI_math.h"
#include "BLI_blenlib.h"
#include "BLI_editVert.h"
#include "BLI_rand.h"

#include "RNA_access.h"

#include "WM_types.h"
#include "WM_api.h"

#include "UI_resources.h"

//#include "blendef.h"
//
//#include "mydevice.h"

#include "transform.h"

extern ListBase editelems;

/* ************************** Functions *************************** */

void getViewVector(TransInfo *t, float coord[3], float vec[3])
{
	if (t->persp != RV3D_ORTHO)
	{
		float p1[4], p2[4];
		
		VECCOPY(p1, coord);
		p1[3] = 1.0f;
		VECCOPY(p2, p1);
		p2[3] = 1.0f;
		mul_m4_v4(t->viewmat, p2);
		
		p2[0] = 2.0f * p2[0];
		p2[1] = 2.0f * p2[1];
		p2[2] = 2.0f * p2[2];
		
		mul_m4_v4(t->viewinv, p2);
		
		sub_v3_v3v3(vec, p1, p2);
	}
	else {
		VECCOPY(vec, t->viewinv[2]);
	}
	normalize_v3(vec);
}

/* ************************** GENERICS **************************** */

static void clipMirrorModifier(TransInfo *t, Object *ob)
{
	ModifierData *md= ob->modifiers.first;
	float tolerance[3] = {0.0f, 0.0f, 0.0f};
	int axis = 0;
	
	for (; md; md=md->next) {
		if (md->type==eModifierType_Mirror) {
			MirrorModifierData *mmd = (MirrorModifierData*) md;
			
			if(mmd->flag & MOD_MIR_CLIPPING) {
				axis = 0;
				if(mmd->flag & MOD_MIR_AXIS_X) {
					axis |= 1;
					tolerance[0] = mmd->tolerance;
				}
				if(mmd->flag & MOD_MIR_AXIS_Y) {
					axis |= 2;
					tolerance[1] = mmd->tolerance;
				}
				if(mmd->flag & MOD_MIR_AXIS_Z) {
					axis |= 4;
					tolerance[2] = mmd->tolerance;
				}
				if (axis) {
					float mtx[4][4], imtx[4][4];
					int i;
					TransData *td = t->data;
					
					if (mmd->mirror_ob) {
						float obinv[4][4];
						
						invert_m4_m4(obinv, mmd->mirror_ob->obmat);
						mul_m4_m4m4(mtx, ob->obmat, obinv);
						invert_m4_m4(imtx, mtx);
					}
					
					for(i = 0 ; i < t->total; i++, td++) {
						int clip;
						float loc[3], iloc[3];
						
						if (td->flag & TD_NOACTION)
							break;
						if (td->loc==NULL)
							break;
						
						if (td->flag & TD_SKIP)
							continue;
						
						copy_v3_v3(loc,  td->loc);
						copy_v3_v3(iloc, td->iloc);
						
						if (mmd->mirror_ob) {
							mul_v3_m4v3(loc, mtx, loc);
							mul_v3_m4v3(iloc, mtx, iloc);
						}
						
						clip = 0;
						if(axis & 1) {
							if(fabs(iloc[0])<=tolerance[0] ||
							   loc[0]*iloc[0]<0.0f) {
								loc[0]= 0.0f;
								clip = 1;
							}
						}
						
						if(axis & 2) {
							if(fabs(iloc[1])<=tolerance[1] ||
							   loc[1]*iloc[1]<0.0f) {
								loc[1]= 0.0f;
								clip = 1;
							}
						}
						if(axis & 4) {
							if(fabs(iloc[2])<=tolerance[2] ||
							   loc[2]*iloc[2]<0.0f) {
								loc[2]= 0.0f;
								clip = 1;
							}
						}
						if (clip) {
							if (mmd->mirror_ob) {
								mul_v3_m4v3(loc, imtx, loc);
							}
							copy_v3_v3(td->loc, loc);
						}
					}
				}
				
			}
		}
	}
}

/* assumes obedit set to mesh object */
static void editmesh_apply_to_mirror(TransInfo *t)
{
	TransData *td = t->data;
	EditVert *eve;
	int i;
	
	for(i = 0 ; i < t->total; i++, td++) {
		if (td->flag & TD_NOACTION)
			break;
		if (td->loc==NULL)
			break;
		if (td->flag & TD_SKIP)
			continue;
		
		eve = td->extra;
		if (eve) {
			eve->co[0]= -td->loc[0];
			eve->co[1]= td->loc[1];
			eve->co[2]= td->loc[2];
		}
		
		if (td->flag & TD_MIRROR_EDGE)
		{
			td->loc[0] = 0;
		}
	}
}

/* for the realtime animation recording feature, handle overlapping data */
static void animrecord_check_state (Scene *scene, ID *id, wmTimer *animtimer)
{
	ScreenAnimData *sad= (animtimer) ? animtimer->customdata : NULL;
	
	/* sanity checks */
	if ELEM3(NULL, scene, id, sad)
		return;
	
	/* check if we need a new strip if:
	 * 	- if animtimer is running 
	 *	- we're not only keying for available channels
	 *	- the option to add new actions for each round is not enabled
	 */
	if (IS_AUTOKEY_FLAG(INSERTAVAIL)==0 && (scene->toolsettings->autokey_flag & ANIMRECORD_FLAG_WITHNLA)) {
		/* if playback has just looped around, we need to add a new NLA track+strip to allow a clean pass to occur */
		if ((sad) && (sad->flag & ANIMPLAY_FLAG_JUMPED)) {
			AnimData *adt= BKE_animdata_from_id(id);
			
			/* perform push-down manually with some differences 
			 * NOTE: BKE_nla_action_pushdown() sync warning...
			 */
			if ((adt->action) && !(adt->flag & ADT_NLA_EDIT_ON)) {
				float astart, aend;
				
				/* only push down if action is more than 1-2 frames long */
				calc_action_range(adt->action, &astart, &aend, 1);
				if (aend > astart+2.0f) {
					NlaStrip *strip= add_nlastrip_to_stack(adt, adt->action);
					
					/* clear reference to action now that we've pushed it onto the stack */
					adt->action->id.us--;
					adt->action= NULL;
					
					/* adjust blending + extend so that they will behave correctly */
					strip->extendmode= NLASTRIP_EXTEND_NOTHING;
					strip->flag &= ~(NLASTRIP_FLAG_AUTO_BLENDS|NLASTRIP_FLAG_SELECT|NLASTRIP_FLAG_ACTIVE);
					
					/* also, adjust the AnimData's action extend mode to be on 
					 * 'nothing' so that previous result still play 
					 */
					adt->act_extendmode= NLASTRIP_EXTEND_NOTHING;
				}
			}
		}
	}
}

/* called for updating while transform acts, once per redraw */
void recalcData(TransInfo *t)
{
	Scene *scene = t->scene;
	Base *base = scene->basact;

	if (t->spacetype==SPACE_NODE) {
		flushTransNodes(t);
	}
	else if (t->spacetype==SPACE_SEQ) {
		flushTransSeq(t);
	}
	else if (t->spacetype == SPACE_ACTION) {
		Scene *scene= t->scene;
		SpaceAction *saction= (SpaceAction *)t->sa->spacedata.first;
		
		bAnimContext ac;
		ListBase anim_data = {NULL, NULL};
		bAnimListElem *ale;
		int filter;
		
		/* initialise relevant anim-context 'context' data from TransInfo data */
			/* NOTE: sync this with the code in ANIM_animdata_get_context() */
		memset(&ac, 0, sizeof(bAnimContext));
		
		ac.scene= t->scene;
		ac.obact= OBACT;
		ac.sa= t->sa;
		ac.ar= t->ar;
		ac.spacetype= (t->sa)? t->sa->spacetype : 0;
		ac.regiontype= (t->ar)? t->ar->regiontype : 0;
		
		ANIM_animdata_context_getdata(&ac);
		
		/* get animdata blocks visible in editor, assuming that these will be the ones where things changed */
		filter= (ANIMFILTER_VISIBLE | ANIMFILTER_ANIMDATA);
		ANIM_animdata_filter(&ac, &anim_data, filter, ac.data, ac.datatype);
		
<<<<<<< HEAD
		/* just tag these animdata-blocks to recalc, assuming that some data there changed */
		for (ale= anim_data.first; ale; ale= ale->next) {
			/* set refresh tags for objects using this animation */
			ANIM_list_elem_update(t->scene, ale);
=======
		/* just tag these animdata-blocks to recalc, assuming that some data there changed 
		 * BUT only do this if realtime updates are enabled
		 */
		if ((saction->flag & SACTION_NOREALTIMEUPDATES) == 0) {
			for (ale= anim_data.first; ale; ale= ale->next) {
				/* set refresh tags for objects using this animation */
				ANIM_list_elem_update(t->scene, ale);
			}
>>>>>>> 7a76bc9a
		}
		
		/* now free temp channels */
		BLI_freelistN(&anim_data);
	}
	else if (t->spacetype == SPACE_IPO) {
		Scene *scene;
		SpaceIpo *sipo= (SpaceIpo *)t->sa->spacedata.first;
		
		ListBase anim_data = {NULL, NULL};
		bAnimContext ac;
		int filter;
		
		bAnimListElem *ale;
		int dosort = 0;
		
		
		/* initialise relevant anim-context 'context' data from TransInfo data */
			/* NOTE: sync this with the code in ANIM_animdata_get_context() */
		memset(&ac, 0, sizeof(bAnimContext));
		
		scene= ac.scene= t->scene;
		ac.obact= OBACT;
		ac.sa= t->sa;
		ac.ar= t->ar;
		ac.spacetype= (t->sa)? t->sa->spacetype : 0;
		ac.regiontype= (t->ar)? t->ar->regiontype : 0;
		
		ANIM_animdata_context_getdata(&ac);
		
		/* do the flush first */
		flushTransGraphData(t);
		
		/* get curves to check if a re-sort is needed */
		filter= (ANIMFILTER_VISIBLE | ANIMFILTER_FOREDIT | ANIMFILTER_CURVESONLY | ANIMFILTER_CURVEVISIBLE);
		ANIM_animdata_filter(&ac, &anim_data, filter, ac.data, ac.datatype);
		
		/* now test if there is a need to re-sort */
		for (ale= anim_data.first; ale; ale= ale->next) {
			FCurve *fcu= (FCurve *)ale->key_data;
			
			// fixme: only do this for selected verts...
			ANIM_unit_mapping_apply_fcurve(ac.scene, ale->id, ale->key_data, ANIM_UNITCONV_ONLYSEL|ANIM_UNITCONV_SELVERTS|ANIM_UNITCONV_RESTORE);
			
			
			/* watch it: if the time is wrong: do not correct handles yet */
			if (test_time_fcurve(fcu))
				dosort++;
			else
				calchandles_fcurve(fcu);
<<<<<<< HEAD
				
			/* set refresh tags for objects using this animation */
			ANIM_list_elem_update(t->scene, ale);
=======
			
			/* set refresh tags for objects using this animation,
			 * BUT only if realtime updates are enabled  
			 */
			if ((sipo->flag & SIPO_NOREALTIMEUPDATES) == 0)
				ANIM_list_elem_update(t->scene, ale);

>>>>>>> 7a76bc9a
		}
		
		/* do resort and other updates? */
		if (dosort) remake_graph_transdata(t, &anim_data);
		
		/* now free temp channels */
		BLI_freelistN(&anim_data);
	}
	else if (t->spacetype == SPACE_NLA) {
		TransDataNla *tdn= (TransDataNla *)t->customData;
		SpaceNla *snla= (SpaceNla *)t->sa->spacedata.first;
		Scene *scene= t->scene;
		double secf= FPS;
		int i;
		
		/* for each strip we've got, perform some additional validation of the values that got set before
		 * using RNA to set the value (which does some special operations when setting these values to make
		 * sure that everything works ok)
		 */
		for (i = 0; i < t->total; i++, tdn++) {
			NlaStrip *strip= tdn->strip;
			PointerRNA strip_ptr;
			short pExceeded, nExceeded, iter;
			int delta_y1, delta_y2;
			
			/* if this tdn has no handles, that means it is just a dummy that should be skipped */
			if (tdn->handle == 0)
				continue;
			
<<<<<<< HEAD
			/* set refresh tags for objects using this animation */
			ANIM_id_update(t->scene, tdn->id);
=======
			/* set refresh tags for objects using this animation,
			 * BUT only if realtime updates are enabled  
			 */
			if ((snla->flag & SNLA_NOREALTIMEUPDATES) == 0)
				ANIM_id_update(t->scene, tdn->id);
>>>>>>> 7a76bc9a
			
			/* if cancelling transform, just write the values without validating, then move on */
			if (t->state == TRANS_CANCEL) {
				/* clear the values by directly overwriting the originals, but also need to restore
				 * endpoints of neighboring transition-strips
				 */
				
				/* start */
				strip->start= tdn->h1[0];
				
				if ((strip->prev) && (strip->prev->type == NLASTRIP_TYPE_TRANSITION))
					strip->prev->end= tdn->h1[0];
				
				/* end */
				strip->end= tdn->h2[0];
				
				if ((strip->next) && (strip->next->type == NLASTRIP_TYPE_TRANSITION))
					strip->next->start= tdn->h2[0];
				
				/* flush transforms to child strips (since this should be a meta) */
				BKE_nlameta_flush_transforms(strip);
				
				/* restore to original track (if needed) */
				if (tdn->oldTrack != tdn->nlt) {
					/* just append to end of list for now, since strips get sorted in special_aftertrans_update() */
					BLI_remlink(&tdn->nlt->strips, strip);
					BLI_addtail(&tdn->oldTrack->strips, strip);
				}
				
				continue;
			}
			
			/* firstly, check if the proposed transform locations would overlap with any neighbouring strips
			 * (barring transitions) which are absolute barriers since they are not being moved
			 *
			 * this is done as a iterative procedure (done 5 times max for now)
			 */
			for (iter=0; iter < 5; iter++) {
				pExceeded= ((strip->prev) && (strip->prev->type != NLASTRIP_TYPE_TRANSITION) && (tdn->h1[0] < strip->prev->end));
				nExceeded= ((strip->next) && (strip->next->type != NLASTRIP_TYPE_TRANSITION) && (tdn->h2[0] > strip->next->start));
				
				if ((pExceeded && nExceeded) || (iter == 4) ) {
					/* both endpoints exceeded (or iteration ping-pong'd meaning that we need a compromise)
					 *	- simply crop strip to fit within the bounds of the strips bounding it
					 *	- if there were no neighbours, clear the transforms (make it default to the strip's current values)
					 */
					if (strip->prev && strip->next) {
						tdn->h1[0]= strip->prev->end;
						tdn->h2[0]= strip->next->start;
					}
					else {
						tdn->h1[0]= strip->start;
						tdn->h2[0]= strip->end;
					}
				}
				else if (nExceeded) {
					/* move backwards */
					float offset= tdn->h2[0] - strip->next->start;
					
					tdn->h1[0] -= offset;
					tdn->h2[0] -= offset;
				}
				else if (pExceeded) {
					/* more forwards */
					float offset= strip->prev->end - tdn->h1[0];
					
					tdn->h1[0] += offset;
					tdn->h2[0] += offset;
				}
				else /* all is fine and well */
					break;
			}
			
			/* handle auto-snapping */
			switch (snla->autosnap) {
				case SACTSNAP_FRAME: /* snap to nearest frame/time  */
					if (snla->flag & SNLA_DRAWTIME) {
						tdn->h1[0]= (float)( floor((tdn->h1[0]/secf) + 0.5f) * secf );
						tdn->h2[0]= (float)( floor((tdn->h2[0]/secf) + 0.5f) * secf );
					}
					else {
						tdn->h1[0]= (float)( floor(tdn->h1[0]+0.5f) );
						tdn->h2[0]= (float)( floor(tdn->h2[0]+0.5f) );
					}
					break;
				
				case SACTSNAP_MARKER: /* snap to nearest marker */
					tdn->h1[0]= (float)ED_markers_find_nearest_marker_time(&t->scene->markers, tdn->h1[0]);
					tdn->h2[0]= (float)ED_markers_find_nearest_marker_time(&t->scene->markers, tdn->h2[0]);
					break;
			}
			
			/* use RNA to write the values... */
			// TODO: do we need to write in 2 passes to make sure that no truncation goes on?
			RNA_pointer_create(NULL, &RNA_NlaStrip, strip, &strip_ptr);
			
			RNA_float_set(&strip_ptr, "start_frame", tdn->h1[0]);
			RNA_float_set(&strip_ptr, "end_frame", tdn->h2[0]);
			
			/* flush transforms to child strips (since this should be a meta) */
			BKE_nlameta_flush_transforms(strip);
			
			
			/* now, check if we need to try and move track
			 *	- we need to calculate both, as only one may have been altered by transform if only 1 handle moved
			 */
			delta_y1= ((int)tdn->h1[1] / NLACHANNEL_STEP - tdn->trackIndex);
			delta_y2= ((int)tdn->h2[1] / NLACHANNEL_STEP - tdn->trackIndex);
			
			if (delta_y1 || delta_y2) {
				NlaTrack *track;
				int delta = (delta_y2) ? delta_y2 : delta_y1;
				int n;
				
				/* move in the requested direction, checking at each layer if there's space for strip to pass through,
				 * stopping on the last track available or that we're able to fit in
				 */
				if (delta > 0) {
					for (track=tdn->nlt->next, n=0; (track) && (n < delta); track=track->next, n++) {
						/* check if space in this track for the strip */
						if (BKE_nlatrack_has_space(track, strip->start, strip->end)) {
							/* move strip to this track */
							BLI_remlink(&tdn->nlt->strips, strip);
							BKE_nlatrack_add_strip(track, strip);
							
							tdn->nlt= track;
							tdn->trackIndex += (n + 1); /* + 1, since n==0 would mean that we didn't change track */
						}
						else /* can't move any further */
							break;
					}
				}
				else {
					/* make delta 'positive' before using it, since we now know to go backwards */
					delta= -delta;
					
					for (track=tdn->nlt->prev, n=0; (track) && (n < delta); track=track->prev, n++) {
						/* check if space in this track for the strip */
						if (BKE_nlatrack_has_space(track, strip->start, strip->end)) {
							/* move strip to this track */
							BLI_remlink(&tdn->nlt->strips, strip);
							BKE_nlatrack_add_strip(track, strip);
							
							tdn->nlt= track;
							tdn->trackIndex -= (n - 1); /* - 1, since n==0 would mean that we didn't change track */
						}
						else /* can't move any further */
							break;
					}
				}
			}
		}
	}
	else if (t->spacetype == SPACE_IMAGE) {
		if (t->obedit && t->obedit->type == OB_MESH) {
			SpaceImage *sima= t->sa->spacedata.first;
			
			flushTransUVs(t);
			if(sima->flag & SI_LIVE_UNWRAP)
				ED_uvedit_live_unwrap_re_solve();
			
			DAG_id_flush_update(t->obedit->data, OB_RECALC_DATA);
		}
	}
	else if (t->spacetype == SPACE_VIEW3D) {
		
		/* project */
		if(t->state != TRANS_CANCEL) {
			applyProject(t);
		}
		
		if (t->obedit) {
			if ELEM(t->obedit->type, OB_CURVE, OB_SURF) {
				Curve *cu= t->obedit->data;
				Nurb *nu= cu->editnurb->first;
				
				DAG_id_flush_update(t->obedit->data, OB_RECALC_DATA);  /* sets recalc flags */
				
				if (t->state == TRANS_CANCEL) {
					while(nu) {
						calchandlesNurb(nu); /* Cant do testhandlesNurb here, it messes up the h1 and h2 flags */
						nu= nu->next;
					}
				} else {
					/* Normal updating */
					while(nu) {
						test2DNurb(nu);
						calchandlesNurb(nu);
						nu= nu->next;
					}
				}
			}
			else if(t->obedit->type==OB_LATTICE) {
				Lattice *la= t->obedit->data;
				DAG_id_flush_update(t->obedit->data, OB_RECALC_DATA);  /* sets recalc flags */
	
				if(la->editlatt->flag & LT_OUTSIDE) outside_lattice(la->editlatt);
			}
			else if (t->obedit->type == OB_MESH) {
				EditMesh *em = ((Mesh*)t->obedit->data)->edit_mesh;
				/* mirror modifier clipping? */
				if(t->state != TRANS_CANCEL) {
					clipMirrorModifier(t, t->obedit);
				}
				if((t->options & CTX_NO_MIRROR) == 0 && (t->flag & T_MIRROR))
					editmesh_apply_to_mirror(t);
					
				DAG_id_flush_update(t->obedit->data, OB_RECALC_DATA);  /* sets recalc flags */
				
				recalc_editnormals(em);
			}
			else if(t->obedit->type==OB_ARMATURE) { /* no recalc flag, does pose */
				bArmature *arm= t->obedit->data;
				ListBase *edbo = arm->edbo;
				EditBone *ebo;
				TransData *td = t->data;
				int i;
				
				/* Ensure all bones are correctly adjusted */
				for (ebo = edbo->first; ebo; ebo = ebo->next){
					
					if ((ebo->flag & BONE_CONNECTED) && ebo->parent){
						/* If this bone has a parent tip that has been moved */
						if (ebo->parent->flag & BONE_TIPSEL){
							VECCOPY (ebo->head, ebo->parent->tail);
							if(t->mode==TFM_BONE_ENVELOPE) ebo->rad_head= ebo->parent->rad_tail;
						}
						/* If this bone has a parent tip that has NOT been moved */
						else{
							VECCOPY (ebo->parent->tail, ebo->head);
							if(t->mode==TFM_BONE_ENVELOPE) ebo->parent->rad_tail= ebo->rad_head;
						}
					}
					
					/* on extrude bones, oldlength==0.0f, so we scale radius of points */
					ebo->length= len_v3v3(ebo->head, ebo->tail);
					if(ebo->oldlength==0.0f) {
						ebo->rad_head= 0.25f*ebo->length;
						ebo->rad_tail= 0.10f*ebo->length;
						ebo->dist= 0.25f*ebo->length;
						if(ebo->parent) {
							if(ebo->rad_head > ebo->parent->rad_tail)
								ebo->rad_head= ebo->parent->rad_tail;
						}
					}
					else if(t->mode!=TFM_BONE_ENVELOPE) {
						/* if bones change length, lets do that for the deform distance as well */
						ebo->dist*= ebo->length/ebo->oldlength;
						ebo->rad_head*= ebo->length/ebo->oldlength;
						ebo->rad_tail*= ebo->length/ebo->oldlength;
						ebo->oldlength= ebo->length;
					}
				}
				
				
				if (t->mode != TFM_BONE_ROLL)
				{
					/* fix roll */
					for(i = 0; i < t->total; i++, td++)
					{
						if (td->extra)
						{
							float vec[3], up_axis[3];
							float qrot[4];
							
							ebo = td->extra;
							VECCOPY(up_axis, td->axismtx[2]);
							
							if (t->mode != TFM_ROTATION)
							{
								sub_v3_v3v3(vec, ebo->tail, ebo->head);
								normalize_v3(vec);
								rotation_between_vecs_to_quat(qrot, td->axismtx[1], vec);
								mul_qt_v3(qrot, up_axis);
							}
							else
							{
								mul_m3_v3(t->mat, up_axis);
							}
							
							ebo->roll = ED_rollBoneToVector(ebo, up_axis);
						}
					}
				}
				
				if(arm->flag & ARM_MIRROR_EDIT)
					transform_armature_mirror_update(t->obedit);
				
			}
			else
				DAG_id_flush_update(t->obedit->data, OB_RECALC_DATA);  /* sets recalc flags */
		}
		else if( (t->flag & T_POSE) && t->poseobj) {
			Object *ob= t->poseobj;
			bArmature *arm= ob->data;
			
			/* if animtimer is running, and the object already has animation data,
			 * check if the auto-record feature means that we should record 'samples'
			 * (i.e. uneditable animation values)
			 */
			// TODO: autokeyframe calls need some setting to specify to add samples (FPoints) instead of keyframes?
			if ((t->animtimer) && IS_AUTOKEY_ON(t->scene)) {
				int targetless_ik= (t->flag & T_AUTOIK); // XXX this currently doesn't work, since flags aren't set yet!
				
				animrecord_check_state(t->scene, &ob->id, t->animtimer);
				autokeyframe_pose_cb_func(NULL, t->scene, (View3D *)t->view, ob, t->mode, targetless_ik);
			}
			
			/* old optimize trick... this enforces to bypass the depgraph */
			if (!(arm->flag & ARM_DELAYDEFORM)) {
				DAG_id_flush_update(&ob->id, OB_RECALC_DATA);  /* sets recalc flags */
			}
			else
				where_is_pose(scene, ob);
		}
		else if(base && (base->object->mode & OB_MODE_PARTICLE_EDIT) && PE_get_current(scene, base->object)) {
			flushTransParticles(t);
		}
		else {
			int i;
			
			for (i = 0; i < t->total; i++) {
				TransData *td = t->data + i;
				Object *ob = td->ob;
				
				if (td->flag & TD_NOACTION)
					break;
				
				if (td->flag & TD_SKIP)
					continue;
				
				/* if animtimer is running, and the object already has animation data,
				 * check if the auto-record feature means that we should record 'samples'
				 * (i.e. uneditable animation values)
				 */
				// TODO: autokeyframe calls need some setting to specify to add samples (FPoints) instead of keyframes?
				if ((t->animtimer) && IS_AUTOKEY_ON(t->scene)) {
					animrecord_check_state(t->scene, &ob->id, t->animtimer);
					autokeyframe_ob_cb_func(NULL, t->scene, (View3D *)t->view, ob, t->mode);
				}
				
				/* sets recalc flags fully, instead of flushing existing ones 
				 * otherwise proxies don't function correctly
				 */
				DAG_id_flush_update(&ob->id, OB_RECALC);  
			}
		}
		
		if(((View3D*)t->view)->drawtype == OB_SHADED)
			reshadeall_displist(t->scene);
	}
}

void drawLine(TransInfo *t, float *center, float *dir, char axis, short options)
{
	float v1[3], v2[3], v3[3];
	char col[3], col2[3];

	if (t->spacetype == SPACE_VIEW3D)
	{
		View3D *v3d = t->view;
		
		glPushMatrix();
		
		//if(t->obedit) glLoadMatrixf(t->obedit->obmat);	// sets opengl viewing
		
		
		copy_v3_v3(v3, dir);
		mul_v3_fl(v3, v3d->far);
		
		sub_v3_v3v3(v2, center, v3);
		add_v3_v3v3(v1, center, v3);
		
		if (options & DRAWLIGHT) {
			col[0] = col[1] = col[2] = 220;
		}
		else {
			UI_GetThemeColor3ubv(TH_GRID, col);
		}
		UI_make_axis_color(col, col2, axis);
		glColor3ubv((GLubyte *)col2);
		
		setlinestyle(0);
		glBegin(GL_LINE_STRIP);
			glVertex3fv(v1);
			glVertex3fv(v2);
		glEnd();
		
		glPopMatrix();
	}
}

void resetTransRestrictions(TransInfo *t)
{
	t->flag &= ~T_ALL_RESTRICTIONS;
}

int initTransInfo (bContext *C, TransInfo *t, wmOperator *op, wmEvent *event)
{
	Scene *sce = CTX_data_scene(C);
	ToolSettings *ts = CTX_data_tool_settings(C);
	ARegion *ar = CTX_wm_region(C);
	ScrArea *sa = CTX_wm_area(C);
	Object *obedit = CTX_data_edit_object(C);
	
	/* moving: is shown in drawobject() (transform color) */
//  TRANSFORM_FIX_ME
//	if(obedit || (t->flag & T_POSE) ) G.moving= G_TRANSFORM_EDIT;
//	else if(G.f & G_PARTICLEEDIT) G.moving= G_TRANSFORM_PARTICLE;
//	else G.moving= G_TRANSFORM_OBJ;
	
	t->scene = sce;
	t->sa = sa;
	t->ar = ar;
	t->obedit = obedit;
	t->settings = ts;
	
	t->data = NULL;
	t->ext = NULL;
	
	t->helpline = HLP_NONE;
	
	t->flag = 0;
	
	t->redraw = 1; /* redraw first time */
	
	if (event)
	{
		t->imval[0] = event->x - t->ar->winrct.xmin;
		t->imval[1] = event->y - t->ar->winrct.ymin;
		
		t->event_type = event->type;
	}
	else
	{
		t->imval[0] = 0;
		t->imval[1] = 0;
	}
	
	t->con.imval[0] = t->imval[0];
	t->con.imval[1] = t->imval[1];
	
	t->mval[0] = t->imval[0];
	t->mval[1] = t->imval[1];
	
	t->transform		= NULL;
	t->handleEvent		= NULL;
	
	t->total			= 0;
	
	t->val = 0.0f;
	
	t->vec[0]			=
		t->vec[1]		=
		t->vec[2]		= 0.0f;
	
	t->center[0]		=
		t->center[1]	=
		t->center[2]	= 0.0f;
	
	unit_m3(t->mat);
	
	/* if there's an event, we're modal */
	if (event) {
		t->flag |= T_MODAL;
	}

	/* Crease needs edge flag */
	if (t->mode == TFM_CREASE) {
		t->options |= CTX_EDGE;
	}

	t->spacetype = sa->spacetype;
	if(t->spacetype == SPACE_VIEW3D)
	{
		View3D *v3d = sa->spacedata.first;
		
		t->view = v3d;
		t->animtimer= CTX_wm_screen(C)->animtimer;
		
		/* turn manipulator off during transform */
		if (t->flag & T_MODAL) {
			t->twtype = v3d->twtype;
			v3d->twtype = 0;
		}

		if(v3d->flag & V3D_ALIGN) t->flag |= T_V3D_ALIGN;
		t->around = v3d->around;
		
		if (op && RNA_struct_find_property(op->ptr, "constraint_orientation") && RNA_property_is_set(op->ptr, "constraint_orientation"))
		{
			t->current_orientation = RNA_enum_get(op->ptr, "constraint_orientation");
			
			if (t->current_orientation >= V3D_MANIP_CUSTOM + BIF_countTransformOrientation(C) - 1)
			{
				t->current_orientation = V3D_MANIP_GLOBAL;
			}
		}
		else
		{
			t->current_orientation = v3d->twmode;
		}
	}
	else if(t->spacetype==SPACE_IMAGE || t->spacetype==SPACE_NODE)
	{
		SpaceImage *sima = sa->spacedata.first;
		// XXX for now, get View2D  from the active region
		t->view = &ar->v2d;
		t->around = sima->around;
	}
	else if(t->spacetype==SPACE_IPO) 
	{
		SpaceIpo *sipo= sa->spacedata.first;
		t->view = &ar->v2d;
		t->around = sipo->around;
	}
	else
	{
		// XXX for now, get View2D  from the active region
		t->view = &ar->v2d;
		// XXX for now, the center point is the midpoint of the data
		t->around = V3D_CENTER;
	}
	
	if (op && RNA_struct_find_property(op->ptr, "mirror") && RNA_property_is_set(op->ptr, "mirror"))
	{
		if (RNA_boolean_get(op->ptr, "mirror"))
		{
			t->flag |= T_MIRROR;
			t->mirror = 1;
		}
	}
	// Need stuff to take it from edit mesh or whatnot here
	else
	{
		if (t->obedit && t->obedit->type == OB_MESH && (((Mesh *)t->obedit->data)->editflag & ME_EDIT_MIRROR_X))
		{
			t->flag |= T_MIRROR;
			t->mirror = 1;
		}
	}
	
	/* setting PET flag only if property exist in operator. Otherwise, assume it's not supported */
	if (op && RNA_struct_find_property(op->ptr, "proportional"))
	{
		if (RNA_property_is_set(op->ptr, "proportional"))
		{
			switch(RNA_enum_get(op->ptr, "proportional"))
			{
			case 2: /* XXX connected constant */
				t->flag |= T_PROP_CONNECTED;
			case 1: /* XXX prop on constant */
				t->flag |= T_PROP_EDIT;
				break;
			}
		}
		else
		{
			/* use settings from scene only if modal */
			if (t->flag & T_MODAL)
			{
				if ((t->options & CTX_NO_PET) == 0 && (ts->proportional != PROP_EDIT_OFF)) {
					t->flag |= T_PROP_EDIT;

					if(ts->proportional == PROP_EDIT_CONNECTED)
						t->flag |= T_PROP_CONNECTED;
				}
			}
		}
		
		if (op && RNA_struct_find_property(op->ptr, "proportional_size") && RNA_property_is_set(op->ptr, "proportional_size"))
		{
			t->prop_size = RNA_float_get(op->ptr, "proportional_size");
		}
		else
		{
			t->prop_size = ts->proportional_size;
		}
		
		
		/* TRANSFORM_FIX_ME rna restrictions */
		if (t->prop_size <= 0)
		{
			t->prop_size = 1.0f;
		}
		
		if (op && RNA_struct_find_property(op->ptr, "proportional_editing_falloff") && RNA_property_is_set(op->ptr, "proportional_editing_falloff"))
		{
			t->prop_mode = RNA_enum_get(op->ptr, "proportional_editing_falloff");
		}
		else
		{
			t->prop_mode = ts->prop_mode;
		}
	}
	else /* add not pet option to context when not available */
	{
		t->options |= CTX_NO_PET;
	}
	
	setTransformViewMatrices(t);
	initNumInput(&t->num);
	initNDofInput(&t->ndof);
	
	return 1;
}

/* Here I would suggest only TransInfo related issues, like free data & reset vars. Not redraws */
void postTrans (bContext *C, TransInfo *t)
{
	TransData *td;
	
	if (t->draw_handle_view)
		ED_region_draw_cb_exit(t->ar->type, t->draw_handle_view);
	if (t->draw_handle_pixel)
		ED_region_draw_cb_exit(t->ar->type, t->draw_handle_pixel);
	if (t->draw_handle_cursor)
		WM_paint_cursor_end(CTX_wm_manager(C), t->draw_handle_cursor);

	if (t->customFree) {
		/* Can take over freeing t->data and data2d etc... */
		t->customFree(t);
	}
	else if (t->customData) {
		MEM_freeN(t->customData);
	}

	/* postTrans can be called when nothing is selected, so data is NULL already */
	if (t->data) {
		int a;
		
		/* since ipokeys are optional on objects, we mallocced them per trans-data */
		for(a=0, td= t->data; a<t->total; a++, td++) {
			if (td->flag & TD_BEZTRIPLE) 
				MEM_freeN(td->hdata);
		}
		MEM_freeN(t->data);
	}
	
	BLI_freelistN(&t->tsnap.points);

	if (t->ext) MEM_freeN(t->ext);
	if (t->data2d) {
		MEM_freeN(t->data2d);
		t->data2d= NULL;
	}
	
	if(t->spacetype==SPACE_IMAGE) {
		SpaceImage *sima= t->sa->spacedata.first;
		if(sima->flag & SI_LIVE_UNWRAP)
			ED_uvedit_live_unwrap_end(t->state == TRANS_CANCEL);
	}
	
	if (t->mouse.data)
	{
		MEM_freeN(t->mouse.data);
	}
}

void applyTransObjects(TransInfo *t)
{
	TransData *td;
	
	for (td = t->data; td < t->data + t->total; td++) {
		VECCOPY(td->iloc, td->loc);
		if (td->ext->rot) {
			VECCOPY(td->ext->irot, td->ext->rot);
		}
		if (td->ext->size) {
			VECCOPY(td->ext->isize, td->ext->size);
		}
	}
	recalcData(t);
}

static void restoreElement(TransData *td) {
	/* TransData for crease has no loc */
	if (td->loc) {
		VECCOPY(td->loc, td->iloc);
	}
	if (td->val) {
		*td->val = td->ival;
	}
	if (td->ext && (td->flag&TD_NO_EXT)==0) {
		if (td->ext->rot) {
			VECCOPY(td->ext->rot, td->ext->irot);
		}
		if (td->ext->size) {
			VECCOPY(td->ext->size, td->ext->isize);
		}
		if (td->ext->quat) {
			QUATCOPY(td->ext->quat, td->ext->iquat);
		}
	}
	
	if (td->flag & TD_BEZTRIPLE) {
		*(td->hdata->h1) = td->hdata->ih1;
		*(td->hdata->h2) = td->hdata->ih2;
	}
}

void restoreTransObjects(TransInfo *t)
{
	TransData *td;
	
	for (td = t->data; td < t->data + t->total; td++) {
		restoreElement(td);
	}
	
	unit_m3(t->mat);
	
	recalcData(t);
}

void calculateCenter2D(TransInfo *t)
{
	if (t->flag & (T_EDIT|T_POSE)) {
		Object *ob= t->obedit?t->obedit:t->poseobj;
		float vec[3];
		
		VECCOPY(vec, t->center);
		mul_m4_v3(ob->obmat, vec);
		projectIntView(t, vec, t->center2d);
	}
	else {
		projectIntView(t, t->center, t->center2d);
	}
}

void calculateCenterCursor(TransInfo *t)
{
	float *cursor;
	
	cursor = give_cursor(t->scene, t->view);
	VECCOPY(t->center, cursor);
	
	/* If edit or pose mode, move cursor in local space */
	if (t->flag & (T_EDIT|T_POSE)) {
		Object *ob = t->obedit?t->obedit:t->poseobj;
		float mat[3][3], imat[3][3];
		
		sub_v3_v3v3(t->center, t->center, ob->obmat[3]);
		copy_m3_m4(mat, ob->obmat);
		invert_m3_m3(imat, mat);
		mul_m3_v3(imat, t->center);
	}
	
	calculateCenter2D(t);
}

void calculateCenterCursor2D(TransInfo *t)
{
	View2D *v2d= t->view;
	float aspx=1.0, aspy=1.0;
	
	if(t->spacetype==SPACE_IMAGE) /* only space supported right now but may change */
		ED_space_image_uv_aspect(t->sa->spacedata.first, &aspx, &aspy);
	
	if (v2d) {
		t->center[0] = v2d->cursor[0] * aspx;
		t->center[1] = v2d->cursor[1] * aspy;
	}
	
	calculateCenter2D(t);
}

void calculateCenterCursorGraph2D(TransInfo *t)
{
	SpaceIpo *sipo= (SpaceIpo *)t->sa->spacedata.first;
	Scene *scene= t->scene;
	
	/* cursor is combination of current frame, and graph-editor cursor value */
	t->center[0]= (float)(scene->r.cfra);
	t->center[1]= sipo->cursorVal;
	
	calculateCenter2D(t);
}

void calculateCenterMedian(TransInfo *t)
{
	float partial[3] = {0.0f, 0.0f, 0.0f};
	int total = 0;
	int i;
	
	for(i = 0; i < t->total; i++) {
		if (t->data[i].flag & TD_SELECTED) {
			if (!(t->data[i].flag & TD_NOCENTER))
			{
				add_v3_v3v3(partial, partial, t->data[i].center);
				total++;
			}
		}
		else {
			/*
			   All the selected elements are at the head of the array
			   which means we can stop when it finds unselected data
			*/
			break;
		}
	}
	if(i)
		mul_v3_fl(partial, 1.0f / total);
	VECCOPY(t->center, partial);
	
	calculateCenter2D(t);
}

void calculateCenterBound(TransInfo *t)
{
	float max[3];
	float min[3];
	int i;
	for(i = 0; i < t->total; i++) {
		if (i) {
			if (t->data[i].flag & TD_SELECTED) {
				if (!(t->data[i].flag & TD_NOCENTER))
					minmax_v3_v3v3(min, max, t->data[i].center);
			}
			else {
				/*
				   All the selected elements are at the head of the array
				   which means we can stop when it finds unselected data
				*/
				break;
			}
		}
		else {
			VECCOPY(max, t->data[i].center);
			VECCOPY(min, t->data[i].center);
		}
	}
	add_v3_v3v3(t->center, min, max);
	mul_v3_fl(t->center, 0.5);
	
	calculateCenter2D(t);
}

void calculateCenter(TransInfo *t)
{
	switch(t->around) {
	case V3D_CENTER:
		calculateCenterBound(t);
		break;
	case V3D_CENTROID:
		calculateCenterMedian(t);
		break;
	case V3D_CURSOR:
		if(t->spacetype==SPACE_IMAGE)
			calculateCenterCursor2D(t);
		else if(t->spacetype==SPACE_IPO)
			calculateCenterCursorGraph2D(t);
		else
			calculateCenterCursor(t);
		break;
	case V3D_LOCAL:
		/* Individual element center uses median center for helpline and such */
		calculateCenterMedian(t);
		break;
	case V3D_ACTIVE:
		{
		/* set median, and if if if... do object center */
		
		/* EDIT MODE ACTIVE EDITMODE ELEMENT */

		if (t->obedit && t->obedit->type == OB_MESH) {
			EditSelection ese;
			EditMesh *em = BKE_mesh_get_editmesh(t->obedit->data);
			
			if (EM_get_actSelection(em, &ese)) {
				EM_editselection_center(t->center, &ese);
				calculateCenter2D(t);
				break;
			}
		} /* END EDIT MODE ACTIVE ELEMENT */
		
		calculateCenterMedian(t);
		if((t->flag & (T_EDIT|T_POSE))==0)
		{
			Scene *scene = t->scene;
			Object *ob= OBACT;
			if(ob)
			{
				VECCOPY(t->center, ob->obmat[3]);
				projectIntView(t, t->center, t->center2d);
			}
		}
		
		}
	}
	
	/* setting constraint center */
	VECCOPY(t->con.center, t->center);
	if(t->flag & (T_EDIT|T_POSE))
	{
		Object *ob= t->obedit?t->obedit:t->poseobj;
		mul_m4_v3(ob->obmat, t->con.center);
	}
	
	/* for panning from cameraview */
	if(t->flag & T_OBJECT)
	{
		if(t->spacetype==SPACE_VIEW3D && t->ar && t->ar->regiontype == RGN_TYPE_WINDOW)
		{
			View3D *v3d = t->view;
			Scene *scene = t->scene;
			RegionView3D *rv3d = t->ar->regiondata;
			
			if(v3d->camera == OBACT && rv3d->persp==RV3D_CAMOB)
			{
				float axis[3];
				/* persinv is nasty, use viewinv instead, always right */
				VECCOPY(axis, t->viewinv[2]);
				normalize_v3(axis);
				
				/* 6.0 = 6 grid units */
				axis[0]= t->center[0]- 6.0f*axis[0];
				axis[1]= t->center[1]- 6.0f*axis[1];
				axis[2]= t->center[2]- 6.0f*axis[2];
				
				projectIntView(t, axis, t->center2d);
				
				/* rotate only needs correct 2d center, grab needs initgrabz() value */
				if(t->mode==TFM_TRANSLATION)
				{
					VECCOPY(t->center, axis);
					VECCOPY(t->con.center, t->center);
				}
			}
		}
	}
	
	if(t->spacetype==SPACE_VIEW3D)
	{
		/* initgrabz() defines a factor for perspective depth correction, used in window_to_3d_delta() */
		if(t->flag & (T_EDIT|T_POSE)) {
			Object *ob= t->obedit?t->obedit:t->poseobj;
			float vec[3];
			
			VECCOPY(vec, t->center);
			mul_m4_v3(ob->obmat, vec);
			initgrabz(t->ar->regiondata, vec[0], vec[1], vec[2]);
		}
		else {
			initgrabz(t->ar->regiondata, t->center[0], t->center[1], t->center[2]);
		}
	}
}

void calculatePropRatio(TransInfo *t)
{
	TransData *td = t->data;
	int i;
	float dist;
	short connected = t->flag & T_PROP_CONNECTED;

	if (t->flag & T_PROP_EDIT) {
		for(i = 0 ; i < t->total; i++, td++) {
			if (td->flag & TD_SELECTED) {
				td->factor = 1.0f;
			}
			else if (t->flag & T_MIRROR && td->loc[0] * t->mirror < -0.00001f)
			{
				td->flag |= TD_SKIP;
				td->factor = 0.0f;
				restoreElement(td);
			}
			else if	((connected &&
						(td->flag & TD_NOTCONNECTED || td->dist > t->prop_size))
				||
					(connected == 0 &&
						td->rdist > t->prop_size)) {
				/*
				   The elements are sorted according to their dist member in the array,
				   that means we can stop when it finds one element outside of the propsize.
				*/
				td->flag |= TD_NOACTION;
				td->factor = 0.0f;
				restoreElement(td);
			}
			else {
				/* Use rdist for falloff calculations, it is the real distance */
				td->flag &= ~TD_NOACTION;
				dist= (t->prop_size-td->rdist)/t->prop_size;
				
				/*
				 * Clamp to positive numbers.
				 * Certain corner cases with connectivity and individual centers
				 * can give values of rdist larger than propsize.
				 */
				if (dist < 0.0f)
					dist = 0.0f;
				
				switch(t->prop_mode) {
				case PROP_SHARP:
					td->factor= dist*dist;
					break;
				case PROP_SMOOTH:
					td->factor= 3.0f*dist*dist - 2.0f*dist*dist*dist;
					break;
				case PROP_ROOT:
					td->factor = (float)sqrt(dist);
					break;
				case PROP_LIN:
					td->factor = dist;
					break;
				case PROP_CONST:
					td->factor = 1.0f;
					break;
				case PROP_SPHERE:
					td->factor = (float)sqrt(2*dist - dist * dist);
					break;
				case PROP_RANDOM:
					BLI_srand( BLI_rand() ); /* random seed */
					td->factor = BLI_frand()*dist;
					break;
				default:
					td->factor = 1;
				}
			}
		}
		switch(t->prop_mode) {
		case PROP_SHARP:
			strcpy(t->proptext, "(Sharp)");
			break;
		case PROP_SMOOTH:
			strcpy(t->proptext, "(Smooth)");
			break;
		case PROP_ROOT:
			strcpy(t->proptext, "(Root)");
			break;
		case PROP_LIN:
			strcpy(t->proptext, "(Linear)");
			break;
		case PROP_CONST:
			strcpy(t->proptext, "(Constant)");
			break;
		case PROP_SPHERE:
			strcpy(t->proptext, "(Sphere)");
			break;
		case PROP_RANDOM:
			strcpy(t->proptext, "(Random)");
			break;
		default:
			strcpy(t->proptext, "");
		}
	}
	else {
		for(i = 0 ; i < t->total; i++, td++) {
			td->factor = 1.0;
		}
		strcpy(t->proptext, "");
	}
}

float get_drawsize(ARegion *ar, float *co)
{
	RegionView3D *rv3d= ar->regiondata;
	float size, vec[3], len1, len2;
	
	/* size calculus, depending ortho/persp settings, like initgrabz() */
	size= rv3d->persmat[0][3]*co[0]+ rv3d->persmat[1][3]*co[1]+ rv3d->persmat[2][3]*co[2]+ rv3d->persmat[3][3];
	
	VECCOPY(vec, rv3d->persinv[0]);
	len1= normalize_v3(vec);
	VECCOPY(vec, rv3d->persinv[1]);
	len2= normalize_v3(vec);
	
	size*= 0.01f*(len1>len2?len1:len2);
	
	/* correct for window size to make widgets appear fixed size */
	if(ar->winx > ar->winy) size*= 1000.0f/(float)ar->winx;
	else size*= 1000.0f/(float)ar->winy;
	
	return size;
}<|MERGE_RESOLUTION|>--- conflicted
+++ resolved
@@ -359,12 +359,6 @@
 		filter= (ANIMFILTER_VISIBLE | ANIMFILTER_ANIMDATA);
 		ANIM_animdata_filter(&ac, &anim_data, filter, ac.data, ac.datatype);
 		
-<<<<<<< HEAD
-		/* just tag these animdata-blocks to recalc, assuming that some data there changed */
-		for (ale= anim_data.first; ale; ale= ale->next) {
-			/* set refresh tags for objects using this animation */
-			ANIM_list_elem_update(t->scene, ale);
-=======
 		/* just tag these animdata-blocks to recalc, assuming that some data there changed 
 		 * BUT only do this if realtime updates are enabled
 		 */
@@ -373,7 +367,6 @@
 				/* set refresh tags for objects using this animation */
 				ANIM_list_elem_update(t->scene, ale);
 			}
->>>>>>> 7a76bc9a
 		}
 		
 		/* now free temp channels */
@@ -424,11 +417,6 @@
 				dosort++;
 			else
 				calchandles_fcurve(fcu);
-<<<<<<< HEAD
-				
-			/* set refresh tags for objects using this animation */
-			ANIM_list_elem_update(t->scene, ale);
-=======
 			
 			/* set refresh tags for objects using this animation,
 			 * BUT only if realtime updates are enabled  
@@ -436,7 +424,6 @@
 			if ((sipo->flag & SIPO_NOREALTIMEUPDATES) == 0)
 				ANIM_list_elem_update(t->scene, ale);
 
->>>>>>> 7a76bc9a
 		}
 		
 		/* do resort and other updates? */
@@ -466,16 +453,11 @@
 			if (tdn->handle == 0)
 				continue;
 			
-<<<<<<< HEAD
-			/* set refresh tags for objects using this animation */
-			ANIM_id_update(t->scene, tdn->id);
-=======
 			/* set refresh tags for objects using this animation,
 			 * BUT only if realtime updates are enabled  
 			 */
 			if ((snla->flag & SNLA_NOREALTIMEUPDATES) == 0)
 				ANIM_id_update(t->scene, tdn->id);
->>>>>>> 7a76bc9a
 			
 			/* if cancelling transform, just write the values without validating, then move on */
 			if (t->state == TRANS_CANCEL) {
