--- conflicted
+++ resolved
@@ -674,13 +674,8 @@
 	invert_m4_m4(to_ob_imat, target_ob->obmat);
 	invert_m4_m4(from_imat, from_mat);
 	invert_m4_m4(to_imat, to_mat);
-<<<<<<< HEAD
-	
+
 	if (target_psmd->mesh_final->runtime.deformed_only) {
-=======
-
-	if (target_psmd->dm_final->deformedOnly) {
->>>>>>> 44505b38
 		/* we don't want to mess up target_psmd->dm when converting to global coordinates below */
 		mesh = target_psmd->mesh_final;
 	}
@@ -853,15 +848,10 @@
 
 	if (!psys)
 		return false;
-<<<<<<< HEAD
-	
+
 	ok = remap_hair_emitter(
 	         depsgraph, scene, ob, psys, ob, psys, psys->edit,
 	         ob->obmat, ob->obmat, psys->flag & PSYS_GLOBAL_HAIR, false);
-=======
-
-	ok = remap_hair_emitter(scene, ob, psys, ob, psys, psys->edit, ob->obmat, ob->obmat, psys->flag & PSYS_GLOBAL_HAIR, false);
->>>>>>> 44505b38
 	psys->flag &= ~PSYS_GLOBAL_HAIR;
 
 	return ok;
@@ -964,13 +954,8 @@
 
 		pa++;
 	}
-<<<<<<< HEAD
 	update_world_cos(depsgraph, ob, edit);
-	
-=======
-	update_world_cos(ob, edit);
-
->>>>>>> 44505b38
+
 	UI_GetThemeColor3ubv(TH_EDGE_SELECT, edit->sel_col);
 	UI_GetThemeColor3ubv(TH_WIRE, edit->nosel_col);
 
@@ -1059,14 +1044,10 @@
 	psys_start = totpsys > 0 ? tmp_psys[0] : NULL;
 
 	/* get the DM (psys and their modifiers have not been appended yet) */
-<<<<<<< HEAD
 	/* TODO(Sybren): use mesh_eval instead */
 	DerivedMesh *final_dm = mesh_get_derived_final(depsgraph, scene, ob_to, cdmask);
 	final_mesh = BKE_id_new_nomain(ID_ME, NULL);
 	DM_to_mesh(final_dm, final_mesh, ob_to, CD_MASK_EVERYTHING, false);
-=======
-	final_dm = mesh_get_derived_final(scene, ob_to, cdmask);
->>>>>>> 44505b38
 
 	/* now append psys to the object and make modifiers */
 	for (i = 0, psys_from = PSYS_FROM_FIRST;
@@ -1090,7 +1071,6 @@
 		modifier_unique_name(&ob_to->modifiers, (ModifierData *)psmd);
 
 		psmd->psys = psys;
-<<<<<<< HEAD
 		BKE_id_copy_ex(
 		            NULL, &final_mesh->id, (ID **)&psmd->mesh_final,
 		            LIB_ID_CREATE_NO_MAIN |
@@ -1105,14 +1085,6 @@
 		if (psys_from->edit) {
 			copy_particle_edit(depsgraph, scene, ob_to, psys, psys_from);
 		}
-=======
-		psmd->dm_final = CDDM_copy(final_dm);
-		CDDM_calc_normals(psmd->dm_final);
-		DM_ensure_tessface(psmd->dm_final);
-
-		if (psys_from->edit)
-			copy_particle_edit(scene, ob_to, psys, psys_from);
->>>>>>> 44505b38
 
 		if (duplicate_settings) {
 			id_us_min(&psys->part->id);
@@ -1157,13 +1129,8 @@
 
 	#undef PSYS_FROM_FIRST
 	#undef PSYS_FROM_NEXT
-<<<<<<< HEAD
-	
+
 	DEG_id_tag_update(&ob_to->id, OB_RECALC_DATA);
-=======
-
-	DAG_id_tag_update(&ob_to->id, OB_RECALC_DATA);
->>>>>>> 44505b38
 	WM_main_add_notifier(NC_OBJECT | ND_PARTICLE | NA_EDITED, ob_to);
 	return true;
 }
