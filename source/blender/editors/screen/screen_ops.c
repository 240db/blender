--- conflicted
+++ resolved
@@ -328,19 +328,8 @@
 {
 	SpaceImage *sima= CTX_wm_space_image(C);
 	Object *obedit= CTX_data_edit_object(C);
-<<<<<<< HEAD
-	BMEditMesh *em= NULL;
-	
-	if(obedit && obedit->type==OB_MESH)
-		em= ((Mesh *)obedit->data)->edit_btmesh;
-
-	if (em && em->bm->totface && CustomData_has_layer(&em->bm->pdata, CD_MTEXPOLY))
-		return 1;
-	
-	return 0;
-=======
+
 	return ED_space_image_show_uvedit(sima, obedit);
->>>>>>> 2198cfdb
 }
 
 int ED_operator_uvmap(bContext *C)
@@ -2712,35 +2701,14 @@
 		if (mode == 1) // XXX only play audio forwards!?
 			sound_play_scene(scene);
 		
-<<<<<<< HEAD
-		/* timeline gets special treatment since it has it's own menu for determining redraws */
-		if ((sa) && (sa->spacetype == SPACE_TIME)) {
-			SpaceTime *stime= (SpaceTime *)sa->spacedata.first;
-			
-			ED_screen_animation_timer(C, stime->redraws, refresh, sync, mode);
-			
-			/* update region if TIME_REGION was set, to leftmost 3d window */
-			ED_screen_animation_timer_update(screen, stime->redraws, refresh);
-			}
-		else {
-			int redraws = TIME_REGION|TIME_ALL_3D_WIN;
-			
-			/* XXX - would like a better way to deal with this situation - Campbell */
-			if ((!sa) || (sa->spacetype == SPACE_SEQ)) {
-				redraws |= TIME_SEQ;
-			}
-			
-			ED_screen_animation_timer(C, redraws, refresh, sync, mode);
-=======
 		ED_screen_animation_timer(C, screen->redraws_flag, refresh, sync, mode);
 		
 		if (screen->animtimer) {
 			wmTimer *wt= screen->animtimer;
 			ScreenAnimData *sad= wt->customdata;
->>>>>>> 2198cfdb
 			
 			sad->ar= CTX_wm_region(C);
-		}
+			}
 	}
 
 	return OPERATOR_FINISHED;
