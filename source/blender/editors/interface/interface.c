--- conflicted
+++ resolved
@@ -6174,11 +6174,8 @@
                            const char *name,
                            const char *path,
                            int id_type,
-<<<<<<< HEAD
                            struct AssetMetaData *metadata,
-=======
                            int import_type,
->>>>>>> f45d0910
                            int icon,
                            struct ImBuf *imb,
                            float scale)
