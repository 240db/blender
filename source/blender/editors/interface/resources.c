/*
 * ***** BEGIN GPL LICENSE BLOCK *****
 *
 * This program is free software; you can redistribute it and/or
 * modify it under the terms of the GNU General Public License
 * as published by the Free Software Foundation; either version 2
 * of the License, or (at your option) any later version.
 *
 * This program is distributed in the hope that it will be useful,
 * but WITHOUT ANY WARRANTY; without even the implied warranty of
 * MERCHANTABILITY or FITNESS FOR A PARTICULAR PURPOSE.  See the
 * GNU General Public License for more details.
 *
 * You should have received a copy of the GNU General Public License
 * along with this program; if not, write to the Free Software Foundation,
 * Inc., 51 Franklin Street, Fifth Floor, Boston, MA 02110-1301, USA.
 *
 * The Original Code is Copyright (C) 2001-2002 by NaN Holding BV.
 * All rights reserved.
 *
 * The Original Code is: all of this file.
 *
 * Contributor(s): none yet.
 *
 * ***** END GPL/BL DUAL LICENSE BLOCK *****
 */

/** \file blender/editors/interface/resources.c
 *  \ingroup edinterface
 */

#include <math.h>
#include <stdlib.h>
#include <string.h>

#include "MEM_guardedalloc.h"

#include "DNA_curve_types.h"
#include "DNA_userdef_types.h"
#include "DNA_screen_types.h"
#include "DNA_space_types.h"
#include "DNA_windowmanager_types.h"

#include "BLI_blenlib.h"
#include "BLI_utildefines.h"
#include "BLI_math.h"

#include "BKE_DerivedMesh.h"
#include "BKE_global.h"
#include "BKE_main.h"
#include "BKE_texture.h"


#include "BIF_gl.h"

#include "UI_interface.h"
#include "UI_interface_icons.h"

#include "interface_intern.h"

/* global for themes */
typedef void (*VectorDrawFunc)(int x, int y, int w, int h, float alpha);

static bTheme *theme_active = NULL;
static int theme_spacetype = SPACE_VIEW3D;
static int theme_regionid = RGN_TYPE_WINDOW;

void ui_resources_init(void)
{
	UI_icons_init(BIFICONID_LAST);
}

void ui_resources_free(void)
{
	UI_icons_free();
}


/* ******************************************************** */
/*    THEMES */
/* ******************************************************** */

const unsigned char *UI_ThemeGetColorPtr(bTheme *btheme, int spacetype, int colorid)
{
	ThemeSpace *ts = NULL;
	static char error[4] = {240, 0, 240, 255};
	static char alert[4] = {240, 60, 60, 255};
	static char headerdesel[4] = {0, 0, 0, 255};
	
	const char *cp = error;
	
	if (btheme) {
	
		// first check for ui buttons theme
		if (colorid < TH_THEMEUI) {
		
			switch (colorid) {

				case TH_REDALERT:
					cp = alert; break;
			}
		}
		else {
		
			switch (spacetype) {
				case SPACE_BUTS:
					ts = &btheme->tbuts;
					break;
				case SPACE_VIEW3D:
					ts = &btheme->tv3d;
					break;
				case SPACE_IPO:
					ts = &btheme->tipo;
					break;
				case SPACE_FILE:
					ts = &btheme->tfile;
					break;
				case SPACE_NLA:
					ts = &btheme->tnla;
					break;
				case SPACE_ACTION:
					ts = &btheme->tact;
					break;
				case SPACE_SEQ:
					ts = &btheme->tseq;
					break;
				case SPACE_IMAGE:
					ts = &btheme->tima;
					break;
				case SPACE_TEXT:
					ts = &btheme->text;
					break;
				case SPACE_OUTLINER:
					ts = &btheme->toops;
					break;
				case SPACE_INFO:
					ts = &btheme->tinfo;
					break;
				case SPACE_USERPREF:
					ts = &btheme->tuserpref;
					break;
				case SPACE_CONSOLE:
					ts = &btheme->tconsole;
					break;
				case SPACE_TIME:
					ts = &btheme->ttime;
					break;
				case SPACE_NODE:
					ts = &btheme->tnode;
					break;
				case SPACE_LOGIC:
					ts = &btheme->tlogic;
					break;
				case SPACE_CLIP:
					ts = &btheme->tclip;
					break;
				default:
					ts = &btheme->tv3d;
					break;
			}

			switch (colorid) {
				case TH_BACK:
					if (theme_regionid == RGN_TYPE_WINDOW)
						cp = ts->back;
					else if (theme_regionid == RGN_TYPE_CHANNELS)
						cp = ts->list;
					else if (theme_regionid == RGN_TYPE_HEADER)
						cp = ts->header;
					else
						cp = ts->button;
					break;
				case TH_TEXT:
					if (theme_regionid == RGN_TYPE_WINDOW)
						cp = ts->text;
					else if (theme_regionid == RGN_TYPE_CHANNELS)
						cp = ts->list_text;
					else if (theme_regionid == RGN_TYPE_HEADER)
						cp = ts->header_text;
					else
						cp = ts->button_text;
					break;
				case TH_TEXT_HI:
					if (theme_regionid == RGN_TYPE_WINDOW)
						cp = ts->text_hi;
					else if (theme_regionid == RGN_TYPE_CHANNELS)
						cp = ts->list_text_hi;
					else if (theme_regionid == RGN_TYPE_HEADER)
						cp = ts->header_text_hi;
					else
						cp = ts->button_text_hi;
					break;
				case TH_TITLE:
					if (theme_regionid == RGN_TYPE_WINDOW)
						cp = ts->title;
					else if (theme_regionid == RGN_TYPE_CHANNELS)
						cp = ts->list_title;
					else if (theme_regionid == RGN_TYPE_HEADER)
						cp = ts->header_title;
					else
						cp = ts->button_title;
					break;

				case TH_HEADER:
					cp = ts->header; break;
				case TH_HEADERDESEL:
					/* we calculate a dynamic builtin header deselect color, also for pulldowns... */
					cp = ts->header;
					headerdesel[0] = cp[0] > 10 ? cp[0] - 10 : 0;
					headerdesel[1] = cp[1] > 10 ? cp[1] - 10 : 0;
					headerdesel[2] = cp[2] > 10 ? cp[2] - 10 : 0;
					cp = headerdesel;
					break;
				case TH_HEADER_TEXT:
					cp = ts->header_text; break;
				case TH_HEADER_TEXT_HI:
					cp = ts->header_text_hi; break;

				case TH_PANEL:
					cp = ts->panel; break;
				case TH_PANEL_TEXT:
					cp = ts->panel_text; break;
				case TH_PANEL_TEXT_HI:
					cp = ts->panel_text_hi; break;

				case TH_BUTBACK:
					cp = ts->button; break;
				case TH_BUTBACK_TEXT:
					cp = ts->button_text; break;
				case TH_BUTBACK_TEXT_HI:
					cp = ts->button_text_hi; break;

				case TH_SHADE1:
					cp = ts->shade1; break;
				case TH_SHADE2:
					cp = ts->shade2; break;
				case TH_HILITE:
					cp = ts->hilite; break;

				case TH_GRID:
					cp = ts->grid; break;
				case TH_WIRE:
					cp = ts->wire; break;
				case TH_LAMP:
					cp = ts->lamp; break;
				case TH_SPEAKER:
					cp = ts->speaker; break;
				case TH_CAMERA:
					cp = ts->camera; break;
				case TH_EMPTY:
					cp = ts->empty; break;
				case TH_SELECT:
					cp = ts->select; break;
				case TH_ACTIVE:
					cp = ts->active; break;
				case TH_GROUP:
					cp = ts->group; break;
				case TH_GROUP_ACTIVE:
					cp = ts->group_active; break;
				case TH_TRANSFORM:
					cp = ts->transform; break;
				case TH_VERTEX:
					cp = ts->vertex; break;
				case TH_VERTEX_SELECT:
					cp = ts->vertex_select; break;
				case TH_VERTEX_SIZE:
					cp = &ts->vertex_size; break;
				case TH_OUTLINE_WIDTH:
					cp = &ts->outline_width; break;
				case TH_EDGE:
					cp = ts->edge; break;
				case TH_EDGE_SELECT:
					cp = ts->edge_select; break;
				case TH_EDGE_SEAM:
					cp = ts->edge_seam; break;
				case TH_EDGE_SHARP:
					cp = ts->edge_sharp; break;
				case TH_EDGE_CREASE:
					cp = ts->edge_crease; break;
				case TH_EDITMESH_ACTIVE:
					cp = ts->editmesh_active; break;
				case TH_EDGE_FACESEL:
					cp = ts->edge_facesel; break;
				case TH_FACE:
					cp = ts->face; break;
				case TH_FACE_SELECT:
					cp = ts->face_select; break;
				case TH_FACE_DOT:
					cp = ts->face_dot; break;
				case TH_FACEDOT_SIZE:
					cp = &ts->facedot_size; break;
				case TH_DRAWEXTRA_EDGELEN:
					cp = ts->extra_edge_len; break;
				case TH_DRAWEXTRA_FACEAREA:
					cp = ts->extra_face_area; break;
				case TH_DRAWEXTRA_FACEANG:
					cp = ts->extra_face_angle; break;
				case TH_NORMAL:
					cp = ts->normal; break;
				case TH_VNORMAL:
					cp = ts->vertex_normal; break;
				case TH_BONE_SOLID:
					cp = ts->bone_solid; break;
				case TH_BONE_POSE:
					cp = ts->bone_pose; break;
				case TH_STRIP:
					cp = ts->strip; break;
				case TH_STRIP_SELECT:
					cp = ts->strip_select; break;
				case TH_CFRAME:
					cp = ts->cframe; break;
				case TH_NURB_ULINE:
					cp = ts->nurb_uline; break;
				case TH_NURB_VLINE:
					cp = ts->nurb_vline; break;
				case TH_NURB_SEL_ULINE:
					cp = ts->nurb_sel_uline; break;
				case TH_NURB_SEL_VLINE:
					cp = ts->nurb_sel_vline; break;
				case TH_ACTIVE_SPLINE:
					cp = ts->act_spline; break;
				case TH_LASTSEL_POINT:
					cp = ts->lastsel_point; break;
				case TH_HANDLE_FREE:
					cp = ts->handle_free; break;
				case TH_HANDLE_AUTO:
					cp = ts->handle_auto; break;
				case TH_HANDLE_AUTOCLAMP:
					cp = ts->handle_auto_clamped; break;
				case TH_HANDLE_VECT:
					cp = ts->handle_vect; break;
				case TH_HANDLE_ALIGN:
					cp = ts->handle_align; break;
				case TH_HANDLE_SEL_FREE:
					cp = ts->handle_sel_free; break;
				case TH_HANDLE_SEL_AUTO:
					cp = ts->handle_sel_auto; break;
				case TH_HANDLE_SEL_AUTOCLAMP:
					cp = ts->handle_sel_auto_clamped; break;
				case TH_HANDLE_SEL_VECT:
					cp = ts->handle_sel_vect; break;
				case TH_HANDLE_SEL_ALIGN:
					cp = ts->handle_sel_align; break;
				case TH_FREESTYLE_EDGE_MARK:
					cp = ts->freestyle_edge_mark; break;
				case TH_FREESTYLE_FACE_MARK:
					cp = ts->freestyle_face_mark; break;

				case TH_SYNTAX_B:
					cp = ts->syntaxb; break;
				case TH_SYNTAX_V:
					cp = ts->syntaxv; break;
				case TH_SYNTAX_C:
					cp = ts->syntaxc; break;
				case TH_SYNTAX_L:
					cp = ts->syntaxl; break;
				case TH_SYNTAX_N:
					cp = ts->syntaxn; break;

				case TH_NODE:
					cp = ts->syntaxl; break;
				case TH_NODE_IN_OUT:
					cp = ts->syntaxn; break;
				case TH_NODE_OPERATOR:
					cp = ts->syntaxb; break;
				case TH_NODE_CONVERTOR:
					cp = ts->syntaxv; break;
				case TH_NODE_GROUP:
					cp = ts->syntaxc; break;
				case TH_NODE_CURVING:
					cp = &ts->noodle_curving; break;

				case TH_SEQ_MOVIE:
					cp = ts->movie; break;
				case TH_SEQ_MOVIECLIP:
					cp = ts->movieclip; break;
				case TH_SEQ_IMAGE:
					cp = ts->image; break;
				case TH_SEQ_SCENE:
					cp = ts->scene; break;
				case TH_SEQ_AUDIO:
					cp = ts->audio; break;
				case TH_SEQ_EFFECT:
					cp = ts->effect; break;
				case TH_SEQ_PLUGIN:
					cp = ts->plugin; break;
				case TH_SEQ_TRANSITION:
					cp = ts->transition; break;
				case TH_SEQ_META:
					cp = ts->meta; break;
				case TH_SEQ_PREVIEW:
					cp = ts->preview_back; break;

				case TH_CONSOLE_OUTPUT:
					cp = ts->console_output; break;
				case TH_CONSOLE_INPUT:
					cp = ts->console_input; break;
				case TH_CONSOLE_INFO:
					cp = ts->console_info; break;
				case TH_CONSOLE_ERROR:
					cp = ts->console_error; break;
				case TH_CONSOLE_CURSOR:
					cp = ts->console_cursor; break;

				case TH_HANDLE_VERTEX:
					cp = ts->handle_vertex;
					break;
				case TH_HANDLE_VERTEX_SELECT:
					cp = ts->handle_vertex_select;
					break;
				case TH_HANDLE_VERTEX_SIZE:
					cp = &ts->handle_vertex_size;
					break;

				case TH_DOPESHEET_CHANNELOB:
					cp = ts->ds_channel;
					break;
				case TH_DOPESHEET_CHANNELSUBOB:
					cp = ts->ds_subchannel;
					break;

				case TH_PREVIEW_BACK:
					cp = ts->preview_back;
					break;

				case TH_STITCH_PREVIEW_FACE:
					cp = ts->preview_stitch_face;
					break;

				case TH_STITCH_PREVIEW_EDGE:
					cp = ts->preview_stitch_edge;
					break;

				case TH_STITCH_PREVIEW_VERT:
					cp = ts->preview_stitch_vert;
					break;

				case TH_STITCH_PREVIEW_STITCHABLE:
					cp = ts->preview_stitch_stitchable;
					break;

				case TH_STITCH_PREVIEW_UNSTITCHABLE:
					cp = ts->preview_stitch_unstitchable;
					break;
				case TH_STITCH_PREVIEW_ACTIVE:
					cp = ts->preview_stitch_active;
					break;
				case TH_MARKER_OUTLINE:
					cp = ts->marker_outline; break;
				case TH_MARKER:
					cp = ts->marker; break;
				case TH_ACT_MARKER:
					cp = ts->act_marker; break;
				case TH_SEL_MARKER:
					cp = ts->sel_marker; break;
				case TH_BUNDLE_SOLID:
					cp = ts->bundle_solid; break;
				case TH_DIS_MARKER:
					cp = ts->dis_marker; break;
				case TH_PATH_BEFORE:
					cp = ts->path_before; break;
				case TH_PATH_AFTER:
					cp = ts->path_after; break;
				case TH_CAMERA_PATH:
					cp = ts->camera_path; break;
				case TH_LOCK_MARKER:
					cp = ts->lock_marker; break;

				case TH_MATCH:
					cp = ts->match;
					break;

				case TH_SELECT_HIGHLIGHT:
					cp = ts->selected_highlight;
					break;

				case TH_SKIN_ROOT:
					cp = ts->skin_root;
					break;
			}
		}
	}
	
	return (unsigned char *)cp;
}

/* use this call to init new bone color sets in Theme */
static void ui_theme_init_boneColorSets(bTheme *btheme)
{
	int i;
	
	/* define default color sets - currently we only define 15 of these, though that should be ample */
	/* set 1 */
	rgba_char_args_set(btheme->tarm[0].solid, 0x9a, 0x00, 0x00, 255);
	rgba_char_args_set(btheme->tarm[0].select, 0xbd, 0x11, 0x11, 255);
	rgba_char_args_set(btheme->tarm[0].active, 0xf7, 0x0a, 0x0a, 255);
	/* set 2 */
	rgba_char_args_set(btheme->tarm[1].solid, 0xf7, 0x40, 0x18, 255);
	rgba_char_args_set(btheme->tarm[1].select, 0xf6, 0x69, 0x13, 255);
	rgba_char_args_set(btheme->tarm[1].active, 0xfa, 0x99, 0x00, 255);
	/* set 3 */
	rgba_char_args_set(btheme->tarm[2].solid, 0x1e, 0x91, 0x09, 255);
	rgba_char_args_set(btheme->tarm[2].select, 0x59, 0xb7, 0x0b, 255);
	rgba_char_args_set(btheme->tarm[2].active, 0x83, 0xef, 0x1d, 255);
	/* set 4 */
	rgba_char_args_set(btheme->tarm[3].solid, 0x0a, 0x36, 0x94, 255);
	rgba_char_args_set(btheme->tarm[3].select, 0x36, 0x67, 0xdf, 255);
	rgba_char_args_set(btheme->tarm[3].active, 0x5e, 0xc1, 0xef, 255);
	/* set 5 */
	rgba_char_args_set(btheme->tarm[4].solid, 0xa9, 0x29, 0x4e, 255);
	rgba_char_args_set(btheme->tarm[4].select, 0xc1, 0x41, 0x6a, 255);
	rgba_char_args_set(btheme->tarm[4].active, 0xf0, 0x5d, 0x91, 255);
	/* set 6 */
	rgba_char_args_set(btheme->tarm[5].solid, 0x43, 0x0c, 0x78, 255);
	rgba_char_args_set(btheme->tarm[5].select, 0x54, 0x3a, 0xa3, 255);
	rgba_char_args_set(btheme->tarm[5].active, 0x87, 0x64, 0xd5, 255);
	/* set 7 */
	rgba_char_args_set(btheme->tarm[6].solid, 0x24, 0x78, 0x5a, 255);
	rgba_char_args_set(btheme->tarm[6].select, 0x3c, 0x95, 0x79, 255);
	rgba_char_args_set(btheme->tarm[6].active, 0x6f, 0xb6, 0xab, 255);
	/* set 8 */
	rgba_char_args_set(btheme->tarm[7].solid, 0x4b, 0x70, 0x7c, 255);
	rgba_char_args_set(btheme->tarm[7].select, 0x6a, 0x86, 0x91, 255);
	rgba_char_args_set(btheme->tarm[7].active, 0x9b, 0xc2, 0xcd, 255);
	/* set 9 */
	rgba_char_args_set(btheme->tarm[8].solid, 0xf4, 0xc9, 0x0c, 255);
	rgba_char_args_set(btheme->tarm[8].select, 0xee, 0xc2, 0x36, 255);
	rgba_char_args_set(btheme->tarm[8].active, 0xf3, 0xff, 0x00, 255);
	/* set 10 */
	rgba_char_args_set(btheme->tarm[9].solid, 0x1e, 0x20, 0x24, 255);
	rgba_char_args_set(btheme->tarm[9].select, 0x48, 0x4c, 0x56, 255);
	rgba_char_args_set(btheme->tarm[9].active, 0xff, 0xff, 0xff, 255);
	/* set 11 */
	rgba_char_args_set(btheme->tarm[10].solid, 0x6f, 0x2f, 0x6a, 255);
	rgba_char_args_set(btheme->tarm[10].select, 0x98, 0x45, 0xbe, 255);
	rgba_char_args_set(btheme->tarm[10].active, 0xd3, 0x30, 0xd6, 255);
	/* set 12 */
	rgba_char_args_set(btheme->tarm[11].solid, 0x6c, 0x8e, 0x22, 255);
	rgba_char_args_set(btheme->tarm[11].select, 0x7f, 0xb0, 0x22, 255);
	rgba_char_args_set(btheme->tarm[11].active, 0xbb, 0xef, 0x5b, 255);
	/* set 13 */
	rgba_char_args_set(btheme->tarm[12].solid, 0x8d, 0x8d, 0x8d, 255);
	rgba_char_args_set(btheme->tarm[12].select, 0xb0, 0xb0, 0xb0, 255);
	rgba_char_args_set(btheme->tarm[12].active, 0xde, 0xde, 0xde, 255);
	/* set 14 */
	rgba_char_args_set(btheme->tarm[13].solid, 0x83, 0x43, 0x26, 255);
	rgba_char_args_set(btheme->tarm[13].select, 0x8b, 0x58, 0x11, 255);
	rgba_char_args_set(btheme->tarm[13].active, 0xbd, 0x6a, 0x11, 255);
	/* set 15 */
	rgba_char_args_set(btheme->tarm[14].solid, 0x08, 0x31, 0x0e, 255);
	rgba_char_args_set(btheme->tarm[14].select, 0x1c, 0x43, 0x0b, 255);
	rgba_char_args_set(btheme->tarm[14].active, 0x34, 0x62, 0x2b, 255);
	
	/* reset flags too */
	for (i = 0; i < 20; i++)
		btheme->tarm[i].flag = 0;
}

/* use this call to init new variables in themespace, if they're same for all */
static void ui_theme_init_new_do(ThemeSpace *ts)
{
	rgba_char_args_test_set(ts->header_text,        0, 0, 0, 255);
	rgba_char_args_test_set(ts->header_title,   0, 0, 0, 255);
	rgba_char_args_test_set(ts->header_text_hi, 255, 255, 255, 255);

	rgba_char_args_test_set(ts->panel_text,     0, 0, 0, 255);
	rgba_char_args_test_set(ts->panel_title,        0, 0, 0, 255);
	rgba_char_args_test_set(ts->panel_text_hi,  255, 255, 255, 255);

	rgba_char_args_test_set(ts->button,         145, 145, 145, 245);
	rgba_char_args_test_set(ts->button_title,   0, 0, 0, 255);
	rgba_char_args_test_set(ts->button_text,        0, 0, 0, 255);
	rgba_char_args_test_set(ts->button_text_hi, 255, 255, 255, 255);

	rgba_char_args_test_set(ts->list,           165, 165, 165, 255);
	rgba_char_args_test_set(ts->list_title,     0, 0, 0, 255);
	rgba_char_args_test_set(ts->list_text,      0, 0, 0, 255);
	rgba_char_args_test_set(ts->list_text_hi,   255, 255, 255, 255);
}

static void ui_theme_init_new(bTheme *btheme)
{
	ui_theme_init_new_do(&btheme->tbuts);
	ui_theme_init_new_do(&btheme->tv3d);
	ui_theme_init_new_do(&btheme->tfile);
	ui_theme_init_new_do(&btheme->tipo);
	ui_theme_init_new_do(&btheme->tinfo);
	ui_theme_init_new_do(&btheme->tact);
	ui_theme_init_new_do(&btheme->tnla);
	ui_theme_init_new_do(&btheme->tseq);
	ui_theme_init_new_do(&btheme->tima);
	ui_theme_init_new_do(&btheme->text);
	ui_theme_init_new_do(&btheme->toops);
	ui_theme_init_new_do(&btheme->ttime);
	ui_theme_init_new_do(&btheme->tnode);
	ui_theme_init_new_do(&btheme->tlogic);
	ui_theme_init_new_do(&btheme->tuserpref);
	ui_theme_init_new_do(&btheme->tconsole);
	ui_theme_init_new_do(&btheme->tclip);
	
}


/* initialize default theme
 * Note: when you add new colors, created & saved themes need initialized
 * use function below, init_userdef_do_versions()
 */
void ui_theme_init_default(void)
{
	bTheme *btheme;
	
	/* we search for the theme with name Default */
	for (btheme = U.themes.first; btheme; btheme = btheme->next) {
		if (strcmp("Default", btheme->name) == 0) break;
	}
	
	if (btheme == NULL) {
		btheme = MEM_callocN(sizeof(bTheme), "theme");
		BLI_addtail(&U.themes, btheme);
		strcpy(btheme->name, "Default");
	}
	
	UI_SetTheme(0, 0);  // make sure the global used in this file is set

	/* UI buttons */
	ui_widget_color_init(&btheme->tui);
	btheme->tui.iconfile[0] = 0;
	btheme->tui.panel.show_header = FALSE;
	rgba_char_args_set(btheme->tui.panel.header, 0, 0, 0, 25);

	/* Bone Color Sets */
	ui_theme_init_boneColorSets(btheme);
	
	/* common (new) variables */
	ui_theme_init_new(btheme);
	
	/* space view3d */
	rgba_char_args_set_fl(btheme->tv3d.back,       0.225, 0.225, 0.225, 1.0);
	rgba_char_args_set(btheme->tv3d.text,       0, 0, 0, 255);
	rgba_char_args_set(btheme->tv3d.text_hi, 255, 255, 255, 255);
	
	rgba_char_args_set_fl(btheme->tv3d.header,  0.45, 0.45, 0.45, 1.0);
	rgba_char_args_set_fl(btheme->tv3d.button,  0.45, 0.45, 0.45, 1.0);
	rgba_char_args_set(btheme->tv3d.panel,      165, 165, 165, 127);
	
	rgba_char_args_set(btheme->tv3d.shade1,  160, 160, 160, 100);
	rgba_char_args_set(btheme->tv3d.shade2,  0x7f, 0x70, 0x70, 100);

	rgba_char_args_set_fl(btheme->tv3d.grid,     0.251, 0.251, 0.251, 1.0);
	rgba_char_args_set(btheme->tv3d.wire,       0x0, 0x0, 0x0, 255);
	rgba_char_args_set(btheme->tv3d.lamp,       0, 0, 0, 40);
	rgba_char_args_set(btheme->tv3d.speaker,    0, 0, 0, 255);
	rgba_char_args_set(btheme->tv3d.camera,    0, 0, 0, 255);
	rgba_char_args_set(btheme->tv3d.empty,    0, 0, 0, 255);
	rgba_char_args_set(btheme->tv3d.select, 241, 88, 0, 255);
	rgba_char_args_set(btheme->tv3d.active, 255, 170, 64, 255);
	rgba_char_args_set(btheme->tv3d.group,      8, 48, 8, 255);
	rgba_char_args_set(btheme->tv3d.group_active, 85, 187, 85, 255);
	rgba_char_args_set(btheme->tv3d.transform, 0xff, 0xff, 0xff, 255);
	rgba_char_args_set(btheme->tv3d.vertex, 0, 0, 0, 255);
	rgba_char_args_set(btheme->tv3d.vertex_select, 255, 133, 0, 255);
	btheme->tv3d.vertex_size = 3;
	btheme->tv3d.outline_width = 1;
	rgba_char_args_set(btheme->tv3d.edge,       0x0, 0x0, 0x0, 255);
	rgba_char_args_set(btheme->tv3d.edge_select, 255, 160, 0, 255);
	rgba_char_args_set(btheme->tv3d.edge_seam, 219, 37, 18, 255);
	rgba_char_args_set(btheme->tv3d.edge_facesel, 75, 75, 75, 255);
	rgba_char_args_set(btheme->tv3d.face,       0, 0, 0, 18);
	rgba_char_args_set(btheme->tv3d.face_select, 255, 133, 0, 60);
	rgba_char_args_set(btheme->tv3d.normal, 0x22, 0xDD, 0xDD, 255);
	rgba_char_args_set(btheme->tv3d.vertex_normal, 0x23, 0x61, 0xDD, 255);
	rgba_char_args_set(btheme->tv3d.face_dot, 255, 133, 0, 255);
	rgba_char_args_set(btheme->tv3d.editmesh_active, 255, 255, 255, 128);
	rgba_char_args_set_fl(btheme->tv3d.edge_crease, 0.8, 0, 0.6, 1.0);
	rgba_char_args_set(btheme->tv3d.edge_sharp, 0, 255, 255, 255);
	rgba_char_args_set(btheme->tv3d.header_text, 0, 0, 0, 255);
	rgba_char_args_set(btheme->tv3d.header_text_hi, 255, 255, 255, 255);
	rgba_char_args_set(btheme->tv3d.button_text, 0, 0, 0, 255);
	rgba_char_args_set(btheme->tv3d.button_text_hi, 255, 255, 255, 255);
	rgba_char_args_set(btheme->tv3d.button_title, 0, 0, 0, 255);
	rgba_char_args_set(btheme->tv3d.title, 0, 0, 0, 255);
	rgba_char_args_set(btheme->tv3d.freestyle_edge_mark, 0x7f, 0xff, 0x7f, 255);
	rgba_char_args_set(btheme->tv3d.freestyle_face_mark, 0x7f, 0xff, 0x7f, 51);

	btheme->tv3d.facedot_size = 4;

	rgba_char_args_set(btheme->tv3d.extra_edge_len, 32, 0, 0, 255);
	rgba_char_args_set(btheme->tv3d.extra_face_area, 0, 32, 0, 255);
	rgba_char_args_set(btheme->tv3d.extra_face_angle, 0, 0, 128, 255);

	rgba_char_args_set(btheme->tv3d.cframe, 0x60, 0xc0,  0x40, 255);

	rgba_char_args_set(btheme->tv3d.nurb_uline, 0x90, 0x90, 0x00, 255);
	rgba_char_args_set(btheme->tv3d.nurb_vline, 0x80, 0x30, 0x60, 255);
	rgba_char_args_set(btheme->tv3d.nurb_sel_uline, 0xf0, 0xff, 0x40, 255);
	rgba_char_args_set(btheme->tv3d.nurb_sel_vline, 0xf0, 0x90, 0xa0, 255);

	rgba_char_args_set(btheme->tv3d.handle_free, 0, 0, 0, 255);
	rgba_char_args_set(btheme->tv3d.handle_auto, 0x90, 0x90, 0x00, 255);
	rgba_char_args_set(btheme->tv3d.handle_vect, 0x40, 0x90, 0x30, 255);
	rgba_char_args_set(btheme->tv3d.handle_align, 0x80, 0x30, 0x60, 255);
	rgba_char_args_set(btheme->tv3d.handle_sel_free, 0, 0, 0, 255);
	rgba_char_args_set(btheme->tv3d.handle_sel_auto, 0xf0, 0xff, 0x40, 255);
	rgba_char_args_set(btheme->tv3d.handle_sel_vect, 0x40, 0xc0, 0x30, 255);
	rgba_char_args_set(btheme->tv3d.handle_sel_align, 0xf0, 0x90, 0xa0, 255);

	rgba_char_args_set(btheme->tv3d.act_spline, 0xdb, 0x25, 0x12, 255);
	rgba_char_args_set(btheme->tv3d.lastsel_point,  0xff, 0xff, 0xff, 255);

	rgba_char_args_set(btheme->tv3d.bone_solid, 200, 200, 200, 255);
	rgba_char_args_set(btheme->tv3d.bone_pose, 80, 200, 255, 80);               // alpha 80 is not meant editable, used for wire+action draw

	rgba_char_args_set(btheme->tv3d.bundle_solid, 200, 200, 200, 255);
	rgba_char_args_set(btheme->tv3d.camera_path, 0x00, 0x00, 0x00, 255);

	rgba_char_args_set(btheme->tv3d.skin_root, 180, 77, 77, 255);
	
	/* space buttons */
	/* to have something initialized */
	btheme->tbuts = btheme->tv3d;

	rgba_char_args_set_fl(btheme->tbuts.back,   0.45, 0.45, 0.45, 1.0);
	rgba_char_args_set(btheme->tbuts.panel, 0x82, 0x82, 0x82, 255);

	/* graph editor */
	btheme->tipo = btheme->tv3d;
	rgba_char_args_set_fl(btheme->tipo.back,    0.42, 0.42, 0.42, 1.0);
	rgba_char_args_set_fl(btheme->tipo.list,    0.4, 0.4, 0.4, 1.0);
	rgba_char_args_set(btheme->tipo.grid,   94, 94, 94, 255);
	rgba_char_args_set(btheme->tipo.panel,  255, 255, 255, 150);
	rgba_char_args_set(btheme->tipo.shade1,     150, 150, 150, 100);    /* scrollbars */
	rgba_char_args_set(btheme->tipo.shade2,     0x70, 0x70, 0x70, 100);
	rgba_char_args_set(btheme->tipo.vertex,     0, 0, 0, 255);
	rgba_char_args_set(btheme->tipo.vertex_select, 255, 133, 0, 255);
	rgba_char_args_set(btheme->tipo.hilite, 0x60, 0xc0, 0x40, 255);
	btheme->tipo.vertex_size = 3;

	rgba_char_args_set(btheme->tipo.handle_vertex,      0, 0, 0, 255);
	rgba_char_args_set(btheme->tipo.handle_vertex_select, 255, 133, 0, 255);
	rgba_char_args_set(btheme->tipo.handle_auto_clamped, 0x99, 0x40, 0x30, 255);
	rgba_char_args_set(btheme->tipo.handle_sel_auto_clamped, 0xf0, 0xaf, 0x90, 255);
	btheme->tipo.handle_vertex_size = 4;
	
	rgba_char_args_set(btheme->tipo.ds_channel,     82, 96, 110, 255);
	rgba_char_args_set(btheme->tipo.ds_subchannel,  124, 137, 150, 255);
	rgba_char_args_set(btheme->tipo.group, 79, 101, 73, 255);
	rgba_char_args_set(btheme->tipo.group_active, 135, 177, 125, 255);

	/* dopesheet */
	btheme->tact = btheme->tipo;
	rgba_char_args_set(btheme->tact.strip,          12, 10, 10, 128);
	rgba_char_args_set(btheme->tact.strip_select,   255, 140, 0, 255);
	
	/* space nla */
	btheme->tnla = btheme->tact;
	
	/* space file */
	/* to have something initialized */
	btheme->tfile = btheme->tv3d;
	rgba_char_args_set_fl(btheme->tfile.back, 0.3, 0.3, 0.3, 1);
	rgba_char_args_set_fl(btheme->tfile.panel, 0.3, 0.3, 0.3, 1);
	rgba_char_args_set_fl(btheme->tfile.list, 0.4, 0.4, 0.4, 1);
	rgba_char_args_set(btheme->tfile.text,  250, 250, 250, 255);
	rgba_char_args_set(btheme->tfile.text_hi, 15, 15, 15, 255);
	rgba_char_args_set(btheme->tfile.panel, 145, 145, 145, 255);    // bookmark/ui regions
	rgba_char_args_set(btheme->tfile.active, 130, 130, 130, 255); // selected files
	rgba_char_args_set(btheme->tfile.hilite, 255, 140, 25, 255); // selected files
	
	rgba_char_args_set(btheme->tfile.grid,  250, 250, 250, 255);
	rgba_char_args_set(btheme->tfile.image, 250, 250, 250, 255);
	rgba_char_args_set(btheme->tfile.movie, 250, 250, 250, 255);
	rgba_char_args_set(btheme->tfile.scene, 250, 250, 250, 255);

	
	/* space seq */
	btheme->tseq = btheme->tv3d;
	rgba_char_args_set(btheme->tseq.back,   116, 116, 116, 255);
	rgba_char_args_set(btheme->tseq.movie,  81, 105, 135, 255);
	rgba_char_args_set(btheme->tseq.movieclip,  32, 32, 143, 255);
	rgba_char_args_set(btheme->tseq.image,  109, 88, 129, 255);
	rgba_char_args_set(btheme->tseq.scene,  78, 152, 62, 255);
	rgba_char_args_set(btheme->tseq.audio,  46, 143, 143, 255);
	rgba_char_args_set(btheme->tseq.effect,     169, 84, 124, 255);
	rgba_char_args_set(btheme->tseq.plugin,     126, 126, 80, 255);
	rgba_char_args_set(btheme->tseq.transition, 162, 95, 111, 255);
	rgba_char_args_set(btheme->tseq.meta,   109, 145, 131, 255);
	rgba_char_args_set(btheme->tseq.preview_back,   0, 0, 0, 255);

	/* space image */
	btheme->tima = btheme->tv3d;
	rgba_char_args_set(btheme->tima.back,   53, 53, 53, 255);
	rgba_char_args_set(btheme->tima.vertex, 0, 0, 0, 255);
	rgba_char_args_set(btheme->tima.vertex_select, 255, 133, 0, 255);
	btheme->tima.vertex_size = 3;
	btheme->tima.facedot_size = 3;
	rgba_char_args_set(btheme->tima.face,   255, 255, 255, 10);
	rgba_char_args_set(btheme->tima.face_select, 255, 133, 0, 60);
	rgba_char_args_set(btheme->tima.editmesh_active, 255, 255, 255, 128);
	rgba_char_args_set_fl(btheme->tima.preview_back,    0.45, 0.45, 0.45, 1.0);
	rgba_char_args_set_fl(btheme->tima.preview_stitch_face, 0.5, 0.5, 0.0, 0.2);
	rgba_char_args_set_fl(btheme->tima.preview_stitch_edge, 1.0, 0.0, 1.0, 0.2);
	rgba_char_args_set_fl(btheme->tima.preview_stitch_vert, 0.0, 0.0, 1.0, 0.2);
	rgba_char_args_set_fl(btheme->tima.preview_stitch_stitchable, 0.0, 1.0, 0.0, 1.0);
	rgba_char_args_set_fl(btheme->tima.preview_stitch_unstitchable, 1.0, 0.0, 0.0, 1.0);

	/* space text */
	btheme->text = btheme->tv3d;
	rgba_char_args_set(btheme->text.back,   153, 153, 153, 255);
	rgba_char_args_set(btheme->text.shade1,     143, 143, 143, 255);
	rgba_char_args_set(btheme->text.shade2,     0xc6, 0x77, 0x77, 255);
	rgba_char_args_set(btheme->text.hilite,     255, 0, 0, 255);
	
	/* syntax highlighting */
	rgba_char_args_set(btheme->text.syntaxn,    0, 0, 200, 255);    /* Numbers  Blue*/
	rgba_char_args_set(btheme->text.syntaxl,    100, 0, 0, 255);    /* Strings  red */
	rgba_char_args_set(btheme->text.syntaxc,    0, 100, 50, 255);   /* Comments greenish */
	rgba_char_args_set(btheme->text.syntaxv,    95, 95, 0, 255);    /* Special */
	rgba_char_args_set(btheme->text.syntaxb,    128, 0, 80, 255);   /* Builtin, red-purple */
	
	/* space oops */
	btheme->toops = btheme->tv3d;
	rgba_char_args_set_fl(btheme->toops.back,   0.45, 0.45, 0.45, 1.0);
	
	rgba_char_args_set_fl(btheme->toops.match,  0.2, 0.5, 0.2, 0.3);    /* highlighting search match - soft green*/
	rgba_char_args_set_fl(btheme->toops.selected_highlight, 0.51, 0.53, 0.55, 0.3);

	/* space info */
	btheme->tinfo = btheme->tv3d;
	rgba_char_args_set_fl(btheme->tinfo.back,   0.45, 0.45, 0.45, 1.0);

	/* space user preferences */
	btheme->tuserpref = btheme->tv3d;
	rgba_char_args_set_fl(btheme->tuserpref.back, 0.45, 0.45, 0.45, 1.0);
	
	/* space console */
	btheme->tconsole = btheme->tv3d;
	rgba_char_args_set(btheme->tconsole.back, 0, 0, 0, 255);
	rgba_char_args_set(btheme->tconsole.console_output, 96, 128, 255, 255);
	rgba_char_args_set(btheme->tconsole.console_input, 255, 255, 255, 255);
	rgba_char_args_set(btheme->tconsole.console_info, 0, 170, 0, 255);
	rgba_char_args_set(btheme->tconsole.console_error, 220, 96, 96, 255);
	rgba_char_args_set(btheme->tconsole.console_cursor, 220, 96, 96, 255);
	
	/* space time */
	btheme->ttime = btheme->tv3d;
	rgba_char_args_set_fl(btheme->ttime.back,   0.45, 0.45, 0.45, 1.0);
	rgba_char_args_set_fl(btheme->ttime.grid,   0.36, 0.36, 0.36, 1.0);
	rgba_char_args_set(btheme->ttime.shade1,  173, 173, 173, 255);      // sliders
	
	/* space node, re-uses syntax color storage */
	btheme->tnode = btheme->tv3d;
	rgba_char_args_set(btheme->tnode.edge_select, 255, 255, 255, 255);	/* wire selected */
	rgba_char_args_set(btheme->tnode.syntaxl, 155, 155, 155, 160);  /* TH_NODE, backdrop */
	rgba_char_args_set(btheme->tnode.syntaxn, 100, 100, 100, 255);  /* in/output */
	rgba_char_args_set(btheme->tnode.syntaxb, 108, 105, 111, 255);  /* operator */
	rgba_char_args_set(btheme->tnode.syntaxv, 104, 106, 117, 255);  /* generator */
	rgba_char_args_set(btheme->tnode.syntaxc, 105, 117, 110, 255);  /* group */
	btheme->tnode.noodle_curving = 5;

	/* space logic */
	btheme->tlogic = btheme->tv3d;
	rgba_char_args_set(btheme->tlogic.back, 100, 100, 100, 255);
	
	/* space clip */
	btheme->tclip = btheme->tv3d;

	rgba_char_args_set(btheme->tclip.marker_outline, 0x00, 0x00, 0x00, 255);
	rgba_char_args_set(btheme->tclip.marker, 0x7f, 0x7f, 0x00, 255);
	rgba_char_args_set(btheme->tclip.act_marker, 0xff, 0xff, 0xff, 255);
	rgba_char_args_set(btheme->tclip.sel_marker, 0xff, 0xff, 0x00, 255);
	rgba_char_args_set(btheme->tclip.dis_marker, 0x7f, 0x00, 0x00, 255);
	rgba_char_args_set(btheme->tclip.lock_marker, 0x7f, 0x7f, 0x7f, 255);
	rgba_char_args_set(btheme->tclip.path_before, 0xff, 0x00, 0x00, 255);
	rgba_char_args_set(btheme->tclip.path_after, 0x00, 0x00, 0xff, 255);
	rgba_char_args_set(btheme->tclip.grid, 0x5e, 0x5e, 0x5e, 255);
	rgba_char_args_set(btheme->tclip.cframe, 0x60, 0xc0, 0x40, 255);
	rgba_char_args_set(btheme->tclip.handle_vertex, 0x00, 0x00, 0x00, 0xff);
	rgba_char_args_set(btheme->tclip.handle_vertex_select, 0xff, 0xff, 0, 0xff);
	rgba_char_args_set(btheme->tclip.list, 0x66, 0x66, 0x66, 0xff);
	rgba_char_args_set(btheme->tclip.strip, 0x0c, 0x0a, 0x0a, 0x80);
	rgba_char_args_set(btheme->tclip.strip_select, 0xff, 0x8c, 0x00, 0xff);
	btheme->tclip.handle_vertex_size = 4;
}


void UI_SetTheme(int spacetype, int regionid)
{
	if (spacetype == 0) { // called for safety, when delete themes
		theme_active = U.themes.first;
		theme_spacetype = SPACE_VIEW3D;
		theme_regionid = RGN_TYPE_WINDOW;
	}
	else {
		// later on, a local theme can be found too
		theme_active = U.themes.first;
		theme_spacetype = spacetype;
		theme_regionid = regionid;
	}
}

bTheme *UI_GetTheme()
{
	return U.themes.first;
}

// for space windows only
void UI_ThemeColor(int colorid)
{
	const unsigned char *cp;
	
	cp = UI_ThemeGetColorPtr(theme_active, theme_spacetype, colorid);
	glColor3ubv(cp);

}

// plus alpha
void UI_ThemeColor4(int colorid)
{
	const unsigned char *cp;
	
	cp = UI_ThemeGetColorPtr(theme_active, theme_spacetype, colorid);
	glColor4ubv(cp);

}

// set the color with offset for shades
void UI_ThemeColorShade(int colorid, int offset)
{
	int r, g, b;
	const unsigned char *cp;
	
	cp = UI_ThemeGetColorPtr(theme_active, theme_spacetype, colorid);
	r = offset + (int) cp[0];
	CLAMP(r, 0, 255);
	g = offset + (int) cp[1];
	CLAMP(g, 0, 255);
	b = offset + (int) cp[2];
	CLAMP(b, 0, 255);
	//glColor3ub(r, g, b);
	glColor4ub(r, g, b, cp[3]);
}
void UI_ThemeColorShadeAlpha(int colorid, int coloffset, int alphaoffset)
{
	int r, g, b, a;
	const unsigned char *cp;
	
	cp = UI_ThemeGetColorPtr(theme_active, theme_spacetype, colorid);
	r = coloffset + (int) cp[0];
	CLAMP(r, 0, 255);
	g = coloffset + (int) cp[1];
	CLAMP(g, 0, 255);
	b = coloffset + (int) cp[2];
	CLAMP(b, 0, 255);
	a = alphaoffset + (int) cp[3];
	CLAMP(a, 0, 255);
	glColor4ub(r, g, b, a);
}

// blend between to theme colors, and set it
void UI_ThemeColorBlend(int colorid1, int colorid2, float fac)
{
	int r, g, b;
	const unsigned char *cp1, *cp2;
	
	cp1 = UI_ThemeGetColorPtr(theme_active, theme_spacetype, colorid1);
	cp2 = UI_ThemeGetColorPtr(theme_active, theme_spacetype, colorid2);

	CLAMP(fac, 0.0f, 1.0f);
	r = floorf((1.0f - fac) * cp1[0] + fac * cp2[0]);
	g = floorf((1.0f - fac) * cp1[1] + fac * cp2[1]);
	b = floorf((1.0f - fac) * cp1[2] + fac * cp2[2]);
	
	glColor3ub(r, g, b);
}

// blend between to theme colors, shade it, and set it
void UI_ThemeColorBlendShade(int colorid1, int colorid2, float fac, int offset)
{
	int r, g, b;
	const unsigned char *cp1, *cp2;
	
	cp1 = UI_ThemeGetColorPtr(theme_active, theme_spacetype, colorid1);
	cp2 = UI_ThemeGetColorPtr(theme_active, theme_spacetype, colorid2);

	CLAMP(fac, 0.0f, 1.0f);
	r = offset + floorf((1.0f - fac) * cp1[0] + fac * cp2[0]);
	g = offset + floorf((1.0f - fac) * cp1[1] + fac * cp2[1]);
	b = offset + floorf((1.0f - fac) * cp1[2] + fac * cp2[2]);
	
	CLAMP(r, 0, 255);
	CLAMP(g, 0, 255);
	CLAMP(b, 0, 255);
	
	glColor3ub(r, g, b);
}

// blend between to theme colors, shade it, and set it
void UI_ThemeColorBlendShadeAlpha(int colorid1, int colorid2, float fac, int offset, int alphaoffset)
{
	int r, g, b, a;
	const unsigned char *cp1, *cp2;
	
	cp1 = UI_ThemeGetColorPtr(theme_active, theme_spacetype, colorid1);
	cp2 = UI_ThemeGetColorPtr(theme_active, theme_spacetype, colorid2);

	CLAMP(fac, 0.0f, 1.0f);
	r = offset + floorf((1.0f - fac) * cp1[0] + fac * cp2[0]);
	g = offset + floorf((1.0f - fac) * cp1[1] + fac * cp2[1]);
	b = offset + floorf((1.0f - fac) * cp1[2] + fac * cp2[2]);
	a = alphaoffset + floorf((1.0f - fac) * cp1[3] + fac * cp2[3]);
	
	CLAMP(r, 0, 255);
	CLAMP(g, 0, 255);
	CLAMP(b, 0, 255);
	CLAMP(a, 0, 255);

	glColor4ub(r, g, b, a);
}


// get individual values, not scaled
float UI_GetThemeValuef(int colorid)
{
	const unsigned char *cp;
	
	cp = UI_ThemeGetColorPtr(theme_active, theme_spacetype, colorid);
	return ((float)cp[0]);

}

// get individual values, not scaled
int UI_GetThemeValue(int colorid)
{
	const unsigned char *cp;
	
	cp = UI_ThemeGetColorPtr(theme_active, theme_spacetype, colorid);
	return ((int) cp[0]);

}


// get the color, range 0.0-1.0
void UI_GetThemeColor3fv(int colorid, float col[3])
{
	const unsigned char *cp;
	
	cp = UI_ThemeGetColorPtr(theme_active, theme_spacetype, colorid);
	col[0] = ((float)cp[0]) / 255.0f;
	col[1] = ((float)cp[1]) / 255.0f;
	col[2] = ((float)cp[2]) / 255.0f;
}

// get the color, range 0.0-1.0, complete with shading offset
void UI_GetThemeColorShade3fv(int colorid, int offset, float col[3])
{
	int r, g, b;
	const unsigned char *cp;
	
	cp = UI_ThemeGetColorPtr(theme_active, theme_spacetype, colorid);
	
	r = offset + (int) cp[0];
	CLAMP(r, 0, 255);
	g = offset + (int) cp[1];
	CLAMP(g, 0, 255);
	b = offset + (int) cp[2];
	CLAMP(b, 0, 255);
	
	col[0] = ((float)r) / 255.0f;
	col[1] = ((float)g) / 255.0f;
	col[2] = ((float)b) / 255.0f;
}

void UI_GetThemeColorShade3ubv(int colorid, int offset, unsigned char col[3])
{
	int r, g, b;
	const unsigned char *cp;

	cp = UI_ThemeGetColorPtr(theme_active, theme_spacetype, colorid);

	r = offset + (int) cp[0];
	CLAMP(r, 0, 255);
	g = offset + (int) cp[1];
	CLAMP(g, 0, 255);
	b = offset + (int) cp[2];
	CLAMP(b, 0, 255);

	col[0] = r;
	col[1] = g;
	col[2] = b;
}

// get the color, in char pointer
void UI_GetThemeColor3ubv(int colorid, unsigned char col[3])
{
	const unsigned char *cp;
	
	cp = UI_ThemeGetColorPtr(theme_active, theme_spacetype, colorid);
	col[0] = cp[0];
	col[1] = cp[1];
	col[2] = cp[2];
}

// get the color, in char pointer
void UI_GetThemeColor4ubv(int colorid, unsigned char col[4])
{
	const unsigned char *cp;
	
	cp = UI_ThemeGetColorPtr(theme_active, theme_spacetype, colorid);
	col[0] = cp[0];
	col[1] = cp[1];
	col[2] = cp[2];
	col[3] = cp[3];
}

void UI_GetThemeColorType4ubv(int colorid, int spacetype, char col[4])
{
	const unsigned char *cp;
	
	cp = UI_ThemeGetColorPtr(theme_active, spacetype, colorid);
	col[0] = cp[0];
	col[1] = cp[1];
	col[2] = cp[2];
	col[3] = cp[3];
}

// blends and shades between two char color pointers
void UI_ColorPtrBlendShade3ubv(const unsigned char cp1[3], const unsigned char cp2[3], float fac, int offset)
{
	int r, g, b;
	CLAMP(fac, 0.0f, 1.0f);
	r = offset + floorf((1.0f - fac) * cp1[0] + fac * cp2[0]);
	g = offset + floorf((1.0f - fac) * cp1[1] + fac * cp2[1]);
	b = offset + floorf((1.0f - fac) * cp1[2] + fac * cp2[2]);

	r = r < 0 ? 0 : (r > 255 ? 255 : r);
	g = g < 0 ? 0 : (g > 255 ? 255 : g);
	b = b < 0 ? 0 : (b > 255 ? 255 : b);
	
	glColor3ub(r, g, b);
}

void UI_GetColorPtrShade3ubv(const unsigned char cp[3], unsigned char col[3], int offset)
{
	int r, g, b;

	r = offset + (int)cp[0];
	g = offset + (int)cp[1];
	b = offset + (int)cp[2];

	CLAMP(r, 0, 255);
	CLAMP(g, 0, 255);
	CLAMP(b, 0, 255);

	col[0] = r;
	col[1] = g;
	col[2] = b;
}

// get a 3 byte color, blended and shaded between two other char color pointers
void UI_GetColorPtrBlendShade3ubv(const unsigned char cp1[3], const unsigned char cp2[3], unsigned char col[3], float fac, int offset)
{
	int r, g, b;

	CLAMP(fac, 0.0f, 1.0f);
	r = offset + floor((1.0f - fac) * cp1[0] + fac * cp2[0]);
	g = offset + floor((1.0f - fac) * cp1[1] + fac * cp2[1]);
	b = offset + floor((1.0f - fac) * cp1[2] + fac * cp2[2]);

	CLAMP(r, 0, 255);
	CLAMP(g, 0, 255);
	CLAMP(b, 0, 255);

	col[0] = r;
	col[1] = g;
	col[2] = b;
}

void UI_ThemeClearColor(int colorid)
{
	float col[3];
	
	UI_GetThemeColor3fv(colorid, col);
	glClearColor(col[0], col[1], col[2], 0.0);
}

void UI_make_axis_color(const unsigned char src_col[3], unsigned char dst_col[3], const char axis)
{
	switch (axis) {
		case 'X':
			dst_col[0] = src_col[0] > 219 ? 255 : src_col[0] + 36;
			dst_col[1] = src_col[1] < 26 ? 0 : src_col[1] - 26;
			dst_col[2] = src_col[2] < 26 ? 0 : src_col[2] - 26;
			break;
		case 'Y':
			dst_col[0] = src_col[0] < 46 ? 0 : src_col[0] - 36;
			dst_col[1] = src_col[1] > 189 ? 255 : src_col[1] + 66;
			dst_col[2] = src_col[2] < 46 ? 0 : src_col[2] - 36;
			break;
		case 'Z':
			dst_col[0] = src_col[0] < 26 ? 0 : src_col[0] - 26;
			dst_col[1] = src_col[1] < 26 ? 0 : src_col[1] - 26;
			dst_col[2] = src_col[2] > 209 ? 255 : src_col[2] + 46;
			break;
		default:
			BLI_assert(!"invalid axis arg");
	}
}

/* ************************************************************* */

/* patching UserDef struct and Themes */
void init_userdef_do_versions(void)
{
	Main *bmain = G.main;
//	countall();
	
	/* the UserDef struct is not corrected with do_versions() .... ugh! */
	if (U.wheellinescroll == 0) U.wheellinescroll = 3;
	if (U.menuthreshold1 == 0) {
		U.menuthreshold1 = 5;
		U.menuthreshold2 = 2;
	}
	if (U.tb_leftmouse == 0) {
		U.tb_leftmouse = 5;
		U.tb_rightmouse = 5;
	}
	if (U.mixbufsize == 0) U.mixbufsize = 2048;
	if (strcmp(U.tempdir, "/") == 0) {
		BLI_system_temporary_dir(U.tempdir);
	}
	if (U.autokey_mode == 0) {
		/* 'add/replace' but not on */
		U.autokey_mode = 2;
	}
	if (U.savetime <= 0) {
		U.savetime = 1;
// XXX		error(STRINGIFY(BLENDER_STARTUP_FILE)" is buggy, please consider removing it.\n");
	}
	/* transform widget settings */
	if (U.tw_hotspot == 0) {
		U.tw_hotspot = 14;
		U.tw_size = 20;          // percentage of window size
		U.tw_handlesize = 16;    // percentage of widget radius
	}
	if (U.pad_rot_angle == 0)
		U.pad_rot_angle = 15;
	/* graph editor - unselected F-Curve visibility */
	if (U.fcu_inactive_alpha == 0) {
		U.fcu_inactive_alpha = 0.25f;
	}
	
	/* signal for derivedmesh to use colorband */
	/* run in case this was on and is now off in the user prefs [#28096] */
	vDM_ColorBand_store((U.flag & USER_CUSTOM_RANGE) ? (&U.coba_weight) : NULL);

	if (bmain->versionfile <= 191) {
		BLI_strncpy(U.plugtexdir, U.textudir, sizeof(U.plugtexdir));
		strcpy(U.sounddir, "/");
	}
	
	/* patch to set Dupli Armature */
	if (bmain->versionfile < 220) {
		U.dupflag |= USER_DUP_ARM;
	}
	
	/* added seam, normal color, undo */
	if (bmain->versionfile <= 234) {
		bTheme *btheme;
		
		U.uiflag |= USER_GLOBALUNDO;
		if (U.undosteps == 0) U.undosteps = 32;
		
		for (btheme = U.themes.first; btheme; btheme = btheme->next) {
			/* check for alpha==0 is safe, then color was never set */
			if (btheme->tv3d.edge_seam[3] == 0) {
				rgba_char_args_set(btheme->tv3d.edge_seam, 230, 150, 50, 255);
			}
			if (btheme->tv3d.normal[3] == 0) {
				rgba_char_args_set(btheme->tv3d.normal, 0x22, 0xDD, 0xDD, 255);
			}
			if (btheme->tv3d.vertex_normal[3] == 0) {
				rgba_char_args_set(btheme->tv3d.vertex_normal, 0x23, 0x61, 0xDD, 255);
			}
			if (btheme->tv3d.face_dot[3] == 0) {
				rgba_char_args_set(btheme->tv3d.face_dot, 255, 138, 48, 255);
				btheme->tv3d.facedot_size = 4;
			}
		}
	}
	if (bmain->versionfile <= 235) {
		/* illegal combo... */
		if (U.flag & USER_LMOUSESELECT) 
			U.flag &= ~USER_TWOBUTTONMOUSE;
	}
	if (bmain->versionfile <= 236) {
		bTheme *btheme;
		/* new space type */
		for (btheme = U.themes.first; btheme; btheme = btheme->next) {
			/* check for alpha==0 is safe, then color was never set */
			if (btheme->ttime.back[3] == 0) {
				// copied from ui_theme_init_default
				btheme->ttime = btheme->tv3d;
				rgba_char_args_set_fl(btheme->ttime.back,   0.45, 0.45, 0.45, 1.0);
				rgba_char_args_set_fl(btheme->ttime.grid,   0.36, 0.36, 0.36, 1.0);
				rgba_char_args_set(btheme->ttime.shade1,  173, 173, 173, 255);      // sliders
			}
			if (btheme->text.syntaxn[3] == 0) {
				rgba_char_args_set(btheme->text.syntaxn,    0, 0, 200, 255);    /* Numbers  Blue*/
				rgba_char_args_set(btheme->text.syntaxl,    100, 0, 0, 255);    /* Strings  red */
				rgba_char_args_set(btheme->text.syntaxc,    0, 100, 50, 255);   /* Comments greenish */
				rgba_char_args_set(btheme->text.syntaxv,    95, 95, 0, 255);    /* Special */
				rgba_char_args_set(btheme->text.syntaxb,    128, 0, 80, 255);   /* Builtin, red-purple */
			}
		}
	}
	if (bmain->versionfile <= 237) {
		bTheme *btheme;
		/* bone colors */
		for (btheme = U.themes.first; btheme; btheme = btheme->next) {
			/* check for alpha==0 is safe, then color was never set */
			if (btheme->tv3d.bone_solid[3] == 0) {
				rgba_char_args_set(btheme->tv3d.bone_solid, 200, 200, 200, 255);
				rgba_char_args_set(btheme->tv3d.bone_pose, 80, 200, 255, 80);
			}
		}
	}
	if (bmain->versionfile <= 238) {
		bTheme *btheme;
		/* bone colors */
		for (btheme = U.themes.first; btheme; btheme = btheme->next) {
			/* check for alpha==0 is safe, then color was never set */
			if (btheme->tnla.strip[3] == 0) {
				rgba_char_args_set(btheme->tnla.strip_select,   0xff, 0xff, 0xaa, 255);
				rgba_char_args_set(btheme->tnla.strip, 0xe4, 0x9c, 0xc6, 255);
			}
		}
	}
	if (bmain->versionfile <= 239) {
		bTheme *btheme;
		
		for (btheme = U.themes.first; btheme; btheme = btheme->next) {
			/* Lamp theme, check for alpha==0 is safe, then color was never set */
			if (btheme->tv3d.lamp[3] == 0) {
				rgba_char_args_set(btheme->tv3d.lamp,   0, 0, 0, 40);
/* TEMPORAL, remove me! (ton) */				
				U.uiflag |= USER_PLAINMENUS;
			}
			
		}
		if (U.obcenter_dia == 0) U.obcenter_dia = 6;
	}
	if (bmain->versionfile <= 241) {
		bTheme *btheme;
		for (btheme = U.themes.first; btheme; btheme = btheme->next) {
			/* Node editor theme, check for alpha==0 is safe, then color was never set */
			if (btheme->tnode.syntaxn[3] == 0) {
				/* re-uses syntax color storage */
				btheme->tnode = btheme->tv3d;
				rgba_char_args_set(btheme->tnode.edge_select, 255, 255, 255, 255);
				rgba_char_args_set(btheme->tnode.syntaxl, 150, 150, 150, 255);  /* TH_NODE, backdrop */
				rgba_char_args_set(btheme->tnode.syntaxn, 129, 131, 144, 255);  /* in/output */
				rgba_char_args_set(btheme->tnode.syntaxb, 127, 127, 127, 255);  /* operator */
				rgba_char_args_set(btheme->tnode.syntaxv, 142, 138, 145, 255);  /* generator */
				rgba_char_args_set(btheme->tnode.syntaxc, 120, 145, 120, 255);  /* group */
			}
			/* Group theme colors */
			if (btheme->tv3d.group[3] == 0) {
				rgba_char_args_set(btheme->tv3d.group, 0x0C, 0x30, 0x0C, 255);
				rgba_char_args_set(btheme->tv3d.group_active, 0x66, 0xFF, 0x66, 255);
			}
			/* Sequence editor theme*/
			if (btheme->tseq.movie[3] == 0) {
				rgba_char_args_set(btheme->tseq.movie,  81, 105, 135, 255);
				rgba_char_args_set(btheme->tseq.image,  109, 88, 129, 255);
				rgba_char_args_set(btheme->tseq.scene,  78, 152, 62, 255);
				rgba_char_args_set(btheme->tseq.audio,  46, 143, 143, 255);
				rgba_char_args_set(btheme->tseq.effect,     169, 84, 124, 255);
				rgba_char_args_set(btheme->tseq.plugin,     126, 126, 80, 255);
				rgba_char_args_set(btheme->tseq.transition, 162, 95, 111, 255);
				rgba_char_args_set(btheme->tseq.meta,   109, 145, 131, 255);
			}
		}
		
		/* set defaults for 3D View rotating axis indicator */ 
		/* since size can't be set to 0, this indicates it's not saved in startup.blend */
		if (U.rvisize == 0) {
			U.rvisize = 15;
			U.rvibright = 8;
			U.uiflag |= USER_SHOW_ROTVIEWICON;
		}
		
	}
	if (bmain->versionfile <= 242) {
		bTheme *btheme;
		
		for (btheme = U.themes.first; btheme; btheme = btheme->next) {
			/* long keyframe color */
			/* check for alpha==0 is safe, then color was never set */
			if (btheme->tact.strip[3] == 0) {
				rgba_char_args_set(btheme->tv3d.edge_sharp, 255, 32, 32, 255);
				rgba_char_args_set(btheme->tact.strip_select,   0xff, 0xff, 0xaa, 204);
				rgba_char_args_set(btheme->tact.strip, 0xe4, 0x9c, 0xc6, 204);
			}
			
			/* IPO-Editor - Vertex Size*/
			if (btheme->tipo.vertex_size == 0) {
				btheme->tipo.vertex_size = 3;
			}
		}
	}
	if (bmain->versionfile <= 243) {
		/* set default number of recently-used files (if not set) */
		if (U.recent_files == 0) U.recent_files = 10;
	}
	if (bmain->versionfile < 245 || (bmain->versionfile == 245 && bmain->subversionfile < 3)) {
		bTheme *btheme;
		for (btheme = U.themes.first; btheme; btheme = btheme->next) {
			rgba_char_args_set(btheme->tv3d.editmesh_active, 255, 255, 255, 128);
		}
		if (U.coba_weight.tot == 0)
			init_colorband(&U.coba_weight, 1);
	}
	if ((bmain->versionfile < 245) || (bmain->versionfile == 245 && bmain->subversionfile < 11)) {
		bTheme *btheme;
		for (btheme = U.themes.first; btheme; btheme = btheme->next) {
			/* these should all use the same color */
			rgba_char_args_set(btheme->tv3d.cframe, 0x60, 0xc0, 0x40, 255);
			rgba_char_args_set(btheme->tipo.cframe, 0x60, 0xc0, 0x40, 255);
			rgba_char_args_set(btheme->tact.cframe, 0x60, 0xc0, 0x40, 255);
			rgba_char_args_set(btheme->tnla.cframe, 0x60, 0xc0, 0x40, 255);
			rgba_char_args_set(btheme->tseq.cframe, 0x60, 0xc0, 0x40, 255);
			//rgba_char_args_set(btheme->tsnd.cframe, 0x60, 0xc0, 0x40, 255); Not needed anymore
			rgba_char_args_set(btheme->ttime.cframe, 0x60, 0xc0, 0x40, 255);
		}
	}
	if ((bmain->versionfile < 245) || (bmain->versionfile == 245 && bmain->subversionfile < 13)) {
		bTheme *btheme;
		for (btheme = U.themes.first; btheme; btheme = btheme->next) {
			/* action channel groups (recolor anyway) */
			rgba_char_args_set(btheme->tact.group, 0x39, 0x7d, 0x1b, 255);
			rgba_char_args_set(btheme->tact.group_active, 0x7d, 0xe9, 0x60, 255);
			
			/* bone custom-color sets */
			if (btheme->tarm[0].solid[3] == 0)
				ui_theme_init_boneColorSets(btheme);
		}
	}
	if ((bmain->versionfile < 245) || (bmain->versionfile == 245 && bmain->subversionfile < 16)) {
		U.flag |= USER_ADD_VIEWALIGNED | USER_ADD_EDITMODE;
	}
	if ((bmain->versionfile < 247) || (bmain->versionfile == 247 && bmain->subversionfile <= 2)) {
		bTheme *btheme;
		
		/* adjust themes */
		for (btheme = U.themes.first; btheme; btheme = btheme->next) {
			char *col;
			
			/* IPO Editor: Handles/Vertices */
			col = btheme->tipo.vertex;
			rgba_char_args_set(btheme->tipo.handle_vertex, col[0], col[1], col[2], 255);
			col = btheme->tipo.vertex_select;
			rgba_char_args_set(btheme->tipo.handle_vertex_select, col[0], col[1], col[2], 255);
			btheme->tipo.handle_vertex_size = btheme->tipo.vertex_size;
			
			/* Sequence/Image Editor: colors for GPencil text */
			col = btheme->tv3d.bone_pose;
			rgba_char_args_set(btheme->tseq.bone_pose, col[0], col[1], col[2], 255);
			rgba_char_args_set(btheme->tima.bone_pose, col[0], col[1], col[2], 255);
			col = btheme->tv3d.vertex_select;
			rgba_char_args_set(btheme->tseq.vertex_select, col[0], col[1], col[2], 255);
		}
	}
	if (bmain->versionfile < 250) {
		bTheme *btheme;
		
		for (btheme = U.themes.first; btheme; btheme = btheme->next) {
			/* this was not properly initialized in 2.45 */
			if (btheme->tima.face_dot[3] == 0) {
				rgba_char_args_set(btheme->tima.editmesh_active, 255, 255, 255, 128);
				rgba_char_args_set(btheme->tima.face_dot, 255, 133, 0, 255);
				btheme->tima.facedot_size = 2;
			}
			
			/* DopeSheet - (Object) Channel color */
			rgba_char_args_set(btheme->tact.ds_channel,     82, 96, 110, 255);
			rgba_char_args_set(btheme->tact.ds_subchannel,  124, 137, 150, 255);
			/* DopeSheet - Group Channel color (saner version) */
			rgba_char_args_set(btheme->tact.group, 79, 101, 73, 255);
			rgba_char_args_set(btheme->tact.group_active, 135, 177, 125, 255);
			
			/* Graph Editor - (Object) Channel color */
			rgba_char_args_set(btheme->tipo.ds_channel,     82, 96, 110, 255);
			rgba_char_args_set(btheme->tipo.ds_subchannel,  124, 137, 150, 255);
			/* Graph Editor - Group Channel color */
			rgba_char_args_set(btheme->tipo.group, 79, 101, 73, 255);
			rgba_char_args_set(btheme->tipo.group_active, 135, 177, 125, 255);
			
			/* Nla Editor - (Object) Channel color */
			rgba_char_args_set(btheme->tnla.ds_channel,     82, 96, 110, 255);
			rgba_char_args_set(btheme->tnla.ds_subchannel,  124, 137, 150, 255);
			/* NLA Editor - New Strip colors */
			rgba_char_args_set(btheme->tnla.strip,          12, 10, 10, 128);
			rgba_char_args_set(btheme->tnla.strip_select,   255, 140, 0, 255);
		}
		
		/* adjust grease-pencil distances */
		U.gp_manhattendist = 1;
		U.gp_euclideandist = 2;
		
		/* adjust default interpolation for new IPO-curves */
		U.ipo_new = BEZT_IPO_BEZ;
	}
	
	if (bmain->versionfile < 250 || (bmain->versionfile == 250 && bmain->subversionfile < 1)) {
		bTheme *btheme;

		for (btheme = U.themes.first; btheme; btheme = btheme->next) {
			
			/* common (new) variables, it checks for alpha==0 */
			ui_theme_init_new(btheme);

			if (btheme->tui.wcol_num.outline[3] == 0)
				ui_widget_color_init(&btheme->tui);
			
			/* Logic editor theme, check for alpha==0 is safe, then color was never set */
			if (btheme->tlogic.syntaxn[3] == 0) {
				/* re-uses syntax color storage */
				btheme->tlogic = btheme->tv3d;
				rgba_char_args_set(btheme->tlogic.back, 100, 100, 100, 255);
			}

			rgba_char_args_set_fl(btheme->tinfo.back, 0.45, 0.45, 0.45, 1.0);
			rgba_char_args_set_fl(btheme->tuserpref.back, 0.45, 0.45, 0.45, 1.0);
		}
	}

	if (bmain->versionfile < 250 || (bmain->versionfile == 250 && bmain->subversionfile < 3)) {
		/* new audio system */
		if (U.audiochannels == 0)
			U.audiochannels = 2;
		if (U.audiodevice == 0) {
#ifdef WITH_OPENAL
			U.audiodevice = 2;
#endif
#ifdef WITH_SDL
			U.audiodevice = 1;
#endif
		}
		if (U.audioformat == 0)
			U.audioformat = 0x24;
		if (U.audiorate == 0)
			U.audiorate = 44100;
	}

	if (bmain->versionfile < 250 || (bmain->versionfile == 250 && bmain->subversionfile < 5))
		U.gameflags |= USER_DISABLE_VBO;
	
	if (bmain->versionfile < 250 || (bmain->versionfile == 250 && bmain->subversionfile < 8)) {
		wmKeyMap *km;
		
		for (km = U.user_keymaps.first; km; km = km->next) {
			if (strcmp(km->idname, "Armature_Sketch") == 0)
				strcpy(km->idname, "Armature Sketch");
			else if (strcmp(km->idname, "View3D") == 0)
				strcpy(km->idname, "3D View");
			else if (strcmp(km->idname, "View3D Generic") == 0)
				strcpy(km->idname, "3D View Generic");
			else if (strcmp(km->idname, "EditMesh") == 0)
				strcpy(km->idname, "Mesh");
			else if (strcmp(km->idname, "TimeLine") == 0)
				strcpy(km->idname, "Timeline");
			else if (strcmp(km->idname, "UVEdit") == 0)
				strcpy(km->idname, "UV Editor");
			else if (strcmp(km->idname, "Animation_Channels") == 0)
				strcpy(km->idname, "Animation Channels");
			else if (strcmp(km->idname, "GraphEdit Keys") == 0)
				strcpy(km->idname, "Graph Editor");
			else if (strcmp(km->idname, "GraphEdit Generic") == 0)
				strcpy(km->idname, "Graph Editor Generic");
			else if (strcmp(km->idname, "Action_Keys") == 0)
				strcpy(km->idname, "Dopesheet");
			else if (strcmp(km->idname, "NLA Data") == 0)
				strcpy(km->idname, "NLA Editor");
			else if (strcmp(km->idname, "Node Generic") == 0)
				strcpy(km->idname, "Node Editor");
			else if (strcmp(km->idname, "Logic Generic") == 0)
				strcpy(km->idname, "Logic Editor");
			else if (strcmp(km->idname, "File") == 0)
				strcpy(km->idname, "File Browser");
			else if (strcmp(km->idname, "FileMain") == 0)
				strcpy(km->idname, "File Browser Main");
			else if (strcmp(km->idname, "FileButtons") == 0)
				strcpy(km->idname, "File Browser Buttons");
			else if (strcmp(km->idname, "Buttons Generic") == 0)
				strcpy(km->idname, "Property Editor");
		}
	}
	if (bmain->versionfile < 250 || (bmain->versionfile == 250 && bmain->subversionfile < 16)) {
		if (U.wmdrawmethod == USER_DRAW_TRIPLE)
			U.wmdrawmethod = USER_DRAW_AUTOMATIC;
	}
	
	if (bmain->versionfile < 252 || (bmain->versionfile == 252 && bmain->subversionfile < 3)) {
		if (U.flag & USER_LMOUSESELECT) 
			U.flag &= ~USER_TWOBUTTONMOUSE;
	}
	if (bmain->versionfile < 252 || (bmain->versionfile == 252 && bmain->subversionfile < 4)) {
		bTheme *btheme;
		
		/* default new handle type is auto handles */
		U.keyhandles_new = HD_AUTO;
		
		/* init new curve colors */
		for (btheme = U.themes.first; btheme; btheme = btheme->next) {
			/* init colors used for handles in 3D-View  */
			rgba_char_args_set(btheme->tv3d.handle_free, 0, 0, 0, 255);
			rgba_char_args_set(btheme->tv3d.handle_auto, 0x90, 0x90, 0x00, 255);
			rgba_char_args_set(btheme->tv3d.handle_vect, 0x40, 0x90, 0x30, 255);
			rgba_char_args_set(btheme->tv3d.handle_align, 0x80, 0x30, 0x60, 255);
			rgba_char_args_set(btheme->tv3d.handle_sel_free, 0, 0, 0, 255);
			rgba_char_args_set(btheme->tv3d.handle_sel_auto, 0xf0, 0xff, 0x40, 255);
			rgba_char_args_set(btheme->tv3d.handle_sel_vect, 0x40, 0xc0, 0x30, 255);
			rgba_char_args_set(btheme->tv3d.handle_sel_align, 0xf0, 0x90, 0xa0, 255);
			rgba_char_args_set(btheme->tv3d.act_spline, 0xdb, 0x25, 0x12, 255);
			
			/* same colors again for Graph Editor... */
			rgba_char_args_set(btheme->tipo.handle_free, 0, 0, 0, 255);
			rgba_char_args_set(btheme->tipo.handle_auto, 0x90, 0x90, 0x00, 255);
			rgba_char_args_set(btheme->tipo.handle_vect, 0x40, 0x90, 0x30, 255);
			rgba_char_args_set(btheme->tipo.handle_align, 0x80, 0x30, 0x60, 255);
			rgba_char_args_set(btheme->tipo.handle_sel_free, 0, 0, 0, 255);
			rgba_char_args_set(btheme->tipo.handle_sel_auto, 0xf0, 0xff, 0x40, 255);
			rgba_char_args_set(btheme->tipo.handle_sel_vect, 0x40, 0xc0, 0x30, 255);
			rgba_char_args_set(btheme->tipo.handle_sel_align, 0xf0, 0x90, 0xa0, 255);
			
			/* edge crease */
			rgba_char_args_set_fl(btheme->tv3d.edge_crease, 0.8, 0, 0.6, 1.0);
		}
	}
	if (bmain->versionfile <= 252) {
		bTheme *btheme;

		/* init new curve colors */
		for (btheme = U.themes.first; btheme; btheme = btheme->next) {
			if (btheme->tv3d.lastsel_point[3] == 0)
				rgba_char_args_set(btheme->tv3d.lastsel_point, 0xff, 0xff, 0xff, 255);
		}
	}
	if (bmain->versionfile < 252 || (bmain->versionfile == 252 && bmain->subversionfile < 5)) {
		bTheme *btheme;
		
		/* interface_widgets.c */
		struct uiWidgetColors wcol_progress = {
			{0, 0, 0, 255},
			{190, 190, 190, 255},
			{100, 100, 100, 180},
			{68, 68, 68, 255},
			
			{0, 0, 0, 255},
			{255, 255, 255, 255},
			
			0,
			5, -5
		};
		
		for (btheme = U.themes.first; btheme; btheme = btheme->next) {
			/* init progress bar theme */
			btheme->tui.wcol_progress = wcol_progress;
		}
	}

	if (bmain->versionfile < 255 || (bmain->versionfile == 255 && bmain->subversionfile < 2)) {
		bTheme *btheme;
		for (btheme = U.themes.first; btheme; btheme = btheme->next) {
			rgba_char_args_set(btheme->tv3d.extra_edge_len, 32, 0, 0, 255);
			rgba_char_args_set(btheme->tv3d.extra_face_angle, 0, 32, 0, 255);
			rgba_char_args_set(btheme->tv3d.extra_face_area, 0, 0, 128, 255);
		}
	}
	
	if (bmain->versionfile < 256 || (bmain->versionfile == 256 && bmain->subversionfile < 4)) {
		bTheme *btheme;
		for (btheme = U.themes.first; btheme; btheme = btheme->next) {
			if ((btheme->tv3d.outline_width) == 0) btheme->tv3d.outline_width = 1;
		}
	}

	if (bmain->versionfile < 257) {
		/* clear "AUTOKEY_FLAG_ONLYKEYINGSET" flag from userprefs, so that it doesn't linger around from old configs like a ghost */
		U.autokey_flag &= ~AUTOKEY_FLAG_ONLYKEYINGSET;
	}

	if (bmain->versionfile < 258 || (bmain->versionfile == 258 && bmain->subversionfile < 2)) {
		bTheme *btheme;
		for (btheme = U.themes.first; btheme; btheme = btheme->next) {
			btheme->tnode.noodle_curving = 5;
		}
	}

	if (bmain->versionfile < 259 || (bmain->versionfile == 259 && bmain->subversionfile < 1)) {
		bTheme *btheme;
		
		for (btheme = U.themes.first; btheme; btheme = btheme->next) {
			btheme->tv3d.speaker[3] = 255;
		}
	}

	if (bmain->versionfile < 260 || (bmain->versionfile == 260 && bmain->subversionfile < 3)) {
		bTheme *btheme;
		
		/* if new keyframes handle default is stuff "auto", make it "auto-clamped" instead 
		 * was changed in 260 as part of GSoC11, but version patch was wrong
		 */
		if (U.keyhandles_new == HD_AUTO) 
			U.keyhandles_new = HD_AUTO_ANIM;
		
		for (btheme = U.themes.first; btheme; btheme = btheme->next) {
			if (btheme->tv3d.bundle_solid[3] == 0)
				rgba_char_args_set(btheme->tv3d.bundle_solid, 200, 200, 200, 255);
			
			if (btheme->tv3d.camera_path[3] == 0)
				rgba_char_args_set(btheme->tv3d.camera_path, 0x00, 0x00, 0x00, 255);
				
			if ((btheme->tclip.back[3]) == 0) {
				btheme->tclip = btheme->tv3d;
				
				rgba_char_args_set(btheme->tclip.marker_outline, 0x00, 0x00, 0x00, 255);
				rgba_char_args_set(btheme->tclip.marker, 0x7f, 0x7f, 0x00, 255);
				rgba_char_args_set(btheme->tclip.act_marker, 0xff, 0xff, 0xff, 255);
				rgba_char_args_set(btheme->tclip.sel_marker, 0xff, 0xff, 0x00, 255);
				rgba_char_args_set(btheme->tclip.dis_marker, 0x7f, 0x00, 0x00, 255);
				rgba_char_args_set(btheme->tclip.lock_marker, 0x7f, 0x7f, 0x7f, 255);
				rgba_char_args_set(btheme->tclip.path_before, 0xff, 0x00, 0x00, 255);
				rgba_char_args_set(btheme->tclip.path_after, 0x00, 0x00, 0xff, 255);
				rgba_char_args_set(btheme->tclip.grid, 0x5e, 0x5e, 0x5e, 255);
				rgba_char_args_set(btheme->tclip.cframe, 0x60, 0xc0, 0x40, 255);
				rgba_char_args_set(btheme->tclip.handle_vertex, 0x00, 0x00, 0x00, 0xff);
				rgba_char_args_set(btheme->tclip.handle_vertex_select, 0xff, 0xff, 0, 0xff);
				btheme->tclip.handle_vertex_size = 4;
			}
			
			/* auto-clamped handles -> based on auto */
			if (btheme->tipo.handle_auto_clamped[3] == 0)
				rgba_char_args_set(btheme->tipo.handle_auto_clamped, 0x99, 0x40, 0x30, 255);
			if (btheme->tipo.handle_sel_auto_clamped[3] == 0)
				rgba_char_args_set(btheme->tipo.handle_sel_auto_clamped, 0xf0, 0xaf, 0x90, 255);
		}
		
		/* enable (Cycles) addon by default */
		if (!BLI_findstring(&U.addons, "cycles", offsetof(bAddon, module))) {
			bAddon *baddon = MEM_callocN(sizeof(bAddon), "bAddon");
			BLI_strncpy(baddon->module, "cycles", sizeof(baddon->module));
			BLI_addtail(&U.addons, baddon);
		}
	}
	
	if (bmain->versionfile < 260 || (bmain->versionfile == 260 && bmain->subversionfile < 5)) {
		bTheme *btheme;
		
		for (btheme = U.themes.first; btheme; btheme = btheme->next) {
			rgba_char_args_set(btheme->tui.panel.header, 0, 0, 0, 25);
			btheme->tui.icon_alpha = 1.0;
		}
	}
	
	if (bmain->versionfile < 261 || (bmain->versionfile == 261 && bmain->subversionfile < 4)) {
		bTheme *btheme;
		for (btheme = U.themes.first; btheme; btheme = btheme->next) {
			rgba_char_args_set_fl(btheme->tima.preview_stitch_face, 0.071, 0.259, 0.694, 0.150);
			rgba_char_args_set_fl(btheme->tima.preview_stitch_edge, 1.0, 0.522, 0.0, 0.7);
			rgba_char_args_set_fl(btheme->tima.preview_stitch_vert, 1.0, 0.522, 0.0, 0.5);
			rgba_char_args_set_fl(btheme->tima.preview_stitch_stitchable, 0.0, 1.0, 0.0, 1.0);
			rgba_char_args_set_fl(btheme->tima.preview_stitch_unstitchable, 1.0, 0.0, 0.0, 1.0);
			rgba_char_args_set_fl(btheme->tima.preview_stitch_active, 0.886, 0.824, 0.765, 0.140);
			
			rgba_char_args_set_fl(btheme->toops.match, 0.2, 0.5, 0.2, 0.3);
			rgba_char_args_set_fl(btheme->toops.selected_highlight, 0.51, 0.53, 0.55, 0.3);
		}
		
		U.use_16bit_textures = TRUE;
	}

	if (bmain->versionfile < 262 || (bmain->versionfile == 262 && bmain->subversionfile < 2)) {
		bTheme *btheme;
		for (btheme = U.themes.first; btheme; btheme = btheme->next) {
			if (btheme->tui.wcol_menu_item.item[3] == 255)
				rgba_char_args_set(btheme->tui.wcol_menu_item.item, 172, 172, 172, 128);
		}
	}

	if (bmain->versionfile < 262 || (bmain->versionfile == 262 && bmain->subversionfile < 3)) {
		bTheme *btheme;
		for (btheme = U.themes.first; btheme; btheme = btheme->next) {
			if (btheme->tui.wcol_tooltip.inner[3] == 0) {
				btheme->tui.wcol_tooltip = btheme->tui.wcol_menu_back;
			}
			if (btheme->tui.wcol_tooltip.text[0] == 160) { /* hrmf */
				rgba_char_args_set(btheme->tui.wcol_tooltip.text, 255, 255, 255, 255);
			}
		}
	}

	if (bmain->versionfile < 262 || (bmain->versionfile == 262 && bmain->subversionfile < 4)) {
		bTheme *btheme;
		for (btheme = U.themes.first; btheme; btheme = btheme->next) {
			if (btheme->tseq.movieclip[0] == 0) {
				rgba_char_args_set(btheme->tseq.movieclip,  32, 32, 143, 255);
			}
		}
	}

	if (bmain->versionfile < 263 || (bmain->versionfile == 263 && bmain->subversionfile < 2)) {
		bTheme *btheme;
		for (btheme = U.themes.first; btheme; btheme = btheme->next) {
			if (btheme->tclip.strip[0] == 0) {
				rgba_char_args_set(btheme->tclip.list, 0x66, 0x66, 0x66, 0xff);
				rgba_char_args_set(btheme->tclip.strip, 0x0c, 0x0a, 0x0a, 0x80);
				rgba_char_args_set(btheme->tclip.strip_select, 0xff, 0x8c, 0x00, 0xff);
			}
		}
	}

<<<<<<< HEAD
	/* Freestyle color settings */
	{
		bTheme *btheme;

		for(btheme= U.themes.first; btheme; btheme= btheme->next) {
			/* check for alpha==0 is safe, then color was never set */
			if(btheme->tv3d.freestyle_edge_mark[3]==0) {
				rgba_char_args_set(btheme->tv3d.freestyle_edge_mark, 0x7f, 0xff, 0x7f, 255);
				rgba_char_args_set(btheme->tv3d.freestyle_face_mark, 0x7f, 0xff, 0x7f, 51);
			}
		}
=======
	if (bmain->versionfile < 263 || (bmain->versionfile == 263 && bmain->subversionfile < 6)) {
		bTheme *btheme;
		for (btheme = U.themes.first; btheme; btheme = btheme->next)
			rgba_char_args_set(btheme->tv3d.skin_root, 180, 77, 77, 255);
>>>>>>> eda0f3b1
	}

	/* GL Texture Garbage Collection (variable abused above!) */
	if (U.textimeout == 0) {
		U.texcollectrate = 60;
		U.textimeout = 120;
	}
	if (U.memcachelimit <= 0) {
		U.memcachelimit = 32;
	}
	if (U.frameserverport == 0) {
		U.frameserverport = 8080;
	}
	if (U.dbl_click_time == 0) {
		U.dbl_click_time = 350;
	}
	if (U.anim_player_preset == 0) {
		U.anim_player_preset = 1;
	}
	if (U.scrcastfps == 0) {
		U.scrcastfps = 10;
		U.scrcastwait = 50;
	}
	if (U.v2d_min_gridsize == 0) {
		U.v2d_min_gridsize = 35;
	}
	if (U.dragthreshold == 0)
		U.dragthreshold = 5;
	if (U.widget_unit == 0)
		U.widget_unit = (U.dpi * 20 + 36) / 72;
	if (U.anisotropic_filter <= 0)
		U.anisotropic_filter = 1;

	if (U.ndof_sensitivity == 0.0f) {
		U.ndof_sensitivity = 1.0f;
		U.ndof_flag = NDOF_LOCK_HORIZON |
		              NDOF_SHOULD_PAN | NDOF_SHOULD_ZOOM | NDOF_SHOULD_ROTATE;
	}
	if (U.tweak_threshold == 0)
		U.tweak_threshold = 10;

	/* funny name, but it is GE stuff, moves userdef stuff to engine */
// XXX	space_set_commmandline_options();
	/* this timer uses U */
// XXX	reset_autosave();

}<|MERGE_RESOLUTION|>--- conflicted
+++ resolved
@@ -1820,7 +1820,12 @@
 		}
 	}
 
-<<<<<<< HEAD
+	if (bmain->versionfile < 263 || (bmain->versionfile == 263 && bmain->subversionfile < 6)) {
+		bTheme *btheme;
+		for (btheme = U.themes.first; btheme; btheme = btheme->next)
+			rgba_char_args_set(btheme->tv3d.skin_root, 180, 77, 77, 255);
+	}
+
 	/* Freestyle color settings */
 	{
 		bTheme *btheme;
@@ -1832,12 +1837,6 @@
 				rgba_char_args_set(btheme->tv3d.freestyle_face_mark, 0x7f, 0xff, 0x7f, 51);
 			}
 		}
-=======
-	if (bmain->versionfile < 263 || (bmain->versionfile == 263 && bmain->subversionfile < 6)) {
-		bTheme *btheme;
-		for (btheme = U.themes.first; btheme; btheme = btheme->next)
-			rgba_char_args_set(btheme->tv3d.skin_root, 180, 77, 77, 255);
->>>>>>> eda0f3b1
 	}
 
 	/* GL Texture Garbage Collection (variable abused above!) */
