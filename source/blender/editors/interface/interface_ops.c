--- conflicted
+++ resolved
@@ -92,7 +92,9 @@
 static void ui_region_redraw_immediately(bContext *C, ARegion *region)
 {
   ED_region_do_layout(C, region);
+  WM_draw_region_viewport_bind(region);
   ED_region_do_draw(C, region);
+  WM_draw_region_viewport_unbind(region);
   region->do_draw = false;
 }
 
@@ -1403,15 +1405,7 @@
     ui_editsource_active_but_set(but);
 
     /* redraw and get active button python info */
-<<<<<<< HEAD
     ui_region_redraw_immediately(C, region);
-=======
-    ED_region_do_layout(C, region);
-    WM_draw_region_viewport_bind(region);
-    ED_region_do_draw(C, region);
-    WM_draw_region_viewport_unbind(region);
-    region->do_draw = false;
->>>>>>> d71f9607
 
     for (BLI_ghashIterator_init(&ghi, ui_editsource_info->hash);
          BLI_ghashIterator_done(&ghi) == false;
