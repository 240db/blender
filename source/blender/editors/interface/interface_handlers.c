--- conflicted
+++ resolved
@@ -1437,8 +1437,11 @@
 	ui_check_but(but);
 }
 
-/* note: utf8 & ascii funcs should be merged */
-static int ui_textedit_type_utf8(uiBut *but, uiHandleButtonData *data, const char utf8_buf[6])
+/* this is used for both utf8 and ascii, its meant to be used for single keys,
+ * notie the buffer is either copied or not, so its not suitable for pasting in
+ * - campbell */
+static int ui_textedit_type_buf(uiBut *but, uiHandleButtonData *data,
+                                const char *utf8_buf, int utf8_buf_len)
 {
 	char *str;
 	int len, changed= 0;
@@ -1447,7 +1450,7 @@
 	len= strlen(str);
 
 	if(len-(but->selend - but->selsta)+1 <= data->maxlen) {
-		int step= BLI_str_utf8_size(utf8_buf);
+		int step= utf8_buf_len;
 
 		/* type over the current selection */
 		if ((but->selend - but->selsta) > 0) {
@@ -1468,8 +1471,17 @@
 
 static int ui_textedit_type_ascii(uiBut *but, uiHandleButtonData *data, char ascii)
 {
-	char utf8_buf[6]= {ascii, '\0'};
-	return ui_textedit_type_utf8(but, data, utf8_buf);
+	char buf[2]= {ascii, '\0'};
+
+	if (ui_is_but_utf8(but) && (BLI_str_utf8_size(buf) == -1)) {
+		printf("%s: entering invalid ascii char into an ascii key (%d)\n",
+		       __func__, (int)(unsigned char)ascii);
+
+		return 0;
+	}
+
+	/* in some cases we want to allow invalid utf8 chars */
+	return ui_textedit_type_buf(but, data, buf, 1);
 }
 
 static void ui_textedit_move(uiBut *but, uiHandleButtonData *data, int direction, int select, uiButtonJumpType jump)
@@ -1941,15 +1953,9 @@
 
 			if(event->utf8_buf[0]) {
 				/* keep this printf until utf8 is well tested */
-<<<<<<< HEAD
-				printf("%s: utf8 char '%s'\n", __func__, event->utf8_buf);
-				// strcpy(event->utf8_buf, "12345");
-				changed= ui_textedit_type_utf8(but, data, event->utf8_buf);
-=======
 				printf("%s: utf8 char '%.*s'\n", __func__, BLI_str_utf8_size(event->utf8_buf), event->utf8_buf);
 				// strcpy(event->utf8_buf, "12345");
 				changed= ui_textedit_type_buf(but, data, event->utf8_buf, BLI_str_utf8_size(event->utf8_buf));
->>>>>>> 5b6224c8
 			}
 			else {
 				changed= ui_textedit_type_ascii(but, data, ascii);
