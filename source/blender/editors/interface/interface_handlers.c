/*
 * ***** BEGIN GPL LICENSE BLOCK *****
 *
 * This program is free software; you can redistribute it and/or
 * modify it under the terms of the GNU General Public License
 * as published by the Free Software Foundation; either version 2
 * of the License, or (at your option) any later version. 
 *
 * This program is distributed in the hope that it will be useful,
 * but WITHOUT ANY WARRANTY; without even the implied warranty of
 * MERCHANTABILITY or FITNESS FOR A PARTICULAR PURPOSE.  See the
 * GNU General Public License for more details.
 *
 * You should have received a copy of the GNU General Public License
 * along with this program; if not, write to the Free Software Foundation,
 * Inc., 51 Franklin Street, Fifth Floor, Boston, MA 02110-1301, USA.
 *
 * The Original Code is Copyright (C) 2008 Blender Foundation.
 * All rights reserved.
 * 
 * Contributor(s): Blender Foundation
 *
 * ***** END GPL LICENSE BLOCK *****
 */

/** \file blender/editors/interface/interface_handlers.c
 *  \ingroup edinterface
 */


#include <float.h>
#include <limits.h>
#include <math.h>
#include <stdlib.h>
#include <string.h>
#include <ctype.h>
#include <assert.h>

#include "MEM_guardedalloc.h"

#include "DNA_brush_types.h"
#include "DNA_sensor_types.h"
#include "DNA_controller_types.h"
#include "DNA_actuator_types.h"

#include "DNA_object_types.h"
#include "DNA_scene_types.h"
#include "DNA_screen_types.h"

#include "BLI_math.h"
#include "BLI_blenlib.h"
#include "BLI_utildefines.h"
#include "BLI_string_cursor_utf8.h"

#include "BLF_translation.h"

#include "PIL_time.h"

#include "BKE_blender.h"
#include "BKE_colortools.h"
#include "BKE_context.h"
#include "BKE_idprop.h"
#include "BKE_report.h"
#include "BKE_screen.h"
#include "BKE_texture.h"
#include "BKE_tracking.h"
#include "BKE_unit.h"
#include "BKE_paint.h"

#include "ED_screen.h"
#include "ED_util.h"
#include "ED_keyframing.h"

#include "UI_interface.h"

#include "BLF_api.h"

#include "interface_intern.h"

#include "RNA_access.h"

#include "WM_api.h"
#include "WM_types.h"

/* place the mouse at the scaled down location when un-grabbing */
#define USE_CONT_MOUSE_CORRECT
/* support dragging toggle buttons */
#define USE_DRAG_TOGGLE

/* so we can avoid very small mouse-moves from jumping away from keyboard navigation [#34936] */
#define USE_KEYNAV_LIMIT

/* proto */
static void ui_add_smart_controller(bContext *C, uiBut *from, uiBut *to);
static void ui_add_link(bContext *C, uiBut *from, uiBut *to);
static int ui_do_but_EXIT(bContext *C, uiBut *but, struct uiHandleButtonData *data, const wmEvent *event);

#ifdef USE_KEYNAV_LIMIT
static void ui_mouse_motion_keynav_init(struct uiKeyNavLock *keynav, const wmEvent *event);
static bool ui_mouse_motion_keynav_test(struct uiKeyNavLock *keynav, const wmEvent *event);
#endif

/***************** structs and defines ****************/

#define BUTTON_TOOLTIP_DELAY        0.500
#define BUTTON_FLASH_DELAY          0.020
#define MENU_SCROLL_INTERVAL        0.1
#define BUTTON_AUTO_OPEN_THRESH     0.3
#define BUTTON_MOUSE_TOWARDS_THRESH 1.0
/* pixels to move the cursor to get out of keyboard navigation */
#define BUTTON_KEYNAV_PX_LIMIT      4

#define MENU_TOWARDS_MARGIN 20  /* margin in pixels */
#define MENU_TOWARDS_WIGGLE_ROOM 64  /* tolerance in pixels */

typedef enum uiButtonActivateType {
	BUTTON_ACTIVATE_OVER,
	BUTTON_ACTIVATE,
	BUTTON_ACTIVATE_APPLY,
	BUTTON_ACTIVATE_TEXT_EDITING,
	BUTTON_ACTIVATE_OPEN
} uiButtonActivateType;

typedef enum uiHandleButtonState {
	BUTTON_STATE_INIT,
	BUTTON_STATE_HIGHLIGHT,
	BUTTON_STATE_WAIT_FLASH,
	BUTTON_STATE_WAIT_RELEASE,
	BUTTON_STATE_WAIT_KEY_EVENT,
	BUTTON_STATE_NUM_EDITING,
	BUTTON_STATE_TEXT_EDITING,
	BUTTON_STATE_TEXT_SELECTING,
	BUTTON_STATE_MENU_OPEN,
	BUTTON_STATE_WAIT_DRAG,
	BUTTON_STATE_EXIT
} uiHandleButtonState;

typedef struct uiHandleButtonData {
	wmWindowManager *wm;
	wmWindow *window;
	ARegion *region;

	bool interactive;

	/* overall state */
	uiHandleButtonState state;
	int retval;
	/* booleans (could be made into flags) */
	bool cancel, escapecancel;
	bool applied, applied_interactive;
	wmTimer *flashtimer;

	/* edited value */
	char *str, *origstr;
	double value, origvalue, startvalue;
	float vec[3], origvec[3];
#if 0  /* UNUSED */
	int togdual, togonly;
#endif
	ColorBand *coba;

	/* tooltip */
	ARegion *tooltip;
	wmTimer *tooltiptimer;
	
	/* auto open */
	bool used_mouse;
	wmTimer *autoopentimer;

	/* text selection/editing */
	int maxlen, selextend, selstartx;

	/* number editing / dragging */
	/* coords are Window/uiBlock relative (depends on the button) */
	int draglastx, draglasty;
	int dragstartx, dragstarty;
	int draglastvalue;
	bool dragchange, draglock;
	int dragsel;
	float dragf, dragfstart;
	CBData *dragcbd;

#ifdef USE_CONT_MOUSE_CORRECT
	/* when ungrabbing buttons which are #ui_is_a_warp_but(), we may want to position them
	 * FLT_MAX signifies do-nothing, use #ui_block_to_window_fl() to get this into a usable space  */
	float ungrab_mval[2];
#endif

	/* menu open (watch uiFreeActiveButtons) */
	uiPopupBlockHandle *menu;
	int menuretval;
	
	/* search box (watch uiFreeActiveButtons) */
	ARegion *searchbox;
#ifdef USE_KEYNAV_LIMIT
	struct uiKeyNavLock searchbox_keynav_state;
#endif

	/* post activate */
	uiButtonActivateType posttype;
	uiBut *postbut;
} uiHandleButtonData;

typedef struct uiAfterFunc {
	struct uiAfterFunc *next, *prev;

	uiButHandleFunc func;
	void *func_arg1;
	void *func_arg2;
	
	uiButHandleNFunc funcN;
	void *func_argN;

	uiButHandleRenameFunc rename_func;
	void *rename_arg1;
	void *rename_orig;
	
	uiBlockHandleFunc handle_func;
	void *handle_func_arg;
	int retval;

	uiMenuHandleFunc butm_func;
	void *butm_func_arg;
	int a2;

	wmOperatorType *optype;
	int opcontext;
	PointerRNA *opptr;

	PointerRNA rnapoin;
	PropertyRNA *rnaprop;

	bContextStore *context;

	char undostr[BKE_UNDO_STR_MAX];
} uiAfterFunc;



static bool ui_is_but_interactive(uiBut *but, const bool labeledit);
static bool ui_but_contains_pt(uiBut *but, int mx, int my);
static bool ui_mouse_inside_button(ARegion *ar, uiBut *but, int x, int y);
static uiBut *ui_but_find_mouse_over_ex(ARegion *ar, int x, int y, bool ctrl);
static uiBut *ui_but_find_mouse_over(ARegion *ar, const wmEvent *event);
static void button_activate_init(bContext *C, ARegion *ar, uiBut *but, uiButtonActivateType type);
static void button_activate_state(bContext *C, uiBut *but, uiHandleButtonState state);
static void button_activate_exit(bContext *C, uiBut *but, uiHandleButtonData *data,
                                 const bool mousemove, const bool onfree);
static int ui_handler_region_menu(bContext *C, const wmEvent *event, void *userdata);
static void ui_handle_button_activate(bContext *C, ARegion *ar, uiBut *but, uiButtonActivateType type);
static void button_timers_tooltip_remove(bContext *C, uiBut *but);

/* buttons clipboard */
static ColorBand but_copypaste_coba = {0};
static CurveMapping but_copypaste_curve = {0};
static bool but_copypaste_curve_alive = false;

/* ******************** menu navigation helpers ************** */
enum eSnapType {
	SNAP_OFF = 0,
	SNAP_ON,
	SNAP_ON_SMALL,
};

static enum eSnapType ui_event_to_snap(const wmEvent *event)
{
	return (event->ctrl) ? (event->shift) ? SNAP_ON_SMALL : SNAP_ON : SNAP_OFF;
}

static void ui_color_snap_hue(const enum eSnapType snap, float *r_hue)
{
	const float snap_increment = (snap == SNAP_ON_SMALL) ? 24 : 12;
	BLI_assert(snap != SNAP_OFF);
	*r_hue = floorf(0.5f + ((*r_hue) * snap_increment)) / snap_increment;
}

/* assumes event type is MOUSEPAN */
void ui_pan_to_scroll(const wmEvent *event, int *type, int *val)
{
	static int lastdy = 0;
	int dy = event->prevy - event->y;

	/* This event should be originally from event->type,
	 * converting wrong event into wheel is bad, see [#33803] */
	BLI_assert(*type == MOUSEPAN);

	/* sign differs, reset */
	if ((dy > 0 && lastdy < 0) || (dy < 0 && lastdy > 0)) {
		lastdy = dy;
	}
	else {
		lastdy += dy;
		
		if (ABS(lastdy) > (int)UI_UNIT_Y) {
			if (U.uiflag2 & USER_TRACKPAD_NATURAL)
				dy = -dy;
			
			*val = KM_PRESS;
			
			if (dy > 0)
				*type = WHEELUPMOUSE;
			else
				*type = WHEELDOWNMOUSE;
			
			lastdy = 0;
		}
	}
}

static bool ui_but_editable(uiBut *but)
{
	return ELEM5(but->type, LABEL, SEPR, ROUNDBOX, LISTBOX, PROGRESSBAR);
}

static uiBut *ui_but_prev(uiBut *but)
{
	while (but->prev) {
		but = but->prev;
		if (!ui_but_editable(but)) return but;
	}
	return NULL;
}

static uiBut *ui_but_next(uiBut *but)
{
	while (but->next) {
		but = but->next;
		if (!ui_but_editable(but)) return but;
	}
	return NULL;
}

static uiBut *ui_but_first(uiBlock *block)
{
	uiBut *but;
	
	but = block->buttons.first;
	while (but) {
		if (!ui_but_editable(but)) return but;
		but = but->next;
	}
	return NULL;
}

static uiBut *ui_but_last(uiBlock *block)
{
	uiBut *but;
	
	but = block->buttons.last;
	while (but) {
		if (!ui_but_editable(but)) return but;
		but = but->prev;
	}
	return NULL;
}

static bool ui_is_a_warp_but(uiBut *but)
{
	if (U.uiflag & USER_CONTINUOUS_MOUSE) {
		if (ELEM6(but->type, NUM, NUMSLI, HSVCIRCLE, TRACKPREVIEW, HSVCUBE, BUT_CURVE)) {
			return true;
		}
	}

	return false;
}

static float ui_mouse_scale_warp_factor(const bool shift)
{
	return shift ? 0.05f : 1.0f;
}

static void ui_mouse_scale_warp(uiHandleButtonData *data,
                                const float mx, const float my,
                                float *r_mx, float *r_my,
                                const bool shift)
{
	const float fac = ui_mouse_scale_warp_factor(shift);
	
	/* slow down the mouse, this is fairly picky */
	*r_mx = (data->dragstartx * (1.0f - fac) + mx * fac);
	*r_my = (data->dragstarty * (1.0f - fac) + my * fac);
}

/* file selectors are exempt from utf-8 checks */
bool ui_is_but_utf8(uiBut *but)
{
	if (but->rnaprop) {
		const int subtype = RNA_property_subtype(but->rnaprop);
		return !(ELEM4(subtype, PROP_FILEPATH, PROP_DIRPATH, PROP_FILENAME, PROP_BYTESTRING));
	}
	else {
		return !(but->flag & UI_BUT_NO_UTF8);
	}
}

/* ********************** button apply/revert ************************/

static ListBase UIAfterFuncs = {NULL, NULL};

static void ui_apply_but_func(bContext *C, uiBut *but)
{
	uiAfterFunc *after;
	uiBlock *block = but->block;

	/* these functions are postponed and only executed after all other
	 * handling is done, i.e. menus are closed, in order to avoid conflicts
	 * with these functions removing the buttons we are working with */

	if (but->func || but->funcN || block->handle_func || but->rename_func ||
	    (but->type == BUTM && block->butm_func) || but->optype || but->rnaprop)
	{
		after = MEM_callocN(sizeof(uiAfterFunc), "uiAfterFunc");

		if (but->func && ELEM(but, but->func_arg1, but->func_arg2)) {
			/* exception, this will crash due to removed button otherwise */
			but->func(C, but->func_arg1, but->func_arg2);
		}
		else
			after->func = but->func;

		after->func_arg1 = but->func_arg1;
		after->func_arg2 = but->func_arg2;

		after->funcN = but->funcN;
		after->func_argN = (but->func_argN) ? MEM_dupallocN(but->func_argN) : NULL;

		after->rename_func = but->rename_func;
		after->rename_arg1 = but->rename_arg1;
		after->rename_orig = but->rename_orig; /* needs free! */

		after->handle_func = block->handle_func;
		after->handle_func_arg = block->handle_func_arg;
		after->retval = but->retval;

		if (but->type == BUTM) {
			after->butm_func = block->butm_func;
			after->butm_func_arg = block->butm_func_arg;
			after->a2 = but->a2;
		}

		after->optype = but->optype;
		after->opcontext = but->opcontext;
		after->opptr = but->opptr;

		after->rnapoin = but->rnapoin;
		after->rnaprop = but->rnaprop;

		if (but->context)
			after->context = CTX_store_copy(but->context);

		but->optype = NULL;
		but->opcontext = 0;
		but->opptr = NULL;

		BLI_addtail(&UIAfterFuncs, after);
	}
}

/* typically call ui_apply_undo(), ui_apply_autokey() */
static void ui_apply_undo(uiBut *but)
{
	uiAfterFunc *after;

	if (but->flag & UI_BUT_UNDO) {
		const char *str = NULL;

		/* define which string to use for undo */
		if (ELEM(but->type, LINK, INLINK)) str = "Add button link";
		else if (but->type == MENU) str = but->drawstr;
		else if (but->drawstr[0]) str = but->drawstr;
		else str = but->tip;

		/* fallback, else we don't get an undo! */
		if (str == NULL || str[0] == '\0') {
			str = "Unknown Action";
		}

		/* delayed, after all other funcs run, popups are closed, etc */
		after = MEM_callocN(sizeof(uiAfterFunc), "uiAfterFunc");
		BLI_strncpy(after->undostr, str, sizeof(after->undostr));
		BLI_addtail(&UIAfterFuncs, after);
	}
}

static void ui_apply_autokey(bContext *C, uiBut *but)
{
	Scene *scene = CTX_data_scene(C);

	/* try autokey */
	ui_but_anim_autokey(C, but, scene, scene->r.cfra);

	/* make a little report about what we've done! */
	if (but->rnaprop) {
		char *buf = WM_prop_pystring_assign(C, &but->rnapoin, but->rnaprop, but->rnaindex);
		if (buf) {
			BKE_report(CTX_wm_reports(C), RPT_PROPERTY, buf);
			MEM_freeN(buf);

			WM_event_add_notifier(C, NC_SPACE | ND_SPACE_INFO_REPORT, NULL);
		}
	}
}

static void ui_apply_but_funcs_after(bContext *C)
{
	uiAfterFunc *afterf, after;
	PointerRNA opptr;
	ListBase funcs;

	/* copy to avoid recursive calls */
	funcs = UIAfterFuncs;
	UIAfterFuncs.first = UIAfterFuncs.last = NULL;

	for (afterf = funcs.first; afterf; afterf = after.next) {
		after = *afterf; /* copy to avoid memleak on exit() */
		BLI_freelinkN(&funcs, afterf);

		if (after.context)
			CTX_store_set(C, after.context);

		if (after.opptr) {
			/* free in advance to avoid leak on exit */
			opptr = *after.opptr,
			MEM_freeN(after.opptr);
		}

		if (after.optype)
			WM_operator_name_call(C, after.optype->idname, after.opcontext, (after.opptr) ? &opptr : NULL);

		if (after.opptr)
			WM_operator_properties_free(&opptr);

		if (after.rnapoin.data)
			RNA_property_update(C, &after.rnapoin, after.rnaprop);

		if (after.context) {
			CTX_store_set(C, NULL);
			CTX_store_free(after.context);
		}

		if (after.func)
			after.func(C, after.func_arg1, after.func_arg2);
		if (after.funcN)
			after.funcN(C, after.func_argN, after.func_arg2);
		if (after.func_argN)
			MEM_freeN(after.func_argN);
		
		if (after.handle_func)
			after.handle_func(C, after.handle_func_arg, after.retval);
		if (after.butm_func)
			after.butm_func(C, after.butm_func_arg, after.a2);
		
		if (after.rename_func)
			after.rename_func(C, after.rename_arg1, after.rename_orig);
		if (after.rename_orig)
			MEM_freeN(after.rename_orig);
		
		if (after.undostr[0])
			ED_undo_push(C, after.undostr);
	}
}

static void ui_apply_but_BUT(bContext *C, uiBut *but, uiHandleButtonData *data)
{
	ui_apply_but_func(C, but);

	data->retval = but->retval;
	data->applied = true;
}

static void ui_apply_but_BUTM(bContext *C, uiBut *but, uiHandleButtonData *data)
{
	ui_set_but_val(but, but->hardmin);
	ui_apply_but_func(C, but);

	data->retval = but->retval;
	data->applied = true;
}

static void ui_apply_but_BLOCK(bContext *C, uiBut *but, uiHandleButtonData *data)
{
	if (but->type == MENU)
		ui_set_but_val(but, data->value);

	ui_check_but(but);
	ui_apply_but_func(C, but);
	data->retval = but->retval;
	data->applied = true;
}

static void ui_apply_but_TOG(bContext *C, uiBut *but, uiHandleButtonData *data)
{
	double value;
	int w, lvalue, push;
	
	value = ui_get_but_val(but);
	lvalue = (int)value;
	
	if (but->bit) {
		w = UI_BITBUT_TEST(lvalue, but->bitnr);
		if (w) lvalue = UI_BITBUT_CLR(lvalue, but->bitnr);
		else   lvalue = UI_BITBUT_SET(lvalue, but->bitnr);
		
		ui_set_but_val(but, (double)lvalue);
		if (but->type == ICONTOG || but->type == ICONTOGN) ui_check_but(but);
	}
	else {
		
		if (value == 0.0) push = 1;
		else push = 0;
		
		if (ELEM3(but->type, TOGN, ICONTOGN, OPTIONN)) push = !push;
		ui_set_but_val(but, (double)push);
		if (but->type == ICONTOG || but->type == ICONTOGN) ui_check_but(but);
	}
	
	ui_apply_but_func(C, but);

	data->retval = but->retval;
	data->applied = true;
}

static void ui_apply_but_ROW(bContext *C, uiBlock *block, uiBut *but, uiHandleButtonData *data)
{
	uiBut *bt;
	
	ui_set_but_val(but, but->hardmax);
	
	/* states of other row buttons */
	for (bt = block->buttons.first; bt; bt = bt->next)
		if (bt != but && bt->poin == but->poin && ELEM(bt->type, ROW, LISTROW))
			ui_check_but(bt);
	
	ui_apply_but_func(C, but);

	data->retval = but->retval;
	data->applied = true;
}

static void ui_apply_but_TEX(bContext *C, uiBut *but, uiHandleButtonData *data)
{
	if (!data->str)
		return;

	ui_set_but_string(C, but, data->str);
	ui_check_but(but);

	/* give butfunc the original text too */
	/* feature used for bone renaming, channels, etc */
	/* afterfunc frees origstr */
	but->rename_orig = data->origstr;
	data->origstr = NULL;
	ui_apply_but_func(C, but);

	data->retval = but->retval;
	data->applied = true;
}

static void ui_apply_but_NUM(bContext *C, uiBut *but, uiHandleButtonData *data)
{
	if (data->str) {
		if (ui_set_but_string(C, but, data->str)) {
			data->value = ui_get_but_val(but);
		}
		else {
			data->cancel = true;
			return;
		}
	}
	else
		ui_set_but_val(but, data->value);

	ui_check_but(but);
	ui_apply_but_func(C, but);

	data->retval = but->retval;
	data->applied = true;
}

static void ui_apply_but_VEC(bContext *C, uiBut *but, uiHandleButtonData *data)
{
	ui_set_but_vectorf(but, data->vec);
	ui_check_but(but);
	ui_apply_but_func(C, but);

	data->retval = but->retval;
	data->applied = true;
}

static void ui_apply_but_COLORBAND(bContext *C, uiBut *but, uiHandleButtonData *data)
{
	ui_apply_but_func(C, but);
	data->retval = but->retval;
	data->applied = true;
}

static void ui_apply_but_CURVE(bContext *C, uiBut *but, uiHandleButtonData *data)
{
	ui_apply_but_func(C, but);
	data->retval = but->retval;
	data->applied = true;
}

/* ****************** drag drop code *********************** */

#ifdef USE_DRAG_TOGGLE

typedef struct uiDragToggleHandle {
	/* init */
	bool is_init;
	bool is_set;
	float but_cent_start[2];
	eButType but_type_start;

	bool xy_lock[2];
	int  xy_init[2];
	int  xy_last[2];
} uiDragToggleHandle;

static bool ui_drag_toggle_set_xy_xy(bContext *C, ARegion *ar, const bool is_set, const eButType but_type_start,
                                     const int xy_src[2], const int xy_dst[2])
{
	/* popups such as layers won't re-evaluate on redraw */
	const bool do_check = (ar->regiontype == RGN_TYPE_TEMPORARY);
	bool changed = false;
	uiBlock *block;

	for (block = ar->uiblocks.first; block; block = block->next) {
		uiBut *but;

		float xy_a_block[2] = {UNPACK2(xy_src)};
		float xy_b_block[2] = {UNPACK2(xy_dst)};

		ui_window_to_block_fl(ar, block, &xy_a_block[0], &xy_a_block[1]);
		ui_window_to_block_fl(ar, block, &xy_b_block[0], &xy_b_block[1]);

		for (but = block->buttons.first; but; but = but->next) {
			/* Note: ctrl is always true here because (at least for now) we always want to consider text control
			 *       in this case, even when not embossed. */
			if (ui_is_but_interactive(but, true)) {
				if (BLI_rctf_isect_segment(&but->rect, xy_a_block, xy_b_block)) {

					/* execute the button */
					if (ui_is_but_bool(but) && but->type == but_type_start) {
						/* is it pressed? */
						bool is_set_but = ui_is_but_push(but);
						BLI_assert(ui_is_but_bool(but) == true);
						if (is_set_but != is_set) {
							uiButExecute(C, but);
							if (do_check) {
								ui_check_but(but);
							}
							changed = true;
						}
					}
					/* done */

				}
			}
		}
	}

	return changed;
}

static void ui_drag_toggle_set(bContext *C, uiDragToggleHandle *drag_info, const int xy_input[2])
{
	ARegion *ar = CTX_wm_region(C);
	bool do_draw = false;
	int xy[2];

	/**
	 * Initialize Locking:
	 *
	 * Check if we need to initialize the lock axis by finding if the first
	 * button we mouse over is X or Y aligned, then lock the mouse to that axis after.
	 */
	if (drag_info->is_init == false) {
		/* first store the buttons original coords */
		uiBut *but = ui_but_find_mouse_over_ex(ar, xy_input[0], xy_input[1], true);

		if (but) {
			if (but->flag & UI_BUT_DRAG_LOCK) {
				const float but_cent_new[2] = {BLI_rctf_cent_x(&but->rect),
				                               BLI_rctf_cent_y(&but->rect)};

				/* check if this is a different button, chances are high the button wont move about :) */
				if (len_manhattan_v2v2(drag_info->but_cent_start, but_cent_new) > 1.0f) {
					if (fabsf(drag_info->but_cent_start[0] - but_cent_new[0]) <
					    fabsf(drag_info->but_cent_start[1] - but_cent_new[1]))
					{
						drag_info->xy_lock[0] = true;
					}
					else {
						drag_info->xy_lock[1] = true;
					}
					drag_info->is_init = true;
				}
			}
			else {
				drag_info->is_init = true;
			}
		}
	}
	/* done with axis locking */


	xy[0] = (drag_info->xy_lock[0] == false) ? xy_input[0] : drag_info->xy_last[0];
	xy[1] = (drag_info->xy_lock[1] == false) ? xy_input[1] : drag_info->xy_last[1];


	/* touch all buttons between last mouse coord and this one */
	do_draw = ui_drag_toggle_set_xy_xy(C, ar, drag_info->is_set, drag_info->but_type_start, drag_info->xy_last, xy);

	if (do_draw) {
		ED_region_tag_redraw(ar);
	}

	copy_v2_v2_int(drag_info->xy_last, xy);
}

static void ui_handler_region_drag_toggle_remove(bContext *UNUSED(C), void *userdata)
{
	uiDragToggleHandle *drag_info = userdata;
	MEM_freeN(drag_info);
}

static int ui_handler_region_drag_toggle(bContext *C, const wmEvent *event, void *userdata)
{
	uiDragToggleHandle *drag_info = userdata;
	bool done = false;

	switch (event->type) {
		case LEFTMOUSE:
		{
			if (event->val != KM_PRESS) {
				done = true;
			}
			break;
		}
		case MOUSEMOVE:
		{
			ui_drag_toggle_set(C, drag_info, &event->x);
			break;
		}
	}

	if (done) {
		wmWindow *win = CTX_wm_window(C);
		ARegion *ar = CTX_wm_region(C);
		uiBut *but = ui_but_find_mouse_over_ex(ar, drag_info->xy_init[0], drag_info->xy_init[1], true);

		if (but) {
			ui_apply_undo(but);
		}

		WM_event_remove_ui_handler(&win->modalhandlers,
		                           ui_handler_region_drag_toggle,
		                           ui_handler_region_drag_toggle_remove,
		                           drag_info, false);
		ui_handler_region_drag_toggle_remove(C, drag_info);

		WM_event_add_mousemove(C);
		return WM_UI_HANDLER_BREAK;
	}
	else {
		return WM_UI_HANDLER_CONTINUE;
	}
}

static bool ui_is_but_drag_toggle(uiBut *but)
{
	return ((ui_is_but_bool(but) == true) &&
	        /* menu check is importnt so the button dragged over isn't removed instantly */
	        (ui_block_is_menu(but->block) == false));
}

#endif  /* USE_DRAG_TOGGLE */


static bool ui_but_mouse_inside_icon(uiBut *but, ARegion *ar, const wmEvent *event)
{
	rcti rect;
	int x = event->x, y = event->y;
	
	ui_window_to_block(ar, but->block, &x, &y);
	
	BLI_rcti_rctf_copy(&rect, &but->rect);
	
	if (but->imb || but->type == COLOR) {
		/* use button size itself */
	}
	else if (but->drawflag & UI_BUT_ICON_LEFT) {
		rect.xmax = rect.xmin + (BLI_rcti_size_y(&rect));
	}
	else {
		int delta = BLI_rcti_size_x(&rect) - BLI_rcti_size_y(&rect);
		rect.xmin += delta / 2;
		rect.xmax -= delta / 2;
	}
	
	return BLI_rcti_isect_pt(&rect, x, y);
}

static bool ui_but_start_drag(bContext *C, uiBut *but, uiHandleButtonData *data, const wmEvent *event)
{
	/* prevent other WM gestures to start while we try to drag */
	WM_gestures_remove(C);

	if (ABS(data->dragstartx - event->x) + ABS(data->dragstarty - event->y) > U.dragthreshold) {

		button_activate_state(C, but, BUTTON_STATE_EXIT);
		data->cancel = true;
#ifdef USE_DRAG_TOGGLE
		if (ui_is_but_bool(but)) {
			uiDragToggleHandle *drag_info = MEM_callocN(sizeof(*drag_info), __func__);
			ARegion *ar_prev;

			/* call here because regular mouse-up event wont run,
			 * typically 'button_activate_exit()' handles this */
			ui_apply_autokey(C, but);

			drag_info->is_set = ui_is_but_push(but);
			drag_info->but_cent_start[0] = BLI_rctf_cent_x(&but->rect);
			drag_info->but_cent_start[1] = BLI_rctf_cent_y(&but->rect);
			drag_info->but_type_start = but->type;
			copy_v2_v2_int(drag_info->xy_init, &event->x);
			copy_v2_v2_int(drag_info->xy_last, &event->x);

			/* needed for toggle drag on popups */
			ar_prev = CTX_wm_region(C);
			CTX_wm_region_set(C, data->region);

			WM_event_add_ui_handler(C, &data->window->modalhandlers,
			                        ui_handler_region_drag_toggle,
			                        ui_handler_region_drag_toggle_remove,
			                        drag_info);

			CTX_wm_region_set(C, ar_prev);
		}
		else
#endif
		if (but->type == COLOR) {
			bool valid = false;
			uiDragColorHandle *drag_info = MEM_callocN(sizeof(*drag_info), __func__);

			/* TODO support more button pointer types */
			if (but->rnaprop && RNA_property_subtype(but->rnaprop) == PROP_COLOR_GAMMA) {
				RNA_property_float_get_array(&but->rnapoin, but->rnaprop, drag_info->color);
				drag_info->gamma_corrected = true;
				valid = true;
			} else if (but->rnaprop && RNA_property_subtype(but->rnaprop) == PROP_COLOR) {
				RNA_property_float_get_array(&but->rnapoin, but->rnaprop, drag_info->color);
				drag_info->gamma_corrected = false;
				valid = true;
			} else if (but->pointype == UI_BUT_POIN_FLOAT) {
				copy_v3_v3(drag_info->color, (float *)but->poin);
				valid = true;
			} else if (but->pointype == UI_BUT_POIN_CHAR) {
				rgba_uchar_to_float(drag_info->color, (unsigned char *)but->poin);
				valid = true;
			}

			if (valid) {
				WM_event_start_drag(C, ICON_COLOR, WM_DRAG_COLOR, drag_info, 0.0, WM_DRAG_FREE_DATA);
			}
			else {
				MEM_freeN(drag_info);
				return false;
			}
		}
		else {
			wmDrag *drag;

			drag = WM_event_start_drag(C, but->icon, but->dragtype, but->dragpoin, ui_get_but_val(but), 0);
			if (but->imb)
				WM_event_drag_image(drag, but->imb, but->imb_scale, BLI_rctf_size_x(&but->rect), BLI_rctf_size_y(&but->rect));
		}
		return true;
	}
	
	return false;
}

/* ********************** linklines *********************** */

static void ui_delete_active_linkline(uiBlock *block)
{
	uiBut *but;
	uiLink *link;
	uiLinkLine *line, *nline;
	int a, b;

	for (but = block->buttons.first; but; but = but->next) {
		if (but->type == LINK && but->link) {
			for (line = but->link->lines.first; line; line = nline) {
				nline = line->next;
				
				if (line->flag & UI_SELECT) {
					BLI_remlink(&but->link->lines, line);
					
					link = line->from->link;
					
					/* are there more pointers allowed? */
					if (link->ppoin) {
						
						if (*(link->totlink) == 1) {
							*(link->totlink) = 0;
							MEM_freeN(*(link->ppoin));
							*(link->ppoin) = NULL;
						}
						else {
							b = 0;
							for (a = 0; a < (*(link->totlink)); a++) {
								
								if ((*(link->ppoin))[a] != line->to->poin) {
									(*(link->ppoin))[b] = (*(link->ppoin))[a];
									b++;
								}
							}
							(*(link->totlink))--;
						}
					}
					else {
						*(link->poin) = NULL;
					}
					
					MEM_freeN(line);
				}
			}
		}
	}
}


static uiLinkLine *ui_is_a_link(uiBut *from, uiBut *to)
{
	uiLinkLine *line;
	uiLink *link;
	
	link = from->link;
	if (link) {
		for (line = link->lines.first; line; line = line->next) {
			if (line->from == from && line->to == to) {
				return line;
			}
		}
	}
	return NULL;
}

/* XXX BAD BAD HACK, fixme later **************** */
/* Try to add an AND Controller between the sensor and the actuator logic bricks and to connect them all */
static void ui_add_smart_controller(bContext *C, uiBut *from, uiBut *to)
{
	Object *ob = NULL;
	bSensor *sens_iter;
	bActuator *act_to, *act_iter;
	bController *cont;
	bController ***sens_from_links;
	uiBut *tmp_but;

	uiLink *link = from->link;

	PointerRNA props_ptr, object_ptr;
	
	if (link->ppoin)
		sens_from_links = (bController ***)(link->ppoin);
	else return;

	act_to = (bActuator *)(to->poin);

	/* (1) get the object */
	CTX_DATA_BEGIN (C, Object *, ob_iter, selected_editable_objects)
	{
		for (sens_iter = ob_iter->sensors.first; sens_iter; sens_iter = sens_iter->next) {
			if (&(sens_iter->links) == sens_from_links) {
				ob = ob_iter;
				break;
			}
		}
		if (ob) break;
	} CTX_DATA_END;

	if (!ob) return;

	/* (2) check if the sensor and the actuator are from the same object */
	for (act_iter = ob->actuators.first; act_iter; act_iter = (bActuator *)act_iter->next) {
		if (act_iter == act_to)
			break;
	}

	/* only works if the sensor and the actuator are from the same object */
	if (!act_iter) return;
	
	/* in case the linked controller is not the active one */
	RNA_pointer_create((ID *)ob, &RNA_Object, ob, &object_ptr);
	
	WM_operator_properties_create(&props_ptr, "LOGIC_OT_controller_add");
	RNA_string_set(&props_ptr, "object", ob->id.name + 2);

	/* (3) add a new controller */
	if (WM_operator_name_call(C, "LOGIC_OT_controller_add", WM_OP_EXEC_DEFAULT, &props_ptr) & OPERATOR_FINISHED) {
		cont = (bController *)ob->controllers.last;
		cont->type = CONT_LOGIC_AND; /* Quick fix to make sure we always have an AND controller. It might be nicer to make sure the operator gives us the right one though... */

		/* (4) link the sensor->controller->actuator */
		tmp_but = MEM_callocN(sizeof(uiBut), "uiBut");
		uiSetButLink(tmp_but, (void **)&cont, (void ***)&(cont->links), &(cont->totlinks), from->link->tocode, (int)to->hardmin);
		tmp_but->hardmin = from->link->tocode;
		tmp_but->poin = (char *)cont;

		tmp_but->type = INLINK;
		ui_add_link(C, from, tmp_but);

		tmp_but->type = LINK;
		ui_add_link(C, tmp_but, to);

		/* (5) garbage collection */
		MEM_freeN(tmp_but->link);
		MEM_freeN(tmp_but);
	}
	WM_operator_properties_free(&props_ptr);
}

static void ui_add_link(bContext *C, uiBut *from, uiBut *to)
{
	/* in 'from' we have to add a link to 'to' */
	uiLink *link;
	uiLinkLine *line;
	void **oldppoin;
	int a;
	
	if ((line = ui_is_a_link(from, to))) {
		line->flag |= UI_SELECT;
		ui_delete_active_linkline(from->block);
		return;
	}

	if (from->type == INLINK && to->type == INLINK) {
		return;
	}
	else if (from->type == LINK && to->type == INLINK) {
		if (from->link->tocode != (int)to->hardmin) {
			ui_add_smart_controller(C, from, to);
			return;
		}
	}
	else if (from->type == INLINK && to->type == LINK) {
		if (to->link->tocode == (int)from->hardmin) {
			return;
		}
	}
	
	link = from->link;
	
	/* are there more pointers allowed? */
	if (link->ppoin) {
		oldppoin = *(link->ppoin);
		
		(*(link->totlink))++;
		*(link->ppoin) = MEM_callocN(*(link->totlink) * sizeof(void *), "new link");
		
		for (a = 0; a < (*(link->totlink)) - 1; a++) {
			(*(link->ppoin))[a] = oldppoin[a];
		}
		(*(link->ppoin))[a] = to->poin;
		
		if (oldppoin) MEM_freeN(oldppoin);
	}
	else {
		*(link->poin) = to->poin;
	}
	
}


static void ui_apply_but_LINK(bContext *C, uiBut *but, uiHandleButtonData *data)
{
	ARegion *ar = CTX_wm_region(C);
	uiBut *bt;
	
	for (bt = but->block->buttons.first; bt; bt = bt->next) {
		if (ui_mouse_inside_button(ar, bt, but->linkto[0] + ar->winrct.xmin, but->linkto[1] + ar->winrct.ymin) )
			break;
	}
	if (bt && bt != but) {
		if (!ELEM(bt->type, LINK, INLINK) || !ELEM(but->type, LINK, INLINK))
			return;
		
		if (but->type == LINK) ui_add_link(C, but, bt);
		else ui_add_link(C, bt, but);

		ui_apply_but_func(C, but);
		data->retval = but->retval;
	}
	data->applied = true;
}

static void ui_apply_but_IMAGE(bContext *C, uiBut *but, uiHandleButtonData *data)
{
	ui_apply_but_func(C, but);
	data->retval = but->retval;
	data->applied = true;
}

static void ui_apply_but_HISTOGRAM(bContext *C, uiBut *but, uiHandleButtonData *data)
{
	ui_apply_but_func(C, but);
	data->retval = but->retval;
	data->applied = true;
}

static void ui_apply_but_WAVEFORM(bContext *C, uiBut *but, uiHandleButtonData *data)
{
	ui_apply_but_func(C, but);
	data->retval = but->retval;
	data->applied = true;
}

static void ui_apply_but_TRACKPREVIEW(bContext *C, uiBut *but, uiHandleButtonData *data)
{
	ui_apply_but_func(C, but);
	data->retval = but->retval;
	data->applied = true;
}


static void ui_apply_button(bContext *C, uiBlock *block, uiBut *but, uiHandleButtonData *data, const bool interactive)
{
	char *editstr;
	double *editval;
	float *editvec;
	ColorBand *editcoba;
	CurveMapping *editcumap;

	data->retval = 0;

	/* if we cancel and have not applied yet, there is nothing to do,
	 * otherwise we have to restore the original value again */
	if (data->cancel) {
		if (!data->applied)
			return;

		if (data->str) MEM_freeN(data->str);
		data->str = data->origstr;
		data->origstr = NULL;
		data->value = data->origvalue;
		data->origvalue = 0.0;
		copy_v3_v3(data->vec, data->origvec);
		data->origvec[0] = data->origvec[1] = data->origvec[2] = 0.0f;
	}
	else {
		/* we avoid applying interactive edits a second time
		 * at the end with the appliedinteractive flag */
		if (interactive) {
			data->applied_interactive = true;
		}
		else if (data->applied_interactive) {
			return;
		}
	}

	/* ensures we are writing actual values */
	editstr = but->editstr;
	editval = but->editval;
	editvec = but->editvec;
	editcoba = but->editcoba;
	editcumap = but->editcumap;
	but->editstr = NULL;
	but->editval = NULL;
	but->editvec = NULL;
	but->editcoba = NULL;
	but->editcumap = NULL;

	/* handle different types */
	switch (but->type) {
		case BUT:
			ui_apply_but_BUT(C, but, data);
			break;
		case TEX:
		case SEARCH_MENU_UNLINK:
		case SEARCH_MENU:
			ui_apply_but_TEX(C, but, data);
			break;
		case TOGBUT: 
		case TOG: 
		case ICONTOG:
		case ICONTOGN:
		case TOGN:
		case OPTION:
		case OPTIONN:
			ui_apply_but_TOG(C, but, data);
			break;
		case ROW:
		case LISTROW:
			ui_apply_but_ROW(C, block, but, data);
			break;
		case SCROLL:
		case NUM:
		case NUMSLI:
			ui_apply_but_NUM(C, but, data);
			break;
		case MENU:
		case BLOCK:
		case PULLDOWN:
			ui_apply_but_BLOCK(C, but, data);
			break;
		case COLOR:
			if (data->cancel)
				ui_apply_but_VEC(C, but, data);
			else
				ui_apply_but_BLOCK(C, but, data);
			break;
		case BUTM:
			ui_apply_but_BUTM(C, but, data);
			break;
		case BUT_NORMAL:
		case HSVCUBE:
		case HSVCIRCLE:
			ui_apply_but_VEC(C, but, data);
			break;
		case BUT_COLORBAND:
			ui_apply_but_COLORBAND(C, but, data);
			break;
		case BUT_CURVE:
			ui_apply_but_CURVE(C, but, data);
			break;
		case KEYEVT:
		case HOTKEYEVT:
			ui_apply_but_BUT(C, but, data);
			break;
		case LINK:
		case INLINK:
			ui_apply_but_LINK(C, but, data);
			break;
		case BUT_IMAGE:
			ui_apply_but_IMAGE(C, but, data);
			break;
		case HISTOGRAM:
			ui_apply_but_HISTOGRAM(C, but, data);
			break;
		case WAVEFORM:
			ui_apply_but_WAVEFORM(C, but, data);
			break;
		case TRACKPREVIEW:
			ui_apply_but_TRACKPREVIEW(C, but, data);
			break;
		default:
			break;
	}

	but->editstr = editstr;
	but->editval = editval;
	but->editvec = editvec;
	but->editcoba = editcoba;
	but->editcumap = editcumap;
}

/* ******************* drop event ********************  */

/* only call if event type is EVT_DROP */
static void ui_but_drop(bContext *C, const wmEvent *event, uiBut *but, uiHandleButtonData *data)
{
	wmDrag *wmd;
	ListBase *drags = event->customdata; /* drop event type has listbase customdata by default */
	
	for (wmd = drags->first; wmd; wmd = wmd->next) {
		if (wmd->type == WM_DRAG_ID) {
			/* align these types with UI_but_active_drop_name */
			if (ELEM3(but->type, TEX, SEARCH_MENU, SEARCH_MENU_UNLINK)) {
				ID *id = (ID *)wmd->poin;
				
				button_activate_state(C, but, BUTTON_STATE_TEXT_EDITING);
				BLI_strncpy(data->str, id->name + 2, data->maxlen);

				if (ELEM(but->type, SEARCH_MENU, SEARCH_MENU_UNLINK)) {
					but->changed = true;
					ui_searchbox_update(C, data->searchbox, but, true);
				}

				button_activate_state(C, but, BUTTON_STATE_EXIT);
			}
		}
	}
	
}

/* ******************* copy and paste ********************  */

/* c = copy, v = paste */
static void ui_but_copy_paste(bContext *C, uiBut *but, uiHandleButtonData *data, char mode)
{
	char buf[UI_MAX_DRAW_STR + 1] = {0};

	if (mode == 'v' && but->lock  == TRUE) {
		return;
	}

	if (mode == 'v') {
		/* extract first line from clipboard in case of multi-line copies */
		char *p, *pbuf = WM_clipboard_text_get(0);
		p = pbuf;
		if (p) {
			int i = 0;
			while (*p && *p != '\r' && *p != '\n' && i < UI_MAX_DRAW_STR) {
				buf[i++] = *p;
				p++;
			}
			buf[i] = 0;
			MEM_freeN(pbuf);
		}
	}
	
	/* numeric value */
	if (ELEM(but->type, NUM, NUMSLI)) {
		
		if (but->poin == NULL && but->rnapoin.data == NULL) {
			/* pass */
		}
		else if (mode == 'c') {
			/* Get many decimal places, then strip trailing zeros.
			 * note: too high values start to give strange results (6 or so is ok) */
			ui_get_but_string_ex(but, buf, sizeof(buf), 6);
			BLI_str_rstrip_float_zero(buf, '\0');

			WM_clipboard_text_set(buf, 0);
		}
		else {
			double val;

			if (ui_set_but_string_eval_num(C, but, buf, &val)) {
				button_activate_state(C, but, BUTTON_STATE_NUM_EDITING);
				data->value = val;
				ui_set_but_string(C, but, buf);
				button_activate_state(C, but, BUTTON_STATE_EXIT);
			}
		}
	}

	/* NORMAL button */
	else if (but->type == BUT_NORMAL) {
		float xyz[3];

		if (but->poin == NULL && but->rnapoin.data == NULL) {
			/* pass */
		}
		else if (mode == 'c') {
			ui_get_but_vectorf(but, xyz);
			BLI_snprintf(buf, sizeof(buf), "[%f, %f, %f]", xyz[0], xyz[1], xyz[2]);
			WM_clipboard_text_set(buf, 0);
		}
		else {
			if (sscanf(buf, "[%f, %f, %f]", &xyz[0], &xyz[1], &xyz[2]) == 3) {
				if (normalize_v3(xyz) == 0.0f) {
					/* better set Z up then have a zero vector */
					xyz[2] = 1.0;
				}
				button_activate_state(C, but, BUTTON_STATE_NUM_EDITING);
				ui_set_but_vectorf(but, xyz);
				button_activate_state(C, but, BUTTON_STATE_EXIT);
			}
		}
	}


	/* RGB triple */
	else if (but->type == COLOR) {
		float rgba[4];
		
		if (but->poin == NULL && but->rnapoin.data == NULL) {
			/* pass */
		}
		else if (mode == 'c') {
			if (RNA_property_array_length(&but->rnapoin, but->rnaprop) == 4)
				rgba[3] = RNA_property_float_get_index(&but->rnapoin, but->rnaprop, 3);
			else
				rgba[3] = 1.0f;
			
			ui_get_but_vectorf(but, rgba);
			/* convert to linear color to do compatible copy between gamma and non-gamma */
			if (but->rnaprop && RNA_property_subtype(but->rnaprop) == PROP_COLOR_GAMMA)
				srgb_to_linearrgb_v3_v3(rgba, rgba);

			BLI_snprintf(buf, sizeof(buf), "[%f, %f, %f, %f]", rgba[0], rgba[1], rgba[2], rgba[3]);
			WM_clipboard_text_set(buf, 0);
			
		}
		else {
			if (sscanf(buf, "[%f, %f, %f, %f]", &rgba[0], &rgba[1], &rgba[2], &rgba[3]) == 4) {
				/* assume linear colors in buffer */
				if (but->rnaprop && RNA_property_subtype(but->rnaprop) == PROP_COLOR_GAMMA)
					linearrgb_to_srgb_v3_v3(rgba, rgba);

				button_activate_state(C, but, BUTTON_STATE_NUM_EDITING);
				ui_set_but_vectorf(but, rgba);
				if (RNA_property_array_length(&but->rnapoin, but->rnaprop) == 4)
					RNA_property_float_set_index(&but->rnapoin, but->rnaprop, 3, rgba[3]);

				button_activate_state(C, but, BUTTON_STATE_EXIT);
			}
		}
	}

	/* text/string and ID data */
	else if (ELEM3(but->type, TEX, SEARCH_MENU, SEARCH_MENU_UNLINK)) {
		uiHandleButtonData *active_data = but->active;

		if (but->poin == NULL && but->rnapoin.data == NULL) {
			/* pass */
		}
		else if (mode == 'c') {
			button_activate_state(C, but, BUTTON_STATE_TEXT_EDITING);
			BLI_strncpy(buf, active_data->str, UI_MAX_DRAW_STR);
			WM_clipboard_text_set(active_data->str, 0);
			active_data->cancel = true;
			button_activate_state(C, but, BUTTON_STATE_EXIT);
		}
		else {
			button_activate_state(C, but, BUTTON_STATE_TEXT_EDITING);

			if (ui_is_but_utf8(but)) BLI_strncpy_utf8(active_data->str, buf, active_data->maxlen);
			else BLI_strncpy(active_data->str, buf, active_data->maxlen);

			if (ELEM(but->type, SEARCH_MENU, SEARCH_MENU_UNLINK)) {
				/* else uiSearchboxData.active member is not updated [#26856] */
				but->changed = true;
				ui_searchbox_update(C, data->searchbox, but, true);
			}
			button_activate_state(C, but, BUTTON_STATE_EXIT);
		}
	}
	/* colorband (not supported by system clipboard) */
	else if (but->type == BUT_COLORBAND) {
		if (mode == 'c') {
			if (but->poin == NULL)
				return;

			memcpy(&but_copypaste_coba, but->poin, sizeof(ColorBand));
		}
		else {
			if (but_copypaste_coba.tot == 0)
				return;

			if (!but->poin)
				but->poin = MEM_callocN(sizeof(ColorBand), "colorband");

			button_activate_state(C, but, BUTTON_STATE_NUM_EDITING);
			memcpy(data->coba, &but_copypaste_coba, sizeof(ColorBand));
			button_activate_state(C, but, BUTTON_STATE_EXIT);
		}
	}
	else if (but->type == BUT_CURVE) {
		if (mode == 'c') {
			if (but->poin == NULL)
				return;

			but_copypaste_curve_alive = true;
			curvemapping_free_data(&but_copypaste_curve);
			curvemapping_copy_data(&but_copypaste_curve, (CurveMapping *) but->poin);
		}
		else {
			if (!but_copypaste_curve_alive)
				return;

			if (!but->poin)
				but->poin = MEM_callocN(sizeof(CurveMapping), "curvemapping");

			button_activate_state(C, but, BUTTON_STATE_NUM_EDITING);
			curvemapping_free_data((CurveMapping *) but->poin);
			curvemapping_copy_data((CurveMapping *) but->poin, &but_copypaste_curve);
			button_activate_state(C, but, BUTTON_STATE_EXIT);
		}
	}
	/* operator button (any type) */
	else if (but->optype) {
		if (mode == 'c') {
			PointerRNA *opptr;
			char *str;
			opptr = uiButGetOperatorPtrRNA(but); /* allocated when needed, the button owns it */

			str = WM_operator_pystring_ex(C, NULL, false, true, but->optype, opptr);

			WM_clipboard_text_set(str, 0);

			MEM_freeN(str);
		}
	}
	/* menu (any type) */
	else if (ELEM(but->type, MENU, PULLDOWN)) {
		MenuType *mt = uiButGetMenuType(but);
		if (mt) {
			char str[32 + sizeof(mt->idname)];
			BLI_snprintf(str, sizeof(str), "bpy.ops.wm.call_menu(name=\"%s\")", mt->idname);
			WM_clipboard_text_set(str, 0);
		}
	}
}

/* ************************ password text ******************************
 *
 * Functions to convert password strings that should not be displayed
 * to asterisk representation (e.g. mysecretpasswd -> *************)
 *
 * It converts every UTF-8 character to an asterisk, and also remaps
 * the cursor position and selection start/end.
 *
 * Note: remaping is used, because password could contain UTF-8 characters.
 *
 */

static int ui_text_position_from_hidden(uiBut *but, int pos)
{
	const char *strpos;
	int i;

	for (i = 0, strpos = but->drawstr; i < pos; i++)
		strpos = BLI_str_find_next_char_utf8(strpos, NULL);
	
	return (strpos - but->drawstr);
}

static int ui_text_position_to_hidden(uiBut *but, int pos)
{
	return BLI_strnlen_utf8(but->drawstr, pos);
}

void ui_button_text_password_hide(char password_str[UI_MAX_DRAW_STR], uiBut *but, int restore)
{
	if (!(but->rnaprop && RNA_property_subtype(but->rnaprop) == PROP_PASSWORD))
		return;

	if (restore) {
		/* restore original string */
		BLI_strncpy(but->drawstr, password_str, UI_MAX_DRAW_STR);

		/* remap cursor positions */
		if (but->pos >= 0) {
			but->pos = ui_text_position_from_hidden(but, but->pos);
			but->selsta = ui_text_position_from_hidden(but, but->selsta);
			but->selend = ui_text_position_from_hidden(but, but->selend);
		}
	}
	else {
		/* convert text to hidden test using asterisks (e.g. pass -> ****) */
		const size_t len = BLI_strlen_utf8(but->drawstr);

		/* remap cursor positions */
		if (but->pos >= 0) {
			but->pos = ui_text_position_to_hidden(but, but->pos);
			but->selsta = ui_text_position_to_hidden(but, but->selsta);
			but->selend = ui_text_position_to_hidden(but, but->selend);
		}

		/* save original string */
		BLI_strncpy(password_str, but->drawstr, UI_MAX_DRAW_STR);

		memset(but->drawstr, '*', len);
		but->drawstr[len] = '\0';
	}
}


/* ************* in-button text selection/editing ************* */


static bool ui_textedit_delete_selection(uiBut *but, uiHandleButtonData *data)
{
	char *str = data->str;
	const int len = strlen(str);
	bool changed = false;
	if (but->selsta != but->selend && len) {
		memmove(str + but->selsta, str + but->selend, (len - but->selend) + 1);
		changed = true;
	}
	
	but->pos = but->selend = but->selsta;
	return changed;
}

/* note, but->block->aspect is used here, when drawing button style is getting scaled too */
static void ui_textedit_set_cursor_pos(uiBut *but, uiHandleButtonData *data, const float x)
{
	uiStyle *style = UI_GetStyle();  // XXX pass on as arg
	uiFontStyle *fstyle = &style->widget;
	float startx = but->rect.xmin;
	char *origstr, password_str[UI_MAX_DRAW_STR];

	uiStyleFontSet(fstyle);

	if (fstyle->kerning == 1) /* for BLF_width */
		BLF_enable(fstyle->uifont_id, BLF_KERNING_DEFAULT);
	
	ui_button_text_password_hide(password_str, but, FALSE);

	origstr = MEM_mallocN(sizeof(char) * data->maxlen, "ui_textedit origstr");

	BLI_strncpy(origstr, but->drawstr, data->maxlen);

	/* XXX solve generic, see: #widget_draw_text_icon */
	if (but->type == NUM || but->type == NUMSLI) {
		startx += (int)(0.5f * (BLI_rctf_size_y(&but->rect)));
	}
	else if (ELEM3(but->type, TEX, SEARCH_MENU, SEARCH_MENU_UNLINK)) {
		if (but->flag & UI_HAS_ICON) {
			startx += UI_DPI_ICON_SIZE;
		}
		/* but this extra .05 makes clicks inbetween characters feel nicer */
		startx += ((UI_TEXT_MARGIN_X + 0.05f) * U.widget_unit);
	}
	
	/* mouse dragged outside the widget to the left */
	if (x < startx) {
		int i = but->ofs;

		origstr[but->ofs] = '\0';
		
		while (i > 0) {
			if (BLI_str_cursor_step_prev_utf8(origstr, but->ofs, &i)) {
				/* 0.25 == scale factor for less sensitivity */
				if (BLF_width(fstyle->uifont_id, origstr + i, BLF_DRAW_STR_DUMMY_MAX) > (startx - x) * 0.25f) {
					break;
				}
			}
			else {
				break; /* unlikely but possible */
			}
		}
		but->ofs = i;
		but->pos = but->ofs;
	}
	/* mouse inside the widget, mouse coords mapped in widget space */
	else {  /* (x >= startx) */
		int pos_i;

		/* keep track of previous distance from the cursor to the char */
		float cdist, cdist_prev = 0.0f;
		short pos_prev;
		
		but->pos = pos_prev = strlen(origstr) - but->ofs;

		while (true) {
			cdist = startx + BLF_width(fstyle->uifont_id, origstr + but->ofs, BLF_DRAW_STR_DUMMY_MAX);

			/* check if position is found */
			if (cdist < x) {
				/* check is previous location was in fact closer */
				if (((float)x - cdist) > (cdist_prev - (float)x)) {
					but->pos = pos_prev;
				}
				break;
			}
			cdist_prev = cdist;
			pos_prev   = but->pos;
			/* done with tricky distance checks */

			pos_i = but->pos;
			if (but->pos <= 0) break;
			if (BLI_str_cursor_step_prev_utf8(origstr, but->ofs, &pos_i)) {
				but->pos = pos_i;
				origstr[but->pos + but->ofs] = 0;
			}
			else {
				break; /* unlikely but possible */
			}
		}
		but->pos += but->ofs;
		if (but->pos < 0) but->pos = 0;
	}
	
	if (fstyle->kerning == 1)
		BLF_disable(fstyle->uifont_id, BLF_KERNING_DEFAULT);
	
	ui_button_text_password_hide(password_str, but, TRUE);

	MEM_freeN(origstr);
}

static void ui_textedit_set_cursor_select(uiBut *but, uiHandleButtonData *data, const float x)
{
	if      (x > data->selstartx) data->selextend = EXTEND_RIGHT;
	else if (x < data->selstartx) data->selextend = EXTEND_LEFT;

	ui_textedit_set_cursor_pos(but, data, x);

	if      (data->selextend == EXTEND_RIGHT) but->selend = but->pos;
	else if (data->selextend == EXTEND_LEFT)  but->selsta = but->pos;

	ui_check_but(but);
}

/* this is used for both utf8 and ascii, its meant to be used for single keys,
 * notice the buffer is either copied or not, so its not suitable for pasting in
 * - campbell */
static bool ui_textedit_type_buf(uiBut *but, uiHandleButtonData *data,
                                 const char *utf8_buf, int utf8_buf_len)
{
	char *str;
	int len;
	bool changed = false;

	str = data->str;
	len = strlen(str);

	if (len - (but->selend - but->selsta) + 1 <= data->maxlen) {
		int step = utf8_buf_len;

		/* type over the current selection */
		if ((but->selend - but->selsta) > 0) {
			changed = ui_textedit_delete_selection(but, data);
			len = strlen(str);
		}

		if (len + step < data->maxlen) {
			memmove(&str[but->pos + step], &str[but->pos], (len + 1) - but->pos);
			memcpy(&str[but->pos], utf8_buf, step * sizeof(char));
			but->pos += step;
			changed = true;
		}
	}

	return changed;
}

static bool ui_textedit_type_ascii(uiBut *but, uiHandleButtonData *data, char ascii)
{
	char buf[2] = {ascii, '\0'};

	if (ui_is_but_utf8(but) && (BLI_str_utf8_size(buf) == -1)) {
		printf("%s: entering invalid ascii char into an ascii key (%d)\n",
		       __func__, (int)(unsigned char)ascii);

		return false;
	}

	/* in some cases we want to allow invalid utf8 chars */
	return ui_textedit_type_buf(but, data, buf, 1);
}

static void ui_textedit_move(uiBut *but, uiHandleButtonData *data, strCursorJumpDirection direction,
                             const bool select, strCursorJumpType jump)
{
	const char *str = data->str;
	const int len = strlen(str);
	const int pos_prev = but->pos;
	const int has_sel = (but->selend - but->selsta) > 0;

	ui_check_but(but);

	/* special case, quit selection and set cursor */
	if (has_sel && !select) {
		if (jump == STRCUR_JUMP_ALL) {
			but->selsta = but->selend = but->pos = direction ? len : 0;
		}
		else {
			if (direction) {
				but->selsta = but->pos = but->selend;
			}
			else {
				but->pos = but->selend = but->selsta;
			}
		}
		data->selextend = 0;
	}
	else {
		int pos_i = but->pos;
		BLI_str_cursor_step_utf8(str, len, &pos_i, direction, jump, true);
		but->pos = pos_i;

		if (select) {
			/* existing selection */
			if (has_sel) {

				if (data->selextend == 0) {
					data->selextend = EXTEND_RIGHT;
				}

				if (direction) {
					if (data->selextend == EXTEND_RIGHT) {
						but->selend = but->pos;
					}
					else {
						but->selsta = but->pos;
					}
				}
				else {
					if (data->selextend == EXTEND_LEFT) {
						but->selsta = but->pos;
					}
					else {
						but->selend = but->pos;
					}
				}

				if (but->selend < but->selsta) {
					SWAP(short, but->selsta, but->selend);
					data->selextend = (data->selextend == EXTEND_RIGHT) ? EXTEND_LEFT : EXTEND_RIGHT;
				}

			} /* new selection */
			else {
				if (direction) {
					data->selextend = EXTEND_RIGHT;
					but->selend = but->pos;
					but->selsta = pos_prev;
				}
				else {
					data->selextend = EXTEND_LEFT;
					but->selend = pos_prev;
					but->selsta = but->pos;
				}
			}
		}
	}
}

static bool ui_textedit_delete(uiBut *but, uiHandleButtonData *data, int direction, strCursorJumpType jump)
{
	char *str = data->str;
	const int len = strlen(str);

	bool changed = false;

	if (jump == STRCUR_JUMP_ALL) {
		if (len) changed = true;
		str[0] = '\0';
		but->pos = 0;
	}
	else if (direction) { /* delete */
		if ((but->selend - but->selsta) > 0) {
			changed = ui_textedit_delete_selection(but, data);
		}
		else if (but->pos >= 0 && but->pos < len) {
			int pos = but->pos;
			int step;
			BLI_str_cursor_step_utf8(str, len, &pos, direction, jump, true);
			step = pos - but->pos;
			memmove(&str[but->pos], &str[but->pos + step], (len + 1) - (but->pos + step));
			changed = true;
		}
	}
	else { /* backspace */
		if (len != 0) {
			if ((but->selend - but->selsta) > 0) {
				changed = ui_textedit_delete_selection(but, data);
			}
			else if (but->pos > 0) {
				int pos = but->pos;
				int step;

				BLI_str_cursor_step_utf8(str, len, &pos, direction, jump, true);
				step = but->pos - pos;
				memmove(&str[but->pos - step], &str[but->pos], (len + 1) - but->pos);
				but->pos -= step;
				changed = true;
			}
		}
	}

	return changed;
}

static int ui_textedit_autocomplete(bContext *C, uiBut *but, uiHandleButtonData *data)
{
	char *str;
	int changed;

	str = data->str;

	if (data->searchbox)
		changed = ui_searchbox_autocomplete(C, data->searchbox, but, data->str);
	else
		changed = but->autocomplete_func(C, str, but->autofunc_arg);

	but->pos = strlen(str);
	but->selsta = but->selend = but->pos;

	return changed;
}

/* mode for ui_textedit_copypaste() */
enum {
	UI_TEXTEDIT_PASTE = 1,
	UI_TEXTEDIT_COPY,
	UI_TEXTEDIT_CUT
};

static bool ui_textedit_copypaste(uiBut *but, uiHandleButtonData *data, const int mode)
{
	char *str, *p, *pbuf;
	int x;
	bool changed = false;
	int str_len, buf_len;

	str = data->str;
	str_len = strlen(str);
	
	/* paste */
	if (mode == UI_TEXTEDIT_PASTE) {
		/* TODO, ensure UTF8 ui_is_but_utf8() - campbell */
		/* extract the first line from the clipboard */
		p = pbuf = WM_clipboard_text_get(0);

		if (p && p[0]) {
			char buf[UI_MAX_DRAW_STR] = {0};
			unsigned int y;
			buf_len = 0;
			while (*p && *p != '\r' && *p != '\n' && buf_len < UI_MAX_DRAW_STR - 1) {
				buf[buf_len++] = *p;
				p++;
			}
			buf[buf_len] = 0;

			/* paste over the current selection */
			if ((but->selend - but->selsta) > 0) {
				ui_textedit_delete_selection(but, data);
				str_len = strlen(str);
			}
			
			for (y = 0; y < buf_len; y++) {
				/* add contents of buffer */
				if (str_len + 1 < data->maxlen) {
					for (x = data->maxlen; x > but->pos; x--)
						str[x] = str[x - 1];
					str[but->pos] = buf[y];
					but->pos++; 
					str_len++;
					str[str_len] = '\0';
				}
			}

			changed = true;
		}

		if (pbuf) {
			MEM_freeN(pbuf);
		}
	}
	/* cut & copy */
	else if (ELEM(mode, UI_TEXTEDIT_COPY, UI_TEXTEDIT_CUT)) {
		/* copy the contents to the copypaste buffer */
		int sellen = but->selend - but->selsta;
		char *buf = MEM_mallocN(sizeof(char) * (sellen + 1), "ui_textedit_copypaste");

		BLI_strncpy(buf, str + but->selsta, sellen + 1);
		WM_clipboard_text_set(buf, 0);
		MEM_freeN(buf);
		
		/* for cut only, delete the selection afterwards */
		if (mode == UI_TEXTEDIT_CUT) {
			if ((but->selend - but->selsta) > 0) {
				changed = ui_textedit_delete_selection(but, data);
			}
		}
	}

	return changed;
}

static void ui_textedit_begin(bContext *C, uiBut *but, uiHandleButtonData *data)
{
	int len;

	if (data->str) {
		MEM_freeN(data->str);
		data->str = NULL;
	}

	/* retrieve string */
	data->maxlen = ui_get_but_string_max_length(but);
	data->str = MEM_callocN(sizeof(char) * data->maxlen + 1, "textedit str");
	ui_get_but_string(but, data->str, data->maxlen);

	if (ui_is_but_float(but) && !ui_is_but_unit(but)) {
		BLI_str_rstrip_float_zero(data->str, '\0');
	}

	if (ELEM(but->type, NUM, NUMSLI)) {
		ui_convert_to_unit_alt_name(but, data->str, data->maxlen);
	}

	/* won't change from now on */
	len = strlen(data->str);

	data->origstr = BLI_strdupn(data->str, len);
	data->selextend = 0;
	data->selstartx = 0;

	/* set cursor pos to the end of the text */
	but->editstr = data->str;
	but->pos = len;
	but->selsta = 0;
	but->selend = len;

	/* optional searchbox */
	if (ELEM(but->type, SEARCH_MENU, SEARCH_MENU_UNLINK)) {
		data->searchbox = ui_searchbox_create(C, data->region, but);
		ui_searchbox_update(C, data->searchbox, but, true); /* true = reset */
	}

	/* reset alert flag (avoid confusion, will refresh on exit) */
	but->flag &= ~UI_BUT_REDALERT;

	ui_check_but(but);
	
	WM_cursor_modal_set(CTX_wm_window(C), BC_TEXTEDITCURSOR);
}

static void ui_textedit_end(bContext *C, uiBut *but, uiHandleButtonData *data)
{
	if (but) {
		if (ui_is_but_utf8(but)) {
			int strip = BLI_utf8_invalid_strip(but->editstr, strlen(but->editstr));
			/* not a file?, strip non utf-8 chars */
			if (strip) {
				/* wont happen often so isn't that annoying to keep it here for a while */
				printf("%s: invalid utf8 - stripped chars %d\n", __func__, strip);
			}
		}
		
		if (data->searchbox) {
			if (data->cancel == false) {
				if ((ui_searchbox_apply(but, data->searchbox) == false) &&
				    (ui_searchbox_find_index(data->searchbox, but->editstr) == -1))
				{
					data->cancel = true;
				}
			}

			ui_searchbox_free(C, data->searchbox);
			data->searchbox = NULL;
		}
		
		but->editstr = NULL;
		but->pos = -1;
	}
	
	WM_cursor_modal_restore(CTX_wm_window(C));
}

static void ui_textedit_next_but(uiBlock *block, uiBut *actbut, uiHandleButtonData *data)
{
	uiBut *but;

	/* label and roundbox can overlap real buttons (backdrops...) */
	if (ELEM4(actbut->type, LABEL, SEPR, ROUNDBOX, LISTBOX))
		return;

	for (but = actbut->next; but; but = but->next) {
		if (ELEM5(but->type, TEX, NUM, NUMSLI, SEARCH_MENU, SEARCH_MENU_UNLINK)) {
			if (!(but->flag & UI_BUT_DISABLED)) {
				data->postbut = but;
				data->posttype = BUTTON_ACTIVATE_TEXT_EDITING;
				return;
			}
		}
	}
	for (but = block->buttons.first; but != actbut; but = but->next) {
		if (ELEM5(but->type, TEX, NUM, NUMSLI, SEARCH_MENU, SEARCH_MENU_UNLINK)) {
			if (!(but->flag & UI_BUT_DISABLED)) {
				data->postbut = but;
				data->posttype = BUTTON_ACTIVATE_TEXT_EDITING;
				return;
			}
		}
	}
}

static void ui_textedit_prev_but(uiBlock *block, uiBut *actbut, uiHandleButtonData *data)
{
	uiBut *but;

	/* label and roundbox can overlap real buttons (backdrops...) */
	if (ELEM4(actbut->type, LABEL, SEPR, ROUNDBOX, LISTBOX))
		return;

	for (but = actbut->prev; but; but = but->prev) {
		if (ELEM5(but->type, TEX, NUM, NUMSLI, SEARCH_MENU, SEARCH_MENU_UNLINK)) {
			if (!(but->flag & UI_BUT_DISABLED)) {
				data->postbut = but;
				data->posttype = BUTTON_ACTIVATE_TEXT_EDITING;
				return;
			}
		}
	}
	for (but = block->buttons.last; but != actbut; but = but->prev) {
		if (ELEM5(but->type, TEX, NUM, NUMSLI, SEARCH_MENU, SEARCH_MENU_UNLINK)) {
			if (!(but->flag & UI_BUT_DISABLED)) {
				data->postbut = but;
				data->posttype = BUTTON_ACTIVATE_TEXT_EDITING;
				return;
			}
		}
	}
}


static void ui_do_but_textedit(bContext *C, uiBlock *block, uiBut *but, uiHandleButtonData *data, const wmEvent *event)
{
	int mx, my, retval = WM_UI_HANDLER_CONTINUE;
	bool changed = false, inbox = false, update = false;

	switch (event->type) {
		case MOUSEMOVE:
		case MOUSEPAN:
			if (data->searchbox) {
#ifdef USE_KEYNAV_LIMIT
				if ((event->type == MOUSEMOVE) && ui_mouse_motion_keynav_test(&data->searchbox_keynav_state, event)) {
					/* pass */
				}
				else {
					ui_searchbox_event(C, data->searchbox, but, event);
				}
#else
				ui_searchbox_event(C, data->searchbox, but, event);
#endif
			}
			
			break;
		case RIGHTMOUSE:
		case ESCKEY:
			if (event->val == KM_PRESS) {
				data->cancel = true;
				data->escapecancel = true;
				button_activate_state(C, but, BUTTON_STATE_EXIT);
				retval = WM_UI_HANDLER_BREAK;
			}
			break;
		case LEFTMOUSE:
		{
			bool had_selection = but->selsta != but->selend;
			
			/* exit on LMB only on RELEASE for searchbox, to mimic other popups, and allow multiple menu levels */
			if (data->searchbox)
				inbox = ui_searchbox_inside(data->searchbox, event->x, event->y);

			/* for double click: we do a press again for when you first click on button (selects all text, no cursor pos) */
			if (event->val == KM_PRESS || event->val == KM_DBL_CLICK) {
				mx = event->x;
				my = event->y;
				ui_window_to_block(data->region, block, &mx, &my);

				if (ui_but_contains_pt(but, mx, my)) {
					ui_textedit_set_cursor_pos(but, data, mx);
					but->selsta = but->selend = but->pos;
					data->selstartx = mx;

					button_activate_state(C, but, BUTTON_STATE_TEXT_SELECTING);
					retval = WM_UI_HANDLER_BREAK;
				}
				else if (inbox == false) {
					/* if searchbox, click outside will cancel */
					if (data->searchbox)
						data->cancel = data->escapecancel = true;
					button_activate_state(C, but, BUTTON_STATE_EXIT);
					retval = WM_UI_HANDLER_BREAK;
				}
			}
			
			/* only select a word in button if there was no selection before */
			if (event->val == KM_DBL_CLICK && had_selection == false) {
				ui_textedit_move(but, data, STRCUR_DIR_PREV, false, STRCUR_JUMP_DELIM);
				ui_textedit_move(but, data, STRCUR_DIR_NEXT, true, STRCUR_JUMP_DELIM);
				retval = WM_UI_HANDLER_BREAK;
				changed = true;
			}
			else if (inbox) {
				/* if we allow activation on key press, it gives problems launching operators [#35713] */
				if (event->val == KM_RELEASE) {
					button_activate_state(C, but, BUTTON_STATE_EXIT);
					retval = WM_UI_HANDLER_BREAK;
				}
			}
			break;
		}
	}

	if (event->val == KM_PRESS) {
		switch (event->type) {
			case VKEY:
			case XKEY:
			case CKEY:
				if (event->ctrl || event->oskey) {
					if (event->type == VKEY)
						changed = ui_textedit_copypaste(but, data, UI_TEXTEDIT_PASTE);
					else if (event->type == CKEY)
						changed = ui_textedit_copypaste(but, data, UI_TEXTEDIT_COPY);
					else if (event->type == XKEY)
						changed = ui_textedit_copypaste(but, data, UI_TEXTEDIT_CUT);

					retval = WM_UI_HANDLER_BREAK;
				}
				break;
			case RIGHTARROWKEY:
				ui_textedit_move(but, data, STRCUR_DIR_NEXT,
				                 event->shift != 0, event->ctrl ? STRCUR_JUMP_DELIM : STRCUR_JUMP_NONE);
				retval = WM_UI_HANDLER_BREAK;
				break;
			case LEFTARROWKEY:
				ui_textedit_move(but, data, STRCUR_DIR_PREV,
				                 event->shift != 0, event->ctrl ? STRCUR_JUMP_DELIM : STRCUR_JUMP_NONE);
				retval = WM_UI_HANDLER_BREAK;
				break;
			case WHEELDOWNMOUSE:
			case DOWNARROWKEY:
				if (data->searchbox) {
#ifdef USE_KEYNAV_LIMIT
					ui_mouse_motion_keynav_init(&data->searchbox_keynav_state, event);
#endif
					ui_searchbox_event(C, data->searchbox, but, event);
					break;
				}
				/* fall-through */
			case ENDKEY:
				ui_textedit_move(but, data, STRCUR_DIR_NEXT,
				                 event->shift != 0, STRCUR_JUMP_ALL);
				retval = WM_UI_HANDLER_BREAK;
				break;
			case WHEELUPMOUSE:
			case UPARROWKEY:
				if (data->searchbox) {
#ifdef USE_KEYNAV_LIMIT
					ui_mouse_motion_keynav_init(&data->searchbox_keynav_state, event);
#endif
					ui_searchbox_event(C, data->searchbox, but, event);
					break;
				}
				/* fall-through */
			case HOMEKEY:
				ui_textedit_move(but, data, STRCUR_DIR_PREV,
				                 event->shift != 0, STRCUR_JUMP_ALL);
				retval = WM_UI_HANDLER_BREAK;
				break;
			case PADENTER:
			case RETKEY:
				button_activate_state(C, but, BUTTON_STATE_EXIT);
				retval = WM_UI_HANDLER_BREAK;
				break;
			case DELKEY:
				changed = ui_textedit_delete(but, data, 1,
				                             event->ctrl ? STRCUR_JUMP_DELIM : STRCUR_JUMP_NONE);
				retval = WM_UI_HANDLER_BREAK;
				break;

			case BACKSPACEKEY:
				changed = ui_textedit_delete(but, data, 0,
				                             event->ctrl ? STRCUR_JUMP_DELIM : STRCUR_JUMP_NONE);
				retval = WM_UI_HANDLER_BREAK;
				break;
				
			case AKEY:

				/* Ctrl + A: Select all */
#if defined(__APPLE__)
				/* OSX uses cmd-a systemwide, so add it */
				if ((event->oskey && !(event->alt || event->shift || event->ctrl)) ||
				    (event->ctrl  && !(event->alt || event->shift || event->oskey)))
#else
				if (event->ctrl && !(event->alt || event->shift || event->oskey))
#endif
				{
					ui_textedit_move(but, data, STRCUR_DIR_PREV,
					                 false, STRCUR_JUMP_ALL);
					ui_textedit_move(but, data, STRCUR_DIR_NEXT,
					                 true, STRCUR_JUMP_ALL);
					retval = WM_UI_HANDLER_BREAK;
				}
				break;

			case TABKEY:
				/* there is a key conflict here, we can't tab with autocomplete */
				if (but->autocomplete_func || data->searchbox) {
					int autocomplete = ui_textedit_autocomplete(C, but, data);
					changed = autocomplete != AUTOCOMPLETE_NO_MATCH;

					if(autocomplete == AUTOCOMPLETE_FULL_MATCH)
						button_activate_state(C, but, BUTTON_STATE_EXIT);

					update = true;  /* do live update for tab key */
				}
				/* the hotkey here is not well defined, was G.qual so we check all */
				else if (event->shift || event->ctrl || event->alt || event->oskey) {
					ui_textedit_prev_but(block, but, data);
					button_activate_state(C, but, BUTTON_STATE_EXIT);
				}
				else {
					ui_textedit_next_but(block, but, data);
					button_activate_state(C, but, BUTTON_STATE_EXIT);
				}
				retval = WM_UI_HANDLER_BREAK;
				break;
		}

		if ((event->ascii || event->utf8_buf[0]) && (retval == WM_UI_HANDLER_CONTINUE)) {
			char ascii = event->ascii;
			const char *utf8_buf = event->utf8_buf;

			/* exception that's useful for number buttons, some keyboard
			 * numpads have a comma instead of a period */
			if (ELEM(but->type, NUM, NUMSLI)) { /* could use data->min*/
				if (event->type == PADPERIOD && ascii == ',') {
					ascii = '.';
					utf8_buf = NULL; /* force ascii fallback */
				}
			}

			if (utf8_buf && utf8_buf[0]) {
				int utf8_buf_len = BLI_str_utf8_size(utf8_buf);
				/* keep this printf until utf8 is well tested */
				if (utf8_buf_len != 1) {
					printf("%s: utf8 char '%.*s'\n", __func__, utf8_buf_len, utf8_buf);
				}

				// strcpy(utf8_buf, "12345");
				changed = ui_textedit_type_buf(but, data, event->utf8_buf, utf8_buf_len);
			}
			else {
				changed = ui_textedit_type_ascii(but, data, ascii);
			}

			retval = WM_UI_HANDLER_BREAK;
			
		}
		/* textbutton with magnifier icon: do live update for search button */
		if (but->icon == ICON_VIEWZOOM)
			update = true;
	}

	if (changed) {
		/* only update when typing for TAB key */
		if (update && data->interactive) {
			ui_apply_button(C, block, but, data, true);
		}
		else {
			ui_check_but(but);
		}
		but->changed = true;
		
		if (data->searchbox)
			ui_searchbox_update(C, data->searchbox, but, true);  /* true = reset */
	}

	if (changed || (retval == WM_UI_HANDLER_BREAK))
		ED_region_tag_redraw(data->region);
}

static void ui_do_but_textedit_select(bContext *C, uiBlock *block, uiBut *but, uiHandleButtonData *data, const wmEvent *event)
{
	int mx, my, retval = WM_UI_HANDLER_CONTINUE;

	switch (event->type) {
		case MOUSEMOVE:
		{
			mx = event->x;
			my = event->y;
			ui_window_to_block(data->region, block, &mx, &my);

			ui_textedit_set_cursor_select(but, data, mx);
			retval = WM_UI_HANDLER_BREAK;
			break;
		}
		case LEFTMOUSE:
			if (event->val == KM_RELEASE)
				button_activate_state(C, but, BUTTON_STATE_TEXT_EDITING);
			retval = WM_UI_HANDLER_BREAK;
			break;
	}

	if (retval == WM_UI_HANDLER_BREAK) {
		ui_check_but(but);
		ED_region_tag_redraw(data->region);
	}
}

/* ************* number editing for various types ************* */

static void ui_numedit_begin(uiBut *but, uiHandleButtonData *data)
{
	if (but->type == BUT_CURVE) {
		but->editcumap = (CurveMapping *)but->poin;
	}
	else if (but->type == BUT_COLORBAND) {
		data->coba = (ColorBand *)but->poin;
		but->editcoba = data->coba;
	}
	else if (ELEM4(but->type, BUT_NORMAL, HSVCUBE, HSVCIRCLE, COLOR)) {
		ui_get_but_vectorf(but, data->origvec);
		copy_v3_v3(data->vec, data->origvec);
		but->editvec = data->vec;
	}
	else {
		float softrange, softmin, softmax;

		data->startvalue = ui_get_but_val(but);
		data->origvalue = data->startvalue;
		data->value = data->origvalue;
		but->editval = &data->value;

		softmin = but->softmin;
		softmax = but->softmax;
		softrange = softmax - softmin;

		data->dragfstart = (softrange == 0.0f) ? 0.0f : ((float)data->value - softmin) / softrange;
		data->dragf = data->dragfstart;
	}

	data->dragchange = false;
	data->draglock = true;
}

static void ui_numedit_end(uiBut *but, uiHandleButtonData *data)
{
	but->editval = NULL;
	but->editvec = NULL;
	but->editcoba = NULL;
	but->editcumap = NULL;

	data->dragstartx = 0;
	data->draglastx = 0;
	data->dragchange = false;
	data->dragcbd = NULL;
	data->dragsel = 0;
}

static void ui_numedit_apply(bContext *C, uiBlock *block, uiBut *but, uiHandleButtonData *data)
{
	if (data->interactive) {
		ui_apply_button(C, block, but, data, true);
	}
	else {
		ui_check_but(but);
	}

	ED_region_tag_redraw(data->region);
}

/* ****************** menu opening for various types **************** */

static void ui_blockopen_begin(bContext *C, uiBut *but, uiHandleButtonData *data)
{
	uiBlockCreateFunc func = NULL;
	uiBlockHandleCreateFunc handlefunc = NULL;
	uiMenuCreateFunc menufunc = NULL;
	char *menustr = NULL;
	void *arg = NULL;

	switch (but->type) {
		case BLOCK:
		case PULLDOWN:
			if (but->menu_create_func) {
				menufunc = but->menu_create_func;
				arg = but->poin;
			}
			else {
				func = but->block_create_func;
				arg = but->poin ? but->poin : but->func_argN;
			}
			break;
		case MENU:
			if (but->menu_create_func) {
				menufunc = but->menu_create_func;
				arg = but->poin;
			}
			else {
				data->origvalue = ui_get_but_val(but);
				data->value = data->origvalue;
				but->editval = &data->value;

				menustr = but->str;
			}
			break;
		case COLOR:
			ui_get_but_vectorf(but, data->origvec);
			copy_v3_v3(data->vec, data->origvec);
			but->editvec = data->vec;

			handlefunc = ui_block_func_COLOR;
			arg = but;
			break;

			/* quiet warnings for unhandled types */
		default:
			break;
	}

	if (func || handlefunc) {
		data->menu = ui_popup_block_create(C, data->region, but, func, handlefunc, arg);
		if (but->block->handle)
			data->menu->popup = but->block->handle->popup;
	}
	else if (menufunc || menustr) {
		data->menu = ui_popup_menu_create(C, data->region, but, menufunc, arg, menustr);
		if (but->block->handle)
			data->menu->popup = but->block->handle->popup;
	}

	/* this makes adjacent blocks auto open from now on */
	//if (but->block->auto_open == 0) but->block->auto_open = 1;
}

static void ui_blockopen_end(bContext *C, uiBut *but, uiHandleButtonData *data)
{
	if (but) {
		but->editval = NULL;
		but->editvec = NULL;

		but->block->auto_open_last = PIL_check_seconds_timer();
	}

	if (data->menu) {
		ui_popup_block_free(C, data->menu);
		data->menu = NULL;
	}
}

int ui_button_open_menu_direction(uiBut *but)
{
	uiHandleButtonData *data = but->active;

	if (data && data->menu)
		return data->menu->direction;
	
	return 0;
}

/* Hack for uiList LISTROW buttons to "give" events to overlaying TEX buttons (cltr-clic rename feature & co). */
static uiBut* ui_but_list_row_text_activate(bContext *C, uiBut *but, uiHandleButtonData *data, const wmEvent *event,
                                            uiButtonActivateType activate_type)
{
	ARegion *ar = CTX_wm_region(C);
	uiBut *labelbut = ui_but_find_mouse_over_ex(ar, event->x, event->y, true);

	if (labelbut && labelbut->type == TEX) {
		/* exit listrow */
		data->cancel = true;
		button_activate_exit(C, but, data, false, false);

		/* Activate the text button. */
		button_activate_init(C, ar, labelbut, activate_type);

		return labelbut;
	}
	return NULL;
}

/* ***************** events for different button types *************** */

static int ui_do_but_BUT(bContext *C, uiBut *but, uiHandleButtonData *data, const wmEvent *event)
{
	if (data->state == BUTTON_STATE_HIGHLIGHT) {
		if (event->type == LEFTMOUSE && event->val == KM_PRESS) {
			button_activate_state(C, but, BUTTON_STATE_WAIT_RELEASE);
			return WM_UI_HANDLER_BREAK;
		}
		else if (event->type == LEFTMOUSE && but->block->handle) {
			/* regular buttons will be 'UI_SELECT', menu items 'UI_ACTIVE' */
			if (!(but->flag & (UI_SELECT | UI_ACTIVE)))
				data->cancel = true;
			button_activate_state(C, but, BUTTON_STATE_EXIT);
			return WM_UI_HANDLER_BREAK;
		}
		else if (ELEM(event->type, PADENTER, RETKEY) && event->val == KM_PRESS) {
			button_activate_state(C, but, BUTTON_STATE_WAIT_FLASH);
			return WM_UI_HANDLER_BREAK;
		}
	}
	else if (data->state == BUTTON_STATE_WAIT_RELEASE) {
		if (event->type == LEFTMOUSE && event->val != KM_PRESS) {
			if (!(but->flag & UI_SELECT))
				data->cancel = true;
			button_activate_state(C, but, BUTTON_STATE_EXIT);
			return WM_UI_HANDLER_BREAK;
		}
	}

	return WM_UI_HANDLER_CONTINUE;
}

static int ui_do_but_HOTKEYEVT(bContext *C, uiBut *but, uiHandleButtonData *data, const wmEvent *event)
{
	if (data->state == BUTTON_STATE_HIGHLIGHT) {
		if (ELEM3(event->type, LEFTMOUSE, PADENTER, RETKEY) && event->val == KM_PRESS) {
			but->drawstr[0] = 0;
			but->modifier_key = 0;
			button_activate_state(C, but, BUTTON_STATE_WAIT_KEY_EVENT);
			return WM_UI_HANDLER_BREAK;
		}
	}
	else if (data->state == BUTTON_STATE_WAIT_KEY_EVENT) {
		
		if (event->type == MOUSEMOVE)
			return WM_UI_HANDLER_CONTINUE;
		
		if (event->type == LEFTMOUSE && event->val == KM_PRESS) {
			/* only cancel if click outside the button */
			if (ui_mouse_inside_button(but->active->region, but, event->x, event->y) == 0) {
				/* data->cancel doesnt work, this button opens immediate */
				if (but->flag & UI_BUT_IMMEDIATE)
					ui_set_but_val(but, 0);
				else
					data->cancel = true;
				button_activate_state(C, but, BUTTON_STATE_EXIT);
				return WM_UI_HANDLER_BREAK;
			}
		}
		
		/* always set */
		but->modifier_key = 0;
		if (event->shift) but->modifier_key |= KM_SHIFT;
		if (event->alt) but->modifier_key |= KM_ALT;
		if (event->ctrl) but->modifier_key |= KM_CTRL;
		if (event->oskey) but->modifier_key |= KM_OSKEY;

		ui_check_but(but);
		ED_region_tag_redraw(data->region);
			
		if (event->val == KM_PRESS) {
			if (ISHOTKEY(event->type)) {
				
				if (WM_key_event_string(event->type)[0])
					ui_set_but_val(but, event->type);
				else
					data->cancel = true;
				
				button_activate_state(C, but, BUTTON_STATE_EXIT);
				return WM_UI_HANDLER_BREAK;
			}
			else if (event->type == ESCKEY) {
				if (event->val == KM_PRESS) {
					data->cancel = true;
					data->escapecancel = true;
					button_activate_state(C, but, BUTTON_STATE_EXIT);
				}
			}
			
		}
	}
	
	return WM_UI_HANDLER_CONTINUE;
}

static int ui_do_but_KEYEVT(bContext *C, uiBut *but, uiHandleButtonData *data, const wmEvent *event)
{
	if (data->state == BUTTON_STATE_HIGHLIGHT) {
		if (ELEM3(event->type, LEFTMOUSE, PADENTER, RETKEY) && event->val == KM_PRESS) {
			button_activate_state(C, but, BUTTON_STATE_WAIT_KEY_EVENT);
			return WM_UI_HANDLER_BREAK;
		}
	}
	else if (data->state == BUTTON_STATE_WAIT_KEY_EVENT) {
		if (event->type == MOUSEMOVE)
			return WM_UI_HANDLER_CONTINUE;

		if (event->val == KM_PRESS) {
			if (WM_key_event_string(event->type)[0])
				ui_set_but_val(but, event->type);
			else
				data->cancel = true;

			button_activate_state(C, but, BUTTON_STATE_EXIT);
		}
	}

	return WM_UI_HANDLER_CONTINUE;
}

static int ui_do_but_TEX(bContext *C, uiBlock *block, uiBut *but, uiHandleButtonData *data, const wmEvent *event)
{
	if (data->state == BUTTON_STATE_HIGHLIGHT) {
		if (ELEM4(event->type, LEFTMOUSE, EVT_BUT_OPEN, PADENTER, RETKEY) && event->val == KM_PRESS) {
			if (ELEM(event->type, PADENTER, RETKEY) && (!ui_is_but_utf8(but))) {
				/* pass - allow filesel, enter to execute */
			}
			else if (but->dt == UI_EMBOSSN && !event->ctrl) {
				/* pass */
			}
			else {
				button_activate_state(C, but, BUTTON_STATE_TEXT_EDITING);
				return WM_UI_HANDLER_BREAK;
			}
		}
	}
	else if (data->state == BUTTON_STATE_TEXT_EDITING) {
		ui_do_but_textedit(C, block, but, data, event);
		return WM_UI_HANDLER_BREAK;
	}
	else if (data->state == BUTTON_STATE_TEXT_SELECTING) {
		ui_do_but_textedit_select(C, block, but, data, event);
		return WM_UI_HANDLER_BREAK;
	}

	return WM_UI_HANDLER_CONTINUE;
}

static int ui_do_but_SEARCH_UNLINK(bContext *C, uiBlock *block, uiBut *but, uiHandleButtonData *data, const wmEvent *event)
{
	/* unlink icon is on right */
	if (ELEM4(event->type, LEFTMOUSE, EVT_BUT_OPEN, PADENTER, RETKEY) && event->val == KM_PRESS &&
	    ui_is_but_search_unlink_visible(but))
	{
		ARegion *ar = data->region;
		rcti rect;
		int x = event->x, y = event->y;
		
		ui_window_to_block(ar, but->block, &x, &y);
		
		BLI_rcti_rctf_copy(&rect, &but->rect);
		
		rect.xmin = rect.xmax - (BLI_rcti_size_y(&rect));
		if (BLI_rcti_isect_pt(&rect, x, y)) {
			/* most likely NULL, but let's check, and give it temp zero string */
			if (data->str == NULL)
				data->str = MEM_callocN(1, "temp str");
			data->str[0] = 0;

			ui_apply_but_TEX(C, but, data);
			button_activate_state(C, but, BUTTON_STATE_EXIT);

			return WM_UI_HANDLER_BREAK;
		}
	}
	return ui_do_but_TEX(C, block, but, data, event);
}

static int ui_do_but_TOG(bContext *C, uiBut *but, uiHandleButtonData *data, const wmEvent *event)
{
#ifdef USE_DRAG_TOGGLE
	if (data->state == BUTTON_STATE_HIGHLIGHT) {
		if (event->type == LEFTMOUSE && event->val == KM_PRESS && ui_is_but_drag_toggle(but)) {
#if 0		/* UNUSED */
			data->togdual = event->ctrl;
			data->togonly = !event->shift;
#endif
			ui_apply_button(C, but->block, but, data, true);
			button_activate_state(C, but, BUTTON_STATE_WAIT_DRAG);
			data->dragstartx = event->x;
			data->dragstarty = event->y;
			return WM_UI_HANDLER_BREAK;
		}
	}
	else if (data->state == BUTTON_STATE_WAIT_DRAG) {
		/* note: the 'BUTTON_STATE_WAIT_DRAG' part of 'ui_do_but_EXIT' could be refactored into its own function */
		data->applied = false;
		return ui_do_but_EXIT(C, but, data, event);
	}
#endif
	if (data->state == BUTTON_STATE_HIGHLIGHT) {
		if (ELEM3(event->type, LEFTMOUSE, PADENTER, RETKEY) && event->val == KM_PRESS) {
#if 0		/* UNUSED */
			data->togdual = event->ctrl;
			data->togonly = !event->shift;
#endif
			button_activate_state(C, but, BUTTON_STATE_EXIT);
			return WM_UI_HANDLER_BREAK;
		}
	}
	return WM_UI_HANDLER_CONTINUE;
}

static int ui_do_but_EXIT(bContext *C, uiBut *but, uiHandleButtonData *data, const wmEvent *event)
{
	
	if (data->state == BUTTON_STATE_HIGHLIGHT) {

		/* first handle click on icondrag type button */
		if (event->type == LEFTMOUSE && but->dragpoin) {
			if (ui_but_mouse_inside_icon(but, data->region, event)) {
				
				/* tell the button to wait and keep checking further events to
				 * see if it should start dragging */
				button_activate_state(C, but, BUTTON_STATE_WAIT_DRAG);
				data->dragstartx = event->x;
				data->dragstarty = event->y;
				return WM_UI_HANDLER_CONTINUE;
			}
		}
#ifdef USE_DRAG_TOGGLE
		if (event->type == LEFTMOUSE && ui_is_but_drag_toggle(but)) {
			button_activate_state(C, but, BUTTON_STATE_WAIT_DRAG);
			data->dragstartx = event->x;
			data->dragstarty = event->y;
			return WM_UI_HANDLER_CONTINUE;
		}
#endif

		if (ELEM3(event->type, LEFTMOUSE, PADENTER, RETKEY) && event->val == KM_PRESS) {
			int ret = WM_UI_HANDLER_BREAK;
			/* XXX (a bit ugly) Special case handling for filebrowser drag button */
			if (but->dragpoin && but->imb && ui_but_mouse_inside_icon(but, data->region, event)) {
				ret = WM_UI_HANDLER_CONTINUE;
			}
			button_activate_state(C, but, BUTTON_STATE_EXIT);
			return ret;
		}
	}
	else if (data->state == BUTTON_STATE_WAIT_DRAG) {
		
		/* this function also ends state */
		if (ui_but_start_drag(C, but, data, event)) {
			return WM_UI_HANDLER_BREAK;
		}
		
		/* If the mouse has been pressed and released, getting to 
		 * this point without triggering a drag, then clear the 
		 * drag state for this button and continue to pass on the event */
		if (event->type == LEFTMOUSE && event->val == KM_RELEASE) {
			button_activate_state(C, but, BUTTON_STATE_EXIT);
			return WM_UI_HANDLER_CONTINUE;
		}
		
		/* while waiting for a drag to be triggered, always block 
		 * other events from getting handled */
		return WM_UI_HANDLER_BREAK;
	}
	
	return WM_UI_HANDLER_CONTINUE;
}

/* var names match ui_numedit_but_NUM */
static float ui_numedit_apply_snapf(uiBut *but, float tempf, float softmin, float softmax, float softrange,
                                    const enum eSnapType snap)
{
	if (tempf == softmin || tempf == softmax || snap == SNAP_OFF) {
		/* pass */
	}
	else {
		float fac = 1.0f;
		
		if (ui_is_but_unit(but)) {
			UnitSettings *unit = but->block->unit;
			int unit_type = RNA_SUBTYPE_UNIT_VALUE(uiButGetUnitType(but));

			if (bUnit_IsValid(unit->system, unit_type)) {
				fac = (float)bUnit_BaseScalar(unit->system, unit_type);
				if (ELEM3(unit_type, B_UNIT_LENGTH, B_UNIT_AREA, B_UNIT_VOLUME)) {
					fac /= unit->scale_length;
				}
			}
		}

		if (fac != 1.0f) {
			/* snap in unit-space */
			tempf /= fac;
			/* softmin /= fac; */ /* UNUSED */
			/* softmax /= fac; */ /* UNUSED */
			softrange /= fac;
		}

		if (snap == SNAP_ON) {
			if      (softrange < 2.10f) tempf = 0.1f  * floorf(10.0f * tempf);
			else if (softrange < 21.0f) tempf = floorf(tempf);
			else                        tempf = 10.0f * floorf(tempf / 10.0f);
		}
		else if (snap == SNAP_ON_SMALL) {
			if      (softrange < 2.10f) tempf = 0.01f * floorf(100.0f * tempf);
			else if (softrange < 21.0f) tempf = 0.1f  * floorf(10.0f * tempf);
			else                        tempf = floor(tempf);
		}
		else {
			BLI_assert(0);
		}
		
		if (fac != 1.0f)
			tempf *= fac;
	}

	return tempf;
}

static float ui_numedit_apply_snap(int temp, float softmin, float softmax,
                                   const enum eSnapType snap)
{
	if (temp == softmin || temp == softmax)
		return temp;

	switch (snap) {
		case SNAP_OFF:
			break;
		case SNAP_ON:
			temp = 10 * (temp / 10);
			break;
		case SNAP_ON_SMALL:
			temp = 100 * (temp / 100);
			break;
	}

	return temp;
}

static bool ui_numedit_but_NUM(uiBut *but, uiHandleButtonData *data,
                               int mx,
                               const enum eSnapType snap, float fac)
{
	float deler, tempf, softmin, softmax, softrange;
	int lvalue, temp;
	bool changed = false;
	const bool is_float = ui_is_but_float(but);
	
	if (mx == data->draglastx)
		return changed;
	
	/* drag-lock - prevent unwanted scroll adjustments */
	/* change value (now 3) to adjust threshold in pixels */
	if (data->draglock) {
		if (abs(mx - data->dragstartx) <= 3)
			return changed;

		data->draglock = false;
		data->dragstartx = mx;  /* ignore mouse movement within drag-lock */
	}

	softmin = but->softmin;
	softmax = but->softmax;
	softrange = softmax - softmin;

	if (ui_is_a_warp_but(but)) {
		/* Mouse location isn't screen clamped to the screen so use a linear mapping
		 * 2px == 1-int, or 1px == 1-ClickStep */
		if (is_float) {
			fac *= 0.01f * but->a1;
			tempf = (float)data->startvalue + ((float)(mx - data->dragstartx) * fac);
			tempf = ui_numedit_apply_snapf(but, tempf, softmin, softmax, softrange, snap);

#if 1       /* fake moving the click start, nicer for dragging back after passing the limit */
			if (tempf < softmin) {
				data->dragstartx -= (softmin - tempf) / fac;
				tempf = softmin;
			}
			else if (tempf > softmax) {
				data->dragstartx += (tempf - softmax) / fac;
				tempf = softmax;
			}
#else
			CLAMP(tempf, softmin, softmax);
#endif

			if (tempf != (float)data->value) {
				data->dragchange = true;
				data->value = tempf;
				changed = true;
			}
		}
		else {
			if      (softrange > 256) fac = 1.0;        /* 1px == 1 */
			else if (softrange >  32) fac = 1.0 / 2.0;  /* 2px == 1 */
			else                      fac = 1.0 / 16.0; /* 16px == 1? */

			temp = data->startvalue + (((double)mx - data->dragstartx) * (double)fac);
			temp = ui_numedit_apply_snap(temp, softmin, softmax, snap);

#if 1       /* fake moving the click start, nicer for dragging back after passing the limit */
			if (temp < softmin) {
				data->dragstartx -= (softmin - temp) / fac;
				temp = softmin;
			}
			else if (temp > softmax) {
				data->dragstartx += (temp - softmax) / fac;
				temp = softmax;
			}
#else
			CLAMP(temp, softmin, softmax);
#endif

			if (temp != data->value) {
				data->dragchange = true;
				data->value = temp;
				changed = true;
			}
		}

		data->draglastx = mx;
	}
	else {
		/* Use a non-linear mapping of the mouse drag especially for large floats (normal behavior) */
		deler = 500;
		if (!is_float) {
			/* prevent large ranges from getting too out of control */
			if      (softrange > 600) deler = powf(softrange, 0.75f);
			else if (softrange <  25) deler = 50.0;
			else if (softrange < 100) deler = 100.0;
		}
		deler /= fac;

		if ((is_float == true) && (softrange > 11)) {
			/* non linear change in mouse input- good for high precicsion */
			data->dragf += (((float)(mx - data->draglastx)) / deler) * (fabsf(mx - data->dragstartx) / 500.0f);
		}
		else if ((is_float == false) && (softrange > 129)) { /* only scale large int buttons */
			/* non linear change in mouse input- good for high precicsionm ints need less fine tuning */
			data->dragf += (((float)(mx - data->draglastx)) / deler) * (fabsf(mx - data->dragstartx) / 250.0f);
		}
		else {
			/*no scaling */
			data->dragf += ((float)(mx - data->draglastx)) / deler;
		}
	
		CLAMP(data->dragf, 0.0f, 1.0f);
		data->draglastx = mx;
		tempf = (softmin + data->dragf * softrange);


		if (!is_float) {
			temp = floorf(tempf + 0.5f);

			temp = ui_numedit_apply_snap(temp, softmin, softmax, snap);

			CLAMP(temp, softmin, softmax);
			lvalue = (int)data->value;
			
			if (temp != lvalue) {
				data->dragchange = true;
				data->value = (double)temp;
				changed = true;
			}
		}
		else {
			temp = 0;
			tempf = ui_numedit_apply_snapf(but, tempf, softmin, softmax, softrange, snap);

			CLAMP(tempf, softmin, softmax);

			if (tempf != (float)data->value) {
				data->dragchange = true;
				data->value = tempf;
				changed = true;
			}
		}
	}


	return changed;
}

static int ui_do_but_NUM(bContext *C, uiBlock *block, uiBut *but, uiHandleButtonData *data, const wmEvent *event)
{
	int mx, my; /* mouse location scaled to fit the UI */
	int screen_mx, screen_my; /* mouse location kept at screen pixel coords */
	int click = 0;
	int retval = WM_UI_HANDLER_CONTINUE;
	
	mx = screen_mx = event->x;
	my = screen_my = event->y;

	ui_window_to_block(data->region, block, &mx, &my);

	if (data->state == BUTTON_STATE_HIGHLIGHT) {
		int type = event->type, val = event->val;
		
		if (type == MOUSEPAN) {
			ui_pan_to_scroll(event, &type, &val);
		}
		
		/* XXX hardcoded keymap check.... */
		if (type == MOUSEPAN && event->alt)
			retval = WM_UI_HANDLER_BREAK; /* allow accumulating values, otherwise scrolling gets preference */
		else if (type == WHEELDOWNMOUSE && event->alt) {
			mx = but->rect.xmin;
			click = 1;
		}
		else if (type == WHEELUPMOUSE && event->alt) {
			mx = but->rect.xmax;
			click = 1;
		}
		else if (event->val == KM_PRESS) {
			if (ELEM3(event->type, LEFTMOUSE, PADENTER, RETKEY) && event->ctrl) {
				button_activate_state(C, but, BUTTON_STATE_TEXT_EDITING);
				retval = WM_UI_HANDLER_BREAK;
			}
			else if (event->type == LEFTMOUSE) {
				data->dragstartx = data->draglastx = ui_is_a_warp_but(but) ? screen_mx : mx;
				button_activate_state(C, but, BUTTON_STATE_NUM_EDITING);
				retval = WM_UI_HANDLER_BREAK;
			}
			else if (ELEM(event->type, PADENTER, RETKEY) && event->val == KM_PRESS) {
				click = 1;
			}
			else if (event->type == MINUSKEY && event->val == KM_PRESS) {
				button_activate_state(C, but, BUTTON_STATE_NUM_EDITING);
				data->value = -data->value;
				button_activate_state(C, but, BUTTON_STATE_EXIT);
				retval = WM_UI_HANDLER_BREAK;
			}
		}
		
	}
	else if (data->state == BUTTON_STATE_NUM_EDITING) {
		if (event->type == ESCKEY || event->type == RIGHTMOUSE) {
			if (event->val == KM_PRESS) {
				data->cancel = true;
				data->escapecancel = true;
				button_activate_state(C, but, BUTTON_STATE_EXIT);
			}
		}
		else if (event->type == LEFTMOUSE && event->val != KM_PRESS) {
			if (data->dragchange)
				button_activate_state(C, but, BUTTON_STATE_EXIT);
			else
				click = 1;
		}
		else if (event->type == MOUSEMOVE) {
			const enum eSnapType snap = ui_event_to_snap(event);
			float fac;

			fac = 1.0f;
			if (event->shift) fac /= 10.0f;
			if (event->alt)   fac /= 20.0f;

			if (ui_numedit_but_NUM(but, data, (ui_is_a_warp_but(but) ? screen_mx : mx), snap, fac))
				ui_numedit_apply(C, block, but, data);
		}
		retval = WM_UI_HANDLER_BREAK;
	}
	else if (data->state == BUTTON_STATE_TEXT_EDITING) {
		ui_do_but_textedit(C, block, but, data, event);
		retval = WM_UI_HANDLER_BREAK;
	}
	else if (data->state == BUTTON_STATE_TEXT_SELECTING) {
		ui_do_but_textedit_select(C, block, but, data, event);
		retval = WM_UI_HANDLER_BREAK;
	}
	
	if (click) {
		/* we can click on the side arrows to increment/decrement,
		 * or click inside to edit the value directly */
		float tempf, softmin, softmax;
		int temp;

		softmin = but->softmin;
		softmax = but->softmax;

		if (!ui_is_but_float(but)) {
			if (mx < (but->rect.xmin + BLI_rctf_size_x(&but->rect) / 3 - 3)) {
				button_activate_state(C, but, BUTTON_STATE_NUM_EDITING);

				temp = (int)data->value - 1;
				if (temp >= softmin && temp <= softmax)
					data->value = (double)temp;
				else
					data->cancel = true;

				button_activate_state(C, but, BUTTON_STATE_EXIT);
			}
			else if (mx > (but->rect.xmin + (2 * BLI_rctf_size_x(&but->rect) / 3) + 3)) {
				button_activate_state(C, but, BUTTON_STATE_NUM_EDITING);

				temp = (int)data->value + 1;
				if (temp >= softmin && temp <= softmax)
					data->value = (double)temp;
				else
					data->cancel = true;

				button_activate_state(C, but, BUTTON_STATE_EXIT);
			}
			else {
				button_activate_state(C, but, BUTTON_STATE_TEXT_EDITING);
			}
		}
		else {
			if (mx < (but->rect.xmin + BLI_rctf_size_x(&but->rect) / 3 - 3)) {
				button_activate_state(C, but, BUTTON_STATE_NUM_EDITING);

				tempf = (float)data->value - 0.01f * but->a1;
				if (tempf < softmin) tempf = softmin;
				data->value = tempf;

				button_activate_state(C, but, BUTTON_STATE_EXIT);
			}
			else if (mx > but->rect.xmin + (2 * (BLI_rctf_size_x(&but->rect) / 3) + 3)) {
				button_activate_state(C, but, BUTTON_STATE_NUM_EDITING);

				tempf = (float)data->value + 0.01f * but->a1;
				if (tempf > softmax) tempf = softmax;
				data->value = tempf;

				button_activate_state(C, but, BUTTON_STATE_EXIT);
			}
			else {
				button_activate_state(C, but, BUTTON_STATE_TEXT_EDITING);
			}
		}

		retval = WM_UI_HANDLER_BREAK;
	}
	
	return retval;
}

static bool ui_numedit_but_SLI(uiBut *but, uiHandleButtonData *data,
                               int mx, const bool is_horizontal,
                               const bool snap, const bool shift)
{
	float deler, f, tempf, softmin, softmax, softrange;
	int temp, lvalue;
	bool changed = false;
	float mx_fl, my_fl;
	/* note, 'offs' is really from the widget drawing rounded corners see 'widget_numslider' */
	float offs;

	softmin = but->softmin;
	softmax = but->softmax;
	softrange = softmax - softmin;

	/* yes, 'mx' as both x/y is intentional */
	ui_mouse_scale_warp(data, mx, mx, &mx_fl, &my_fl, shift);

	if (but->type == NUMSLI) {
		offs = (BLI_rctf_size_y(&but->rect) / 2.0f) * but->aspect;
		deler = BLI_rctf_size_x(&but->rect) - offs;
	}
	else if (but->type == SCROLL) {
		const float size = (is_horizontal) ? BLI_rctf_size_x(&but->rect) : -BLI_rctf_size_y(&but->rect);
		deler = size * (but->softmax - but->softmin) / (but->softmax - but->softmin + but->a1);
		offs = 0.0;
	}
	else {
		offs = (BLI_rctf_size_y(&but->rect) / 2.0f) * but->aspect;
		deler = (BLI_rctf_size_x(&but->rect) - offs);
	}

	f = (mx_fl - data->dragstartx) / deler + data->dragfstart;
	CLAMP(f, 0.0f, 1.0f);


	/* deal with mouse correction */
#ifdef USE_CONT_MOUSE_CORRECT
	if (ui_is_a_warp_but(but)) {
		/* OK but can go outside bounds */
		if (is_horizontal) {
			data->ungrab_mval[0] = (but->rect.xmin + offs / but->aspect) + (f * deler);
			data->ungrab_mval[1] = BLI_rctf_cent_y(&but->rect);
		}
		else {
			data->ungrab_mval[1] = (but->rect.ymin + offs / but->aspect) + (f * deler);
			data->ungrab_mval[0] = BLI_rctf_cent_x(&but->rect);
		}
		BLI_rctf_clamp_pt_v(&but->rect, data->ungrab_mval);
	}
#endif
	/* done correcting mouse */


	tempf = softmin + f * softrange;
	temp = floorf(tempf + 0.5f);

	if (snap) {
		if (tempf == softmin || tempf == softmax) {
			/* pass */
		}
		else if (ui_is_but_float(but)) {

			if (shift) {
				if      (tempf == softmin || tempf == softmax) {}
				else if (softmax - softmin < 2.10f) tempf = 0.01f * floorf(100.0f * tempf);
				else if (softmax - softmin < 21.0f) tempf = 0.1f  * floorf(10.0f * tempf);
				else                                tempf = floorf(tempf);
			}
			else {
				if      (softmax - softmin < 2.10f) tempf = 0.1f * floorf(10.0f * tempf);
				else if (softmax - softmin < 21.0f) tempf = floorf(tempf);
				else                                tempf = 10.0f * floorf(tempf / 10.0f);
			}
		}
		else {
			temp = 10 * (temp / 10);
			tempf = temp;
		}
	}

	if (!ui_is_but_float(but)) {
		lvalue = floor(data->value + 0.5);

		CLAMP(temp, softmin, softmax);

		if (temp != lvalue) {
			data->value = temp;
			data->dragchange = true;
			changed = true;
		}
	}
	else {
		CLAMP(tempf, softmin, softmax);

		if (tempf != (float)data->value) {
			data->value = tempf;
			data->dragchange = true;
			changed = true;
		}
	}

	return changed;
}

static int ui_do_but_SLI(bContext *C, uiBlock *block, uiBut *but, uiHandleButtonData *data, const wmEvent *event)
{
	int mx, my, click = 0;
	int retval = WM_UI_HANDLER_CONTINUE;

	mx = event->x;
	my = event->y;
	ui_window_to_block(data->region, block, &mx, &my);

	if (data->state == BUTTON_STATE_HIGHLIGHT) {
		int type = event->type, val = event->val;

		if (type == MOUSEPAN) {
			ui_pan_to_scroll(event, &type, &val);
		}

		/* XXX hardcoded keymap check.... */
		if (type == MOUSEPAN && event->alt)
			retval = WM_UI_HANDLER_BREAK; /* allow accumulating values, otherwise scrolling gets preference */
		else if (type == WHEELDOWNMOUSE && event->alt) {
			mx = but->rect.xmin;
			click = 2;
		}
		else if (type == WHEELUPMOUSE && event->alt) {
			mx = but->rect.xmax;
			click = 2;
		}
		else if (event->val == KM_PRESS) {
			if (ELEM3(event->type, LEFTMOUSE, PADENTER, RETKEY) && event->ctrl) {
				button_activate_state(C, but, BUTTON_STATE_TEXT_EDITING);
				retval = WM_UI_HANDLER_BREAK;
			}
			/* alt-click on sides to get "arrows" like in NUM buttons, and match wheel usage above */
			else if (event->type == LEFTMOUSE && event->alt) {
				int halfpos = BLI_rctf_cent_x(&but->rect);
				click = 2;
				if (mx < halfpos)
					mx = but->rect.xmin;
				else
					mx = but->rect.xmax;
			}
			else if (event->type == LEFTMOUSE) {
				data->dragstartx = mx;
				data->draglastx = mx;
				button_activate_state(C, but, BUTTON_STATE_NUM_EDITING);
				retval = WM_UI_HANDLER_BREAK;
			}
			else if (ELEM(event->type, PADENTER, RETKEY) && event->val == KM_PRESS) {
				click = 1;
			}
			else if (event->type == MINUSKEY && event->val == KM_PRESS) {
				button_activate_state(C, but, BUTTON_STATE_NUM_EDITING);
				data->value = -data->value;
				button_activate_state(C, but, BUTTON_STATE_EXIT);
				retval = WM_UI_HANDLER_BREAK;
			}
		}
	}
	else if (data->state == BUTTON_STATE_NUM_EDITING) {
		if (event->type == ESCKEY || event->type == RIGHTMOUSE) {
			if (event->val == KM_PRESS) {
				data->cancel = TRUE;
				data->escapecancel = TRUE;
				button_activate_state(C, but, BUTTON_STATE_EXIT);
			}
		}
		else if (event->type == LEFTMOUSE && event->val != KM_PRESS) {
			if (data->dragchange)
				button_activate_state(C, but, BUTTON_STATE_EXIT);
			else
				click = 1;
		}
		else if (event->type == MOUSEMOVE) {
			if (ui_numedit_but_SLI(but, data, mx, true, event->ctrl != 0, event->shift != 0))
				ui_numedit_apply(C, block, but, data);
		}
		retval = WM_UI_HANDLER_BREAK;
	}
	else if (data->state == BUTTON_STATE_TEXT_EDITING) {
		ui_do_but_textedit(C, block, but, data, event);
		retval = WM_UI_HANDLER_BREAK;
	}
	else if (data->state == BUTTON_STATE_TEXT_SELECTING) {
		ui_do_but_textedit_select(C, block, but, data, event);
		retval = WM_UI_HANDLER_BREAK;
	}

	if (click) {
		if (click == 2) {
			/* nudge slider to the left or right */
			float f, tempf, softmin, softmax, softrange;
			int temp;
			
			button_activate_state(C, but, BUTTON_STATE_NUM_EDITING);
			
			softmin = but->softmin;
			softmax = but->softmax;
			softrange = softmax - softmin;
			
			tempf = data->value;
			temp = (int)data->value;

#if 0
			if (but->type == SLI) {
				f = (float)(mx - but->rect.xmin) / (BLI_rctf_size_x(&but->rect)); /* same as below */
			}
			else
#endif
			{
				f = (float)(mx - but->rect.xmin) / (BLI_rctf_size_x(&but->rect));
			}
			
			f = softmin + f * softrange;
			
			if (!ui_is_but_float(but)) {
				if (f < temp) temp--;
				else temp++;
				
				if (temp >= softmin && temp <= softmax)
					data->value = temp;
				else
					data->cancel = true;
			}
			else {
				if (f < tempf) tempf -= 0.01f;
				else tempf += 0.01f;
				
				if (tempf >= softmin && tempf <= softmax)
					data->value = tempf;
				else
					data->cancel = true;
			}
			
			button_activate_state(C, but, BUTTON_STATE_EXIT);
			retval = WM_UI_HANDLER_BREAK;
		}
		else {
			/* edit the value directly */
			button_activate_state(C, but, BUTTON_STATE_TEXT_EDITING);
			retval = WM_UI_HANDLER_BREAK;
		}
	}
	
	return retval;
}

static int ui_do_but_SCROLL(bContext *C, uiBlock *block, uiBut *but, uiHandleButtonData *data, const wmEvent *event)
{
	int mx, my /*, click = 0 */;
	int retval = WM_UI_HANDLER_CONTINUE;
	bool horizontal = (BLI_rctf_size_x(&but->rect) > BLI_rctf_size_y(&but->rect));
	
	mx = event->x;
	my = event->y;
	ui_window_to_block(data->region, block, &mx, &my);

	if (data->state == BUTTON_STATE_HIGHLIGHT) {
		if (event->val == KM_PRESS) {
			if (event->type == LEFTMOUSE) {
				if (horizontal) {
					data->dragstartx = mx;
					data->draglastx = mx;
				}
				else {
					data->dragstartx = my;
					data->draglastx = my;
				}
				button_activate_state(C, but, BUTTON_STATE_NUM_EDITING);
				retval = WM_UI_HANDLER_BREAK;
			}
			/* UNUSED - otherwise code is ok, add back if needed */
#if 0
			else if (ELEM(event->type, PADENTER, RETKEY) && event->val == KM_PRESS)
				click = 1;
#endif
		}
	}
	else if (data->state == BUTTON_STATE_NUM_EDITING) {
		if (event->type == ESCKEY) {
			if (event->val == KM_PRESS) {
				data->cancel = true;
				data->escapecancel = true;
				button_activate_state(C, but, BUTTON_STATE_EXIT);
			}
		}
		else if (event->type == LEFTMOUSE && event->val != KM_PRESS) {
			button_activate_state(C, but, BUTTON_STATE_EXIT);
		}
		else if (event->type == MOUSEMOVE) {
			if (ui_numedit_but_SLI(but, data, (horizontal) ? mx : my, horizontal, false, false))
				ui_numedit_apply(C, block, but, data);
		}

		retval = WM_UI_HANDLER_BREAK;
	}
	
	return retval;
}

static int ui_do_but_LISTROW(bContext *C, uiBut *but, uiHandleButtonData *data, const wmEvent *event)
{
	if (data->state == BUTTON_STATE_HIGHLIGHT) {
		/* hack to pass on ctrl+click and double click to overlapping text
		 * editing field for editing list item names
		 */
		if ((ELEM3(event->type, LEFTMOUSE, PADENTER, RETKEY) && event->val == KM_PRESS && event->ctrl) ||
		    (event->type == LEFTMOUSE && event->val == KM_DBL_CLICK))
		{
			uiBut *labelbut = ui_but_list_row_text_activate(C, but, data, event, BUTTON_ACTIVATE_TEXT_EDITING);
			if (labelbut) {
				/* Nothing else to do. */
				return WM_UI_HANDLER_BREAK;
			}
		}
	}

	return ui_do_but_EXIT(C, but, data, event);
}


static int ui_do_but_LISTBOX(bContext *C, uiBlock *block, uiBut *but, uiHandleButtonData *data, const wmEvent *event)
{
	uiList *ui_list = but->custom_data;
	int *size = (int *)but->poin;
	int mx, my, raw_dir_sign;
	int retval = WM_UI_HANDLER_CONTINUE;

	mx = event->x;
	my = event->y;

	/* We find the direction of the mouse since last time, before converting coordinates into block's space.
	 * We'll use it to avoid flickering in case some rows are higher than UI_UNIT_Y.
	 */
	raw_dir_sign = (data->draglasty - my < 0) ? -1 : 1;
	data->draglasty = my;

	ui_window_to_block(data->region, block, &mx, &my);

	if (data->state == BUTTON_STATE_NUM_EDITING) {
		if (event->type == ESCKEY) {
			if (event->val == KM_PRESS) {
				data->cancel = true;
				data->escapecancel = true;
				*size = (int)data->origvalue;
				button_activate_state(C, but, BUTTON_STATE_EXIT);
				ui_list->flag &= ~UILST_RESIZING;
				ED_region_tag_redraw(data->region);
			}
		}
		else if (event->type == LEFTMOUSE && event->val != KM_PRESS) {
			button_activate_state(C, but, BUTTON_STATE_EXIT);
			ui_list->flag &= ~UILST_RESIZING;
			ED_region_tag_redraw(data->region);
		}
		else if (event->type == MOUSEMOVE) {
			/* If we switched from dragged to auto size, suspend shrinking dragging and set dragstarty to a temp
			 * refpoint.
			 */
			if (data->draglastvalue > 0 && *size == 0) {
				data->draglastvalue = *size;
				data->dragstartx = data->dragstarty;  /* draglasty already used... */
				data->dragstarty = my;
			}
			else {
				int delta = data->dragstarty - my;
				/* We only actually do something if the real mousemouve direction matches the "virtual"
				 * mousemove direction in current block's space. This avoids flickering when drag-resizing lists with
				 * items drawing higher that UI_UNIT_Y.
				 */
				if (delta * raw_dir_sign > 0) {
					/* Number of rows to show/hide, UI_UNIT_Y should work nice in most cases. */
					delta = (int)floorf(((float)delta / (float)UI_UNIT_Y) + 0.5f);

					/* If we are not in autosize mode, default behavior... */
					if (*size > 0 && delta != 0) {
						/* This prevents some instability in case some items draw more/less than UI_UNIT_Y height. */
						delta = (delta < -5) ? -5 : (delta > 5) ? 5 : delta;
						/* We can't use ui_numedit_apply()... */
						/* list template will clamp, but we do not want to reach 0 aka autosize mode! */
						*size = max_ii(*size + delta, 1);

						/* Used to detect switch to/from autosize mode. */
						data->draglastvalue = *size;

						data->dragchange = true;
						data->applied = data->applied_interactive = true;

						ui_list->flag |= UILST_SCROLL_TO_ACTIVE_ITEM;
						ED_region_tag_redraw(data->region);
					}
					/* If we are leaving autosize mode (growing dragging), restore to minimal size. */
					else if (delta > 0) {
						/* We can't use ui_numedit_apply()... */
						*size = ui_list->dyn_data->visual_height_min;

						/* Restore real dragstarty value! */
						data->dragstarty = data->dragstartx;

						/* Used to detect switch to/from autosize mode. */
						data->draglastvalue = *size;

						data->dragchange = true;
						data->applied = data->applied_interactive = true;

						ui_list->flag |= UILST_SCROLL_TO_ACTIVE_ITEM;
						ED_region_tag_redraw(data->region);
					}
				}
			}
		}

		retval = WM_UI_HANDLER_BREAK;
	}

	return retval;
}

static int ui_do_but_BLOCK(bContext *C, uiBut *but, uiHandleButtonData *data, const wmEvent *event)
{
	
	if (data->state == BUTTON_STATE_HIGHLIGHT) {
		
		/* first handle click on icondrag type button */
		if (event->type == LEFTMOUSE && but->dragpoin && event->val == KM_PRESS) {
			if (ui_but_mouse_inside_icon(but, data->region, event)) {
				button_activate_state(C, but, BUTTON_STATE_WAIT_DRAG);
				data->dragstartx = event->x;
				data->dragstarty = event->y;
				return WM_UI_HANDLER_BREAK;
			}
		}
#ifdef USE_DRAG_TOGGLE
<<<<<<< HEAD
		if (event->type == LEFTMOUSE && event->val == KM_PRESS
		    && (ui_is_but_bool(but)))
		{
=======
		if (event->type == LEFTMOUSE && ui_is_but_drag_toggle(but)) {
>>>>>>> a930fb15
			button_activate_state(C, but, BUTTON_STATE_WAIT_DRAG);
			data->dragstartx = event->x;
			data->dragstarty = event->y;
			return WM_UI_HANDLER_BREAK;
		}
#endif
		/* regular open menu */
		if (ELEM3(event->type, LEFTMOUSE, PADENTER, RETKEY) && event->val == KM_PRESS) {
			button_activate_state(C, but, BUTTON_STATE_MENU_OPEN);
			return WM_UI_HANDLER_BREAK;
		}
		else if (but->type == MENU) {
			if (ELEM(event->type, WHEELDOWNMOUSE, WHEELUPMOUSE) && event->alt) {
				const int direction = (event->type == WHEELDOWNMOUSE) ? -1 : 1;

				data->value = ui_step_name_menu(but, direction);

				button_activate_state(C, but, BUTTON_STATE_EXIT);
				ui_apply_button(C, but->block, but, data, true);

				/* button's state need to be changed to EXIT so moving mouse away from this mouse wouldn't lead
				 * to cancel changes made to this button, but changing state to EXIT also makes no button active for
				 * a while which leads to triggering operator when doing fast scrolling mouse wheel.
				 * using post activate stuff from button allows to make button be active again after checking for all
				 * all that mouse leave and cancel stuff, so quick scroll wouldn't be an issue anymore.
				 * same goes for scrolling wheel in another direction below (sergey)
				 */
				data->postbut = but;
				data->posttype = BUTTON_ACTIVATE_OVER;

				/* without this, a new interface that draws as result of the menu change
				 * won't register that the mouse is over it, eg:
				 * Alt+MouseWheel over the render slots, without this,
				 * the slot menu fails to switch a second time.
				 *
				 * The active state of the button could be maintained some other way
				 * and remove this mousemove event.
				 */
				WM_event_add_mousemove(C);

				return WM_UI_HANDLER_BREAK;
			}
		}
	}
	else if (data->state == BUTTON_STATE_WAIT_DRAG) {
		
		/* this function also ends state */
		if (ui_but_start_drag(C, but, data, event)) {
			return WM_UI_HANDLER_BREAK;
		}
		
		/* outside icon quit, not needed if drag activated */
		if (0 == ui_but_mouse_inside_icon(but, data->region, event)) {
			button_activate_state(C, but, BUTTON_STATE_EXIT);
			data->cancel = true;
			return WM_UI_HANDLER_BREAK;
		}

		if (event->type == LEFTMOUSE && event->val == KM_RELEASE) {
			button_activate_state(C, but, BUTTON_STATE_MENU_OPEN);
			return WM_UI_HANDLER_BREAK;
		}
	}

	return WM_UI_HANDLER_CONTINUE;
}

static bool ui_numedit_but_NORMAL(uiBut *but, uiHandleButtonData *data,
                                  int mx, int my,
                                  const enum eSnapType snap)
{
	float dx, dy, rad, radsq, mrad, *fp;
	int mdx, mdy;
	bool changed = true;
	
	/* button is presumed square */
	/* if mouse moves outside of sphere, it does negative normal */

	/* note that both data->vec and data->origvec should be normalized
	 * else we'll get a harmless but annoying jump when first clicking */

	fp = data->origvec;
	rad = BLI_rctf_size_x(&but->rect);
	radsq = rad * rad;
	
	if (fp[2] > 0.0f) {
		mdx = (rad * fp[0]);
		mdy = (rad * fp[1]);
	}
	else if (fp[2] > -1.0f) {
		mrad = rad / sqrtf(fp[0] * fp[0] + fp[1] * fp[1]);
		
		mdx = 2.0f * mrad * fp[0] - (rad * fp[0]);
		mdy = 2.0f * mrad * fp[1] - (rad * fp[1]);
	}
	else {
		mdx = mdy = 0;
	}
	
	dx = (float)(mx + mdx - data->dragstartx);
	dy = (float)(my + mdy - data->dragstarty);

	fp = data->vec;
	mrad = dx * dx + dy * dy;
	if (mrad < radsq) { /* inner circle */
		fp[0] = dx;
		fp[1] = dy;
		fp[2] = sqrt(radsq - dx * dx - dy * dy);
	}
	else {  /* outer circle */
		
		mrad = rad / sqrtf(mrad);  // veclen
		
		dx *= (2.0f * mrad - 1.0f);
		dy *= (2.0f * mrad - 1.0f);
		
		mrad = dx * dx + dy * dy;
		if (mrad < radsq) {
			fp[0] = dx;
			fp[1] = dy;
			fp[2] = -sqrt(radsq - dx * dx - dy * dy);
		}
	}
	normalize_v3(fp);

	if (snap != SNAP_OFF) {
		const int snap_steps = (snap == SNAP_ON) ? 4 : 12;  /* 45 or 15 degree increments */
		const float snap_steps_angle = M_PI / snap_steps;
		float angle, angle_snap;
		int i;

		/* round each axis of 'fp' to the next increment
		 * do this in "angle" space - this gives increments of same size */
		for (i = 0; i < 3; i++) {
			angle = asinf(fp[i]);
			angle_snap = floorf(0.5f + (angle / snap_steps_angle)) * snap_steps_angle;
			fp[i] = sinf(angle_snap);
		}
		normalize_v3(fp);
		changed = !compare_v3v3(fp, data->origvec, FLT_EPSILON);
	}

	data->draglastx = mx;
	data->draglasty = my;

	return changed;
}

static int ui_do_but_COLOR(bContext *C, uiBut *but, uiHandleButtonData *data, const wmEvent *event)
{

	if (data->state == BUTTON_STATE_HIGHLIGHT) {

		/* first handle click on icondrag type button */
		if (event->type == LEFTMOUSE && but->dragpoin && event->val == KM_PRESS) {
			if (ui_but_mouse_inside_icon(but, data->region, event)) {
				button_activate_state(C, but, BUTTON_STATE_WAIT_DRAG);
				data->dragstartx = event->x;
				data->dragstarty = event->y;
				return WM_UI_HANDLER_BREAK;
			}
		}
#ifdef USE_DRAG_TOGGLE
		if (event->type == LEFTMOUSE && event->val == KM_PRESS)
		{
			button_activate_state(C, but, BUTTON_STATE_WAIT_DRAG);
			data->dragstartx = event->x;
			data->dragstarty = event->y;
			return WM_UI_HANDLER_BREAK;
		}
#endif
		/* regular open menu */
		if (ELEM3(event->type, LEFTMOUSE, PADENTER, RETKEY) && event->val == KM_PRESS) {
			button_activate_state(C, but, BUTTON_STATE_MENU_OPEN);
			return WM_UI_HANDLER_BREAK;
		}
		else if (ELEM3(event->type, MOUSEPAN, WHEELDOWNMOUSE, WHEELUPMOUSE) && event->alt) {
			float *hsv = ui_block_hsv_get(but->block);
			float col[3];

			ui_get_but_vectorf(but, col);
			rgb_to_hsv_compat_v(col, hsv);

			if (event->type == WHEELDOWNMOUSE)
				hsv[2] = CLAMPIS(hsv[2] - 0.05f, 0.0f, 1.0f);
			else if (event->type == WHEELUPMOUSE)
				hsv[2] = CLAMPIS(hsv[2] + 0.05f, 0.0f, 1.0f);
			else {
				float fac = 0.005 * (event->y - event->prevy);
				hsv[2] = CLAMPIS(hsv[2] + fac, 0.0f, 1.0f);
			}

			hsv_to_rgb_v(hsv, data->vec);
			ui_set_but_vectorf(but, data->vec);

			button_activate_state(C, but, BUTTON_STATE_EXIT);
			ui_apply_button(C, but->block, but, data, true);
			return WM_UI_HANDLER_BREAK;
		}
		else if ((int)(but->a1) == UI_COLOR_PALETTE &&
		         event->type == DELKEY && event->val == KM_PRESS)
		{
			Scene *scene = CTX_data_scene(C);
			Paint *paint = BKE_paint_get_active(scene);
			Palette *palette = BKE_paint_palette(paint);
			PaletteColor *color = but->rnapoin.data;

			BKE_palette_remove_color(palette, color);

			button_activate_state(C, but, BUTTON_STATE_EXIT);
			return WM_UI_HANDLER_BREAK;
		}
	}
	else if (data->state == BUTTON_STATE_WAIT_DRAG) {

		/* this function also ends state */
		if (ui_but_start_drag(C, but, data, event)) {
			return WM_UI_HANDLER_BREAK;
		}

		/* outside icon quit, not needed if drag activated */
		if (0 == ui_but_mouse_inside_icon(but, data->region, event)) {
			button_activate_state(C, but, BUTTON_STATE_EXIT);
			data->cancel = true;
			return WM_UI_HANDLER_BREAK;
		}

		if (event->type == LEFTMOUSE && event->val == KM_RELEASE) {
			if ((int)(but->a1) == UI_COLOR_PALETTE && !event->ctrl) {
				Scene *scene = CTX_data_scene(C);
				Paint *paint = BKE_paint_get_active(scene);
				Brush *brush = BKE_paint_brush(paint);

				if (brush->flag & BRUSH_USE_GRADIENT) {
					float *target = &brush->gradient->data[brush->gradient->cur].r;

					if (but->rnaprop && RNA_property_subtype(but->rnaprop) == PROP_COLOR_GAMMA) {
						float color[3];
						RNA_property_float_get_array(&but->rnapoin, but->rnaprop, color);
						srgb_to_linearrgb_v3_v3(target, color);
					} else if (but->rnaprop && RNA_property_subtype(but->rnaprop) == PROP_COLOR) {
						RNA_property_float_get_array(&but->rnapoin, but->rnaprop, target);
					}
				}
				else {
					if (but->rnaprop && RNA_property_subtype(but->rnaprop) == PROP_COLOR_GAMMA) {
						RNA_property_float_get_array(&but->rnapoin, but->rnaprop, brush->rgb);
					} else if (but->rnaprop && RNA_property_subtype(but->rnaprop) == PROP_COLOR) {
						float color[3];
						RNA_property_float_get_array(&but->rnapoin, but->rnaprop, color);
						linearrgb_to_srgb_v3_v3(brush->rgb, color);
					}
				}

				button_activate_state(C, but, BUTTON_STATE_EXIT);
			} else {
				button_activate_state(C, but, BUTTON_STATE_MENU_OPEN);
			}
			return WM_UI_HANDLER_BREAK;
		}

	}

	return WM_UI_HANDLER_CONTINUE;
}

static int ui_do_but_NORMAL(bContext *C, uiBlock *block, uiBut *but, uiHandleButtonData *data, const wmEvent *event)
{
	int mx, my;

	mx = event->x;
	my = event->y;
	ui_window_to_block(data->region, block, &mx, &my);

	if (data->state == BUTTON_STATE_HIGHLIGHT) {
		if (event->type == LEFTMOUSE && event->val == KM_PRESS) {
			const enum eSnapType snap = ui_event_to_snap(event);
			data->dragstartx = mx;
			data->dragstarty = my;
			data->draglastx = mx;
			data->draglasty = my;
			button_activate_state(C, but, BUTTON_STATE_NUM_EDITING);

			/* also do drag the first time */
			if (ui_numedit_but_NORMAL(but, data, mx, my, snap))
				ui_numedit_apply(C, block, but, data);
			
			return WM_UI_HANDLER_BREAK;
		}
	}
	else if (data->state == BUTTON_STATE_NUM_EDITING) {
		if (event->type == MOUSEMOVE) {
			if (mx != data->draglastx || my != data->draglasty) {
				const enum eSnapType snap = ui_event_to_snap(event);
				if (ui_numedit_but_NORMAL(but, data, mx, my, snap))
					ui_numedit_apply(C, block, but, data);
			}
		}
		else if (event->type == LEFTMOUSE && event->val != KM_PRESS) {
			button_activate_state(C, but, BUTTON_STATE_EXIT);
		}

		return WM_UI_HANDLER_BREAK;
	}
	
	return WM_UI_HANDLER_CONTINUE;
}

/* scales a vector so no axis exceeds max
 * (could become BLI_math func) */
static void clamp_axis_max_v3(float v[3], const float max)
{
	const float v_max = max_fff(v[0], v[1], v[2]);
	if (v_max > max) {
		mul_v3_fl(v, max / v_max);
		if (v[0] > max) v[0] = max;
		if (v[1] > max) v[1] = max;
		if (v[2] > max) v[2] = max;
	}
}

static bool ui_numedit_but_HSVCUBE(uiBut *but, uiHandleButtonData *data,
                                   int mx, int my,
                                   const enum eSnapType snap, const bool shift)
{
	float rgb[3];
	float *hsv = ui_block_hsv_get(but->block);
	float x, y;
	float mx_fl, my_fl;
	bool changed = true;
	bool use_display_colorspace = ui_hsvcube_use_display_colorspace(but);

	ui_mouse_scale_warp(data, mx, my, &mx_fl, &my_fl, shift);

#ifdef USE_CONT_MOUSE_CORRECT
	if (ui_is_a_warp_but(but)) {
		/* OK but can go outside bounds */
		data->ungrab_mval[0] = mx_fl;
		data->ungrab_mval[1] = my_fl;
		BLI_rctf_clamp_pt_v(&but->rect, data->ungrab_mval);
	}
#endif

	ui_get_but_vectorf(but, rgb);

	if (use_display_colorspace)
		ui_block_to_display_space_v3(but->block, rgb);

	rgb_to_hsv_compat_v(rgb, hsv);
	
	/* only apply the delta motion, not absolute */
	if (shift) {
		rcti rect_i;
		float xpos, ypos, hsvo[3];
		
		BLI_rcti_rctf_copy(&rect_i, &but->rect);
		
		/* calculate original hsv again */
		copy_v3_v3(rgb, data->origvec);
		if (use_display_colorspace)
			ui_block_to_display_space_v3(but->block, rgb);
		
		copy_v3_v3(hsvo, ui_block_hsv_get(but->block));
		rgb_to_hsv_compat_v(rgb, hsvo);
		
		/* and original position */
		ui_hsvcube_pos_from_vals(but, &rect_i, hsvo, &xpos, &ypos);
		
		mx_fl = xpos - (data->dragstartx - mx_fl);
		my_fl = ypos - (data->dragstarty - my_fl);
	}
	
	/* relative position within box */
	x = ((float)mx_fl - but->rect.xmin) / BLI_rctf_size_x(&but->rect);
	y = ((float)my_fl - but->rect.ymin) / BLI_rctf_size_y(&but->rect);
	CLAMP(x, 0.0f, 1.0f);
	CLAMP(y, 0.0f, 1.0f);

	switch ((int)but->a1) {
		case UI_GRAD_SV:
			hsv[2] = x;
			hsv[1] = y;
			break;
		case UI_GRAD_HV:
			hsv[0] = x;
			hsv[2] = y;
			break;
		case UI_GRAD_HS:
			hsv[0] = x;
			hsv[1] = y;
			break;
		case UI_GRAD_H:
			hsv[0] = x;
			break;
		case UI_GRAD_S:
			hsv[1] = x;
			break;
		case UI_GRAD_V:
			hsv[2] = x;
			break;
		case UI_GRAD_V_ALT:
			/* vertical 'value' strip */

			/* exception only for value strip - use the range set in but->min/max */
			hsv[2] = y * (but->softmax - but->softmin) + but->softmin;

			break;
		default:
			BLI_assert(0);
			break;
	}

	if (snap != SNAP_OFF) {
		if (ELEM3((int)but->a1, UI_GRAD_HV, UI_GRAD_HS, UI_GRAD_H)) {
			ui_color_snap_hue(snap, &hsv[0]);
		}
	}

	hsv_to_rgb_v(hsv, rgb);

	if (use_display_colorspace)
		ui_block_to_scene_linear_v3(but->block, rgb);

	/* clamp because with color conversion we can exceed range [#34295] */
	if ((int)but->a1 == UI_GRAD_V_ALT) {
		clamp_axis_max_v3(rgb, but->softmax);
	}

	copy_v3_v3(data->vec, rgb);

	data->draglastx = mx;
	data->draglasty = my;

	return changed;
}

static void ui_ndofedit_but_HSVCUBE(uiBut *but, uiHandleButtonData *data,
                                    wmNDOFMotionData *ndof,
                                    const enum eSnapType snap, const bool shift)
{
	float *hsv = ui_block_hsv_get(but->block);
	float rgb[3];
	float sensitivity = (shift ? 0.15f : 0.3f) * ndof->dt;
	bool use_display_colorspace = ui_hsvcube_use_display_colorspace(but);

	ui_get_but_vectorf(but, rgb);

	if (use_display_colorspace)
		ui_block_to_display_space_v3(but->block, rgb);

	rgb_to_hsv_compat_v(rgb, hsv);
	
	switch ((int)but->a1) {
		case UI_GRAD_SV:
			hsv[2] += ndof->ry * sensitivity;
			hsv[1] += ndof->rx * sensitivity;
			break;
		case UI_GRAD_HV:
			hsv[0] += ndof->ry * sensitivity;
			hsv[2] += ndof->rx * sensitivity;
			break;
		case UI_GRAD_HS:
			hsv[0] += ndof->ry * sensitivity;
			hsv[1] += ndof->rx * sensitivity;
			break;
		case UI_GRAD_H:
			hsv[0] += ndof->ry * sensitivity;
			break;
		case UI_GRAD_S:
			hsv[1] += ndof->ry * sensitivity;
			break;
		case UI_GRAD_V:
			hsv[2] += ndof->ry * sensitivity;
			break;
		case UI_GRAD_V_ALT:
			/* vertical 'value' strip */
			
			/* exception only for value strip - use the range set in but->min/max */
			hsv[2] += ndof->rx * sensitivity;
			
			CLAMP(hsv[2], but->softmin, but->softmax);
			break;
		default:
			assert(!"invalid hsv type");
			break;
	}

	if (snap != SNAP_OFF) {
		if (ELEM3((int)but->a1, UI_GRAD_HV, UI_GRAD_HS, UI_GRAD_H)) {
			ui_color_snap_hue(snap, &hsv[0]);
		}
	}

	hsv_to_rgb_v(hsv, rgb);

	if (use_display_colorspace)
		ui_block_to_scene_linear_v3(but->block, rgb);

	copy_v3_v3(data->vec, rgb);
	ui_set_but_vectorf(but, data->vec);
}

static int ui_do_but_HSVCUBE(bContext *C, uiBlock *block, uiBut *but, uiHandleButtonData *data, const wmEvent *event)
{
	int mx, my;

	mx = event->x;
	my = event->y;
	ui_window_to_block(data->region, block, &mx, &my);

	if (data->state == BUTTON_STATE_HIGHLIGHT) {
		if (event->type == LEFTMOUSE && event->val == KM_PRESS) {
			const enum eSnapType snap = ui_event_to_snap(event);

			data->dragstartx = mx;
			data->dragstarty = my;
			data->draglastx = mx;
			data->draglasty = my;
			button_activate_state(C, but, BUTTON_STATE_NUM_EDITING);

			/* also do drag the first time */
			if (ui_numedit_but_HSVCUBE(but, data, mx, my, snap, event->shift != 0))
				ui_numedit_apply(C, block, but, data);
			
			return WM_UI_HANDLER_BREAK;
		}
		else if (event->type == NDOF_MOTION) {
			wmNDOFMotionData *ndof = (wmNDOFMotionData *) event->customdata;
			const enum eSnapType snap = ui_event_to_snap(event);
			
			ui_ndofedit_but_HSVCUBE(but, data, ndof, snap, event->shift != 0);
			
			button_activate_state(C, but, BUTTON_STATE_EXIT);
			ui_apply_button(C, but->block, but, data, true);
			
			return WM_UI_HANDLER_BREAK;
		}
		/* XXX hardcoded keymap check.... */
		else if (event->type == BACKSPACEKEY && event->val == KM_PRESS) {
			if (but->a1 == UI_GRAD_V_ALT) {
				int len;
				
				/* reset only value */
				
				len = RNA_property_array_length(&but->rnapoin, but->rnaprop);
				if (len >= 3) {
					float rgb[3], def_hsv[3];
					float *def;
					float *hsv = ui_block_hsv_get(but->block);
					def = MEM_callocN(sizeof(float) * len, "reset_defaults - float");
					
					RNA_property_float_get_default_array(&but->rnapoin, but->rnaprop, def);
					rgb_to_hsv_v(def, def_hsv);
					
					ui_get_but_vectorf(but, rgb);
					rgb_to_hsv_compat_v(rgb, hsv);

					def_hsv[0] = hsv[0];
					def_hsv[1] = hsv[1];
					
					hsv_to_rgb_v(def_hsv, rgb);
					ui_set_but_vectorf(but, rgb);
					
					RNA_property_update(C, &but->rnapoin, but->rnaprop);
					
					MEM_freeN(def);
				}
				return WM_UI_HANDLER_BREAK;
			}
		}
	}
	else if (data->state == BUTTON_STATE_NUM_EDITING) {
		if (event->type == ESCKEY || event->type == RIGHTMOUSE) {
			if (event->val == KM_PRESS) {
				data->cancel = true;
				data->escapecancel = true;
				button_activate_state(C, but, BUTTON_STATE_EXIT);
			}
		}
		else if (event->type == MOUSEMOVE) {
			if (mx != data->draglastx || my != data->draglasty) {
				const enum eSnapType snap = ui_event_to_snap(event);

				if (ui_numedit_but_HSVCUBE(but, data, mx, my, snap, event->shift != 0))
					ui_numedit_apply(C, block, but, data);
			}
		}
		else if (event->type == LEFTMOUSE && event->val != KM_PRESS) {
			button_activate_state(C, but, BUTTON_STATE_EXIT);
		}
		
		return WM_UI_HANDLER_BREAK;
	}

	return WM_UI_HANDLER_CONTINUE;
}

static bool ui_numedit_but_HSVCIRCLE(uiBut *but, uiHandleButtonData *data,
                                     float mx, float my,
                                     const enum eSnapType snap, const bool shift)
{
	rcti rect;
	bool changed = true;
	float mx_fl, my_fl;
	float rgb[3];
	float hsv[3];
	
	ui_mouse_scale_warp(data, mx, my, &mx_fl, &my_fl, shift);
	
#ifdef USE_CONT_MOUSE_CORRECT
	if (ui_is_a_warp_but(but)) {
		/* OK but can go outside bounds */
		data->ungrab_mval[0] = mx_fl;
		data->ungrab_mval[1] = my_fl;
		{	/* clamp */
			const float radius = min_ff(BLI_rctf_size_x(&but->rect), BLI_rctf_size_y(&but->rect)) / 2.0f;
			const float cent[2] = {BLI_rctf_cent_x(&but->rect), BLI_rctf_cent_y(&but->rect)};
			const float len = len_v2v2(cent, data->ungrab_mval);
			if (len > radius) {
				dist_ensure_v2_v2fl(data->ungrab_mval, cent, radius);
			}
		}
	}
#endif

	BLI_rcti_rctf_copy(&rect, &but->rect);

	ui_get_but_vectorf(but, rgb);
	copy_v3_v3(hsv, ui_block_hsv_get(but->block));
	rgb_to_hsv_compat_v(rgb, hsv);
	
	/* exception, when using color wheel in 'locked' value state:
	 * allow choosing a hue for black values, by giving a tiny increment */
	if (but->flag & UI_BUT_COLOR_LOCK) { // lock
		if (hsv[2] == 0.f) hsv[2] = 0.0001f;
	}

	/* only apply the delta motion, not absolute */
	if (shift) {
		float xpos, ypos, hsvo[3];
		
		/* calculate original hsv again */
		copy_v3_v3(hsvo, ui_block_hsv_get(but->block));
		rgb_to_hsv_compat_v(data->origvec, hsvo);
		/* and original position */
		ui_hsvcircle_pos_from_vals(but, &rect, hsvo, &xpos, &ypos);
		
		mx_fl = xpos - (data->dragstartx - mx_fl);
		my_fl = ypos - (data->dragstarty - my_fl);
		
	}
	
	ui_hsvcircle_vals_from_pos(hsv, hsv + 1, &rect, mx_fl, my_fl);

	if (but->flag & UI_BUT_COLOR_CUBIC)
		hsv[1] = 1.0f - sqrt3f(1.0f - hsv[1]);

	if (snap != SNAP_OFF) {
		ui_color_snap_hue(snap, &hsv[0]);
	}

	hsv_to_rgb_v(hsv, rgb);

	if ((but->flag & UI_BUT_VEC_SIZE_LOCK) && (rgb[0] || rgb[1] || rgb[2])) {
		normalize_v3(rgb);
		mul_v3_fl(rgb, but->a2);
	}

	ui_set_but_vectorf(but, rgb);
	
	data->draglastx = mx;
	data->draglasty = my;
	
	return changed;
}

static void ui_ndofedit_but_HSVCIRCLE(uiBut *but, uiHandleButtonData *data,
                                      wmNDOFMotionData *ndof,
                                      const enum eSnapType snap, const bool shift)
{
	float *hsv = ui_block_hsv_get(but->block);
	float rgb[3];
	float phi, r /*, sqr */ /* UNUSED */, v[2];
	float sensitivity = (shift ? 0.15f : 0.3f) * ndof->dt;
	
	ui_get_but_vectorf(but, rgb);
	rgb_to_hsv_compat_v(rgb, hsv);
	
	/* Convert current color on hue/sat disc to circular coordinates phi, r */
	phi = fmodf(hsv[0] + 0.25f, 1.0f) * -2.0f * (float)M_PI;
	r = hsv[1];
	/* sqr = r > 0.0f ? sqrtf(r) : 1; */ /* UNUSED */
	
	/* Convert to 2d vectors */
	v[0] = r * cosf(phi);
	v[1] = r * sinf(phi);
	
	/* Use ndof device y and x rotation to move the vector in 2d space */
	v[0] += ndof->ry * sensitivity;
	v[1] += ndof->rx * sensitivity;

	/* convert back to polar coords on circle */
	phi = atan2f(v[0], v[1]) / (2.0f * (float)M_PI) + 0.5f;
	
	/* use ndof z rotation to additionally rotate hue */
	phi -= ndof->rz * sensitivity * 0.5f;
	
	r = len_v2(v);
	CLAMP(r, 0.0f, 1.0f);
	
	/* convert back to hsv values, in range [0,1] */
	hsv[0] = fmodf(phi, 1.0f);
	hsv[1] = r;

	/* exception, when using color wheel in 'locked' value state:
	 * allow choosing a hue for black values, by giving a tiny increment */
	if (but->flag & UI_BUT_COLOR_LOCK) { // lock
		if (hsv[2] == 0.0f) hsv[2] = 0.0001f;
	}

	if (snap != SNAP_OFF) {
		ui_color_snap_hue(snap, &hsv[0]);
	}

	hsv_to_rgb_v(hsv, data->vec);
	
	if ((but->flag & UI_BUT_VEC_SIZE_LOCK) && (data->vec[0] || data->vec[1] || data->vec[2])) {
		normalize_v3(data->vec);
		mul_v3_fl(data->vec, but->a2);
	}
	
	ui_set_but_vectorf(but, data->vec);
}


static int ui_do_but_HSVCIRCLE(bContext *C, uiBlock *block, uiBut *but, uiHandleButtonData *data, const wmEvent *event)
{
	int mx, my;
	mx = event->x;
	my = event->y;
	ui_window_to_block(data->region, block, &mx, &my);
	
	if (data->state == BUTTON_STATE_HIGHLIGHT) {
		if (event->type == LEFTMOUSE && event->val == KM_PRESS) {
			const enum eSnapType snap = ui_event_to_snap(event);
			data->dragstartx = mx;
			data->dragstarty = my;
			data->draglastx = mx;
			data->draglasty = my;
			button_activate_state(C, but, BUTTON_STATE_NUM_EDITING);
			
			/* also do drag the first time */
			if (ui_numedit_but_HSVCIRCLE(but, data, mx, my, snap, event->shift != 0))
				ui_numedit_apply(C, block, but, data);
			
			return WM_UI_HANDLER_BREAK;
		}
		else if (event->type == NDOF_MOTION) {
			const enum eSnapType snap = ui_event_to_snap(event);
			wmNDOFMotionData *ndof = (wmNDOFMotionData *) event->customdata;
			
			ui_ndofedit_but_HSVCIRCLE(but, data, ndof, snap, event->shift != 0);

			button_activate_state(C, but, BUTTON_STATE_EXIT);
			ui_apply_button(C, but->block, but, data, true);
			
			return WM_UI_HANDLER_BREAK;
		}
		/* XXX hardcoded keymap check.... */
		else if (event->type == BACKSPACEKEY && event->val == KM_PRESS) {
			int len;
			
			/* reset only saturation */
			
			len = RNA_property_array_length(&but->rnapoin, but->rnaprop);
			if (len >= 3) {
				float rgb[3], def_hsv[3];
				float *def;
				float *hsv = ui_block_hsv_get(but->block);
				def = MEM_callocN(sizeof(float) * len, "reset_defaults - float");
				
				RNA_property_float_get_default_array(&but->rnapoin, but->rnaprop, def);
				rgb_to_hsv_v(def, def_hsv);
				
				ui_get_but_vectorf(but, rgb);
				rgb_to_hsv_compat_v(rgb, hsv);
				
				def_hsv[0] = hsv[0];
				def_hsv[2] = hsv[2];

				hsv_to_rgb_v(def_hsv, rgb);
				ui_set_but_vectorf(but, rgb);
				
				RNA_property_update(C, &but->rnapoin, but->rnaprop);
				
				MEM_freeN(def);
			}
			return WM_UI_HANDLER_BREAK;
		}
	}
	else if (data->state == BUTTON_STATE_NUM_EDITING) {
		if (event->type == ESCKEY || event->type == RIGHTMOUSE) {
			if (event->val == KM_PRESS) {
				data->cancel = true;
				data->escapecancel = true;
				button_activate_state(C, but, BUTTON_STATE_EXIT);
			}
		}
		/* XXX hardcoded keymap check.... */
		else if (event->type == WHEELDOWNMOUSE) {
			float *hsv = ui_block_hsv_get(but->block);
			hsv[2] = CLAMPIS(hsv[2] - 0.05f, 0.0f, 1.0f);
			ui_set_but_hsv(but);    /* converts to rgb */
			ui_numedit_apply(C, block, but, data);
		}
		else if (event->type == WHEELUPMOUSE) {
			float *hsv = ui_block_hsv_get(but->block);
			hsv[2] = CLAMPIS(hsv[2] + 0.05f, 0.0f, 1.0f);
			ui_set_but_hsv(but);    /* converts to rgb */
			ui_numedit_apply(C, block, but, data);
		}
		else if (event->type == MOUSEMOVE) {
			if (mx != data->draglastx || my != data->draglasty) {
				const enum eSnapType snap = ui_event_to_snap(event);

				if (ui_numedit_but_HSVCIRCLE(but, data, mx, my, snap, event->shift != 0)) {
					ui_numedit_apply(C, block, but, data);
				}
			}
		}
		else if (event->type == LEFTMOUSE && event->val != KM_PRESS) {
			button_activate_state(C, but, BUTTON_STATE_EXIT);
		}
		return WM_UI_HANDLER_BREAK;
	}
	
	return WM_UI_HANDLER_CONTINUE;
}


static bool ui_numedit_but_COLORBAND(uiBut *but, uiHandleButtonData *data, int mx)
{
	float dx;
	bool changed = false;

	if (data->draglastx == mx)
		return changed;

	dx = ((float)(mx - data->draglastx)) / BLI_rctf_size_x(&but->rect);
	data->dragcbd->pos += dx;
	CLAMP(data->dragcbd->pos, 0.0f, 1.0f);
	
	colorband_update_sort(data->coba);
	data->dragcbd = data->coba->data + data->coba->cur;  /* because qsort */
	
	data->draglastx = mx;
	changed = true;

	return changed;
}

static int ui_do_but_COLORBAND(bContext *C, uiBlock *block, uiBut *but, uiHandleButtonData *data, const wmEvent *event)
{
	ColorBand *coba;
	CBData *cbd;
	int mx, my, a, xco, mindist = 12;

	mx = event->x;
	my = event->y;
	ui_window_to_block(data->region, block, &mx, &my);

	if (data->state == BUTTON_STATE_HIGHLIGHT) {
		if (event->type == LEFTMOUSE && event->val == KM_PRESS) {
			coba = (ColorBand *)but->poin;

			if (event->ctrl) {
				/* insert new key on mouse location */
				float pos = ((float)(mx - but->rect.xmin)) / BLI_rctf_size_x(&but->rect);
				colorband_element_add(coba, pos);
				button_activate_state(C, but, BUTTON_STATE_EXIT);
			}
			else {
				data->dragstartx = mx;
				data->dragstarty = my;
				data->draglastx = mx;
				data->draglasty = my;

				/* activate new key when mouse is close */
				for (a = 0, cbd = coba->data; a < coba->tot; a++, cbd++) {
					xco = but->rect.xmin + (cbd->pos * BLI_rctf_size_x(&but->rect));
					xco = ABS(xco - mx);
					if (a == coba->cur) xco += 5;  // selected one disadvantage
					if (xco < mindist) {
						coba->cur = a;
						mindist = xco;
					}
				}
		
				data->dragcbd = coba->data + coba->cur;
				button_activate_state(C, but, BUTTON_STATE_NUM_EDITING);
			}

			return WM_UI_HANDLER_BREAK;
		}
	}
	else if (data->state == BUTTON_STATE_NUM_EDITING) {
		if (event->type == MOUSEMOVE) {
			if (mx != data->draglastx || my != data->draglasty) {
				if (ui_numedit_but_COLORBAND(but, data, mx))
					ui_numedit_apply(C, block, but, data);
			}
		}
		else if (event->type == LEFTMOUSE && event->val != KM_PRESS) {
			button_activate_state(C, but, BUTTON_STATE_EXIT);
		}
		
		return WM_UI_HANDLER_BREAK;
	}

	return WM_UI_HANDLER_CONTINUE;
}

static bool ui_numedit_but_CURVE(uiBlock *block, uiBut *but, uiHandleButtonData *data,
                                 int evtx, int evty,
                                 bool snap, const bool shift)
{
	CurveMapping *cumap = (CurveMapping *)but->poin;
	CurveMap *cuma = cumap->cm + cumap->cur;
	CurveMapPoint *cmp = cuma->curve;
	float fx, fy, zoomx, zoomy;
	int mx, my, dragx, dragy;
	int a;
	bool changed = false;

	/* evtx evty and drag coords are absolute mousecoords, prevents errors when editing when layout changes */
	mx = evtx;
	my = evty;
	ui_window_to_block(data->region, block, &mx, &my);
	dragx = data->draglastx;
	dragy = data->draglasty;
	ui_window_to_block(data->region, block, &dragx, &dragy);
	
	zoomx = BLI_rctf_size_x(&but->rect) / BLI_rctf_size_x(&cumap->curr);
	zoomy = BLI_rctf_size_y(&but->rect) / BLI_rctf_size_y(&cumap->curr);
	
	if (snap) {
		float d[2];

		d[0] = mx - data->dragstartx;
		d[1] = my - data->dragstarty;

		if (len_v2(d) < 3.0f)
			snap = false;
	}

	if (data->dragsel != -1) {
		CurveMapPoint *cmp_last = NULL;
		const float mval_factor = ui_mouse_scale_warp_factor(shift);
		int moved_point = 0;     /* for ctrl grid, can't use orig coords because of sorting */

		fx = (mx - dragx) / zoomx;
		fy = (my - dragy) / zoomy;

		fx *= mval_factor;
		fy *= mval_factor;

		for (a = 0; a < cuma->totpoint; a++) {
			if (cmp[a].flag & CUMA_SELECT) {
				float origx = cmp[a].x, origy = cmp[a].y;
				cmp[a].x += fx;
				cmp[a].y += fy;
				if (snap) {
					cmp[a].x = 0.125f * floorf(0.5f + 8.0f * cmp[a].x);
					cmp[a].y = 0.125f * floorf(0.5f + 8.0f * cmp[a].y);
				}
				if (cmp[a].x != origx || cmp[a].y != origy)
					moved_point = 1;

				cmp_last = &cmp[a];
			}
		}

		curvemapping_changed(cumap, FALSE);
		
		if (moved_point) {
			data->draglastx = evtx;
			data->draglasty = evty;
			changed = true;

#ifdef USE_CONT_MOUSE_CORRECT
			/* note: using 'cmp_last' is weak since there may be multiple points selected,
			 * but in practice this isnt really an issue */
			if (ui_is_a_warp_but(but)) {
				/* OK but can go outside bounds */
				data->ungrab_mval[0] = but->rect.xmin + ((cmp_last->x - cumap->curr.xmin) * zoomx);
				data->ungrab_mval[1] = but->rect.ymin + ((cmp_last->y - cumap->curr.ymin) * zoomy);
				BLI_rctf_clamp_pt_v(&but->rect, data->ungrab_mval);
			}
#endif

		}

		data->dragchange = true;  /* mark for selection */
	}
	else {
		fx = (mx - dragx) / zoomx;
		fy = (my - dragy) / zoomy;
		
		/* clamp for clip */
		if (cumap->flag & CUMA_DO_CLIP) {
			if (cumap->curr.xmin - fx < cumap->clipr.xmin)
				fx = cumap->curr.xmin - cumap->clipr.xmin;
			else if (cumap->curr.xmax - fx > cumap->clipr.xmax)
				fx = cumap->curr.xmax - cumap->clipr.xmax;
			if (cumap->curr.ymin - fy < cumap->clipr.ymin)
				fy = cumap->curr.ymin - cumap->clipr.ymin;
			else if (cumap->curr.ymax - fy > cumap->clipr.ymax)
				fy = cumap->curr.ymax - cumap->clipr.ymax;
		}

		cumap->curr.xmin -= fx;
		cumap->curr.ymin -= fy;
		cumap->curr.xmax -= fx;
		cumap->curr.ymax -= fy;
		
		data->draglastx = evtx;
		data->draglasty = evty;

		changed = true;
	}

	return changed;
}

static int ui_do_but_CURVE(bContext *C, uiBlock *block, uiBut *but, uiHandleButtonData *data, const wmEvent *event)
{
	int mx, my, a;
	bool changed = false;
	Scene *scene = CTX_data_scene(C);

	mx = event->x;
	my = event->y;
	ui_window_to_block(data->region, block, &mx, &my);
	
	if (data->state == BUTTON_STATE_HIGHLIGHT) {
		if (event->type == LEFTMOUSE && event->val == KM_PRESS) {
			CurveMapping *cumap = (CurveMapping *)but->poin;
			CurveMap *cuma = cumap->cm + cumap->cur;
			CurveMapPoint *cmp;
			float fx, fy, zoomx, zoomy, offsx, offsy;
			float dist, mindist = 200.0f; // 14 pixels radius
			int sel = -1;

			zoomx = BLI_rctf_size_x(&but->rect) / BLI_rctf_size_x(&cumap->curr);
			zoomy = BLI_rctf_size_y(&but->rect) / BLI_rctf_size_y(&cumap->curr);
			offsx = cumap->curr.xmin;
			offsy = cumap->curr.ymin;

			if (event->ctrl) {
				fx = ((float)mx - but->rect.xmin) / zoomx + offsx;
				fy = ((float)my - but->rect.ymin) / zoomy + offsy;
				
				curvemap_insert(cuma, fx, fy);
				curvemapping_changed(cumap, FALSE);
				changed = true;
			}

			/* check for selecting of a point */
			cmp = cuma->curve;   /* ctrl adds point, new malloc */
			for (a = 0; a < cuma->totpoint; a++) {
				fx = but->rect.xmin + zoomx * (cmp[a].x - offsx);
				fy = but->rect.ymin + zoomy * (cmp[a].y - offsy);
				dist = (fx - mx) * (fx - mx) + (fy - my) * (fy - my);
				if (dist < mindist) {
					sel = a;
					mindist = dist;
				}
			}

			if (sel == -1) {
				int i;

				/* if the click didn't select anything, check if it's clicked on the 
				 * curve itself, and if so, add a point */
				fx = ((float)mx - but->rect.xmin) / zoomx + offsx;
				fy = ((float)my - but->rect.ymin) / zoomy + offsy;
				
				cmp = cuma->table;

				/* loop through the curve segment table and find what's near the mouse.
				 * 0.05 is kinda arbitrary, but seems to be what works nicely. */
				for (i = 0; i <= CM_TABLE; i++) {
					if ((fabsf(fx - cmp[i].x) < 0.05f) &&
					    (fabsf(fy - cmp[i].y) < 0.05f))
					{
					
						curvemap_insert(cuma, fx, fy);
						curvemapping_changed(cumap, FALSE);

						changed = true;
						
						/* reset cmp back to the curve points again, rather than drawing segments */
						cmp = cuma->curve;
						
						/* find newly added point and make it 'sel' */
						for (a = 0; a < cuma->totpoint; a++)
							if (cmp[a].x == fx)
								sel = a;
							
						break;
					}
				}
			}

			if (sel != -1) {
				/* ok, we move a point */
				/* deselect all if this one is deselect. except if we hold shift */
				if (event->shift == FALSE) {
					for (a = 0; a < cuma->totpoint; a++) {
						cmp[a].flag &= ~CUMA_SELECT;
					}
					cmp[sel].flag |= CUMA_SELECT;
				}
				else {
					cmp[sel].flag ^= CUMA_SELECT;
				}
			}
			else {
				/* move the view */
				data->cancel = true;
			}

			data->dragsel = sel;
			
			data->dragstartx = event->x;
			data->dragstarty = event->y;
			data->draglastx = event->x;
			data->draglasty = event->y;

			button_activate_state(C, but, BUTTON_STATE_NUM_EDITING);
			return WM_UI_HANDLER_BREAK;
		}
	}
	else if (data->state == BUTTON_STATE_NUM_EDITING) {
		if (event->type == MOUSEMOVE) {
			if (event->x != data->draglastx || event->y != data->draglasty) {
				
				if (ui_numedit_but_CURVE(block, but, data, event->x, event->y, event->ctrl != 0, event->shift != 0))
					ui_numedit_apply(C, block, but, data);
			}
		}
		else if (event->type == LEFTMOUSE && event->val != KM_PRESS) {
			if (data->dragsel != -1) {
				CurveMapping *cumap = (CurveMapping *)but->poin;
				CurveMap *cuma = cumap->cm + cumap->cur;
				CurveMapPoint *cmp = cuma->curve;

				if (data->dragchange == false) {
					/* deselect all, select one */
					if (event->shift == FALSE) {
						for (a = 0; a < cuma->totpoint; a++)
							cmp[a].flag &= ~CUMA_SELECT;
						cmp[data->dragsel].flag |= CUMA_SELECT;
					}
				}
				else {
					curvemapping_changed(cumap, true);  /* remove doubles */
					BKE_paint_invalidate_cursor_overlay(scene, cumap);
				}
			}

			button_activate_state(C, but, BUTTON_STATE_EXIT);
		}

		return WM_UI_HANDLER_BREAK;
	}

	/* UNUSED but keep for now */
	(void)changed;

	return WM_UI_HANDLER_CONTINUE;
}

static bool in_scope_resize_zone(uiBut *but, int UNUSED(x), int y)
{
	/* bottom corner return (x > but->rect.xmax - SCOPE_RESIZE_PAD) && (y < but->rect.ymin + SCOPE_RESIZE_PAD); */
	return (y < but->rect.ymin + SCOPE_RESIZE_PAD);
}

static bool ui_numedit_but_HISTOGRAM(uiBut *but, uiHandleButtonData *data, int mx, int my)
{
	Histogram *hist = (Histogram *)but->poin;
	/* rcti rect; */
	bool changed = true;
	float /* dx, */ dy; /* UNUSED */
	
	/* BLI_rcti_rctf_copy(&rect, &but->rect); */
	
	/* dx = mx - data->draglastx; */ /* UNUSED */
	dy = my - data->draglasty;

	if (in_scope_resize_zone(but, data->dragstartx, data->dragstarty)) {
		/* resize histogram widget itself */
		hist->height = (BLI_rctf_size_y(&but->rect) + (data->dragstarty - my)) / UI_DPI_FAC;
	}
	else {
		/* scale histogram values (dy / 10 for better control) */
		const float yfac = min_ff(powf(hist->ymax, 2.0f), 1.0f) * 0.5f;
		hist->ymax += (dy * 0.1f) * yfac;
	
		/* 0.1 allows us to see HDR colors up to 10 */
		CLAMP(hist->ymax, 0.1f, 100.f);
	}
	
	data->draglastx = mx;
	data->draglasty = my;
	
	return changed;
}

static int ui_do_but_HISTOGRAM(bContext *C, uiBlock *block, uiBut *but, uiHandleButtonData *data, const wmEvent *event)
{
	int mx, my;
	
	mx = event->x;
	my = event->y;
	ui_window_to_block(data->region, block, &mx, &my);
	
	if (data->state == BUTTON_STATE_HIGHLIGHT) {
		if (event->type == LEFTMOUSE && event->val == KM_PRESS) {
			data->dragstartx = mx;
			data->dragstarty = my;
			data->draglastx = mx;
			data->draglasty = my;
			button_activate_state(C, but, BUTTON_STATE_NUM_EDITING);
			
			/* also do drag the first time */
			if (ui_numedit_but_HISTOGRAM(but, data, mx, my))
				ui_numedit_apply(C, block, but, data);
			
			return WM_UI_HANDLER_BREAK;
		}
		/* XXX hardcoded keymap check.... */
		else if (event->type == BACKSPACEKEY && event->val == KM_PRESS) {
			Histogram *hist = (Histogram *)but->poin;
			hist->ymax = 1.f;
			
			button_activate_state(C, but, BUTTON_STATE_EXIT);
			return WM_UI_HANDLER_BREAK;
		}
	}
	else if (data->state == BUTTON_STATE_NUM_EDITING) {
		if (event->type == ESCKEY) {
			if (event->val == KM_PRESS) {
				data->cancel = true;
				data->escapecancel = true;
				button_activate_state(C, but, BUTTON_STATE_EXIT);
			}
		}
		else if (event->type == MOUSEMOVE) {
			if (mx != data->draglastx || my != data->draglasty) {
				if (ui_numedit_but_HISTOGRAM(but, data, mx, my))
					ui_numedit_apply(C, block, but, data);
			}
		}
		else if (event->type == LEFTMOUSE && event->val != KM_PRESS) {
			button_activate_state(C, but, BUTTON_STATE_EXIT);
		}
		return WM_UI_HANDLER_BREAK;
	}
	
	return WM_UI_HANDLER_CONTINUE;
}

static bool ui_numedit_but_WAVEFORM(uiBut *but, uiHandleButtonData *data, int mx, int my)
{
	Scopes *scopes = (Scopes *)but->poin;
	/* rcti rect; */
	bool changed = true;
	float /* dx, */ dy /* , yfac =1.0f */; /* UNUSED */

	/* BLI_rcti_rctf_copy(&rect, &but->rect); */

	/* dx = mx - data->draglastx; */ /* UNUSED */
	dy = my - data->draglasty;


	if (in_scope_resize_zone(but, data->dragstartx, data->dragstarty)) {
		/* resize waveform widget itself */
		scopes->wavefrm_height = (BLI_rctf_size_y(&but->rect) + (data->dragstarty - my)) / UI_DPI_FAC;
	}
	else {
		/* scale waveform values */
		/* yfac = scopes->wavefrm_yfac; */ /* UNUSED */
		scopes->wavefrm_yfac += dy / 200.0f;

		CLAMP(scopes->wavefrm_yfac, 0.5f, 2.f);
	}

	data->draglastx = mx;
	data->draglasty = my;

	return changed;
}

static int ui_do_but_WAVEFORM(bContext *C, uiBlock *block, uiBut *but, uiHandleButtonData *data, const wmEvent *event)
{
	int mx, my;

	mx = event->x;
	my = event->y;
	ui_window_to_block(data->region, block, &mx, &my);

	if (data->state == BUTTON_STATE_HIGHLIGHT) {
		if (event->type == LEFTMOUSE && event->val == KM_PRESS) {
			data->dragstartx = mx;
			data->dragstarty = my;
			data->draglastx = mx;
			data->draglasty = my;
			button_activate_state(C, but, BUTTON_STATE_NUM_EDITING);

			/* also do drag the first time */
			if (ui_numedit_but_WAVEFORM(but, data, mx, my))
				ui_numedit_apply(C, block, but, data);

			return WM_UI_HANDLER_BREAK;
		}
		/* XXX hardcoded keymap check.... */
		else if (event->type == BACKSPACEKEY && event->val == KM_PRESS) {
			Scopes *scopes = (Scopes *)but->poin;
			scopes->wavefrm_yfac = 1.f;

			button_activate_state(C, but, BUTTON_STATE_EXIT);
			return WM_UI_HANDLER_BREAK;
		}
	}
	else if (data->state == BUTTON_STATE_NUM_EDITING) {
		if (event->type == ESCKEY) {
			if (event->val == KM_PRESS) {
				data->cancel = true;
				data->escapecancel = true;
				button_activate_state(C, but, BUTTON_STATE_EXIT);
			}
		}
		else if (event->type == MOUSEMOVE) {
			if (mx != data->draglastx || my != data->draglasty) {
				if (ui_numedit_but_WAVEFORM(but, data, mx, my))
					ui_numedit_apply(C, block, but, data);
			}
		}
		else if (event->type == LEFTMOUSE && event->val != KM_PRESS) {
			button_activate_state(C, but, BUTTON_STATE_EXIT);
		}
		return WM_UI_HANDLER_BREAK;
	}

	return WM_UI_HANDLER_CONTINUE;
}

static bool ui_numedit_but_VECTORSCOPE(uiBut *but, uiHandleButtonData *data, int mx, int my)
{
	Scopes *scopes = (Scopes *)but->poin;
	/* rcti rect; */
	bool changed = true;
	/* float dx, dy; */

	/* BLI_rcti_rctf_copy(&rect, &but->rect); */

	/* dx = mx - data->draglastx; */
	/* dy = my - data->draglasty; */

	if (in_scope_resize_zone(but, data->dragstartx, data->dragstarty)) {
		/* resize vectorscope widget itself */
		scopes->vecscope_height = (BLI_rctf_size_y(&but->rect) + (data->dragstarty - my)) / UI_DPI_FAC;
	}

	data->draglastx = mx;
	data->draglasty = my;

	return changed;
}

static int ui_do_but_VECTORSCOPE(bContext *C, uiBlock *block, uiBut *but, uiHandleButtonData *data, const wmEvent *event)
{
	int mx, my;

	mx = event->x;
	my = event->y;
	ui_window_to_block(data->region, block, &mx, &my);

	if (data->state == BUTTON_STATE_HIGHLIGHT) {
		if (event->type == LEFTMOUSE && event->val == KM_PRESS) {
			data->dragstartx = mx;
			data->dragstarty = my;
			data->draglastx = mx;
			data->draglasty = my;
			button_activate_state(C, but, BUTTON_STATE_NUM_EDITING);

			/* also do drag the first time */
			if (ui_numedit_but_VECTORSCOPE(but, data, mx, my))
				ui_numedit_apply(C, block, but, data);

			return WM_UI_HANDLER_BREAK;
		}
	}
	else if (data->state == BUTTON_STATE_NUM_EDITING) {
		if (event->type == ESCKEY) {
			if (event->val == KM_PRESS) {
				data->cancel = true;
				data->escapecancel = true;
				button_activate_state(C, but, BUTTON_STATE_EXIT);
			}
		}
		else if (event->type == MOUSEMOVE) {
			if (mx != data->draglastx || my != data->draglasty) {
				if (ui_numedit_but_VECTORSCOPE(but, data, mx, my))
					ui_numedit_apply(C, block, but, data);
			}
		}
		else if (event->type == LEFTMOUSE && event->val != KM_PRESS) {
			button_activate_state(C, but, BUTTON_STATE_EXIT);
		}
		return WM_UI_HANDLER_BREAK;
	}

	return WM_UI_HANDLER_CONTINUE;
}

static int ui_do_but_LINK(bContext *C, uiBut *but, uiHandleButtonData *data, const wmEvent *event)
{	
	VECCOPY2D(but->linkto, event->mval);

	if (data->state == BUTTON_STATE_HIGHLIGHT) {
		if (event->type == LEFTMOUSE && event->val == KM_PRESS) {
			button_activate_state(C, but, BUTTON_STATE_WAIT_RELEASE);
			return WM_UI_HANDLER_BREAK;
		}
		else if (event->type == LEFTMOUSE && but->block->handle) {
			button_activate_state(C, but, BUTTON_STATE_EXIT);
			return WM_UI_HANDLER_BREAK;
		}
	}
	else if (data->state == BUTTON_STATE_WAIT_RELEASE) {
		
		if (event->type == LEFTMOUSE && event->val != KM_PRESS) {
			if (!(but->flag & UI_SELECT))
				data->cancel = true;
			button_activate_state(C, but, BUTTON_STATE_EXIT);
			return WM_UI_HANDLER_BREAK;
		}
	}
	
	return WM_UI_HANDLER_CONTINUE;
}

static bool ui_numedit_but_TRACKPREVIEW(bContext *C, uiBut *but, uiHandleButtonData *data,
                                        int mx, int my,
                                        const bool shift)
{
	MovieClipScopes *scopes = (MovieClipScopes *)but->poin;
	bool changed = true;
	float dx, dy;

	dx = mx - data->draglastx;
	dy = my - data->draglasty;

	if (shift) {
		dx /= 5.0f;
		dy /= 5.0f;
	}

	if (in_scope_resize_zone(but, data->dragstartx, data->dragstarty)) {
		/* resize preview widget itself */
		scopes->track_preview_height = (BLI_rctf_size_y(&but->rect) + (data->dragstarty - my)) / UI_DPI_FAC;
	}
	else {
		if (!scopes->track_locked) {
			if (scopes->marker->framenr != scopes->framenr)
				scopes->marker = BKE_tracking_marker_ensure(scopes->track, scopes->framenr);

			scopes->marker->flag &= ~(MARKER_DISABLED | MARKER_TRACKED);
			scopes->marker->pos[0] += -dx * scopes->slide_scale[0] / BLI_rctf_size_x(&but->block->rect);
			scopes->marker->pos[1] += -dy * scopes->slide_scale[1] / BLI_rctf_size_y(&but->block->rect);

			WM_event_add_notifier(C, NC_MOVIECLIP | NA_EDITED, NULL);
		}

		scopes->ok = 0;
	}

	data->draglastx = mx;
	data->draglasty = my;

	return changed;
}

static int ui_do_but_TRACKPREVIEW(bContext *C, uiBlock *block, uiBut *but, uiHandleButtonData *data, const wmEvent *event)
{
	int mx, my;

	mx = event->x;
	my = event->y;
	ui_window_to_block(data->region, block, &mx, &my);

	if (data->state == BUTTON_STATE_HIGHLIGHT) {
		if (event->type == LEFTMOUSE && event->val == KM_PRESS) {
			data->dragstartx = mx;
			data->dragstarty = my;
			data->draglastx = mx;
			data->draglasty = my;
			button_activate_state(C, but, BUTTON_STATE_NUM_EDITING);

			/* also do drag the first time */
			if (ui_numedit_but_TRACKPREVIEW(C, but, data, mx, my, event->shift != 0))
				ui_numedit_apply(C, block, but, data);

			return WM_UI_HANDLER_BREAK;
		}
	}
	else if (data->state == BUTTON_STATE_NUM_EDITING) {
		if (event->type == ESCKEY) {
			if (event->val == KM_PRESS) {
				data->cancel = true;
				data->escapecancel = true;
				button_activate_state(C, but, BUTTON_STATE_EXIT);
			}
		}
		else if (event->type == MOUSEMOVE) {
			if (mx != data->draglastx || my != data->draglasty) {
				if (ui_numedit_but_TRACKPREVIEW(C, but, data, mx, my, event->shift != 0))
					ui_numedit_apply(C, block, but, data);
			}
		}
		else if (event->type == LEFTMOUSE && event->val != KM_PRESS) {
			button_activate_state(C, but, BUTTON_STATE_EXIT);
		}
		return WM_UI_HANDLER_BREAK;
	}

	return WM_UI_HANDLER_CONTINUE;
}

static void but_shortcut_name_func(bContext *C, void *arg1, int UNUSED(event))
{
	uiBut *but = (uiBut *)arg1;

	if (but->optype) {
		char shortcut_str[128];

		IDProperty *prop = (but->opptr) ? but->opptr->data : NULL;
		
		/* complex code to change name of button */
		if (WM_key_event_operator_string(C, but->optype->idname, but->opcontext, prop, true,
		                                 shortcut_str, sizeof(shortcut_str)))
		{
			ui_but_add_shortcut(but, shortcut_str, true);
		}
		else {
			/* simply strip the shortcut */
			ui_but_add_shortcut(but, NULL, true);
		}
	}
}

static uiBlock *menu_change_shortcut(bContext *C, ARegion *ar, void *arg)
{
	wmWindowManager *wm = CTX_wm_manager(C);
	uiBlock *block;
	uiBut *but = (uiBut *)arg;
	wmKeyMap *km;
	wmKeyMapItem *kmi;
	PointerRNA ptr;
	uiLayout *layout;
	uiStyle *style = UI_GetStyleDraw();
	IDProperty *prop = (but->opptr) ? but->opptr->data : NULL;
	int kmi_id = WM_key_event_operator_id(C, but->optype->idname, but->opcontext, prop, 1, &km);

	kmi = WM_keymap_item_find_id(km, kmi_id);
	
	RNA_pointer_create(&wm->id, &RNA_KeyMapItem, kmi, &ptr);
	
	block = uiBeginBlock(C, ar, "_popup", UI_EMBOSS);
	uiBlockSetHandleFunc(block, but_shortcut_name_func, but);
	uiBlockSetFlag(block, UI_BLOCK_MOVEMOUSE_QUIT);
	uiBlockSetDirection(block, UI_CENTER);
	
	layout = uiBlockLayout(block, UI_LAYOUT_VERTICAL, UI_LAYOUT_PANEL, 0, 0, 200, 20, style);
	
	uiItemR(layout, &ptr, "type", UI_ITEM_R_FULL_EVENT | UI_ITEM_R_IMMEDIATE, "", ICON_NONE);
	
	uiPopupBoundsBlock(block, 6, -50, 26);
	uiEndBlock(C, block);
	
	return block;
}

static uiBlock *menu_add_shortcut(bContext *C, ARegion *ar, void *arg)
{
	wmWindowManager *wm = CTX_wm_manager(C);
	uiBlock *block;
	uiBut *but = (uiBut *)arg;
	wmKeyMap *km;
	wmKeyMapItem *kmi;
	PointerRNA ptr;
	uiLayout *layout;
	uiStyle *style = UI_GetStyleDraw();
	IDProperty *prop = (but->opptr) ? but->opptr->data : NULL;
	int kmi_id;
	
	/* XXX this guess_opname can potentially return a different keymap than being found on adding later... */
	km = WM_keymap_guess_opname(C, but->optype->idname);
	kmi = WM_keymap_add_item(km, but->optype->idname, AKEY, KM_PRESS, 0, 0);
	kmi_id = kmi->id;

	/* copy properties, prop can be NULL for reset */
	if (prop)
		prop = IDP_CopyProperty(prop);
	WM_keymap_properties_reset(kmi, prop);

	/* update and get pointers again */
	WM_keyconfig_update(wm);

	km = WM_keymap_guess_opname(C, but->optype->idname);
	kmi = WM_keymap_item_find_id(km, kmi_id);

	RNA_pointer_create(&wm->id, &RNA_KeyMapItem, kmi, &ptr);

	block = uiBeginBlock(C, ar, "_popup", UI_EMBOSS);
	uiBlockSetHandleFunc(block, but_shortcut_name_func, but);
	uiBlockSetDirection(block, UI_CENTER);

	layout = uiBlockLayout(block, UI_LAYOUT_VERTICAL, UI_LAYOUT_PANEL, 0, 0, 200, 20, style);

	uiItemR(layout, &ptr, "type", UI_ITEM_R_FULL_EVENT | UI_ITEM_R_IMMEDIATE, "", ICON_NONE);
	
	uiPopupBoundsBlock(block, 6, -50, 26);
	uiEndBlock(C, block);
	
	return block;
}

static void popup_change_shortcut_func(bContext *C, void *arg1, void *UNUSED(arg2))
{
	uiBut *but = (uiBut *)arg1;
	button_timers_tooltip_remove(C, but);
	uiPupBlock(C, menu_change_shortcut, but);
}

static void remove_shortcut_func(bContext *C, void *arg1, void *UNUSED(arg2))
{
	uiBut *but = (uiBut *)arg1;
	wmKeyMap *km;
	wmKeyMapItem *kmi;
	IDProperty *prop = (but->opptr) ? but->opptr->data : NULL;
	int kmi_id = WM_key_event_operator_id(C, but->optype->idname, but->opcontext, prop, 1, &km);
	
	kmi = WM_keymap_item_find_id(km, kmi_id);
	WM_keymap_remove_item(km, kmi);
	
	but_shortcut_name_func(C, but, 0);
}

static void popup_add_shortcut_func(bContext *C, void *arg1, void *UNUSED(arg2))
{
	uiBut *but = (uiBut *)arg1;
	button_timers_tooltip_remove(C, but);
	uiPupBlock(C, menu_add_shortcut, but);
}


static bool ui_but_menu(bContext *C, uiBut *but)
{
	uiPopupMenu *pup;
	uiLayout *layout;
	bool is_array, is_array_component;
	uiStringInfo label = {BUT_GET_LABEL, NULL};

/*	if ((but->rnapoin.data && but->rnaprop) == 0 && but->optype == NULL)*/
/*		return 0;*/

	/* having this menu for some buttons makes no sense */
	if (but->type == BUT_IMAGE) {
		return false;
	}
	
	button_timers_tooltip_remove(C, but);

	/* highly unlikely getting the label ever fails */
	uiButGetStrInfo(C, but, &label, NULL);

	pup = uiPupMenuBegin(C, label.strinfo ? label.strinfo : "", ICON_NONE);
	layout = uiPupMenuLayout(pup);
	if (label.strinfo)
		MEM_freeN(label.strinfo);

	uiLayoutSetOperatorContext(layout, WM_OP_INVOKE_DEFAULT);

	if (but->rnapoin.data && but->rnaprop) {
		PointerRNA *ptr = &but->rnapoin;
		PropertyRNA *prop = but->rnaprop;
		bool is_anim = RNA_property_animateable(ptr, prop);
		bool is_editable = RNA_property_editable(ptr, prop);
		/*bool is_idprop = RNA_property_is_idprop(prop);*/ /* XXX does not work as expected, not strictly needed */
		bool is_set = RNA_property_is_set(ptr, prop);

		/* second slower test, saved people finding keyframe items in menus when its not possible */
		if (is_anim)
			is_anim = RNA_property_path_from_ID_check(&but->rnapoin, but->rnaprop);

		/* determine if we can key a single component of an array */
		is_array = RNA_property_array_length(&but->rnapoin, but->rnaprop) != 0;
		is_array_component = (is_array && but->rnaindex != -1);
		
		/* Keyframes */
		if (but->flag & UI_BUT_ANIMATED_KEY) {
			/* replace/delete keyfraemes */
			if (is_array_component) {
				uiItemBooleanO(layout, CTX_IFACE_(BLF_I18NCONTEXT_OPERATOR_DEFAULT, "Replace Keyframes"),
				               ICON_NONE, "ANIM_OT_keyframe_insert_button", "all", 1);
				uiItemBooleanO(layout, CTX_IFACE_(BLF_I18NCONTEXT_OPERATOR_DEFAULT, "Replace Single Keyframe"),
				               ICON_NONE, "ANIM_OT_keyframe_insert_button", "all", 0);
				uiItemBooleanO(layout, CTX_IFACE_(BLF_I18NCONTEXT_OPERATOR_DEFAULT, "Delete Keyframes"),
				               ICON_NONE, "ANIM_OT_keyframe_delete_button", "all", 1);
				uiItemBooleanO(layout, CTX_IFACE_(BLF_I18NCONTEXT_OPERATOR_DEFAULT, "Delete Single Keyframe"),
				               ICON_NONE, "ANIM_OT_keyframe_delete_button", "all", 0);
			}
			else {
				uiItemBooleanO(layout, CTX_IFACE_(BLF_I18NCONTEXT_OPERATOR_DEFAULT, "Replace Keyframe"),
				               ICON_NONE, "ANIM_OT_keyframe_insert_button", "all", 1);
				uiItemBooleanO(layout, CTX_IFACE_(BLF_I18NCONTEXT_OPERATOR_DEFAULT, "Delete Keyframe"),
				               ICON_NONE, "ANIM_OT_keyframe_delete_button", "all", 1);
			}
			
			/* keyframe settings */
			uiItemS(layout);
			
			
		}
		else if (but->flag & UI_BUT_DRIVEN) {
			/* pass */
		}
		else if (is_anim) {
			if (is_array_component) {
				uiItemBooleanO(layout, CTX_IFACE_(BLF_I18NCONTEXT_OPERATOR_DEFAULT, "Insert Keyframes"),
				               ICON_NONE, "ANIM_OT_keyframe_insert_button", "all", 1);
				uiItemBooleanO(layout, CTX_IFACE_(BLF_I18NCONTEXT_OPERATOR_DEFAULT, "Insert Single Keyframe"),
				               ICON_NONE, "ANIM_OT_keyframe_insert_button", "all", 0);
			}
			else {
				uiItemBooleanO(layout, CTX_IFACE_(BLF_I18NCONTEXT_OPERATOR_DEFAULT, "Insert Keyframe"),
				               ICON_NONE, "ANIM_OT_keyframe_insert_button", "all", 1);
			}
		}
		
		if (but->flag & UI_BUT_ANIMATED) {
			if (is_array_component) {
				uiItemBooleanO(layout, CTX_IFACE_(BLF_I18NCONTEXT_OPERATOR_DEFAULT, "Clear Keyframes"),
				               ICON_NONE, "ANIM_OT_keyframe_clear_button", "all", 1);
				uiItemBooleanO(layout, CTX_IFACE_(BLF_I18NCONTEXT_OPERATOR_DEFAULT, "Clear Single Keyframes"),
				               ICON_NONE, "ANIM_OT_keyframe_clear_button", "all", 0);
			}
			else {
				uiItemBooleanO(layout, CTX_IFACE_(BLF_I18NCONTEXT_OPERATOR_DEFAULT, "Clear Keyframes"),
				               ICON_NONE, "ANIM_OT_keyframe_clear_button", "all", 1);
			}
		}

		/* Drivers */
		if (but->flag & UI_BUT_DRIVEN) {
			uiItemS(layout);

			if (is_array_component) {
				uiItemBooleanO(layout, CTX_IFACE_(BLF_I18NCONTEXT_OPERATOR_DEFAULT, "Delete Drivers"),
				               ICON_NONE, "ANIM_OT_driver_button_remove", "all", 1);
				uiItemBooleanO(layout, CTX_IFACE_(BLF_I18NCONTEXT_OPERATOR_DEFAULT, "Delete Single Driver"),
				               ICON_NONE, "ANIM_OT_driver_button_remove", "all", 0);
			}
			else {
				uiItemBooleanO(layout, CTX_IFACE_(BLF_I18NCONTEXT_OPERATOR_DEFAULT, "Delete Driver"),
				               ICON_NONE, "ANIM_OT_driver_button_remove", "all", 1);
			}

			uiItemO(layout, CTX_IFACE_(BLF_I18NCONTEXT_OPERATOR_DEFAULT, "Copy Driver"),
			        ICON_NONE, "ANIM_OT_copy_driver_button");
			if (ANIM_driver_can_paste()) {
				uiItemO(layout, CTX_IFACE_(BLF_I18NCONTEXT_OPERATOR_DEFAULT, "Paste Driver"),
				        ICON_NONE, "ANIM_OT_paste_driver_button");
			}
		}
		else if (but->flag & (UI_BUT_ANIMATED_KEY | UI_BUT_ANIMATED)) {
			/* pass */
		}
		else if (is_anim) {
			uiItemS(layout);

			if (is_array_component) {
				uiItemBooleanO(layout, CTX_IFACE_(BLF_I18NCONTEXT_OPERATOR_DEFAULT, "Add Drivers"),
				               ICON_NONE, "ANIM_OT_driver_button_add", "all", 1);
				uiItemBooleanO(layout, CTX_IFACE_(BLF_I18NCONTEXT_OPERATOR_DEFAULT, "Add Single Driver"),
				               ICON_NONE, "ANIM_OT_driver_button_add", "all", 0);
			}
			else {
				uiItemBooleanO(layout, CTX_IFACE_(BLF_I18NCONTEXT_OPERATOR_DEFAULT, "Add Driver"),
				               ICON_NONE, "ANIM_OT_driver_button_add", "all", 1);
			}

			if (ANIM_driver_can_paste()) {
				uiItemO(layout, CTX_IFACE_(BLF_I18NCONTEXT_OPERATOR_DEFAULT, "Paste Driver"),
				        ICON_NONE, "ANIM_OT_paste_driver_button");
			}
		}
		
		/* Keying Sets */
		/* TODO: check on modifyability of Keying Set when doing this */
		if (is_anim) {
			uiItemS(layout);

			if (is_array_component) {
				uiItemBooleanO(layout, CTX_IFACE_(BLF_I18NCONTEXT_OPERATOR_DEFAULT, "Add All to Keying Set"),
				               ICON_NONE, "ANIM_OT_keyingset_button_add", "all", 1);
				uiItemBooleanO(layout, CTX_IFACE_(BLF_I18NCONTEXT_OPERATOR_DEFAULT, "Add Single to Keying Set"),
				               ICON_NONE, "ANIM_OT_keyingset_button_add", "all", 0);
				uiItemO(layout, CTX_IFACE_(BLF_I18NCONTEXT_OPERATOR_DEFAULT, "Remove from Keying Set"),
				        ICON_NONE, "ANIM_OT_keyingset_button_remove");
			}
			else {
				uiItemBooleanO(layout, CTX_IFACE_(BLF_I18NCONTEXT_OPERATOR_DEFAULT, "Add to Keying Set"),
				               ICON_NONE, "ANIM_OT_keyingset_button_add", "all", 1);
				uiItemO(layout, CTX_IFACE_(BLF_I18NCONTEXT_OPERATOR_DEFAULT, "Remove from Keying Set"),
				        ICON_NONE, "ANIM_OT_keyingset_button_remove");
			}
		}
		
		uiItemS(layout);
		
		/* Property Operators */
		
		/* Copy Property Value
		 * Paste Property Value */
		
		if (is_array_component) {
			uiItemBooleanO(layout, CTX_IFACE_(BLF_I18NCONTEXT_OPERATOR_DEFAULT, "Reset All to Default Values"),
			               ICON_NONE, "UI_OT_reset_default_button", "all", 1);
			uiItemBooleanO(layout, CTX_IFACE_(BLF_I18NCONTEXT_OPERATOR_DEFAULT, "Reset Single to Default Value"),
			               ICON_NONE, "UI_OT_reset_default_button", "all", 0);
		}
		else {
			uiItemBooleanO(layout, CTX_IFACE_(BLF_I18NCONTEXT_OPERATOR_DEFAULT, "Reset to Default Value"),
			        ICON_NONE, "UI_OT_reset_default_button", "all", 1);
		}
		if (is_editable /*&& is_idprop*/ && is_set) {
			uiItemO(layout, CTX_IFACE_(BLF_I18NCONTEXT_OPERATOR_DEFAULT, "Unset"),
			        ICON_NONE, "UI_OT_unset_property_button");
		}
		
		uiItemO(layout, CTX_IFACE_(BLF_I18NCONTEXT_OPERATOR_DEFAULT, "Copy Data Path"),
		        ICON_NONE, "UI_OT_copy_data_path_button");
		uiItemO(layout, CTX_IFACE_(BLF_I18NCONTEXT_OPERATOR_DEFAULT, "Copy To Selected"),
		        ICON_NONE, "UI_OT_copy_to_selected_button");

		uiItemS(layout);
	}

	/* Operator buttons */
	if (but->optype) {
		uiBlock *block = uiLayoutGetBlock(layout);
		uiBut *but2;
		IDProperty *prop = (but->opptr) ? but->opptr->data : NULL;
		int w = uiLayoutGetWidth(layout);
		wmKeyMap *km;
		wmKeyMapItem *kmi = NULL;
		int kmi_id = WM_key_event_operator_id(C, but->optype->idname, but->opcontext, prop, 1, &km);

		if (kmi_id)
			kmi = WM_keymap_item_find_id(km, kmi_id);

		/* keyboard shortcuts */
		if ((kmi) && ISKEYBOARD(kmi->type)) {

			/* would rather use a block but, but gets weirdly positioned... */
			//uiDefBlockBut(block, menu_change_shortcut, but, "Change Shortcut", 0, 0, uiLayoutGetWidth(layout), UI_UNIT_Y, "");
			
			but2 = uiDefIconTextBut(block, BUT, 0, 0, CTX_IFACE_(BLF_I18NCONTEXT_OPERATOR_DEFAULT, "Change Shortcut"),
			                        0, 0, w, UI_UNIT_Y, NULL, 0, 0, 0, 0, "");
			uiButSetFunc(but2, popup_change_shortcut_func, but, NULL);

			but2 = uiDefIconTextBut(block, BUT, 0, 0, CTX_IFACE_(BLF_I18NCONTEXT_OPERATOR_DEFAULT, "Remove Shortcut"),
			                        0, 0, w, UI_UNIT_Y, NULL, 0, 0, 0, 0, "");
			uiButSetFunc(but2, remove_shortcut_func, but, NULL);
		}
		/* only show 'add' if there's a suitable key map for it to go in */
		else if (WM_keymap_guess_opname(C, but->optype->idname)) {
			but2 = uiDefIconTextBut(block, BUT, 0, 0, CTX_IFACE_(BLF_I18NCONTEXT_OPERATOR_DEFAULT, "Add Shortcut"),
			                        0, 0, w, UI_UNIT_Y, NULL, 0, 0, 0, 0, "");
			uiButSetFunc(but2, popup_add_shortcut_func, but, NULL);
		}
		
		uiItemS(layout);
	}

	/* Show header tools for header buttons. */
	{
		ARegion *ar = CTX_wm_region(C);
		if (ar && (ar->regiontype == RGN_TYPE_HEADER)) {
			uiItemMenuF(layout, IFACE_("Header"), ICON_NONE, ED_screens_header_tools_menu_create, NULL);
			uiItemS(layout);
		}
	}

	{   /* Docs */
		char buf[512];
		PointerRNA ptr_props;

		if (but->rnapoin.data && but->rnaprop) {
			BLI_snprintf(buf, sizeof(buf), "%s.%s",
			             RNA_struct_identifier(but->rnapoin.type), RNA_property_identifier(but->rnaprop));

			WM_operator_properties_create(&ptr_props, "WM_OT_doc_view_manual");
			RNA_string_set(&ptr_props, "doc_id", buf);
			uiItemFullO(layout, "WM_OT_doc_view_manual", CTX_IFACE_(BLF_I18NCONTEXT_OPERATOR_DEFAULT, "Online Manual"),
			            ICON_NONE, ptr_props.data, WM_OP_EXEC_DEFAULT, 0);

			WM_operator_properties_create(&ptr_props, "WM_OT_doc_view");
			RNA_string_set(&ptr_props, "doc_id", buf);
			uiItemFullO(layout, "WM_OT_doc_view", CTX_IFACE_(BLF_I18NCONTEXT_OPERATOR_DEFAULT, "Online Python Reference"),
			            ICON_NONE, ptr_props.data, WM_OP_EXEC_DEFAULT, 0);

			/* XXX inactive option, not for public! */
#if 0
			WM_operator_properties_create(&ptr_props, "WM_OT_doc_edit");
			RNA_string_set(&ptr_props, "doc_id", buf);
			RNA_string_set(&ptr_props, "doc_new", RNA_property_description(but->rnaprop));

			uiItemFullO(layout, "WM_OT_doc_edit", "Submit Description", ICON_NONE, ptr_props.data, WM_OP_INVOKE_DEFAULT, 0);
 #endif
		}
		else if (but->optype) {
			WM_operator_py_idname(buf, but->optype->idname);


			WM_operator_properties_create(&ptr_props, "WM_OT_doc_view_manual");
			RNA_string_set(&ptr_props, "doc_id", buf);
			uiItemFullO(layout, "WM_OT_doc_view_manual", CTX_IFACE_(BLF_I18NCONTEXT_OPERATOR_DEFAULT, "Online Manual"),
			            ICON_NONE, ptr_props.data, WM_OP_EXEC_DEFAULT, 0);

			WM_operator_properties_create(&ptr_props, "WM_OT_doc_view");
			RNA_string_set(&ptr_props, "doc_id", buf);
			uiItemFullO(layout, "WM_OT_doc_view", CTX_IFACE_(BLF_I18NCONTEXT_OPERATOR_DEFAULT, "Online Python Reference"),
			            ICON_NONE, ptr_props.data, WM_OP_EXEC_DEFAULT, 0);

			/* XXX inactive option, not for public! */
#if 0
			WM_operator_properties_create(&ptr_props, "WM_OT_doc_edit");
			RNA_string_set(&ptr_props, "doc_id", buf);
			RNA_string_set(&ptr_props, "doc_new", but->optype->description);

			uiItemFullO(layout, "WM_OT_doc_edit", CTX_IFACE_(BLF_I18NCONTEXT_OPERATOR_DEFAULT, "Submit Description"),
			            ICON_NONE, ptr_props.data, WM_OP_INVOKE_DEFAULT, 0);
#endif
		}
	}

	/* perhaps we should move this into (G.debug & G_DEBUG) - campbell */
	if (ui_block_is_menu(but->block) == false) {
		uiItemFullO(layout, "UI_OT_editsource", NULL, ICON_NONE, NULL, WM_OP_INVOKE_DEFAULT, 0);
	}
	uiItemFullO(layout, "UI_OT_edittranslation_init", NULL, ICON_NONE, NULL, WM_OP_INVOKE_DEFAULT, 0);

	uiPupMenuEnd(C, pup);

	return true;
}

static int ui_do_button(bContext *C, uiBlock *block, uiBut *but, const wmEvent *event)
{
	uiHandleButtonData *data;
	int retval;

	data = but->active;
	retval = WM_UI_HANDLER_CONTINUE;

	if (but->flag & UI_BUT_DISABLED)
		return WM_UI_HANDLER_CONTINUE;

	if ((data->state == BUTTON_STATE_HIGHLIGHT) || (event->type == EVT_DROP)) {
		/* handle copy-paste */
		if (ELEM(event->type, CKEY, VKEY) && event->val == KM_PRESS && (event->ctrl || event->oskey)) {
			/* Specific handling for listrows, we try to find their overlapping tex button. */
			if (but->type == LISTROW) {
				uiBut *labelbut = ui_but_list_row_text_activate(C, but, data, event, BUTTON_ACTIVATE_OVER);
				if (labelbut) {
					but = labelbut;
					data = but->active;
				}
			}

			ui_but_copy_paste(C, but, data, (event->type == CKEY) ? 'c' : 'v');
			return WM_UI_HANDLER_BREAK;
		}
		/* handle drop */
		else if (event->type == EVT_DROP) {
			ui_but_drop(C, event, but, data);
		}
		/* handle eyedropper */
		else if ((event->type == EKEY) && (event->val == KM_PRESS)) {
			if (event->alt || event->shift || event->ctrl || event->oskey) {
				/* pass */
			}
			else {
				if (but->type == COLOR) {
					WM_operator_name_call(C, "UI_OT_eyedropper_color", WM_OP_INVOKE_DEFAULT, NULL);
					return WM_UI_HANDLER_BREAK;
				}
				else if (but->type == SEARCH_MENU_UNLINK) {
					if (but->rnaprop && RNA_property_type(but->rnaprop) == PROP_POINTER) {
						StructRNA *type = RNA_property_pointer_type(&but->rnapoin, but->rnaprop);
						const short idcode = RNA_type_to_ID_code(type);
						if ((idcode == ID_OB) || OB_DATA_SUPPORT_ID(idcode)) {
							WM_operator_name_call(C, "UI_OT_eyedropper_id", WM_OP_INVOKE_DEFAULT, NULL);
							return WM_UI_HANDLER_BREAK;
						}
					}
				}
			}
		}
		/* handle keyframing */
		else if ((event->type == IKEY) &&
		         !ELEM(KM_MOD_FIRST, event->ctrl, event->oskey) &&
		         (event->val == KM_PRESS))
		{
			if (event->alt) {
				if (event->shift) {
					ui_but_anim_clear_keyframe(C);
				}
				else {
					ui_but_anim_delete_keyframe(C);
				}
			}
			else {
				ui_but_anim_insert_keyframe(C);
			}
			
			ED_region_tag_redraw(data->region);
			
			return WM_UI_HANDLER_BREAK;
		}
		/* handle drivers */
		else if ((event->type == DKEY) &&
		         !ELEM3(KM_MOD_FIRST, event->ctrl, event->oskey, event->shift) &&
		         (event->val == KM_PRESS))
		{
			if (event->alt)
				ui_but_anim_remove_driver(C);
			else
				ui_but_anim_add_driver(C);
				
			ED_region_tag_redraw(data->region);
			
			return WM_UI_HANDLER_BREAK;
		}
		/* handle keyingsets */
		else if ((event->type == KKEY) &&
		         !ELEM3(KM_MOD_FIRST, event->ctrl, event->oskey, event->shift) &&
		         (event->val == KM_PRESS))
		{
			if (event->alt)
				ui_but_anim_remove_keyingset(C);
			else
				ui_but_anim_add_keyingset(C);
				
			ED_region_tag_redraw(data->region);
			
			return WM_UI_HANDLER_BREAK;
		}
		/* handle menu */
		else if (event->type == RIGHTMOUSE && event->val == KM_PRESS) {
			/* RMB has two options now */
			if (ui_but_menu(C, but)) {
				return WM_UI_HANDLER_BREAK;
			}
		}
	}

	/* verify if we can edit this button */
	if (ELEM(event->type, LEFTMOUSE, RETKEY)) {
		/* this should become disabled button .. */
		if (but->lock == true) {
			if (but->lockstr) {
				WM_report(C, RPT_INFO, but->lockstr);
				button_activate_state(C, but, BUTTON_STATE_EXIT);
				return WM_UI_HANDLER_BREAK;
			}
		}
		else if (but->pointype && but->poin == NULL) {
			/* there's a pointer needed */
			BKE_reportf(NULL, RPT_WARNING, "DoButton pointer error: %s", but->str);
			button_activate_state(C, but, BUTTON_STATE_EXIT);
			return WM_UI_HANDLER_BREAK;
		}
	}

	switch (but->type) {
		case BUT:
			retval = ui_do_but_BUT(C, but, data, event);
			break;
		case KEYEVT:
			retval = ui_do_but_KEYEVT(C, but, data, event);
			break;
		case HOTKEYEVT:
			retval = ui_do_but_HOTKEYEVT(C, but, data, event);
			break;
		case TOGBUT:
		case TOG:
		case ICONTOG:
		case ICONTOGN:
		case TOGN:
		case OPTION:
		case OPTIONN:
			retval = ui_do_but_TOG(C, but, data, event);
			break;
		case SCROLL:
			retval = ui_do_but_SCROLL(C, block, but, data, event);
			break;
		case NUM:
			retval = ui_do_but_NUM(C, block, but, data, event);
			break;
		case NUMSLI:
			retval = ui_do_but_SLI(C, block, but, data, event);
			break;
		case LISTBOX:
			retval = ui_do_but_LISTBOX(C, block, but, data, event);
			break;
		case LISTROW:
			retval = ui_do_but_LISTROW(C, but, data, event);
			break;
		case ROUNDBOX:
		case LABEL:
		case ROW:
		case BUT_IMAGE:
		case PROGRESSBAR:
		case NODESOCKET:
			retval = ui_do_but_EXIT(C, but, data, event);
			break;
		case HISTOGRAM:
			retval = ui_do_but_HISTOGRAM(C, block, but, data, event);
			break;
		case WAVEFORM:
			retval = ui_do_but_WAVEFORM(C, block, but, data, event);
			break;
		case VECTORSCOPE:
			retval = ui_do_but_VECTORSCOPE(C, block, but, data, event);
			break;
		case TEX:
		case SEARCH_MENU:
			retval = ui_do_but_TEX(C, block, but, data, event);
			break;
		case SEARCH_MENU_UNLINK:
			retval = ui_do_but_SEARCH_UNLINK(C, block, but, data, event);
			break;
		case MENU:
		case BLOCK:
		case PULLDOWN:
			retval = ui_do_but_BLOCK(C, but, data, event);
			break;
		case BUTM:
			retval = ui_do_but_BUT(C, but, data, event);
			break;
		case COLOR:
			if (but->a1 == UI_GRAD_V_ALT)  /* signal to prevent calling up color picker */
				retval = ui_do_but_EXIT(C, but, data, event);
			else
				retval = ui_do_but_COLOR(C, but, data, event);
			break;
		case BUT_NORMAL:
			retval = ui_do_but_NORMAL(C, block, but, data, event);
			break;
		case BUT_COLORBAND:
			retval = ui_do_but_COLORBAND(C, block, but, data, event);
			break;
		case BUT_CURVE:
			retval = ui_do_but_CURVE(C, block, but, data, event);
			break;
		case HSVCUBE:
			retval = ui_do_but_HSVCUBE(C, block, but, data, event);
			break;
		case HSVCIRCLE:
			retval = ui_do_but_HSVCIRCLE(C, block, but, data, event);
			break;
		case LINK:
		case INLINK:
			retval = ui_do_but_LINK(C, but, data, event);
			break;
		case TRACKPREVIEW:
			retval = ui_do_but_TRACKPREVIEW(C, block, but, data, event);
			break;

			/* quiet warnings for unhandled types */
		case SEPR:
		case BUT_EXTRA:
			break;
	}


	/* reset to default (generic function, only use if not handled by switch above) */
	/* XXX hardcoded keymap check.... */
	data = but->active;
	if (data && data->state == BUTTON_STATE_HIGHLIGHT) {
		if ((retval == WM_UI_HANDLER_CONTINUE) &&
		    (event->type == BACKSPACEKEY && event->val == KM_PRESS))
		{
			/* ctrl+backspace = reset active button; backspace = reset a whole array*/
			ui_set_but_default(C, !event->ctrl);
			ED_region_tag_redraw(data->region);
			retval = WM_UI_HANDLER_BREAK;
		}
	}


	return retval;
}

/* ************************ button utilities *********************** */

static bool ui_but_contains_pt(uiBut *but, int mx, int my)
{
	return BLI_rctf_isect_pt(&but->rect, mx, my);
}

uiBut *ui_but_find_activated(ARegion *ar)
{
	uiBlock *block;
	uiBut *but;

	for (block = ar->uiblocks.first; block; block = block->next)
		for (but = block->buttons.first; but; but = but->next)
			if (but->active)
				return but;

	return NULL;
}

bool ui_button_is_active(ARegion *ar)
{
	return (ui_but_find_activated(ar) != NULL);
}

/* is called by notifier */
void uiFreeActiveButtons(const bContext *C, bScreen *screen)
{
	ScrArea *sa = screen->areabase.first;
	
	for (; sa; sa = sa->next) {
		ARegion *ar = sa->regionbase.first;
		for (; ar; ar = ar->next) {
			uiBut *but = ui_but_find_activated(ar);
			if (but) {
				uiHandleButtonData *data = but->active;
				
				if (data->menu == NULL && data->searchbox == NULL)
					if (data->state == BUTTON_STATE_HIGHLIGHT)
						ui_button_active_free(C, but);
			}
		}
	}
}



/* returns true if highlighted button allows drop of names */
/* called in region context */
int UI_but_active_drop_name(bContext *C)
{
	ARegion *ar = CTX_wm_region(C);
	uiBut *but = ui_but_find_activated(ar);

	if (but) {
		if (ELEM3(but->type, TEX, SEARCH_MENU, SEARCH_MENU_UNLINK))
			return 1;
	}
	
	return 0;
}

int UI_but_active_drop_color(bContext *C)
{
	ARegion *ar = CTX_wm_region(C);
	uiBut *but = ui_but_find_activated(ar);

	if (but && but->type == COLOR)
		return 1;

	return 0;
}

static void ui_blocks_set_tooltips(ARegion *ar, const bool enable)
{
	uiBlock *block;

	if (!ar)
		return;

	/* we disabled buttons when when they were already shown, and
	 * re-enable them on mouse move */
	for (block = ar->uiblocks.first; block; block = block->next)
		block->tooltipdisabled = !enable;
}

static bool ui_mouse_inside_region(ARegion *ar, int x, int y)
{
	uiBlock *block;
	
	/* check if the mouse is in the region */
	if (!BLI_rcti_isect_pt(&ar->winrct, x, y)) {
		for (block = ar->uiblocks.first; block; block = block->next)
			block->auto_open = FALSE;
		
		return false;
	}

	/* also, check that with view2d, that the mouse is not over the scrollbars 
	 * NOTE: care is needed here, since the mask rect may include the scrollbars
	 * even when they are not visible, so we need to make a copy of the mask to
	 * use to check
	 */
	if (ar->v2d.mask.xmin != ar->v2d.mask.xmax) {
		View2D *v2d = &ar->v2d;
		int mx, my;
		
		/* convert window coordinates to region coordinates */
		mx = x;
		my = y;
		ui_window_to_region(ar, &mx, &my);

		/* check if in the rect */
		if (!BLI_rcti_isect_pt(&v2d->mask, mx, my))
			return false;
	}
	
	return true;
}

static bool ui_mouse_inside_button(ARegion *ar, uiBut *but, int x, int y)
{
	if (!ui_mouse_inside_region(ar, x, y))
		return false;

	ui_window_to_block(ar, but->block, &x, &y);

	if (!ui_but_contains_pt(but, x, y))
		return false;
	
	return true;
}

/**
 * Can we mouse over the button or is it hidden/disabled/layout.
 * Note: ctrl is kind of a hack currently, so that non-embossed TEX button behaves as a label when ctrl is not pressed.
 */
static bool ui_is_but_interactive(uiBut *but, const bool labeledit)
{
	/* note, LABEL is included for highlights, this allows drags */
	if ((but->type == LABEL) && but->dragpoin == NULL)
		return false;
	if (ELEM3(but->type, ROUNDBOX, SEPR, LISTBOX))
		return false;
	if (but->flag & UI_HIDDEN)
		return false;
	if (but->flag & UI_SCROLLED)
		return false;
	if ((but->type == TEX) && (but->dt & UI_EMBOSSN) && !labeledit)
		return false;
	if ((but->type == LISTROW) && labeledit)
		return false;

	return true;
}

bool ui_is_but_search_unlink_visible(uiBut *but)
{
	BLI_assert(but->type == SEARCH_MENU_UNLINK);
	return ((but->editstr == NULL) &&
	        (but->drawstr[0] != '\0'));
}

/* x and y are only used in case event is NULL... */
static uiBut *ui_but_find_mouse_over_ex(ARegion *ar, const int x, const int y, const bool labeledit)
{
	uiBlock *block;
	uiBut *but, *butover = NULL;
	int mx, my;

//	if (!win->active)
//		return NULL;
	if (!ui_mouse_inside_region(ar, x, y))
		return NULL;

	for (block = ar->uiblocks.first; block; block = block->next) {
		mx = x;
		my = y;
		ui_window_to_block(ar, block, &mx, &my);

		for (but = block->buttons.first; but; but = but->next) {
			if (ui_is_but_interactive(but, labeledit)) {
				if (ui_but_contains_pt(but, mx, my)) {
					butover = but;
				}
			}
		}

		/* CLIP_EVENTS prevents the event from reaching other blocks */
		if (block->flag & UI_BLOCK_CLIP_EVENTS) {
			/* check if mouse is inside block */
			if (BLI_rctf_isect_pt(&block->rect, mx, my)) {
				break;
			}
		}
	}

	return butover;
}

static uiBut *ui_but_find_mouse_over(ARegion *ar, const wmEvent *event)
{
	return ui_but_find_mouse_over_ex(ar, event->x, event->y, event->ctrl != 0);
}


static uiBut *ui_list_find_mouse_over(ARegion *ar, int x, int y)
{
	uiBlock *block;
	uiBut *but;
	int mx, my;

	if (!ui_mouse_inside_region(ar, x, y))
		return NULL;

	for (block = ar->uiblocks.first; block; block = block->next) {
		mx = x;
		my = y;
		ui_window_to_block(ar, block, &mx, &my);

		for (but = block->buttons.last; but; but = but->prev)
			if (but->type == LISTBOX && ui_but_contains_pt(but, mx, my))
				return but;
	}

	return NULL;
}

/* ****************** button state handling **************************/

static bool button_modal_state(uiHandleButtonState state)
{
	return ELEM6(state, BUTTON_STATE_WAIT_RELEASE, BUTTON_STATE_WAIT_KEY_EVENT,
	             BUTTON_STATE_NUM_EDITING, BUTTON_STATE_TEXT_EDITING,
	             BUTTON_STATE_TEXT_SELECTING, BUTTON_STATE_MENU_OPEN);
}

static void button_timers_tooltip_remove(bContext *C, uiBut *but)
{
	uiHandleButtonData *data;

	data = but->active;
	if (data) {

		if (data->tooltiptimer) {
			WM_event_remove_timer(data->wm, data->window, data->tooltiptimer);
			data->tooltiptimer = NULL;
		}
		if (data->tooltip) {
			ui_tooltip_free(C, data->tooltip);
			data->tooltip = NULL;
		}

		if (data->autoopentimer) {
			WM_event_remove_timer(data->wm, data->window, data->autoopentimer);
			data->autoopentimer = NULL;
		}
	}
}

static void button_tooltip_timer_reset(bContext *C, uiBut *but)
{
	wmWindowManager *wm = CTX_wm_manager(C);
	uiHandleButtonData *data;

	data = but->active;

	if (data->tooltiptimer) {
		WM_event_remove_timer(data->wm, data->window, data->tooltiptimer);
		data->tooltiptimer = NULL;
	}

	if (U.flag & USER_TOOLTIPS)
		if (!but->block->tooltipdisabled)
			if (!wm->drags.first)
				data->tooltiptimer = WM_event_add_timer(data->wm, data->window, TIMER, BUTTON_TOOLTIP_DELAY);
}

static void button_activate_state(bContext *C, uiBut *but, uiHandleButtonState state)
{
	uiHandleButtonData *data;

	data = but->active;
	if (data->state == state)
		return;

	/* highlight has timers for tooltips and auto open */
	if (state == BUTTON_STATE_HIGHLIGHT) {
		but->flag &= ~UI_SELECT;

		button_tooltip_timer_reset(C, but);

		/* automatic open pulldown block timer */
		if (ELEM(but->type, BLOCK, PULLDOWN)) {
			if (data->used_mouse && !data->autoopentimer) {
				int time;

				if (but->block->auto_open == true) {  /* test for toolbox */
					time = 1;
				}
				else if ((but->block->flag & UI_BLOCK_LOOP && but->type != BLOCK) || but->block->auto_open == true) {
					time = 5 * U.menuthreshold2;
				}
				else if (U.uiflag & USER_MENUOPENAUTO) {
					time = 5 * U.menuthreshold1;
				}
				else {
					time = -1;  /* do nothing */
				}

				if (time >= 0) {
					data->autoopentimer = WM_event_add_timer(data->wm, data->window, TIMER, 0.02 * (double)time);
				}
			}
		}
	}
	else {
		but->flag |= UI_SELECT;
		button_timers_tooltip_remove(C, but);
	}
	
	/* text editing */
	if (state == BUTTON_STATE_TEXT_EDITING && data->state != BUTTON_STATE_TEXT_SELECTING)
		ui_textedit_begin(C, but, data);
	else if (data->state == BUTTON_STATE_TEXT_EDITING && state != BUTTON_STATE_TEXT_SELECTING)
		ui_textedit_end(C, but, data);
	else if (data->state == BUTTON_STATE_TEXT_SELECTING && state != BUTTON_STATE_TEXT_EDITING)
		ui_textedit_end(C, but, data);
	
	/* number editing */
	if (state == BUTTON_STATE_NUM_EDITING) {
		if (ui_is_a_warp_but(but))
			WM_cursor_grab_enable(CTX_wm_window(C), true, true, NULL);
		ui_numedit_begin(but, data);
	}
	else if (data->state == BUTTON_STATE_NUM_EDITING) {
		ui_numedit_end(but, data);

		if (but->flag & UI_BUT_DRIVEN)
			WM_report(C, RPT_INFO, "Can't edit driven number value, see graph editor for the driver setup.");

		if (ui_is_a_warp_but(but)) {

#ifdef USE_CONT_MOUSE_CORRECT
			if (data->ungrab_mval[0] != FLT_MAX) {
				int mouse_ungrab_xy[2];
				ui_block_to_window_fl(data->region, but->block, &data->ungrab_mval[0], &data->ungrab_mval[1]);
				mouse_ungrab_xy[0] = data->ungrab_mval[0];
				mouse_ungrab_xy[1] = data->ungrab_mval[1];

				WM_cursor_grab_disable(data->window, mouse_ungrab_xy);
			}
			else {
				WM_cursor_grab_disable(data->window, NULL);
			}
#else
			WM_cursor_grab_disable(data->window, NULL);
#endif
		}
	}
	/* menu open */
	if (state == BUTTON_STATE_MENU_OPEN)
		ui_blockopen_begin(C, but, data);
	else if (data->state == BUTTON_STATE_MENU_OPEN)
		ui_blockopen_end(C, but, data);

	/* add a short delay before exiting, to ensure there is some feedback */
	if (state == BUTTON_STATE_WAIT_FLASH) {
		data->flashtimer = WM_event_add_timer(data->wm, data->window, TIMER, BUTTON_FLASH_DELAY);
	}
	else if (data->flashtimer) {
		WM_event_remove_timer(data->wm, data->window, data->flashtimer);
		data->flashtimer = NULL;
	}

	/* add a blocking ui handler at the window handler for blocking, modal states
	 * but not for popups, because we already have a window level handler*/
	if (!(but->block->handle && but->block->handle->popup)) {
		if (button_modal_state(state)) {
			if (!button_modal_state(data->state))
				WM_event_add_ui_handler(C, &data->window->modalhandlers, ui_handler_region_menu, NULL, data);
		}
		else {
			if (button_modal_state(data->state)) {
				/* true = postpone free */
				WM_event_remove_ui_handler(&data->window->modalhandlers, ui_handler_region_menu, NULL, data, true);
			}
		}
	}
	
	/* wait for mousemove to enable drag */
	if (state == BUTTON_STATE_WAIT_DRAG) {
		but->flag &= ~UI_SELECT;
	}

	data->state = state;

	if (state != BUTTON_STATE_EXIT) {
		/* When objects for eg. are removed, running ui_check_but() can access
		 * the removed data - so disable update on exit. Also in case of
		 * highlight when not in a popup menu, we remove because data used in
		 * button below popup might have been removed by action of popup. Needs
		 * a more reliable solution... */
		if (state != BUTTON_STATE_HIGHLIGHT || (but->block->flag & UI_BLOCK_LOOP))
			ui_check_but(but);
	}

	/* redraw */
	ED_region_tag_redraw(data->region);
}

static void button_activate_init(bContext *C, ARegion *ar, uiBut *but, uiButtonActivateType type)
{
	uiHandleButtonData *data;

	/* setup struct */
	data = MEM_callocN(sizeof(uiHandleButtonData), "uiHandleButtonData");
	data->wm = CTX_wm_manager(C);
	data->window = CTX_wm_window(C);
	data->region = ar;

#ifdef USE_CONT_MOUSE_CORRECT
	copy_v2_fl(data->ungrab_mval, FLT_MAX);
#endif

	if (ELEM3(but->type, BUT_CURVE, SEARCH_MENU, SEARCH_MENU_UNLINK)) {
		/* XXX curve is temp */
	}
	else {
		data->interactive = true;
	}
	
	data->state = BUTTON_STATE_INIT;

	/* activate button */
	but->flag |= UI_ACTIVE;
	but->active = data;

	/* we disable auto_open in the block after a threshold, because we still
	 * want to allow auto opening adjacent menus even if no button is activated
	 * in between going over to the other button, but only for a short while */
	if (type == BUTTON_ACTIVATE_OVER && but->block->auto_open == true)
		if (but->block->auto_open_last + BUTTON_AUTO_OPEN_THRESH < PIL_check_seconds_timer())
			but->block->auto_open = FALSE;

	if (type == BUTTON_ACTIVATE_OVER) {
		data->used_mouse = true;
	}
	button_activate_state(C, but, BUTTON_STATE_HIGHLIGHT);
	
	/* activate right away */
	if (but->flag & UI_BUT_IMMEDIATE) {
		if (but->type == HOTKEYEVT)
			button_activate_state(C, but, BUTTON_STATE_WAIT_KEY_EVENT);
		/* .. more to be added here */
	}
	
	if (type == BUTTON_ACTIVATE_OPEN) {
		button_activate_state(C, but, BUTTON_STATE_MENU_OPEN);

		/* activate first button in submenu */
		if (data->menu && data->menu->region) {
			ARegion *subar = data->menu->region;
			uiBlock *subblock = subar->uiblocks.first;
			uiBut *subbut;
			
			if (subblock) {
				subbut = ui_but_first(subblock);

				if (subbut)
					ui_handle_button_activate(C, subar, subbut, BUTTON_ACTIVATE);
			}
		}
	}
	else if (type == BUTTON_ACTIVATE_TEXT_EDITING)
		button_activate_state(C, but, BUTTON_STATE_TEXT_EDITING);
	else if (type == BUTTON_ACTIVATE_APPLY)
		button_activate_state(C, but, BUTTON_STATE_WAIT_FLASH);
}

static void button_activate_exit(bContext *C, uiBut *but, uiHandleButtonData *data,
                                 const bool mousemove, const bool onfree)
{
	uiBlock *block = but->block;
	uiBut *bt;

	/* ensure we are in the exit state */
	if (data->state != BUTTON_STATE_EXIT)
		button_activate_state(C, but, BUTTON_STATE_EXIT);

	/* apply the button action or value */
	if (!onfree)
		ui_apply_button(C, block, but, data, false);

	/* if this button is in a menu, this will set the button return
	 * value to the button value and the menu return value to ok, the
	 * menu return value will be picked up and the menu will close */
	if (block->handle && !(block->flag & UI_BLOCK_KEEP_OPEN)) {
		if (!data->cancel || data->escapecancel) {
			uiPopupBlockHandle *menu;

			menu = block->handle;
			menu->butretval = data->retval;
			menu->menuretval = (data->cancel) ? UI_RETURN_CANCEL : UI_RETURN_OK;
		}
	}

	if (!onfree && !data->cancel) {
		/* autokey & undo push */
		ui_apply_undo(but);
		ui_apply_autokey(C, but);

		/* popup menu memory */
		if (block->flag & UI_BLOCK_POPUP_MEMORY)
			ui_popup_menu_memory(block, but);
	}

	/* disable tooltips until mousemove + last active flag */
	for (block = data->region->uiblocks.first; block; block = block->next) {
		for (bt = block->buttons.first; bt; bt = bt->next)
			bt->flag &= ~UI_BUT_LAST_ACTIVE;

		block->tooltipdisabled = 1;
	}

	ui_blocks_set_tooltips(data->region, false);

	/* clean up */
	if (data->str)
		MEM_freeN(data->str);
	if (data->origstr)
		MEM_freeN(data->origstr);

	/* redraw (data is but->active!) */
	ED_region_tag_redraw(data->region);

	/* clean up button */
	if (but->active) {
		MEM_freeN(but->active);
		but->active = NULL;
	}

	but->flag &= ~(UI_ACTIVE | UI_SELECT);
	but->flag |= UI_BUT_LAST_ACTIVE;
	if (!onfree)
		ui_check_but(but);

	/* adds empty mousemove in queue for re-init handler, in case mouse is
	 * still over a button. we cannot just check for this ourselfs because
	 * at this point the mouse may be over a button in another region */
	if (mousemove)
		WM_event_add_mousemove(C);
}

void ui_button_active_free(const bContext *C, uiBut *but)
{
	uiHandleButtonData *data;

	/* this gets called when the button somehow disappears while it is still
	 * active, this is bad for user interaction, but we need to handle this
	 * case cleanly anyway in case it happens */
	if (but->active) {
		data = but->active;
		data->cancel = TRUE;
		button_activate_exit((bContext *)C, but, data, false, true);
	}
}

/* returns the active button with an optional checking function */
static uiBut *ui_context_button_active(const bContext *C, bool (*but_check_cb)(uiBut *))
{
	uiBut *but_found = NULL;

	ARegion *ar = CTX_wm_region(C);

	while (ar) {
		uiBlock *block;
		uiBut *but, *activebut = NULL;

		/* find active button */
		for (block = ar->uiblocks.first; block; block = block->next) {
			for (but = block->buttons.first; but; but = but->next) {
				if (but->active)
					activebut = but;
				else if (!activebut && (but->flag & UI_BUT_LAST_ACTIVE))
					activebut = but;
			}
		}

		if (activebut && (but_check_cb == NULL || but_check_cb(activebut))) {
			uiHandleButtonData *data = activebut->active;

			but_found = activebut;

			/* recurse into opened menu, like colorpicker case */
			if (data && data->menu && (ar != data->menu->region)) {
				ar = data->menu->region;
			}
			else {
				return but_found;
			}
		}
		else {
			/* no active button */
			return but_found;
		}
	}

	return but_found;
}

static bool ui_context_rna_button_active_test(uiBut *but)
{
	return (but->rnapoin.data != NULL);
}
static uiBut *ui_context_rna_button_active(const bContext *C)
{
	return ui_context_button_active(C, ui_context_rna_button_active_test);
}

uiBut *uiContextActiveButton(const struct bContext *C)
{
	return ui_context_button_active(C, NULL);
}

/* helper function for insert keyframe, reset to default, etc operators */
void uiContextActiveProperty(const bContext *C, struct PointerRNA *ptr, struct PropertyRNA **prop, int *index)
{
	uiBut *activebut = ui_context_rna_button_active(C);

	memset(ptr, 0, sizeof(*ptr));

	if (activebut && activebut->rnapoin.data) {
		*ptr = activebut->rnapoin;
		*prop = activebut->rnaprop;
		*index = activebut->rnaindex;
	}
	else {
		*prop = NULL;
		*index = 0;
	}
}

void uiContextActivePropertyHandle(bContext *C)
{
	uiBut *activebut = ui_context_rna_button_active(C);
	if (activebut) {
		/* TODO, look into a better way to handle the button change
		 * currently this is mainly so reset defaults works for the
		 * operator redo panel - campbell */
		uiBlock *block = activebut->block;
		if (block->handle_func) {
			block->handle_func(C, block->handle_func_arg, 0);
		}
	}
}

wmOperator *uiContextActiveOperator(const struct bContext *C)
{
	ARegion *ar_ctx = CTX_wm_region(C);
	uiBlock *block;

	/* background mode */
	if (ar_ctx == NULL) {
		return NULL;
	}

	/* scan active regions ui */
	for (block = ar_ctx->uiblocks.first; block; block = block->next) {
		if (block->ui_operator) {
			return block->ui_operator;
		}
	}

	/* scan popups */
	{
		bScreen *sc = CTX_wm_screen(C);
		ARegion *ar;

		for (ar = sc->regionbase.first; ar; ar = ar->next) {
			if (ar == ar_ctx) {
				continue;
			}
			for (block = ar->uiblocks.first; block; block = block->next) {
				if (block->ui_operator) {
					return block->ui_operator;
				}
			}
		}
	}

	return NULL;
}

/* helper function for insert keyframe, reset to default, etc operators */
void uiContextAnimUpdate(const bContext *C)
{
	Scene *scene = CTX_data_scene(C);
	ARegion *ar = CTX_wm_region(C);
	uiBlock *block;
	uiBut *but, *activebut;

	while (ar) {
		/* find active button */
		activebut = NULL;

		for (block = ar->uiblocks.first; block; block = block->next) {
			for (but = block->buttons.first; but; but = but->next) {
				ui_but_anim_flag(but, (scene) ? scene->r.cfra : 0.0f);
				ED_region_tag_redraw(ar);
				
				if (but->active) {
					activebut = but;
				}
				else if (!activebut && (but->flag & UI_BUT_LAST_ACTIVE)) {
					activebut = but;
				}
			}
		}

		if (activebut) {
			/* always recurse into opened menu, so all buttons update (like colorpicker) */
			uiHandleButtonData *data = activebut->active;
			if (data && data->menu) {
				ar = data->menu->region;
			}
			else {
				return;
			}
		}
		else {
			/* no active button */
			return;
		}
	}
}

/************** handle activating a button *************/

static uiBut *uit_but_find_open_event(ARegion *ar, const wmEvent *event)
{
	uiBlock *block;
	uiBut *but;
	
	for (block = ar->uiblocks.first; block; block = block->next) {
		for (but = block->buttons.first; but; but = but->next)
			if (but == event->customdata)
				return but;
	}
	return NULL;
}

static int ui_handle_button_over(bContext *C, const wmEvent *event, ARegion *ar)
{
	uiBut *but;

	if (event->type == MOUSEMOVE) {
		but = ui_but_find_mouse_over(ar, event);
		if (but) {
			button_activate_init(C, ar, but, BUTTON_ACTIVATE_OVER);
		}
	}
	else if (event->type == EVT_BUT_OPEN) {
		but = uit_but_find_open_event(ar, event);
		if (but) {
			button_activate_init(C, ar, but, BUTTON_ACTIVATE_OVER);
			ui_do_button(C, but->block, but, event);
		}
	}

	return WM_UI_HANDLER_CONTINUE;
}

/* exported to interface.c: uiButActiveOnly() */
void ui_button_activate_do(bContext *C, ARegion *ar, uiBut *but)
{
	wmWindow *win = CTX_wm_window(C);
	wmEvent event;
	
	button_activate_init(C, ar, but, BUTTON_ACTIVATE_OVER);
	
	wm_event_init_from_window(win, &event);
	event.type = EVT_BUT_OPEN;
	event.val = KM_PRESS;
	event.customdata = but;
	event.customdatafree = FALSE;
	
	ui_do_button(C, but->block, but, &event);
}

void ui_button_execute_do(struct bContext *C, struct ARegion *ar, uiBut *but)
{
	/* note: ideally we would not have to change 'but->active' howevwer
	 * some functions we call don't use data (as they should be doing) */
	void *active_back = but->active;
	uiHandleButtonData *data = MEM_callocN(sizeof(uiHandleButtonData), "uiHandleButtonData_Fake");
	but->active = data;
	data->region = ar;
	ui_apply_button(C, but->block, but, data, true);
	/* use onfree event so undo is handled by caller and apply is already done above */
	ui_apply_autokey(C, but);
	button_activate_exit((bContext *)C, but, data, false, true);
	but->active = active_back;
}

static void ui_handle_button_activate(bContext *C, ARegion *ar, uiBut *but, uiButtonActivateType type)
{
	uiBut *oldbut;
	uiHandleButtonData *data;

	oldbut = ui_but_find_activated(ar);
	if (oldbut) {
		data = oldbut->active;
		data->cancel = TRUE;
		button_activate_exit(C, oldbut, data, false, false);
	}

	button_activate_init(C, ar, but, type);
}

/************ handle events for an activated button ***********/

static int ui_handle_button_event(bContext *C, const wmEvent *event, uiBut *but)
{
	uiHandleButtonData *data = but->active;
	const uiHandleButtonState state_orig = data->state;
	uiBlock *block;
	ARegion *ar;
	int retval;

	block = but->block;
	ar = data->region;

	retval = WM_UI_HANDLER_CONTINUE;
	
	if (data->state == BUTTON_STATE_HIGHLIGHT) {
		switch (event->type) {
			case WINDEACTIVATE:
			case EVT_BUT_CANCEL:
				data->cancel = TRUE;
				button_activate_state(C, but, BUTTON_STATE_EXIT);
				retval = WM_UI_HANDLER_CONTINUE;
				break;
			case MOUSEMOVE:
				/* verify if we are still over the button, if not exit */
				if (!ui_mouse_inside_button(ar, but, event->x, event->y)) {
					data->cancel = TRUE;
					button_activate_state(C, but, BUTTON_STATE_EXIT);
				}
				else if (ui_but_find_mouse_over(ar, event) != but) {
					data->cancel = TRUE;
					button_activate_state(C, but, BUTTON_STATE_EXIT);
				}
				else if (event->x != event->prevx || event->y != event->prevy) {
					/* re-enable tooltip on mouse move */
					ui_blocks_set_tooltips(ar, true);
					button_tooltip_timer_reset(C, but);
				}

				break;
			case TIMER:
			{
				/* handle tooltip timer */
				if (event->customdata == data->tooltiptimer) {
					WM_event_remove_timer(data->wm, data->window, data->tooltiptimer);
					data->tooltiptimer = NULL;

					if (!data->tooltip)
						data->tooltip = ui_tooltip_create(C, data->region, but);
				}
				/* handle menu auto open timer */
				else if (event->customdata == data->autoopentimer) {
					WM_event_remove_timer(data->wm, data->window, data->autoopentimer);
					data->autoopentimer = NULL;

					if (ui_mouse_inside_button(ar, but, event->x, event->y))
						button_activate_state(C, but, BUTTON_STATE_MENU_OPEN);
				}

				retval = WM_UI_HANDLER_CONTINUE;
				break;
			}
				/* XXX hardcoded keymap check... but anyway, while view changes, tooltips should be removed */
			case WHEELUPMOUSE:
			case WHEELDOWNMOUSE:
			case MIDDLEMOUSE:
			case MOUSEPAN:
				button_timers_tooltip_remove(C, but);
				/* fall-through */
			default:
				/* handle button type specific events */
				retval = ui_do_button(C, block, but, event);
				break;
		}
	}
	else if (data->state == BUTTON_STATE_WAIT_RELEASE) {
		switch (event->type) {
			case WINDEACTIVATE:
				data->cancel = TRUE;
				button_activate_state(C, but, BUTTON_STATE_EXIT);
				break;

			case MOUSEMOVE:
				if (ELEM(but->type, LINK, INLINK)) {
					ARegion *ar = data->region;
					but->flag |= UI_SELECT;
					ui_do_button(C, block, but, event);
					ED_region_tag_redraw(ar);
				}
				else {
					/* deselect the button when moving the mouse away */
					/* also de-activate for buttons that only show higlights */
					if (ui_mouse_inside_button(ar, but, event->x, event->y)) {
						if (!(but->flag & UI_SELECT)) {
							but->flag |= (UI_SELECT | UI_ACTIVE);
							data->cancel = FALSE;
							ED_region_tag_redraw(data->region);
						}
					}
					else {
						if (but->flag & UI_SELECT) {
							but->flag &= ~(UI_SELECT | UI_ACTIVE);
							data->cancel = TRUE;
							ED_region_tag_redraw(data->region);
						}
					}
				}
				break;
			default:
				/* otherwise catch mouse release event */
				ui_do_button(C, block, but, event);
				break;
		}

		retval = WM_UI_HANDLER_BREAK;
	}
	else if (data->state == BUTTON_STATE_WAIT_FLASH) {
		switch (event->type) {
			case TIMER:
			{
				if (event->customdata == data->flashtimer) {
					button_activate_state(C, but, BUTTON_STATE_EXIT);
				}
				break;
			}
		}

		retval = WM_UI_HANDLER_CONTINUE;
	}
	else if (data->state == BUTTON_STATE_MENU_OPEN) {
		/* check for exit because of mouse-over another button */
		switch (event->type) {
			case MOUSEMOVE:
			{
				uiBut *bt;

				if (data->menu && data->menu->region) {
					if (ui_mouse_inside_region(data->menu->region, event->x, event->y)) {
						break;
					}
				}

				bt = ui_but_find_mouse_over(ar, event);
				
				if (bt && bt->active != data) {
					if (but->type != COLOR) {  /* exception */
						data->cancel = TRUE;
					}
					button_activate_state(C, but, BUTTON_STATE_EXIT);
				}
				break;
			}
		}

		ui_do_button(C, block, but, event);
		retval = WM_UI_HANDLER_CONTINUE;
	}
	else {
		retval = ui_do_button(C, block, but, event);
		// retval = WM_UI_HANDLER_BREAK; XXX why ?
	}

	/* may have been re-allocated above (eyedropper for eg) */
	data = but->active;
	if (data && data->state == BUTTON_STATE_EXIT) {
		uiBut *post_but = data->postbut;
		uiButtonActivateType post_type = data->posttype;

		button_activate_exit(C, but, data, (post_but == NULL), false);

		/* for jumping to the next button with tab while text editing */
		if (post_but) {
			button_activate_init(C, ar, post_but, post_type);
		}
		else {
			/* XXX issue is because WM_event_add_mousemove(C) is a bad hack and not reliable,
			 *if that gets coded better this bypass can go away too.
			 *
			 * This is needed to make sure if a button was active,
			 * it stays active while the mouse is over it.
			 * This avoids adding mousemoves, see: [#33466] */
			if (ELEM(state_orig, BUTTON_STATE_INIT, BUTTON_STATE_HIGHLIGHT)) {
				if (ui_but_find_mouse_over(ar, event) == but) {
					button_activate_init(C, ar, but, BUTTON_ACTIVATE_OVER);
				}
			}
		}
	}

	return retval;
}

static int ui_handle_list_event(bContext *C, const wmEvent *event, ARegion *ar)
{
	uiBut *but, *dragbut;
	uiList *ui_list;
	uiListDyn *dyn_data;
	int retval = WM_UI_HANDLER_CONTINUE;
	int type = event->type, val = event->val;
	int mx, my;
	bool is_over_dragbut = false;

	but = ui_list_find_mouse_over(ar, event->x, event->y);
	if (!but) {
		return retval;
	}

	ui_list = but->custom_data;
	if (!ui_list || !ui_list->dyn_data) {
		return retval;
	}
	dyn_data = ui_list->dyn_data;

	mx = event->x;
	my = event->y;
	ui_window_to_block(ar, but->block, &mx, &my);

	/* Find our "dragging" button. */
	for (dragbut = but->block->buttons.first; dragbut; dragbut = dragbut->next) {
		if (dragbut->poin == (void *)ui_list) {
			break;
		}
	}
	if (dragbut && dragbut == ui_but_find_mouse_over(ar, event)) {
		is_over_dragbut = true;
	}

	if (is_over_dragbut && type == LEFTMOUSE && val == KM_PRESS && !(but->flag & UI_BUT_DISABLED)) {
		uiHandleButtonData *data;
		int *size = (int *)but->poin;

		ui_handle_button_activate(C, ar, but, BUTTON_ACTIVATE);
		button_activate_state(C, but, BUTTON_STATE_INIT);

		data = but->active;
		data->dragstarty = my;

		button_activate_state(C, but, BUTTON_STATE_NUM_EDITING);

		/* Again, have to override values set by ui_numedit_begin, because our listbox button also has a rnapoin... */
		*size = data->origvalue = (double)dyn_data->visual_height;
		ui_list->flag |= UILST_RESIZING;

		retval = WM_UI_HANDLER_BREAK;
	}
	else {
		/* convert pan to scrollwheel */
		if (type == MOUSEPAN) {
			ui_pan_to_scroll(event, &type, &val);

			/* if type still is mousepan, we call it handled, since delta-y accumulate */
			/* also see wm_event_system.c do_wheel_ui hack */
			if (type == MOUSEPAN)
				retval = WM_UI_HANDLER_BREAK;
		}

		if (val == KM_PRESS) {
			if (ELEM(type, UPARROWKEY, DOWNARROWKEY) ||
			    ((ELEM(type, WHEELUPMOUSE, WHEELDOWNMOUSE) && event->alt)))
			{
				const int value_orig = RNA_property_int_get(&but->rnapoin, but->rnaprop);
				int value, min, max, inc;

				/* activate up/down the list */
				value = value_orig;
				if ((ui_list->filter_sort_flag & UILST_FLT_SORT_REVERSE) != 0) {
					inc = ELEM(type, UPARROWKEY, WHEELUPMOUSE) ? 1 : -1;
				}
				else {
					inc = ELEM(type, UPARROWKEY, WHEELUPMOUSE) ? -1 : 1;
				}

				if (dyn_data->items_filter_neworder || dyn_data->items_filter_flags) {
					/* If we have a display order different from collection order, we have some work! */
					int *org_order = MEM_mallocN(dyn_data->items_shown * sizeof(int), AT);
					int *new_order = dyn_data->items_filter_neworder;
					int i, org_idx = -1, len = dyn_data->items_len;
					int current_idx = -1;
					int filter_exclude = ui_list->filter_flag & UILST_FLT_EXCLUDE;

					for (i = 0; i < len; i++) {
						if (!dyn_data->items_filter_flags ||
							((dyn_data->items_filter_flags[i] & UILST_FLT_ITEM) ^ filter_exclude))
						{
							org_order[new_order ? new_order[++org_idx] : ++org_idx] = i;
							if (i == value) {
								current_idx = new_order ? new_order[org_idx] : org_idx;
							}
						}
						else if (i == value && org_idx >= 0) {
							current_idx = -(new_order ? new_order[org_idx] : org_idx) - 1;
						}
					}
					/* Now, org_order maps displayed indices to real indices,
					 * and current_idx either contains the displayed index of active value (positive),
					 *                 or its more-nearest one (negated).
					 */
					if (current_idx < 0) {
						current_idx = (current_idx * -1) + (inc < 0 ? inc : inc - 1);
					}
					else {
						current_idx += inc;
					}
					CLAMP(current_idx, 0, dyn_data->items_shown - 1);
					value = org_order[current_idx];
					MEM_freeN(org_order);
				}
				else {
					value += inc;
				}

				CLAMP(value, 0, dyn_data->items_len - 1);

				RNA_property_int_range(&but->rnapoin, but->rnaprop, &min, &max);
				CLAMP(value, min, max);

				if (value != value_orig) {
					RNA_property_int_set(&but->rnapoin, but->rnaprop, value);
					RNA_property_update(C, &but->rnapoin, but->rnaprop);

					ui_apply_undo(but);

					ui_list->flag |= UILST_SCROLL_TO_ACTIVE_ITEM;
					ED_region_tag_redraw(ar);
				}
				retval = WM_UI_HANDLER_BREAK;
			}
			else if (ELEM(type, WHEELUPMOUSE, WHEELDOWNMOUSE) && event->shift) {
				/* We now have proper grip, but keep this anyway! */
				if (ui_list->list_grip == 0)
					ui_list->list_grip = dyn_data->visual_height;
				/* list template will clamp */
				if (type == WHEELUPMOUSE)
					ui_list->list_grip--;
				else
					ui_list->list_grip++;

				ui_list->flag |= UILST_SCROLL_TO_ACTIVE_ITEM;
				ED_region_tag_redraw(ar);

				retval = WM_UI_HANDLER_BREAK;
			}
			else if (ELEM(type, WHEELUPMOUSE, WHEELDOWNMOUSE)) {
				if (dyn_data->height > dyn_data->visual_height) {
					/* list template will clamp */
					if (type == WHEELUPMOUSE)
						ui_list->list_scroll--;
					else
						ui_list->list_scroll++;

					ED_region_tag_redraw(ar);

					retval = WM_UI_HANDLER_BREAK;
				}
			}
		}
	}

	return retval;
}

static void ui_handle_button_return_submenu(bContext *C, const wmEvent *event, uiBut *but)
{
	uiHandleButtonData *data;
	uiPopupBlockHandle *menu;

	data = but->active;
	menu = data->menu;

	/* copy over return values from the closing menu */
	if ((menu->menuretval & UI_RETURN_OK) || (menu->menuretval & UI_RETURN_UPDATE)) {
		if (but->type == COLOR)
			copy_v3_v3(data->vec, menu->retvec);
		else if (but->type == MENU)
			data->value = menu->retvalue;
	}

	if (menu->menuretval & UI_RETURN_UPDATE) {
		if (data->interactive) {
			ui_apply_button(C, but->block, but, data, true);
		}
		else {
			ui_check_but(but);
		}

		menu->menuretval = 0;
	}
	
	/* now change button state or exit, which will close the submenu */
	if ((menu->menuretval & UI_RETURN_OK) || (menu->menuretval & UI_RETURN_CANCEL)) {
		if (menu->menuretval != UI_RETURN_OK)
			data->cancel = TRUE;

		button_activate_exit(C, but, data, true, false);
	}
	else if (menu->menuretval & UI_RETURN_OUT) {
		if (event->type == MOUSEMOVE && ui_mouse_inside_button(data->region, but, event->x, event->y)) {
			button_activate_state(C, but, BUTTON_STATE_HIGHLIGHT);
		}
		else {
			if (ISKEYBOARD(event->type)) {
				/* keyboard menu hierarchy navigation, going back to previous level */
				but->active->used_mouse = false;
				button_activate_state(C, but, BUTTON_STATE_HIGHLIGHT);
			}
			else {
				data->cancel = TRUE;
				button_activate_exit(C, but, data, true, false);
			}
		}
	}
}

/* ************************* menu handling *******************************/

/* function used to prevent loosing the open menu when using nested pulldowns,
 * when moving mouse towards the pulldown menu over other buttons that could
 * steal the highlight from the current button, only checks:
 *
 * - while mouse moves in triangular area defined old mouse position and
 *   left/right side of new menu
 * - only for 1 second
 */

static void ui_mouse_motion_towards_init_ex(uiPopupBlockHandle *menu, const int xy[2], const bool force)
{
	BLI_assert(((uiBlock *)menu->region->uiblocks.first)->flag & UI_BLOCK_MOVEMOUSE_QUIT);

	if (!menu->dotowards || force) {
		menu->dotowards = true;
		menu->towards_xy[0] = xy[0];
		menu->towards_xy[1] = xy[1];

		if (force)
			menu->towardstime = DBL_MAX;  /* unlimited time */
		else
			menu->towardstime = PIL_check_seconds_timer();
	}
}

static void ui_mouse_motion_towards_init(uiPopupBlockHandle *menu, const int xy[2])
{
	ui_mouse_motion_towards_init_ex(menu, xy, false);
}

static void ui_mouse_motion_towards_reinit(uiPopupBlockHandle *menu, const int xy[2])
{
	ui_mouse_motion_towards_init_ex(menu, xy, true);
}

static bool ui_mouse_motion_towards_check(uiBlock *block, uiPopupBlockHandle *menu, const int xy[2],
                                          const bool use_wiggle_room)
{
	float p1[2], p2[2], p3[2], p4[2];
	float oldp[2] = {menu->towards_xy[0], menu->towards_xy[1]};
	const float newp[2] = {xy[0], xy[1]};
	bool closer;
	const float margin = MENU_TOWARDS_MARGIN;
	rctf rect_px;

	BLI_assert(block->flag & UI_BLOCK_MOVEMOUSE_QUIT);


	/* annoying fix for [#36269], this is a bit odd but in fact works quite well
	 * don't mouse-out of a menu if another menu has been created after it.
	 * if this causes problems we could remove it and check on a different fix - campbell */
	if (menu->region->next) {
		/* am I the last menu (test) */
		ARegion *ar = menu->region->next;
		do {
			uiBlock *block_iter = ar->uiblocks.first;
			if (block_iter && ui_block_is_menu(block_iter)) {
				return true;
			}
		} while ((ar = ar->next));
	}
	/* annoying fix end! */


	if (!menu->dotowards) {
		return false;
	}

	if (len_squared_v2v2(oldp, newp) < (4.0f * 4.0f))
		return menu->dotowards;

	/* verify that we are moving towards one of the edges of the
	 * menu block, in other words, in the triangle formed by the
	 * initial mouse location and two edge points. */
	ui_block_to_window_rctf(menu->region, block, &rect_px, &block->rect);

	p1[0] = rect_px.xmin - margin;
	p1[1] = rect_px.ymin - margin;

	p2[0] = rect_px.xmax + margin;
	p2[1] = rect_px.ymin - margin;
	
	p3[0] = rect_px.xmax + margin;
	p3[1] = rect_px.ymax + margin;

	p4[0] = rect_px.xmin - margin;
	p4[1] = rect_px.ymax + margin;

	/* allow for some wiggle room, if the user moves a few pixels away,
	 * don't immediately quit (only for top level menus) */
	if (use_wiggle_room) {
		const float cent[2] = {
		    BLI_rctf_cent_x(&rect_px),
		    BLI_rctf_cent_y(&rect_px)};
		float delta[2];

		sub_v2_v2v2(delta, oldp, cent);
		normalize_v2(delta);
		mul_v2_fl(delta, MENU_TOWARDS_WIGGLE_ROOM);
		add_v2_v2(oldp, delta);
	}

	closer = (isect_point_tri_v2(newp, oldp, p1, p2) ||
	          isect_point_tri_v2(newp, oldp, p2, p3) ||
	          isect_point_tri_v2(newp, oldp, p3, p4) ||
	          isect_point_tri_v2(newp, oldp, p4, p1));

	if (!closer)
		menu->dotowards = false;

	/* 1 second timer */
	if (PIL_check_seconds_timer() - menu->towardstime > BUTTON_MOUSE_TOWARDS_THRESH)
		menu->dotowards = false;

	return menu->dotowards;
}

#ifdef USE_KEYNAV_LIMIT
static void ui_mouse_motion_keynav_init(struct uiKeyNavLock *keynav, const wmEvent *event)
{
	keynav->is_keynav = true;
	copy_v2_v2_int(keynav->event_xy, &event->x);
}
/**
 * Return true if keyinput isn't blocking mouse-motion,
 * or if the mouse-motion is enough to disable keyinput.
 */
static bool ui_mouse_motion_keynav_test(struct uiKeyNavLock *keynav, const wmEvent *event)
{
	if (keynav->is_keynav && (len_manhattan_v2v2_int(keynav->event_xy, &event->x) > BUTTON_KEYNAV_PX_LIMIT)) {
		keynav->is_keynav = false;
	}

	return keynav->is_keynav;
}
#endif  /* USE_KEYNAV_LIMIT */

static char ui_menu_scroll_test(uiBlock *block, int my)
{
	if (block->flag & (UI_BLOCK_CLIPTOP | UI_BLOCK_CLIPBOTTOM)) {
		if (block->flag & UI_BLOCK_CLIPTOP) 
			if (my > block->rect.ymax - UI_MENU_SCROLL_MOUSE)
				return 't';
		if (block->flag & UI_BLOCK_CLIPBOTTOM)
			if (my < block->rect.ymin + UI_MENU_SCROLL_MOUSE)
				return 'b';
	}
	return 0;
}

static int ui_menu_scroll(ARegion *ar, uiBlock *block, int my, uiBut *to_bt)
{
	uiBut *bt;
	float dy = 0.0f;

	if (to_bt) {
		/* scroll to activated button */
		if (block->flag & UI_BLOCK_CLIPTOP) {
			if (to_bt->rect.ymax > block->rect.ymax - UI_MENU_SCROLL_ARROW)
				dy = block->rect.ymax - to_bt->rect.ymax - UI_MENU_SCROLL_ARROW;
		}
		if (block->flag & UI_BLOCK_CLIPBOTTOM) {
			if (to_bt->rect.ymin < block->rect.ymin + UI_MENU_SCROLL_ARROW)
				dy = block->rect.ymin - to_bt->rect.ymin + UI_MENU_SCROLL_ARROW;
		}
	}
	else {
		/* scroll when mouse over arrow buttons */
		char test = ui_menu_scroll_test(block, my);

		if (test == 't')
			dy = -UI_UNIT_Y; /* scroll to the top */
		else if (test == 'b')
			dy = UI_UNIT_Y; /* scroll to the bottom */
	}

	if (dy != 0.0f) {
		if (dy < 0.0f) {
			/* stop at top item, extra 0.5 unit Y makes it snap nicer */
			float ymax = -FLT_MAX;

			for (bt = block->buttons.first; bt; bt = bt->next)
				ymax = max_ff(ymax, bt->rect.ymax);

			if (ymax + dy - UI_UNIT_Y * 0.5f < block->rect.ymax - UI_MENU_SCROLL_PAD)
				dy = block->rect.ymax - ymax - UI_MENU_SCROLL_PAD;
		}
		else {
			/* stop at bottom item, extra 0.5 unit Y makes it snap nicer */
			float ymin = FLT_MAX;

			for (bt = block->buttons.first; bt; bt = bt->next)
				ymin = min_ff(ymin, bt->rect.ymin);

			if (ymin + dy + UI_UNIT_Y * 0.5f > block->rect.ymin + UI_MENU_SCROLL_PAD)
				dy = block->rect.ymin - ymin + UI_MENU_SCROLL_PAD;
		}

		/* apply scroll offset */
		for (bt = block->buttons.first; bt; bt = bt->next) {
			bt->rect.ymin += dy;
			bt->rect.ymax += dy;
		}

		/* set flags again */
		ui_popup_block_scrolltest(block);
		
		ED_region_tag_redraw(ar);
		
		return 1;
	}
	
	return 0;
}

/**
 * Special function to handle nested menus.
 * let the parent menu get the event.
 *
 * This allows a menu to be open,
 * but send key events to the parent if theres no active buttons.
 *
 * Without this keyboard navigation from menu's wont work.
 */
static bool ui_menu_pass_event_to_parent_if_nonactive(uiPopupBlockHandle *menu, const uiBut *but,
                                                      const int level, const int retval)
{
	if ((level != 0) && (but == NULL)) {
		menu->menuretval = UI_RETURN_OUT | UI_RETURN_OUT_PARENT;
		(void) retval;  /* so release builds with strict flags are happy as well */
		BLI_assert(retval == WM_UI_HANDLER_CONTINUE);
		return true;
	}
	else {
		return false;
	}
}

static int ui_handle_menu_button(bContext *C, const wmEvent *event, uiPopupBlockHandle *menu)
{
	ARegion *ar = menu->region;
	uiBut *but = ui_but_find_activated(ar);
	int retval;

	if (but) {
		ScrArea *ctx_area = CTX_wm_area(C);
		ARegion *ctx_region = CTX_wm_region(C);

		if (menu->ctx_area) CTX_wm_area_set(C, menu->ctx_area);
		if (menu->ctx_region) CTX_wm_region_set(C, menu->ctx_region);

		retval = ui_handle_button_event(C, event, but);

		if (menu->ctx_area) CTX_wm_area_set(C, ctx_area);
		if (menu->ctx_region) CTX_wm_region_set(C, ctx_region);
	}
	else {
		retval = ui_handle_button_over(C, event, ar);
	}

	return retval;
}

static int ui_handle_menu_event(bContext *C, const wmEvent *event, uiPopupBlockHandle *menu,
                                int level, const bool is_parent_inside)
{
	ARegion *ar;
	uiBlock *block;
	uiBut *but, *bt;
	int mx, my, retval;
	bool inside;

	ar = menu->region;
	block = ar->uiblocks.first;

	retval = WM_UI_HANDLER_CONTINUE;

	mx = event->x;
	my = event->y;
	ui_window_to_block(ar, block, &mx, &my);

	/* check if mouse is inside block */
	inside = BLI_rctf_isect_pt(&block->rect, mx, my);

	/* if there's an active modal button, don't check events or outside, except for search menu */
	but = ui_but_find_activated(ar);

	if (but && button_modal_state(but->active->state)) {
		if (block->flag & UI_BLOCK_MOVEMOUSE_QUIT) {
			/* if a button is activated modal, always reset the start mouse
			 * position of the towards mechanism to avoid loosing focus,
			 * and don't handle events */
			ui_mouse_motion_towards_reinit(menu, &event->x);
		}
	}
	else if (event->type == TIMER) {
		if (event->customdata == menu->scrolltimer)
			ui_menu_scroll(ar, block, my, NULL);
	}
	else {
		/* for ui_mouse_motion_towards_block */
		if (event->type == MOUSEMOVE) {
			if (block->flag & UI_BLOCK_MOVEMOUSE_QUIT) {
				ui_mouse_motion_towards_init(menu, &event->x);
			}
			
			/* add menu scroll timer, if needed */
			if (ui_menu_scroll_test(block, my))
				if (menu->scrolltimer == NULL)
					menu->scrolltimer =
					    WM_event_add_timer(CTX_wm_manager(C), CTX_wm_window(C), TIMER, MENU_SCROLL_INTERVAL);
		}
		
		/* first block own event func */
		if (block->block_event_func && block->block_event_func(C, block, event)) {
			/* pass */
		}   /* events not for active search menu button */
		else {
			int act = 0;

			switch (event->type) {

				/* closing sublevels of pulldowns */
				case LEFTARROWKEY:
					if (event->val == KM_PRESS && (block->flag & UI_BLOCK_LOOP))
						if (block->saferct.first)
							menu->menuretval = UI_RETURN_OUT;

					retval = WM_UI_HANDLER_BREAK;
					break;

				/* opening sublevels of pulldowns */
				case RIGHTARROWKEY:
					if (event->val == KM_PRESS && (block->flag & UI_BLOCK_LOOP)) {

						if (ui_menu_pass_event_to_parent_if_nonactive(menu, but, level, retval))
							break;

						but = ui_but_find_activated(ar);

						if (!but) {
							/* no item active, we make first active */
							if (block->direction & UI_TOP) but = ui_but_last(block);
							else but = ui_but_first(block);
						}

						if (but && ELEM(but->type, BLOCK, PULLDOWN))
							ui_handle_button_activate(C, ar, but, BUTTON_ACTIVATE_OPEN);
					}

					retval = WM_UI_HANDLER_BREAK;
					break;
				
				case UPARROWKEY:
				case DOWNARROWKEY:
				case WHEELUPMOUSE:
				case WHEELDOWNMOUSE:
				case MOUSEPAN:
					/* arrowkeys: only handle for block_loop blocks */
					if (event->alt || event->shift || event->ctrl || event->oskey) {
						/* pass */
					}
					else if (inside || (block->flag & UI_BLOCK_LOOP)) {
						int type = event->type;
						int val = event->val;
						
						/* convert pan to scrollwheel */
						if (type == MOUSEPAN)
							ui_pan_to_scroll(event, &type, &val);
						
						if (val == KM_PRESS) {
							const eButType type_flip = BUT | ROW;

							if (ui_menu_pass_event_to_parent_if_nonactive(menu, but, level, retval))
								break;

#ifdef USE_KEYNAV_LIMIT
							ui_mouse_motion_keynav_init(&menu->keynav_state, event);
#endif

							but = ui_but_find_activated(ar);
							if (but) {
								/* is there a situation where UI_LEFT or UI_RIGHT would also change navigation direction? */
								if (((ELEM(type, DOWNARROWKEY, WHEELDOWNMOUSE)) && (block->direction & UI_DOWN)) ||
								    ((ELEM(type, DOWNARROWKEY, WHEELDOWNMOUSE)) && (block->direction & UI_RIGHT)) ||
								    ((ELEM(type, UPARROWKEY, WHEELUPMOUSE)) && (block->direction & UI_TOP)))
								{
									/* the following is just a hack - uiBut->type set to BUT and BUTM have there menus built 
									 * opposite ways - this should be changed so that all popup-menus use the same uiBlock->direction */
									if (but->type & type_flip)
										but = ui_but_next(but);
									else
										but = ui_but_prev(but);
								}
								else {
									if (but->type & type_flip)
										but = ui_but_prev(but);
									else
										but = ui_but_next(but);
								}

								if (but) {
									ui_handle_button_activate(C, ar, but, BUTTON_ACTIVATE);
									ui_menu_scroll(ar, block, my, but);
								}
							}

							if (!but) {
								if (((ELEM(type, UPARROWKEY, WHEELUPMOUSE)) && (block->direction & UI_DOWN)) ||
								    ((ELEM(type, UPARROWKEY, WHEELUPMOUSE)) && (block->direction & UI_RIGHT)) ||
								    ((ELEM(type, DOWNARROWKEY, WHEELDOWNMOUSE)) && (block->direction & UI_TOP)))
								{
									if ((bt = ui_but_first(block)) && (bt->type & type_flip)) {
										bt = ui_but_last(block);
									}
									else {
										/* keep ui_but_first() */
									}
								}
								else {
									if ((bt = ui_but_first(block)) && (bt->type & type_flip)) {
										/* keep ui_but_first() */
									}
									else {
										bt = ui_but_last(block);
									}
								}

								if (bt) {
									ui_handle_button_activate(C, ar, bt, BUTTON_ACTIVATE);
									ui_menu_scroll(ar, block, my, bt);
								}
							}
						}

						retval = WM_UI_HANDLER_BREAK;
					}

					break;

				case ONEKEY:    case PAD1:
					act = 1;
				case TWOKEY:    case PAD2:
					if (act == 0) act = 2;
				case THREEKEY:  case PAD3:
					if (act == 0) act = 3;
				case FOURKEY:   case PAD4:
					if (act == 0) act = 4;
				case FIVEKEY:   case PAD5:
					if (act == 0) act = 5;
				case SIXKEY:    case PAD6:
					if (act == 0) act = 6;
				case SEVENKEY:  case PAD7:
					if (act == 0) act = 7;
				case EIGHTKEY:  case PAD8:
					if (act == 0) act = 8;
				case NINEKEY:   case PAD9:
					if (act == 0) act = 9;
				case ZEROKEY:   case PAD0:
					if (act == 0) act = 10;

					if ((block->flag & UI_BLOCK_NUMSELECT) && event->val == KM_PRESS) {
						int count;

						if (ui_menu_pass_event_to_parent_if_nonactive(menu, but, level, retval))
							break;

						if (event->alt) act += 10;

						count = 0;
						for (but = block->buttons.first; but; but = but->next) {
							int doit = FALSE;
							
							if (!ELEM(but->type, LABEL, SEPR))
								count++;
							
							/* exception for rna layer buts */
							if (but->rnapoin.data && but->rnaprop) {
								if (ELEM(RNA_property_subtype(but->rnaprop), PROP_LAYER, PROP_LAYER_MEMBER)) {
									if (but->rnaindex == act - 1)
										doit = TRUE;
								}
							}
							else if (count == act) {
								doit = TRUE;
							}
							
							if (doit) {
								/* activate buttons but open menu's */
								uiButtonActivateType activate;
								if (but->type == PULLDOWN) {
									activate = BUTTON_ACTIVATE_OPEN;
								}
								else {
									activate = BUTTON_ACTIVATE_APPLY;
								}

								ui_handle_button_activate(C, ar, but, activate);
								break;
							}
						}

						retval = WM_UI_HANDLER_BREAK;
					}
					break;

				/* Handle keystrokes on menu items */
				case AKEY:
				case BKEY:
				case CKEY:
				case DKEY:
				case EKEY:
				case FKEY:
				case GKEY:
				case HKEY:
				case IKEY:
				case JKEY:
				case KKEY:
				case LKEY:
				case MKEY:
				case NKEY:
				case OKEY:
				case PKEY:
				case QKEY:
				case RKEY:
				case SKEY:
				case TKEY:
				case UKEY:
				case VKEY:
				case WKEY:
				case XKEY:
				case YKEY:
				case ZKEY:
				{
					if ((event->val  == KM_PRESS || event->val == KM_DBL_CLICK) &&
					    (event->shift == FALSE) &&
					    (event->ctrl  == FALSE) &&
					    (event->oskey == FALSE))
					{
						if (ui_menu_pass_event_to_parent_if_nonactive(menu, but, level, retval))
							break;

						for (but = block->buttons.first; but; but = but->next) {

							if (but->menu_key == event->type) {
								if (ELEM(but->type, BUT, BUTM)) {
									/* mainly for operator buttons */
									ui_handle_button_activate(C, ar, but, BUTTON_ACTIVATE_APPLY);
								}
								else if (ELEM(but->type, BLOCK, PULLDOWN)) {
									/* open submenus (like right arrow key) */
									ui_handle_button_activate(C, ar, but, BUTTON_ACTIVATE_OPEN);
								}
								else if (but->type == MENU) {
									/* activate menu items */
									ui_handle_button_activate(C, ar, but, BUTTON_ACTIVATE);
								}
								else {
									printf("%s: error, but->menu_key type: %d\n", __func__, but->type);
								}

								break;
							}
						}

						retval = WM_UI_HANDLER_BREAK;
					}
					break;
				}
			}
		}
		
		/* here we check return conditions for menus */
		if (block->flag & UI_BLOCK_LOOP) {
			/* if we click outside the block, verify if we clicked on the
			 * button that opened us, otherwise we need to close */
			if (inside == 0) {
				uiSafetyRct *saferct = block->saferct.first;

				if (ELEM3(event->type, LEFTMOUSE, MIDDLEMOUSE, RIGHTMOUSE) && event->val == KM_PRESS) {
					if (saferct && !BLI_rctf_isect_pt(&saferct->parent, event->x, event->y)) {
						if (block->flag & (UI_BLOCK_OUT_1))
							menu->menuretval = UI_RETURN_OK;
						else
							menu->menuretval = UI_RETURN_OUT;
					}
				}
			}

			if (menu->menuretval) {
				/* pass */
			}
#ifdef USE_KEYNAV_LIMIT
			else if ((event->type == MOUSEMOVE) && ui_mouse_motion_keynav_test(&menu->keynav_state, event)) {
				/* don't handle the mousemove if we're using key-navigation */
				retval = WM_UI_HANDLER_BREAK;
			}
#endif
			else if (event->type == ESCKEY && event->val == KM_PRESS) {
				/* esc cancels this and all preceding menus */
				menu->menuretval = UI_RETURN_CANCEL;
			}
			else if (ELEM(event->type, RETKEY, PADENTER) && event->val == KM_PRESS) {
				/* enter will always close this block, we let the event
				 * get handled by the button if it is activated, otherwise we cancel */
				if (!ui_but_find_activated(ar))
					menu->menuretval = UI_RETURN_CANCEL | UI_RETURN_POPUP_OK;
			}
			else {

				/* check mouse moving outside of the menu */
				if (inside == 0 && (block->flag & UI_BLOCK_MOVEMOUSE_QUIT)) {
					uiSafetyRct *saferct;

					ui_mouse_motion_towards_check(block, menu, &event->x, is_parent_inside == false);
					
					/* check for all parent rects, enables arrowkeys to be used */
					for (saferct = block->saferct.first; saferct; saferct = saferct->next) {
						/* for mouse move we only check our own rect, for other
						 * events we check all preceding block rects too to make
						 * arrow keys navigation work */
						if (event->type != MOUSEMOVE || saferct == block->saferct.first) {
							if (BLI_rctf_isect_pt(&saferct->parent, (float)event->x, (float)event->y))
								break;
							if (BLI_rctf_isect_pt(&saferct->safety, (float)event->x, (float)event->y))
								break;
						}
					}

					/* strict check, and include the parent rect */
					if (!menu->dotowards && !saferct) {
						if (block->flag & (UI_BLOCK_OUT_1))
							menu->menuretval = UI_RETURN_OK;
						else
							menu->menuretval = UI_RETURN_OUT;
					}
					else if (menu->dotowards && event->type == MOUSEMOVE)
						retval = WM_UI_HANDLER_BREAK;
				}
			}

			/* end switch */
		}
	}

	/* if we are didn't handle the event yet, lets pass it on to
	 * buttons inside this region. disabled inside check .. not sure
	 * anymore why it was there? but it meant enter didn't work
	 * for example when mouse was not over submenu */
	if ((event->type == TIMER) ||
	    (/*inside &&*/ (!menu->menuretval || (menu->menuretval & UI_RETURN_UPDATE)) && retval == WM_UI_HANDLER_CONTINUE))
	{
		retval = ui_handle_menu_button(C, event, menu);
	}

	/* if we set a menu return value, ensure we continue passing this on to
	 * lower menus and buttons, so always set continue then, and if we are
	 * inside the region otherwise, ensure we swallow the event */
	if (menu->menuretval)
		return WM_UI_HANDLER_CONTINUE;
	else if (inside)
		return WM_UI_HANDLER_BREAK;
	else
		return retval;
}

static int ui_handle_menu_return_submenu(bContext *C, const wmEvent *event, uiPopupBlockHandle *menu)
{
	ARegion *ar;
	uiBut *but;
	uiBlock *block;
	uiHandleButtonData *data;
	uiPopupBlockHandle *submenu;

	ar = menu->region;
	block = ar->uiblocks.first;

	but = ui_but_find_activated(ar);
	data = but->active;
	submenu = data->menu;

	if (submenu->menuretval) {
		bool update;

		/* first decide if we want to close our own menu cascading, if
		 * so pass on the sub menu return value to our own menu handle */
		if ((submenu->menuretval & UI_RETURN_OK) || (submenu->menuretval & UI_RETURN_CANCEL)) {
			if (!(block->flag & UI_BLOCK_KEEP_OPEN)) {
				menu->menuretval = submenu->menuretval;
				menu->butretval = data->retval;
			}
		}

		update = (submenu->menuretval & UI_RETURN_UPDATE) != 0;

		/* now let activated button in this menu exit, which
		 * will actually close the submenu too */
		ui_handle_button_return_submenu(C, event, but);

		if (update)
			submenu->menuretval = 0;
	}

	if (block->flag & UI_BLOCK_MOVEMOUSE_QUIT) {
		/* for cases where close does not cascade, allow the user to
		 * move the mouse back towards the menu without closing */
		ui_mouse_motion_towards_reinit(menu, &event->x);
	}

	if (menu->menuretval)
		return WM_UI_HANDLER_CONTINUE;
	else
		return WM_UI_HANDLER_BREAK;
}

static int ui_handle_menus_recursive(bContext *C, const wmEvent *event, uiPopupBlockHandle *menu,
                                     int level, const bool is_parent_inside)
{
	uiBut *but;
	uiHandleButtonData *data;
	uiPopupBlockHandle *submenu;
	int retval = WM_UI_HANDLER_CONTINUE;
	bool do_towards_reinit = false;

	/* check if we have a submenu, and handle events for it first */
	but = ui_but_find_activated(menu->region);
	data = (but) ? but->active : NULL;
	submenu = (data) ? data->menu : NULL;

	if (submenu) {
		bool inside = false;

		if (is_parent_inside == false) {
			int mx, my;
			uiBlock *block = menu->region->uiblocks.first;

			mx = event->x;
			my = event->y;
			ui_window_to_block(menu->region, block, &mx, &my);
			inside = BLI_rctf_isect_pt(&block->rect, mx, my);
		}

		retval = ui_handle_menus_recursive(C, event, submenu, level + 1, is_parent_inside || inside);
	}

	/* now handle events for our own menu */
	if (retval == WM_UI_HANDLER_CONTINUE || event->type == TIMER) {
		const bool do_but_search = (but && ELEM(but->type, SEARCH_MENU, SEARCH_MENU_UNLINK));
		if (submenu && submenu->menuretval) {
			const bool do_ret_out_parent = (submenu->menuretval & UI_RETURN_OUT_PARENT) != 0;
			retval = ui_handle_menu_return_submenu(C, event, menu);
			submenu = NULL;  /* hint not to use this, it may be freed by call above */
			(void)submenu;
			/* we may want to quit the submenu and handle the even in this menu,
			 * if its important to use it, check 'data->menu' first */
			if (((retval == WM_UI_HANDLER_BREAK) && do_ret_out_parent) == 0) {
				/* skip applying the event */
				return retval;
			}
		}

		if (do_but_search) {
			uiBlock *block = menu->region->uiblocks.first;

			retval = ui_handle_menu_button(C, event, menu);

			if (block->flag & UI_BLOCK_MOVEMOUSE_QUIT) {
				/* when there is a active search button and we close it,
				 * we need to reinit the mouse coords [#35346] */
				if (ui_but_find_activated(menu->region) != but) {
					do_towards_reinit = true;
				}
			}
		}
		else {
			retval = ui_handle_menu_event(C, event, menu, level, is_parent_inside);
		}
	}

	if (do_towards_reinit) {
		ui_mouse_motion_towards_reinit(menu, &event->x);
	}

	return retval;
}

/* *************** UI event handlers **************** */

static int ui_handler_region(bContext *C, const wmEvent *event, void *UNUSED(userdata))
{
	ARegion *ar;
	uiBut *but;
	int retval;

	/* here we handle buttons at the region level, non-modal */
	ar = CTX_wm_region(C);
	retval = WM_UI_HANDLER_CONTINUE;

	if (ar == NULL) return retval;
	if (ar->uiblocks.first == NULL) return retval;

	/* either handle events for already activated button or try to activate */
	but = ui_but_find_activated(ar);

	retval = ui_handler_panel_region(C, event, ar);

	if (retval == WM_UI_HANDLER_CONTINUE)
		retval = ui_handle_list_event(C, event, ar);

	if (retval == WM_UI_HANDLER_CONTINUE) {
		if (but)
			retval = ui_handle_button_event(C, event, but);
		else
			retval = ui_handle_button_over(C, event, ar);
	}

	/* re-enable tooltips */
	if (event->type == MOUSEMOVE && (event->x != event->prevx || event->y != event->prevy))
		ui_blocks_set_tooltips(ar, true);
	
	/* delayed apply callbacks */
	ui_apply_but_funcs_after(C);

	return retval;
}

static void ui_handler_remove_region(bContext *C, void *UNUSED(userdata))
{
	bScreen *sc;
	ARegion *ar;

	ar = CTX_wm_region(C);
	if (ar == NULL) return;

	uiFreeBlocks(C, &ar->uiblocks);
	
	sc = CTX_wm_screen(C);
	if (sc == NULL) return;

	/* delayed apply callbacks, but not for screen level regions, those
	 * we rather do at the very end after closing them all, which will
	 * be done in ui_handler_region/window */
	if (BLI_findindex(&sc->regionbase, ar) == -1)
		ui_apply_but_funcs_after(C);
}

static int ui_handler_region_menu(bContext *C, const wmEvent *event, void *UNUSED(userdata))
{
	ARegion *ar;
	uiBut *but;

	/* here we handle buttons at the window level, modal, for example
	 * while number sliding, text editing, or when a menu block is open */
	ar = CTX_wm_menu(C);
	if (!ar)
		ar = CTX_wm_region(C);

	but = ui_but_find_activated(ar);

	if (but) {
		uiHandleButtonData *data;

		/* handle activated button events */
		data = but->active;

		if (data->state == BUTTON_STATE_MENU_OPEN) {
			int retval;

			/* handle events for menus and their buttons recursively,
			 * this will handle events from the top to the bottom menu */
			if (data->menu)
				retval = ui_handle_menus_recursive(C, event, data->menu, 0, false);

			/* handle events for the activated button */
			if ((data->menu && (retval == WM_UI_HANDLER_CONTINUE)) ||
			    (event->type == TIMER))
			{
				if (data->menu && data->menu->menuretval)
					ui_handle_button_return_submenu(C, event, but);
				else
					ui_handle_button_event(C, event, but);
			}
		}
		else {
			/* handle events for the activated button */
			ui_handle_button_event(C, event, but);
		}
	}

	/* re-enable tooltips */
	if (event->type == MOUSEMOVE && (event->x != event->prevx || event->y != event->prevy))
		ui_blocks_set_tooltips(ar, true);

	/* delayed apply callbacks */
	ui_apply_but_funcs_after(C);

	/* we block all events, this is modal interaction */
	return WM_UI_HANDLER_BREAK;
}

/* two types of popups, one with operator + enum, other with regular callbacks */
static int ui_handler_popup(bContext *C, const wmEvent *event, void *userdata)
{
	uiPopupBlockHandle *menu = userdata;

	/* we block all events, this is modal interaction, except for drop events which is described below */
	int retval = WM_UI_HANDLER_BREAK;

	if (event->type == EVT_DROP) {
		/* if we're handling drop event we'll want it to be handled by popup callee as well,
		 * so it'll be possible to perform such operations as opening .blend files by dropping
		 * them into blender even if there's opened popup like splash screen (sergey)
		 */

		retval = WM_UI_HANDLER_CONTINUE;
	}

	ui_handle_menus_recursive(C, event, menu, 0, false);

	/* free if done, does not free handle itself */
	if (menu->menuretval) {
		/* copy values, we have to free first (closes region) */
		uiPopupBlockHandle temp = *menu;
		
		ui_popup_block_free(C, menu);
		UI_remove_popup_handlers(&CTX_wm_window(C)->modalhandlers, menu);

#ifdef USE_DRAG_TOGGLE
		{
			wmWindow *win = CTX_wm_window(C);
			WM_event_free_ui_handler_all(C, &win->modalhandlers,
			                             ui_handler_region_drag_toggle, ui_handler_region_drag_toggle_remove);
		}
#endif

		if ((temp.menuretval & UI_RETURN_OK) || (temp.menuretval & UI_RETURN_POPUP_OK)) {
			if (temp.popup_func)
				temp.popup_func(C, temp.popup_arg, temp.retvalue);
			if (temp.optype)
				WM_operator_name_call(C, temp.optype->idname, temp.opcontext, NULL);
		}
		else if (temp.cancel_func)
			temp.cancel_func(C, temp.popup_arg);

		WM_event_add_mousemove(C);
	}
	else {
		/* re-enable tooltips */
		if (event->type == MOUSEMOVE && (event->x != event->prevx || event->y != event->prevy))
			ui_blocks_set_tooltips(menu->region, true);
	}

	/* delayed apply callbacks */
	ui_apply_but_funcs_after(C);

	return retval;
}

static void ui_handler_remove_popup(bContext *C, void *userdata)
{
	uiPopupBlockHandle *menu = userdata;

	/* free menu block if window is closed for some reason */
	ui_popup_block_free(C, menu);

	/* delayed apply callbacks */
	ui_apply_but_funcs_after(C);
}

void UI_add_region_handlers(ListBase *handlers)
{
	WM_event_remove_ui_handler(handlers, ui_handler_region, ui_handler_remove_region, NULL, FALSE);
	WM_event_add_ui_handler(NULL, handlers, ui_handler_region, ui_handler_remove_region, NULL);
}

void UI_add_popup_handlers(bContext *C, ListBase *handlers, uiPopupBlockHandle *popup)
{
	WM_event_add_ui_handler(C, handlers, ui_handler_popup, ui_handler_remove_popup, popup);
}

void UI_remove_popup_handlers(ListBase *handlers, uiPopupBlockHandle *popup)
{
	WM_event_remove_ui_handler(handlers, ui_handler_popup, ui_handler_remove_popup, popup, FALSE);
}

void UI_remove_popup_handlers_all(bContext *C, ListBase *handlers)
{
	WM_event_free_ui_handler_all(C, handlers, ui_handler_popup, ui_handler_remove_popup);
}

bool UI_textbutton_activate_rna(const bContext *C, ARegion *ar,
                                const void *rna_poin_data, const char *rna_prop_id)
{
	uiBlock *block;
	uiBut *but = NULL;
	
	for (block = ar->uiblocks.first; block; block = block->next) {
		for (but = block->buttons.first; but; but = but->next) {
			if (but->type == TEX) {
				if (but->rnaprop && but->rnapoin.data == rna_poin_data) {
					if (STREQ(RNA_property_identifier(but->rnaprop), rna_prop_id)) {
						break;
					}
				}
			}
		}
		if (but)
			break;
	}
	
	if (but) {
		uiButActiveOnly(C, ar, block, but);
		return true;
	}
	else {
		return false;
	}
}

bool UI_textbutton_activate_but(const bContext *C, uiBut *actbut)
{
	ARegion *ar = CTX_wm_region(C);
	uiBlock *block;
	uiBut *but = NULL;
	
	for (block = ar->uiblocks.first; block; block = block->next) {
		for (but = block->buttons.first; but; but = but->next)
			if (but == actbut && but->type == TEX)
				break;

		if (but)
			break;
	}
	
	if (but) {
		uiButActiveOnly(C, ar, block, but);
		return true;
	}
	else {
		return false;
	}
}


void ui_button_clipboard_free(void)
{
	curvemapping_free_data(&but_copypaste_curve);
}<|MERGE_RESOLUTION|>--- conflicted
+++ resolved
@@ -241,7 +241,6 @@
 static bool ui_but_contains_pt(uiBut *but, int mx, int my);
 static bool ui_mouse_inside_button(ARegion *ar, uiBut *but, int x, int y);
 static uiBut *ui_but_find_mouse_over_ex(ARegion *ar, int x, int y, bool ctrl);
-static uiBut *ui_but_find_mouse_over(ARegion *ar, const wmEvent *event);
 static void button_activate_init(bContext *C, ARegion *ar, uiBut *but, uiButtonActivateType type);
 static void button_activate_state(bContext *C, uiBut *but, uiHandleButtonState state);
 static void button_activate_exit(bContext *C, uiBut *but, uiHandleButtonData *data,
@@ -3723,13 +3722,9 @@
 			}
 		}
 #ifdef USE_DRAG_TOGGLE
-<<<<<<< HEAD
 		if (event->type == LEFTMOUSE && event->val == KM_PRESS
-		    && (ui_is_but_bool(but)))
+		    && (ui_is_but_drag_toggle(but)))
 		{
-=======
-		if (event->type == LEFTMOUSE && ui_is_but_drag_toggle(but)) {
->>>>>>> a930fb15
 			button_activate_state(C, but, BUTTON_STATE_WAIT_DRAG);
 			data->dragstartx = event->x;
 			data->dragstarty = event->y;
@@ -6151,7 +6146,7 @@
 	return butover;
 }
 
-static uiBut *ui_but_find_mouse_over(ARegion *ar, const wmEvent *event)
+uiBut *ui_but_find_mouse_over(ARegion *ar, const wmEvent *event)
 {
 	return ui_but_find_mouse_over_ex(ar, event->x, event->y, event->ctrl != 0);
 }
