/*
 * ***** BEGIN GPL LICENSE BLOCK *****
 *
 * This program is free software; you can redistribute it and/or
 * modify it under the terms of the GNU General Public License
 * as published by the Free Software Foundation; either version 2
 * of the License, or (at your option) any later version.
 *
 * This program is distributed in the hope that it will be useful,
 * but WITHOUT ANY WARRANTY; without even the implied warranty of
 * MERCHANTABILITY or FITNESS FOR A PARTICULAR PURPOSE.  See the
 * GNU General Public License for more details.
 *
 * You should have received a copy of the GNU General Public License
 * along with this program; if not, write to the Free Software Foundation,
 * Inc., 51 Franklin Street, Fifth Floor, Boston, MA 02110-1301, USA.
 *
 * The Original Code is Copyright (C) 2008 Blender Foundation.
 * All rights reserved.
 *
 *
 * Contributor(s): Blender Foundation
 *
 * ***** END GPL LICENSE BLOCK *****
 */

/** \file blender/editors/space_script/space_script.c
 *  \ingroup spscript
 */


#include <string.h>
#include <stdio.h>

#include "MEM_guardedalloc.h"

#include "BLI_blenlib.h"
#include "BLI_utildefines.h"

#include "BKE_context.h"
#include "BKE_screen.h"

#include "ED_space_api.h"
#include "ED_screen.h"

#include "BIF_gl.h"

#include "WM_api.h"
#include "WM_types.h"

#include "UI_resources.h"
#include "UI_view2d.h"

#ifdef WITH_PYTHON
#endif

#include "script_intern.h"  // own include


//static script_run_python(char *funcname, )


/* ******************** default callbacks for script space ***************** */

static SpaceLink *script_new(const ScrArea *UNUSED(area), const Scene *UNUSED(scene))
{
	ARegion *ar;
	SpaceScript *sscript;

	sscript = MEM_callocN(sizeof(SpaceScript), "initscript");
	sscript->spacetype = SPACE_SCRIPT;


	/* header */
	ar = MEM_callocN(sizeof(ARegion), "header for script");

	BLI_addtail(&sscript->regionbase, ar);
	ar->regiontype = RGN_TYPE_HEADER;
	ar->alignment = RGN_ALIGN_TOP;
<<<<<<< HEAD
	
=======

>>>>>>> 95011f6d
	/* main region */
	ar = MEM_callocN(sizeof(ARegion), "main region for script");

	BLI_addtail(&sscript->regionbase, ar);
	ar->regiontype = RGN_TYPE_WINDOW;

	/* channel list region XXX */


	return (SpaceLink *)sscript;
}

/* not spacelink itself */
static void script_free(SpaceLink *sl)
{
	SpaceScript *sscript = (SpaceScript *) sl;

#ifdef WITH_PYTHON
	/*free buttons references*/
	if (sscript->but_refs) {
// XXX		BPy_Set_DrawButtonsList(sscript->but_refs);
//		BPy_Free_DrawButtonsList();
		sscript->but_refs = NULL;
	}
#endif
	sscript->script = NULL;
}


/* spacetype; init callback */
static void script_init(struct wmWindowManager *UNUSED(wm), ScrArea *UNUSED(sa))
{

}

static SpaceLink *script_duplicate(SpaceLink *sl)
{
	SpaceScript *sscriptn = MEM_dupallocN(sl);

	/* clear or remove stuff from old */

	return (SpaceLink *)sscriptn;
}



/* add handlers, stuff you only do once or on area/region changes */
static void script_main_region_init(wmWindowManager *wm, ARegion *ar)
{
	wmKeyMap *keymap;

	UI_view2d_region_reinit(&ar->v2d, V2D_COMMONVIEW_STANDARD, ar->winx, ar->winy);

	/* own keymap */
	keymap = WM_keymap_find(wm->defaultconf, "Script", SPACE_SCRIPT, 0);
	WM_event_add_keymap_handler_bb(&ar->handlers, keymap, &ar->v2d.mask, &ar->winrct);
}

static void script_main_region_draw(const bContext *C, ARegion *ar)
{
	/* draw entirely, view changes should be handled here */
	SpaceScript *sscript = (SpaceScript *)CTX_wm_space_data(C);
	View2D *v2d = &ar->v2d;

	/* clear and setup matrix */
	UI_ThemeClearColor(TH_BACK);
	glClear(GL_COLOR_BUFFER_BIT);

	UI_view2d_view_ortho(v2d);

	/* data... */
	// BPY_script_exec(C, "/root/blender-svn/blender25/test.py", NULL);

#ifdef WITH_PYTHON
	if (sscript->script) {
		// BPY_run_script_space_draw(C, sscript);
	}
#else
	(void)sscript;
#endif

	/* reset view matrix */
	UI_view2d_view_restore(C);

	/* scrollers? */
}

/* add handlers, stuff you only do once or on area/region changes */
static void script_header_region_init(wmWindowManager *UNUSED(wm), ARegion *ar)
{
	ED_region_header_init(ar);
}

static void script_header_region_draw(const bContext *C, ARegion *ar)
{
	ED_region_header(C, ar);
}

static void script_main_region_listener(
        bScreen *UNUSED(sc), ScrArea *UNUSED(sa), ARegion *UNUSED(ar),
        wmNotifier *UNUSED(wmn), const Scene *UNUSED(scene))
{
	/* context changes */
	// XXX - Todo, need the ScriptSpace accessible to get the python script to run.
	// BPY_run_script_space_listener()
}

/* only called once, from space/spacetypes.c */
void ED_spacetype_script(void)
{
	SpaceType *st = MEM_callocN(sizeof(SpaceType), "spacetype script");
	ARegionType *art;

	st->spaceid = SPACE_SCRIPT;
	strncpy(st->name, "Script", BKE_ST_MAXNAME);

	st->new = script_new;
	st->free = script_free;
	st->init = script_init;
	st->duplicate = script_duplicate;
	st->operatortypes = script_operatortypes;
	st->keymap = script_keymap;

	/* regions: main window */
	art = MEM_callocN(sizeof(ARegionType), "spacetype script region");
	art->regionid = RGN_TYPE_WINDOW;
	art->init = script_main_region_init;
	art->draw = script_main_region_draw;
	art->listener = script_main_region_listener;
	art->keymapflag = ED_KEYMAP_VIEW2D |   ED_KEYMAP_UI | ED_KEYMAP_FRAMES; // XXX need to further test this ED_KEYMAP_UI is needed for button interaction

	BLI_addhead(&st->regiontypes, art);

	/* regions: header */
	art = MEM_callocN(sizeof(ARegionType), "spacetype script region");
	art->regionid = RGN_TYPE_HEADER;
	art->prefsizey = HEADERY;
	art->keymapflag = ED_KEYMAP_UI | ED_KEYMAP_VIEW2D | ED_KEYMAP_HEADER;

	art->init = script_header_region_init;
	art->draw = script_header_region_draw;

	BLI_addhead(&st->regiontypes, art);


	BKE_spacetype_register(st);
}
<|MERGE_RESOLUTION|>--- conflicted
+++ resolved
@@ -77,11 +77,7 @@
 	BLI_addtail(&sscript->regionbase, ar);
 	ar->regiontype = RGN_TYPE_HEADER;
 	ar->alignment = RGN_ALIGN_TOP;
-<<<<<<< HEAD
-	
-=======
-
->>>>>>> 95011f6d
+
 	/* main region */
 	ar = MEM_callocN(sizeof(ARegion), "main region for script");
 
