--- conflicted
+++ resolved
@@ -77,13 +77,8 @@
 		BKE_copybuffer_tag_ID(&ob->id);
 	}
 	CTX_DATA_END;
-<<<<<<< HEAD
-
-	BLI_make_file_string("/", str, BLI_temp_dir_base(), "copybuffer.blend");
-=======
 	
 	BLI_make_file_string("/", str, BKE_tempdir_base(), "copybuffer.blend");
->>>>>>> 649a2bcc
 	BKE_copybuffer_save(str, op->reports);
 
 	BKE_report(op->reports, RPT_INFO, "Copied selected objects to buffer");
