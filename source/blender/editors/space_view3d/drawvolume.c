--- conflicted
+++ resolved
@@ -200,28 +200,6 @@
 	GPUTexture *tex_spec;
 
 	/* Fragment program to calculate the view3d of smoke */
-<<<<<<< HEAD
-	/* using 2 textures, density and shadow */
-	static const char *text =
-	                   "!!ARBfp1.0\n"
-	                   "PARAM dx = program.local[0];\n"
-	                   "PARAM darkness = program.local[1];\n"
-	                   "PARAM f = {1.442695041, 1.442695041, 1.442695041, 0.01};\n"
-	                   "TEMP temp, shadow, value;\n"
-	                   "TEX temp, fragment.texcoord[0], texture[0], 3D;\n"
-	                   "TEX shadow, fragment.texcoord[0], texture[1], 3D;\n"
-	                   "MUL value, temp, darkness;\n"
-	                   "MUL value, value, dx;\n"
-	                   "MUL value, value, f;\n"
-	                   "EX2 temp, -value.r;\n"
-	                   "SUB temp.a, 1.0, temp.r;\n"
-	                   "MUL temp.r, temp.r, shadow.r;\n"
-	                   "MUL temp.g, temp.g, shadow.r;\n"
-	                   "MUL temp.b, temp.b, shadow.r;\n"
-	                   "MOV result.color, temp;\n"
-	                   "END\n";
-	static GLuint prog;
-=======
 	/* using 4 textures, density, shadow, flame and flame spectrum */
 	const char *shader_basic =
 	        "!!ARBfp1.0\n"
@@ -287,9 +265,7 @@
 	        "CMP result.color, render.r, temp, spec;\n"
 	        "END\n";
 
-	GLuint prog;
->>>>>>> 83de5cb3
-
+	static GLuint prog;
 	
 	float size[3];
 
@@ -399,29 +375,9 @@
 	glGetBooleanv(GL_BLEND, (GLboolean *)&gl_blend);
 	glGetBooleanv(GL_DEPTH_TEST, (GLboolean *)&gl_depth);
 
-<<<<<<< HEAD
-	gpuLoadMatrix(rv3d->viewmat);
-	// gpuMultMatrix(ob->obmat);	
-
 	glDepthMask(GL_FALSE);
 	glDisable(GL_DEPTH_TEST);
 	glEnable(GL_BLEND);
-
-#if 0
-	printf("Viewinv:\n");
-	printf("%f, %f, %f\n", rv3d->viewinv[0][0], rv3d->viewinv[0][1], rv3d->viewinv[0][2]);
-	printf("%f, %f, %f\n", rv3d->viewinv[1][0], rv3d->viewinv[1][1], rv3d->viewinv[1][2]);
-	printf("%f, %f, %f\n", rv3d->viewinv[2][0], rv3d->viewinv[2][1], rv3d->viewinv[2][2]);
-#endif
-
-	/* get view vector */
-	copy_v3_v3(viewnormal, rv3d->viewinv[2]);
-	normalize_v3(viewnormal);
-=======
-	glDepthMask(GL_FALSE);
-	glDisable(GL_DEPTH_TEST);
-	glEnable(GL_BLEND);
->>>>>>> 83de5cb3
 
 	/* find cube vertex that is closest to the viewer */
 	for (i = 0; i < 8; i++) {
@@ -536,8 +492,9 @@
 				}
 			}
 
-<<<<<<< HEAD
-			// printf("numpoints: %d\n", numpoints);
+			/* render fire slice */
+			glBlendFunc(GL_SRC_ALPHA, GL_ONE); /* non-default blend function */
+			glProgramLocalParameter4fARB(GL_FRAGMENT_PROGRAM_ARB, 2, 1.0, 0.0, 0.0, 0.0);
 			gpuImmediateFormat_T3_C4_V3();
 			gpuBegin(GL_TRIANGLE_FAN);
 			gpuCurrentColor3x(CPACK_WHITE);
@@ -547,37 +504,26 @@
 					(points[i * 3 + 1] - min[1]) * cor[1] / size[1],
 					(points[i * 3 + 2] - min[2]) * cor[2] / size[2]);
 				gpuVertex3f(
-					points[i * 3 + 0],
-					points[i * 3 + 1],
-					points[i * 3 + 2]);
-=======
-			/* render fire slice */
-			glBlendFunc(GL_SRC_ALPHA, GL_ONE);
-			glProgramLocalParameter4fARB(GL_FRAGMENT_PROGRAM_ARB, 2, 1.0, 0.0, 0.0, 0.0);
-			glBegin(GL_POLYGON);
-			glColor3f(1.0, 1.0, 1.0);
-			for (i = 0; i < numpoints; i++) {
-				glTexCoord3d((points[i * 3 + 0] - min[0]) * cor[0] / size[0],
-				             (points[i * 3 + 1] - min[1]) * cor[1] / size[1],
-				             (points[i * 3 + 2] - min[2]) * cor[2] / size[2]);
-				glVertex3f(points[i * 3 + 0] / ob->size[0], points[i * 3 + 1] / ob->size[1], points[i * 3 + 2] / ob->size[2]);
+					points[i * 3 + 0] / ob->size[0],
+					points[i * 3 + 1] / ob->size[1],
+					points[i * 3 + 2] / ob->size[2]);
 			}
-			glEnd();
+			gpuEnd();
 
 			/* render smoke slice */
 			glBlendFunc(GL_SRC_ALPHA, GL_ONE_MINUS_SRC_ALPHA);
 			glProgramLocalParameter4fARB(GL_FRAGMENT_PROGRAM_ARB, 2, -1.0, 0.0, 0.0, 0.0);
-			glBegin(GL_POLYGON);
-			glColor3f(1.0, 1.0, 1.0);
+			gpuBegin(GL_POLYGON);
+			gpuColor3f(1.0, 1.0, 1.0);
 			for (i = 0; i < numpoints; i++) {
-				glTexCoord3d((points[i * 3 + 0] - min[0]) * cor[0] / size[0],
-				             (points[i * 3 + 1] - min[1]) * cor[1] / size[1],
-				             (points[i * 3 + 2] - min[2]) * cor[2] / size[2]);
-				glVertex3f(points[i * 3 + 0] / ob->size[0], points[i * 3 + 1] / ob->size[1], points[i * 3 + 2] / ob->size[2]);
->>>>>>> 83de5cb3
+				gpuTexCoord3f((points[i * 3 + 0] - min[0]) * cor[0] / size[0],
+				              (points[i * 3 + 1] - min[1]) * cor[1] / size[1],
+				              (points[i * 3 + 2] - min[2]) * cor[2] / size[2]);
+				gpuVertex3f(points[i * 3 + 0] / ob->size[0], points[i * 3 + 1] / ob->size[1], points[i * 3 + 2] / ob->size[2]);
 			}
 			gpuEnd();
 			gpuImmediateUnformat();
+			glBlendFunc(GL_SRC_ALPHA, GL_ONE_MINUS_SRC_ALPHA); /* return to default blend function */
 		}
 		n++;
 	}
