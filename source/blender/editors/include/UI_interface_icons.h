--- conflicted
+++ resolved
@@ -66,11 +66,7 @@
 int UI_icon_get_width(int icon_id);
 int UI_icon_get_height(int icon_id);
 
-<<<<<<< HEAD
-void UI_id_icon_render(const struct bContext *C, struct ID *id, const bool big, const bool wait);
-=======
 void UI_id_icon_render(const struct bContext *C, struct ID *id, const bool big, const bool use_job);
->>>>>>> 820b6b37
 
 void UI_icon_draw(float x, float y, int icon_id);
 void UI_icon_draw_preview(float x, float y, int icon_id);
