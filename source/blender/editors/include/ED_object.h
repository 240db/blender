/*
 * ***** BEGIN GPL LICENSE BLOCK *****
 *
 * This program is free software; you can redistribute it and/or
 * modify it under the terms of the GNU General Public License
 * as published by the Free Software Foundation; either version 2
 * of the License, or (at your option) any later version.
 *
 * This program is distributed in the hope that it will be useful,
 * but WITHOUT ANY WARRANTY; without even the implied warranty of
 * MERCHANTABILITY or FITNESS FOR A PARTICULAR PURPOSE.  See the
 * GNU General Public License for more details.
 *
 * You should have received a copy of the GNU General Public License
 * along with this program; if not, write to the Free Software Foundation,
 * Inc., 51 Franklin Street, Fifth Floor, Boston, MA 02110-1301, USA.
 *
 * The Original Code is Copyright (C) 2008 Blender Foundation.
 * All rights reserved.
 *
 *
 * Contributor(s): Blender Foundation
 *
 * ***** END GPL LICENSE BLOCK *****
 */

/** \file ED_object.h
 *  \ingroup editors
 */

#ifndef __ED_OBJECT_H__
#define __ED_OBJECT_H__

#ifdef __cplusplus
extern "C" {
#endif

struct bFaceMap;
struct Base;
struct EnumPropertyItem;
struct ID;
struct Main;
struct ModifierData;
struct Object;
struct ReportList;
struct Scene;
struct ViewLayer;
struct bConstraint;
struct bContext;
struct bPoseChannel;
struct wmKeyConfig;
struct wmKeyMap;
struct wmOperator;
struct wmOperatorType;
struct wmWindow;
struct wmWindowManager;
struct PointerRNA;
struct PropertyRNA;
struct EnumPropertyItem;
struct Depsgraph;

#include "DNA_object_enums.h"

/* object_edit.c */
struct Object *ED_object_context(struct bContext *C);               /* context.object */
struct Object *ED_object_active_context(struct bContext *C); /* context.object or context.active_object */

/* object_ops.c */
void ED_operatortypes_object(void);
void ED_operatormacros_object(void);
void ED_keymap_object(struct wmKeyConfig *keyconf);

/* object_relations.c */
typedef enum eParentType {
	PAR_OBJECT,
	PAR_ARMATURE,
	PAR_ARMATURE_NAME,
	PAR_ARMATURE_ENVELOPE,
	PAR_ARMATURE_AUTO,
	PAR_BONE,
	PAR_BONE_RELATIVE,
	PAR_CURVE,
	PAR_FOLLOW,
	PAR_PATH_CONST,
	PAR_LATTICE,
	PAR_VERTEX,
	PAR_VERTEX_TRI,
} eParentType;

typedef enum eObjectSelect_Mode {
	BA_DESELECT = 0,
	BA_SELECT = 1,
	BA_INVERT = 2,
} eObjectSelect_Mode;

#ifdef __RNA_TYPES_H__
extern struct EnumPropertyItem prop_clear_parent_types[];
extern struct EnumPropertyItem prop_make_parent_types[];
#endif

bool ED_object_parent_set(struct ReportList *reports, const struct bContext *C, struct Scene *scene, struct Object *ob,
                          struct Object *par, int partype, const bool xmirror, const bool keep_transform,
                          const int vert_par[3]);
void ED_object_parent_clear(struct Object *ob, const int type);

void ED_keymap_proportional_cycle(struct wmKeyConfig *keyconf, struct wmKeyMap *keymap);
void ED_keymap_proportional_obmode(struct wmKeyConfig *keyconf, struct wmKeyMap *keymap);
void ED_keymap_proportional_maskmode(struct wmKeyConfig *keyconf, struct wmKeyMap *keymap);
void ED_keymap_proportional_editmode(struct wmKeyConfig *keyconf, struct wmKeyMap *keymap,
                                     const bool do_connected);

void ED_object_base_select(struct Base *base, eObjectSelect_Mode mode);
void ED_object_base_activate(struct bContext *C, struct Base *base);
void ED_object_base_free_and_unlink(struct Main *bmain, struct Scene *scene, struct Object *ob);

/* single object duplicate, if (dupflag == 0), fully linked, else it uses the flags given */
struct Base *ED_object_add_duplicate(struct Main *bmain, struct Scene *scene, struct ViewLayer *view_layer, struct Base *base, int dupflag);

void ED_object_parent(struct Object *ob, struct Object *parent, const int type, const char *substr);

/* bitflags for enter/exit editmode */
enum {
	EM_FREEDATA         = (1 << 0),
	EM_WAITCURSOR       = (1 << 1),
	EM_IGNORE_LAYER     = (1 << 3),
	EM_NO_CONTEXT       = (1 << 4),
};
<<<<<<< HEAD
bool ED_object_editmode_exit_ex(
        struct Scene *scene, struct Object *obedit, int flag);
=======
bool ED_object_editmode_exit_ex(struct Main *bmain, struct Scene *scene, struct Object *obedit, int flag);
>>>>>>> 48e871ab
bool ED_object_editmode_exit(struct bContext *C, int flag);

bool ED_object_editmode_enter_ex(struct Main *bmain, struct Scene *scene, struct Object *ob, int flag);
bool ED_object_editmode_enter(struct bContext *C, int flag);
bool ED_object_editmode_load(struct Main *bmain, struct Object *obedit);

bool ED_object_editmode_calc_active_center(struct Object *obedit, const bool select_only, float r_center[3]);


void ED_object_vpaintmode_enter_ex(
        struct Depsgraph *depsgraph, struct wmWindowManager *wm,
        struct Scene *scene, struct Object *ob);
void ED_object_vpaintmode_enter(struct bContext *C);
void ED_object_wpaintmode_enter_ex(
        struct Depsgraph *depsgraph, struct wmWindowManager *wm,
        struct Scene *scene, struct Object *ob);
void ED_object_wpaintmode_enter(struct bContext *C);

void ED_object_vpaintmode_exit_ex(struct Object *ob);
void ED_object_vpaintmode_exit(struct bContext *C);
void ED_object_wpaintmode_exit_ex(struct Object *ob);
void ED_object_wpaintmode_exit(struct bContext *C);

void ED_object_sculptmode_enter_ex(
        struct Depsgraph *depsgraph,
        struct Scene *scene, struct Object *ob,
        struct ReportList *reports);
void ED_object_sculptmode_enter(struct bContext *C, struct ReportList *reports);
void ED_object_sculptmode_exit_ex(
        struct Depsgraph *depsgraph,
        struct Scene *scene, struct Object *ob);
void ED_object_sculptmode_exit(struct bContext *C);

void ED_object_location_from_view(struct bContext *C, float loc[3]);
void ED_object_rotation_from_quat(float rot[3], const float quat[4], const char align_axis);
void ED_object_rotation_from_view(struct bContext *C, float rot[3], const char align_axis);
void ED_object_base_init_transform(struct bContext *C, struct Base *base, const float loc[3], const float rot[3]);
float ED_object_new_primitive_matrix(
        struct bContext *C, struct Object *editob,
        const float loc[3], const float rot[3], float primmat[4][4]);


/* Avoid allowing too much insane values even by typing (typos can hang/crash Blender otherwise). */
#define OBJECT_ADD_SIZE_MAXF 1.0e12f

void ED_object_add_unit_props(struct wmOperatorType *ot);
void ED_object_add_generic_props(struct wmOperatorType *ot, bool do_editmode);
void ED_object_add_mesh_props(struct wmOperatorType *ot);
bool ED_object_add_generic_get_opts(struct bContext *C, struct wmOperator *op, const char view_align_axis,
                                    float loc[3], float rot[3],
                                    bool *enter_editmode, unsigned int *layer, bool *is_view_aligned);

struct Object *ED_object_add_type(
        struct bContext *C,
        int type, const char *name, const float loc[3], const float rot[3],
        bool enter_editmode, unsigned int layer)
        ATTR_NONNULL(1) ATTR_RETURNS_NONNULL;

void ED_object_single_users(struct Main *bmain, struct Scene *scene, const bool full, const bool copy_groups);
void ED_object_single_user(struct Main *bmain, struct Scene *scene, struct Object *ob);

/* object motion paths */
void ED_objects_clear_paths(struct bContext *C, bool only_selected);
void ED_objects_recalculate_paths(struct bContext *C, struct Scene *scene);

/* constraints */
struct ListBase *get_active_constraints(struct Object *ob);
struct ListBase *get_constraint_lb(struct Object *ob, struct bConstraint *con, struct bPoseChannel **r_pchan);
struct bConstraint *get_active_constraint(struct Object *ob);

void object_test_constraints(struct Main *bmain, struct Object *ob);

void ED_object_constraint_set_active(struct Object *ob, struct bConstraint *con);
void ED_object_constraint_update(struct Main *bmain, struct Object *ob);
void ED_object_constraint_dependency_update(struct Main *bmain, struct Object *ob);

void ED_object_constraint_tag_update(struct Main *bmain, struct Object *ob, struct bConstraint *con);
void ED_object_constraint_dependency_tag_update(struct Main *bmain, struct Object *ob, struct bConstraint *con);

/* object_modes.c */
bool ED_object_mode_compat_test(const struct Object *ob, eObjectMode mode);
bool ED_object_mode_compat_set(struct bContext *C, struct Object *ob, eObjectMode mode, struct ReportList *reports);
void ED_object_mode_toggle(struct bContext *C, eObjectMode mode);
void ED_object_mode_set(struct bContext *C, eObjectMode mode);

bool ED_object_mode_generic_enter(
        struct bContext *C,
        eObjectMode object_mode);
void ED_object_mode_generic_exit(
        struct Main *bmain,
        struct Depsgraph *depsgraph,
        struct Scene *scene, struct Object *ob);
bool ED_object_mode_generic_has_data(
        struct Depsgraph *depsgraph,
        struct Object *ob);

bool ED_object_mode_generic_exists(
        struct wmWindowManager *wm, struct Object *ob,
        eObjectMode object_mode);

/* object_modifier.c */
enum {
	MODIFIER_APPLY_DATA = 1,
	MODIFIER_APPLY_SHAPE
};

struct ModifierData *ED_object_modifier_add(
        struct ReportList *reports, struct Main *bmain, struct Scene *scene,
        struct Object *ob, const char *name, int type);
bool ED_object_modifier_remove(struct ReportList *reports, struct Main *bmain,
                               struct Object *ob, struct ModifierData *md);
void ED_object_modifier_clear(struct Main *bmain, struct Object *ob);
int ED_object_modifier_move_down(struct ReportList *reports, struct Object *ob, struct ModifierData *md);
int ED_object_modifier_move_up(struct ReportList *reports, struct Object *ob, struct ModifierData *md);
int ED_object_modifier_convert(
        struct ReportList *reports, struct Main *bmain, struct Scene *scene,
        struct ViewLayer *view_layer, struct Object *ob, struct ModifierData *md);
int ED_object_modifier_apply(
        struct ReportList *reports, struct Depsgraph *depsgraph, struct Scene *scene,
        struct Object *ob, struct ModifierData *md, int mode);
int ED_object_modifier_copy(struct ReportList *reports, struct Object *ob, struct ModifierData *md);

bool ED_object_iter_other(
        struct Main *bmain, struct Object *orig_ob, const bool include_orig,
        bool (*callback)(struct Object *ob, void *callback_data),
        void *callback_data);

bool ED_object_multires_update_totlevels_cb(struct Object *ob, void *totlevel_v);

/* object_select.c */
void ED_object_select_linked_by_id(struct bContext *C, struct ID *id);

const struct EnumPropertyItem *ED_object_vgroup_selection_itemf_helper(
        const struct bContext *C,
        struct PointerRNA *ptr,
        struct PropertyRNA *prop,
        bool *r_free,
        const unsigned int selection_mask);

void ED_object_check_force_modifiers(
        struct Main *bmain, struct Scene *scene, struct Object *object);

/* object_facemap_ops.c */
void ED_object_facemap_face_add(struct Object *ob, struct bFaceMap *fmap, int facenum);
void ED_object_facemap_face_remove(struct Object *ob, struct bFaceMap *fmap, int facenum);

#ifdef __cplusplus
}
#endif

/* Don't allow switching object-modes when selecting objects. */
#define USE_OBJECT_MODE_STRICT

#endif /* __ED_OBJECT_H__ */<|MERGE_RESOLUTION|>--- conflicted
+++ resolved
@@ -125,12 +125,8 @@
 	EM_IGNORE_LAYER     = (1 << 3),
 	EM_NO_CONTEXT       = (1 << 4),
 };
-<<<<<<< HEAD
 bool ED_object_editmode_exit_ex(
-        struct Scene *scene, struct Object *obedit, int flag);
-=======
-bool ED_object_editmode_exit_ex(struct Main *bmain, struct Scene *scene, struct Object *obedit, int flag);
->>>>>>> 48e871ab
+        struct Main *bmain, struct Scene *scene, struct Object *obedit, int flag);
 bool ED_object_editmode_exit(struct bContext *C, int flag);
 
 bool ED_object_editmode_enter_ex(struct Main *bmain, struct Scene *scene, struct Object *ob, int flag);
