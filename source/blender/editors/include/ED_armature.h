--- conflicted
+++ resolved
@@ -51,11 +51,8 @@
 struct ViewContext;
 struct wmKeyConfig;
 struct wmOperator;
-<<<<<<< HEAD
 struct Main;
-=======
 struct UndoType;
->>>>>>> 473f17b3
 
 typedef struct EditBone {
 	struct EditBone *next, *prev;
@@ -193,6 +190,8 @@
 void ED_armature_bone_rename(struct bArmature *arm, const char *oldnamep, const char *newnamep);
 void ED_armature_bones_flip_names(struct bArmature *arm, struct ListBase *bones_names, const bool do_strip_numbers);
 
+void undo_push_armature(struct bContext *C, const char *name);
+
 /* low level selection functions which handle */
 int  ED_armature_ebone_selectflag_get(const EditBone *ebone);
 void ED_armature_ebone_selectflag_set(EditBone *ebone, int flag);
