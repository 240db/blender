/*
 * This program is free software; you can redistribute it and/or
 * modify it under the terms of the GNU General Public License
 * as published by the Free Software Foundation; either version 2
 * of the License, or (at your option) any later version.
 *
 * This program is distributed in the hope that it will be useful,
 * but WITHOUT ANY WARRANTY; without even the implied warranty of
 * MERCHANTABILITY or FITNESS FOR A PARTICULAR PURPOSE.  See the
 * GNU General Public License for more details.
 *
 * You should have received a copy of the GNU General Public License
 * along with this program; if not, write to the Free Software  Foundation,
 * Inc., 51 Franklin Street, Fifth Floor, Boston, MA 02110-1301, USA.
 *
 * The Original Code is Copyright (C) 2009 by Nicholas Bishop
 * All rights reserved.
 */

/** \file
 * \ingroup edsculpt
 */

#include "MEM_guardedalloc.h"

#include "BLI_math.h"
#include "BLI_rect.h"
#include "BLI_task.h"
#include "BLI_utildefines.h"

#include "DNA_brush_types.h"
#include "DNA_customdata_types.h"
#include "DNA_color_types.h"
#include "DNA_object_types.h"
#include "DNA_scene_types.h"
#include "DNA_screen_types.h"
#include "DNA_space_types.h"
#include "DNA_userdef_types.h"
#include "DNA_view3d_types.h"

#include "BKE_brush.h"
#include "BKE_context.h"
#include "BKE_curve.h"
#include "BKE_image.h"
#include "BKE_node.h"
#include "BKE_paint.h"
#include "BKE_colortools.h"
#include "BKE_object.h"

#include "WM_api.h"
#include "wm_cursors.h"

#include "IMB_imbuf_types.h"

#include "ED_view3d.h"

#include "DEG_depsgraph.h"

#include "GPU_draw.h"
#include "GPU_immediate.h"
#include "GPU_immediate_util.h"
#include "GPU_matrix.h"
#include "GPU_state.h"

#include "UI_resources.h"

#include "paint_intern.h"
/* still needed for sculpt_stroke_get_location, should be
 * removed eventually (TODO) */
#include "sculpt_intern.h"

/* TODOs:
 *
 * Some of the cursor drawing code is doing non-draw stuff
 * (e.g. updating the brush rake angle). This should be cleaned up
 * still.
 *
 * There is also some ugliness with sculpt-specific code.
 */

typedef struct TexSnapshot {
  GLuint overlay_texture;
  int winx;
  int winy;
  int old_size;
  float old_zoom;
  bool old_col;
} TexSnapshot;

typedef struct CursorSnapshot {
  GLuint overlay_texture;
  int size;
  int zoom;
} CursorSnapshot;

static TexSnapshot primary_snap = {0};
static TexSnapshot secondary_snap = {0};
static CursorSnapshot cursor_snap = {0};

/* delete overlay cursor textures to preserve memory and invalidate all overlay flags */
void paint_cursor_delete_textures(void)
{
  if (primary_snap.overlay_texture) {
    glDeleteTextures(1, &primary_snap.overlay_texture);
  }
  if (secondary_snap.overlay_texture) {
    glDeleteTextures(1, &secondary_snap.overlay_texture);
  }
  if (cursor_snap.overlay_texture) {
    glDeleteTextures(1, &cursor_snap.overlay_texture);
  }

  memset(&primary_snap, 0, sizeof(TexSnapshot));
  memset(&secondary_snap, 0, sizeof(TexSnapshot));
  memset(&cursor_snap, 0, sizeof(CursorSnapshot));

  BKE_paint_invalidate_overlay_all();
}

static int same_tex_snap(TexSnapshot *snap, MTex *mtex, ViewContext *vc, bool col, float zoom)
{
  return (/* make brush smaller shouldn't cause a resample */
          //(mtex->brush_map_mode != MTEX_MAP_MODE_VIEW ||
          //(BKE_brush_size_get(vc->scene, brush) <= snap->BKE_brush_size_get)) &&

          (mtex->brush_map_mode != MTEX_MAP_MODE_TILED ||
           (vc->ar->winx == snap->winx && vc->ar->winy == snap->winy)) &&
          (mtex->brush_map_mode == MTEX_MAP_MODE_STENCIL || snap->old_zoom == zoom) &&
          snap->old_col == col);
}

static void make_tex_snap(TexSnapshot *snap, ViewContext *vc, float zoom)
{
  snap->old_zoom = zoom;
  snap->winx = vc->ar->winx;
  snap->winy = vc->ar->winy;
}

typedef struct LoadTexData {
  Brush *br;
  ViewContext *vc;

  MTex *mtex;
  GLubyte *buffer;
  bool col;

  struct ImagePool *pool;
  int size;
  float rotation;
  float radius;
} LoadTexData;

static void load_tex_task_cb_ex(void *__restrict userdata,
                                const int j,
                                const ParallelRangeTLS *__restrict tls)
{
  LoadTexData *data = userdata;
  Brush *br = data->br;
  ViewContext *vc = data->vc;

  MTex *mtex = data->mtex;
  GLubyte *buffer = data->buffer;
  const bool col = data->col;

  struct ImagePool *pool = data->pool;
  const int size = data->size;
  const float rotation = data->rotation;
  const float radius = data->radius;

  bool convert_to_linear = false;
  struct ColorSpace *colorspace = NULL;

  if (mtex->tex && mtex->tex->type == TEX_IMAGE && mtex->tex->ima) {
    ImBuf *tex_ibuf = BKE_image_pool_acquire_ibuf(mtex->tex->ima, &mtex->tex->iuser, pool);
    /* For consistency, sampling always returns color in linear space */
    if (tex_ibuf && tex_ibuf->rect_float == NULL) {
      convert_to_linear = true;
      colorspace = tex_ibuf->rect_colorspace;
    }
    BKE_image_pool_release_ibuf(mtex->tex->ima, tex_ibuf, pool);
  }

  for (int i = 0; i < size; i++) {
    // largely duplicated from tex_strength

    int index = j * size + i;

    float x = (float)i / size;
    float y = (float)j / size;
    float len;

    if (mtex->brush_map_mode == MTEX_MAP_MODE_TILED) {
      x *= vc->ar->winx / radius;
      y *= vc->ar->winy / radius;
    }
    else {
      x = (x - 0.5f) * 2.0f;
      y = (y - 0.5f) * 2.0f;
    }

    len = sqrtf(x * x + y * y);

    if (ELEM(mtex->brush_map_mode, MTEX_MAP_MODE_TILED, MTEX_MAP_MODE_STENCIL) || len <= 1.0f) {
      /* It is probably worth optimizing for those cases where the texture is not rotated by
       * skipping the calls to atan2, sqrtf, sin, and cos. */
      if (mtex->tex && (rotation > 0.001f || rotation < -0.001f)) {
        const float angle = atan2f(y, x) + rotation;

        x = len * cosf(angle);
        y = len * sinf(angle);
      }

      if (col) {
        float rgba[4];

        paint_get_tex_pixel_col(
            mtex, x, y, rgba, pool, tls->thread_id, convert_to_linear, colorspace);

        buffer[index * 4] = rgba[0] * 255;
        buffer[index * 4 + 1] = rgba[1] * 255;
        buffer[index * 4 + 2] = rgba[2] * 255;
        buffer[index * 4 + 3] = rgba[3] * 255;
      }
      else {
        float avg = paint_get_tex_pixel(mtex, x, y, pool, tls->thread_id);

        avg += br->texture_sample_bias;

        /* clamp to avoid precision overflow */
        CLAMP(avg, 0.0f, 1.0f);
        buffer[index] = 255 - (GLubyte)(255 * avg);
      }
    }
    else {
      if (col) {
        buffer[index * 4] = 0;
        buffer[index * 4 + 1] = 0;
        buffer[index * 4 + 2] = 0;
        buffer[index * 4 + 3] = 0;
      }
      else {
        buffer[index] = 0;
      }
    }
  }
}

static int load_tex(Brush *br, ViewContext *vc, float zoom, bool col, bool primary)
{
  bool init;
  TexSnapshot *target;

  MTex *mtex = (primary) ? &br->mtex : &br->mask_mtex;
  eOverlayControlFlags overlay_flags = BKE_paint_get_overlay_flags();
  GLubyte *buffer = NULL;

  int size;
  bool refresh;
  eOverlayControlFlags invalid = ((primary) ?
                                      (overlay_flags & PAINT_OVERLAY_INVALID_TEXTURE_PRIMARY) :
                                      (overlay_flags & PAINT_OVERLAY_INVALID_TEXTURE_SECONDARY));
  target = (primary) ? &primary_snap : &secondary_snap;

  refresh = !target->overlay_texture || (invalid != 0) ||
            !same_tex_snap(target, mtex, vc, col, zoom);

  init = (target->overlay_texture != 0);

  if (refresh) {
    struct ImagePool *pool = NULL;
    /* stencil is rotated later */
    const float rotation = (mtex->brush_map_mode != MTEX_MAP_MODE_STENCIL) ? -mtex->rot : 0.0f;
    const float radius = BKE_brush_size_get(vc->scene, br) * zoom;

    make_tex_snap(target, vc, zoom);

    if (mtex->brush_map_mode == MTEX_MAP_MODE_VIEW) {
      int s = BKE_brush_size_get(vc->scene, br);
      int r = 1;

      for (s >>= 1; s > 0; s >>= 1) {
        r++;
      }

      size = (1 << r);

      if (size < 256) {
        size = 256;
      }

      if (size < target->old_size) {
        size = target->old_size;
      }
    }
    else {
      size = 512;
    }

    if (target->old_size != size) {
      if (target->overlay_texture) {
        glDeleteTextures(1, &target->overlay_texture);
        target->overlay_texture = 0;
      }

      init = false;

      target->old_size = size;
    }
    if (col) {
      buffer = MEM_mallocN(sizeof(GLubyte) * size * size * 4, "load_tex");
    }
    else {
      buffer = MEM_mallocN(sizeof(GLubyte) * size * size, "load_tex");
    }

    pool = BKE_image_pool_new();

    if (mtex->tex && mtex->tex->nodetree) {
      /* has internal flag to detect it only does it once */
      ntreeTexBeginExecTree(mtex->tex->nodetree);
    }

    LoadTexData data = {
        .br = br,
        .vc = vc,
        .mtex = mtex,
        .buffer = buffer,
        .col = col,
        .pool = pool,
        .size = size,
        .rotation = rotation,
        .radius = radius,
    };

    ParallelRangeSettings settings;
    BLI_parallel_range_settings_defaults(&settings);
    BLI_task_parallel_range(0, size, &data, load_tex_task_cb_ex, &settings);

    if (mtex->tex && mtex->tex->nodetree) {
      ntreeTexEndExecTree(mtex->tex->nodetree->execdata);
    }

    if (pool) {
      BKE_image_pool_free(pool);
    }

    if (!target->overlay_texture) {
      glGenTextures(1, &target->overlay_texture);
    }
  }
  else {
    size = target->old_size;
  }

  glActiveTexture(GL_TEXTURE0);
  glBindTexture(GL_TEXTURE_2D, target->overlay_texture);

  if (refresh) {
    GLenum format = col ? GL_RGBA : GL_RED;
    GLenum internalformat = col ? GL_RGBA8 : GL_R8;

    if (!init || (target->old_col != col)) {
      glTexImage2D(
          GL_TEXTURE_2D, 0, internalformat, size, size, 0, format, GL_UNSIGNED_BYTE, buffer);
    }
    else {
      glTexSubImage2D(GL_TEXTURE_2D, 0, 0, 0, size, size, format, GL_UNSIGNED_BYTE, buffer);
    }

    if (buffer) {
      MEM_freeN(buffer);
    }

    target->old_col = col;
  }

  glTexParameteri(GL_TEXTURE_2D, GL_TEXTURE_MIN_FILTER, GL_LINEAR);
  glTexParameteri(GL_TEXTURE_2D, GL_TEXTURE_MAG_FILTER, GL_LINEAR);

  if (mtex->brush_map_mode == MTEX_MAP_MODE_VIEW) {
    glTexParameteri(GL_TEXTURE_2D, GL_TEXTURE_WRAP_S, GL_CLAMP_TO_BORDER);
    glTexParameteri(GL_TEXTURE_2D, GL_TEXTURE_WRAP_T, GL_CLAMP_TO_BORDER);
  }

  BKE_paint_reset_overlay_invalid(invalid);

  return 1;
}

static void load_tex_cursor_task_cb(void *__restrict userdata,
                                    const int j,
                                    const ParallelRangeTLS *__restrict UNUSED(tls))
{
  LoadTexData *data = userdata;
  Brush *br = data->br;

  GLubyte *buffer = data->buffer;

  const int size = data->size;

  for (int i = 0; i < size; i++) {
    // largely duplicated from tex_strength

    const int index = j * size + i;
    const float x = (((float)i / size) - 0.5f) * 2.0f;
    const float y = (((float)j / size) - 0.5f) * 2.0f;
    const float len = sqrtf(x * x + y * y);

    if (len <= 1.0f) {
      float avg = BKE_brush_curve_strength_clamped(br, len, 1.0f); /* Falloff curve */

      buffer[index] = 255 - (GLubyte)(255 * avg);
    }
    else {
      buffer[index] = 0;
    }
  }
}

static int load_tex_cursor(Brush *br, ViewContext *vc, float zoom)
{
  bool init;

  eOverlayControlFlags overlay_flags = BKE_paint_get_overlay_flags();
  GLubyte *buffer = NULL;

  int size;
  const bool refresh = !cursor_snap.overlay_texture ||
                       (overlay_flags & PAINT_OVERLAY_INVALID_CURVE) || cursor_snap.zoom != zoom;

  init = (cursor_snap.overlay_texture != 0);

  if (refresh) {
    int s, r;

    cursor_snap.zoom = zoom;

    s = BKE_brush_size_get(vc->scene, br);
    r = 1;

    for (s >>= 1; s > 0; s >>= 1) {
      r++;
    }

    size = (1 << r);

    if (size < 256) {
      size = 256;
    }

    if (size < cursor_snap.size) {
      size = cursor_snap.size;
    }

    if (cursor_snap.size != size) {
      if (cursor_snap.overlay_texture) {
        glDeleteTextures(1, &cursor_snap.overlay_texture);
        cursor_snap.overlay_texture = 0;
      }

      init = false;

      cursor_snap.size = size;
    }
    buffer = MEM_mallocN(sizeof(GLubyte) * size * size, "load_tex");

    curvemapping_initialize(br->curve);

    LoadTexData data = {
        .br = br,
        .buffer = buffer,
        .size = size,
    };

    ParallelRangeSettings settings;
    BLI_parallel_range_settings_defaults(&settings);
    BLI_task_parallel_range(0, size, &data, load_tex_cursor_task_cb, &settings);

    if (!cursor_snap.overlay_texture) {
      glGenTextures(1, &cursor_snap.overlay_texture);
    }
  }
  else {
    size = cursor_snap.size;
  }

  glActiveTexture(GL_TEXTURE0);
  glBindTexture(GL_TEXTURE_2D, cursor_snap.overlay_texture);

  if (refresh) {
    if (!init) {
      glTexImage2D(GL_TEXTURE_2D, 0, GL_R8, size, size, 0, GL_RED, GL_UNSIGNED_BYTE, buffer);
    }
    else {
      glTexSubImage2D(GL_TEXTURE_2D, 0, 0, 0, size, size, GL_RED, GL_UNSIGNED_BYTE, buffer);
    }

    if (buffer) {
      MEM_freeN(buffer);
    }
  }

  glTexParameteri(GL_TEXTURE_2D, GL_TEXTURE_MIN_FILTER, GL_LINEAR);
  glTexParameteri(GL_TEXTURE_2D, GL_TEXTURE_MAG_FILTER, GL_LINEAR);

  glTexParameteri(GL_TEXTURE_2D, GL_TEXTURE_WRAP_S, GL_CLAMP_TO_BORDER);
  glTexParameteri(GL_TEXTURE_2D, GL_TEXTURE_WRAP_T, GL_CLAMP_TO_BORDER);

  BKE_paint_reset_overlay_invalid(PAINT_OVERLAY_INVALID_CURVE);

  return 1;
}

static int project_brush_radius(ViewContext *vc, float radius, const float location[3])
{
  float view[3], nonortho[3], ortho[3], offset[3], p1[2], p2[2];

  ED_view3d_global_to_vector(vc->rv3d, location, view);

  /* create a vector that is not orthogonal to view */

  if (fabsf(view[0]) < 0.1f) {
    nonortho[0] = view[0] + 1.0f;
    nonortho[1] = view[1];
    nonortho[2] = view[2];
  }
  else if (fabsf(view[1]) < 0.1f) {
    nonortho[0] = view[0];
    nonortho[1] = view[1] + 1.0f;
    nonortho[2] = view[2];
  }
  else {
    nonortho[0] = view[0];
    nonortho[1] = view[1];
    nonortho[2] = view[2] + 1.0f;
  }

  /* get a vector in the plane of the view */
  cross_v3_v3v3(ortho, nonortho, view);
  normalize_v3(ortho);

  /* make a point on the surface of the brush tangent to the view */
  mul_v3_fl(ortho, radius);
  add_v3_v3v3(offset, location, ortho);

  /* project the center of the brush, and the tangent point to the view onto the screen */
  if ((ED_view3d_project_float_global(vc->ar, location, p1, V3D_PROJ_TEST_NOP) ==
       V3D_PROJ_RET_OK) &&
      (ED_view3d_project_float_global(vc->ar, offset, p2, V3D_PROJ_TEST_NOP) == V3D_PROJ_RET_OK)) {
    /* the distance between these points is the size of the projected brush in pixels */
    return len_v2v2(p1, p2);
  }
  else {
    BLI_assert(0); /* assert because the code that sets up the vectors should disallow this */
    return 0;
  }
}

static bool sculpt_get_brush_geometry(bContext *C,
                                      ViewContext *vc,
                                      int x,
                                      int y,
                                      int *pixel_radius,
                                      float location[3],
                                      UnifiedPaintSettings *ups)
{
  Scene *scene = CTX_data_scene(C);
  Paint *paint = BKE_paint_get_active_from_context(C);
  float mouse[2];
  bool hit = false;

  mouse[0] = x;
  mouse[1] = y;

  if (vc->obact->sculpt && vc->obact->sculpt->pbvh) {
    if (!ups->stroke_active) {
      hit = sculpt_stroke_get_location(C, location, mouse);
    }
    else {
      hit = ups->last_hit;
      copy_v3_v3(location, ups->last_location);
    }
  }

  if (hit) {
    Brush *brush = BKE_paint_brush(paint);

    *pixel_radius = project_brush_radius(
        vc, BKE_brush_unprojected_radius_get(scene, brush), location);

    if (*pixel_radius == 0) {
      *pixel_radius = BKE_brush_size_get(scene, brush);
    }

    mul_m4_v3(vc->obact->obmat, location);
  }
  else {
    Sculpt *sd = CTX_data_tool_settings(C)->sculpt;
    Brush *brush = BKE_paint_brush(&sd->paint);

    *pixel_radius = BKE_brush_size_get(scene, brush);
  }

  return hit;
}

/* Draw an overlay that shows what effect the brush's texture will
 * have on brush strength */
static bool paint_draw_tex_overlay(UnifiedPaintSettings *ups,
                                   Brush *brush,
                                   ViewContext *vc,
                                   int x,
                                   int y,
                                   float zoom,
                                   bool col,
                                   bool primary)
{
  rctf quad;
  /* check for overlay mode */

  MTex *mtex = (primary) ? &brush->mtex : &brush->mask_mtex;
  bool valid = ((primary) ? (brush->overlay_flags & BRUSH_OVERLAY_PRIMARY) != 0 :
                            (brush->overlay_flags & BRUSH_OVERLAY_SECONDARY) != 0);
  int overlay_alpha = (primary) ? brush->texture_overlay_alpha : brush->mask_overlay_alpha;

  if (!(mtex->tex) ||
      !((mtex->brush_map_mode == MTEX_MAP_MODE_STENCIL) ||
        (valid && ELEM(mtex->brush_map_mode, MTEX_MAP_MODE_VIEW, MTEX_MAP_MODE_TILED)))) {
    return false;
  }

  if (load_tex(brush, vc, zoom, col, primary)) {
    GPU_blend(true);

    glColorMask(GL_TRUE, GL_TRUE, GL_TRUE, GL_TRUE);
    glDepthMask(GL_FALSE);
    glDepthFunc(GL_ALWAYS);

    if (mtex->brush_map_mode == MTEX_MAP_MODE_VIEW) {
      GPU_matrix_push();

      /* brush rotation */
      GPU_matrix_translate_2f(x, y);
      GPU_matrix_rotate_2d(-RAD2DEGF(primary ? ups->brush_rotation : ups->brush_rotation_sec));
      GPU_matrix_translate_2f(-x, -y);

      /* scale based on tablet pressure */
      if (primary && ups->stroke_active && BKE_brush_use_size_pressure(vc->scene, brush)) {
        const float scale = ups->size_pressure_value;
        GPU_matrix_translate_2f(x, y);
        GPU_matrix_scale_2f(scale, scale);
        GPU_matrix_translate_2f(-x, -y);
      }

      if (ups->draw_anchored) {
        quad.xmin = ups->anchored_initial_mouse[0] - ups->anchored_size;
        quad.ymin = ups->anchored_initial_mouse[1] - ups->anchored_size;
        quad.xmax = ups->anchored_initial_mouse[0] + ups->anchored_size;
        quad.ymax = ups->anchored_initial_mouse[1] + ups->anchored_size;
      }
      else {
        const int radius = BKE_brush_size_get(vc->scene, brush) * zoom;
        quad.xmin = x - radius;
        quad.ymin = y - radius;
        quad.xmax = x + radius;
        quad.ymax = y + radius;
      }
    }
    else if (mtex->brush_map_mode == MTEX_MAP_MODE_TILED) {
      quad.xmin = 0;
      quad.ymin = 0;
      quad.xmax = BLI_rcti_size_x(&vc->ar->winrct);
      quad.ymax = BLI_rcti_size_y(&vc->ar->winrct);
    }
    /* Stencil code goes here */
    else {
      if (primary) {
        quad.xmin = -brush->stencil_dimension[0];
        quad.ymin = -brush->stencil_dimension[1];
        quad.xmax = brush->stencil_dimension[0];
        quad.ymax = brush->stencil_dimension[1];
      }
      else {
        quad.xmin = -brush->mask_stencil_dimension[0];
        quad.ymin = -brush->mask_stencil_dimension[1];
        quad.xmax = brush->mask_stencil_dimension[0];
        quad.ymax = brush->mask_stencil_dimension[1];
      }
      GPU_matrix_push();
      if (primary) {
        GPU_matrix_translate_2fv(brush->stencil_pos);
      }
      else {
        GPU_matrix_translate_2fv(brush->mask_stencil_pos);
      }
      GPU_matrix_rotate_2d(RAD2DEGF(mtex->rot));
    }

    /* set quad color. Colored overlay does not get blending */
    GPUVertFormat *format = immVertexFormat();
    uint pos = GPU_vertformat_attr_add(format, "pos", GPU_COMP_F32, 2, GPU_FETCH_FLOAT);
    uint texCoord = GPU_vertformat_attr_add(format, "texCoord", GPU_COMP_F32, 2, GPU_FETCH_FLOAT);

    if (col) {
      immBindBuiltinProgram(GPU_SHADER_2D_IMAGE_COLOR);
      immUniformColor4f(1.0f, 1.0f, 1.0f, overlay_alpha * 0.01f);
    }
    else {
      GPU_blend_set_func(GPU_ONE, GPU_ONE_MINUS_SRC_ALPHA);
      immBindBuiltinProgram(GPU_SHADER_2D_IMAGE_ALPHA_COLOR);
      immUniformColor3fvAlpha(U.sculpt_paint_overlay_col, overlay_alpha * 0.01f);
    }

    /* draw textured quad */
    immUniform1i("image", 0);

    immBegin(GPU_PRIM_TRI_FAN, 4);
    immAttr2f(texCoord, 0.0f, 0.0f);
    immVertex2f(pos, quad.xmin, quad.ymin);
    immAttr2f(texCoord, 1.0f, 0.0f);
    immVertex2f(pos, quad.xmax, quad.ymin);
    immAttr2f(texCoord, 1.0f, 1.0f);
    immVertex2f(pos, quad.xmax, quad.ymax);
    immAttr2f(texCoord, 0.0f, 1.0f);
    immVertex2f(pos, quad.xmin, quad.ymax);
    immEnd();

    immUnbindProgram();
    GPU_blend_set_func(GPU_SRC_ALPHA, GPU_ONE_MINUS_SRC_ALPHA);

    if (ELEM(mtex->brush_map_mode, MTEX_MAP_MODE_STENCIL, MTEX_MAP_MODE_VIEW)) {
      GPU_matrix_pop();
    }
  }
  return true;
}

/* Draw an overlay that shows what effect the brush's texture will
 * have on brush strength */
static bool paint_draw_cursor_overlay(
    UnifiedPaintSettings *ups, Brush *brush, ViewContext *vc, int x, int y, float zoom)
{
  rctf quad;
  /* check for overlay mode */

  if (!(brush->overlay_flags & BRUSH_OVERLAY_CURSOR)) {
    return false;
  }

  if (load_tex_cursor(brush, vc, zoom)) {
    bool do_pop = false;
    float center[2];
    GPU_blend(true);

    glColorMask(GL_TRUE, GL_TRUE, GL_TRUE, GL_TRUE);
    glDepthMask(GL_FALSE);
    glDepthFunc(GL_ALWAYS);

    if (ups->draw_anchored) {
      copy_v2_v2(center, ups->anchored_initial_mouse);
      quad.xmin = ups->anchored_initial_mouse[0] - ups->anchored_size;
      quad.ymin = ups->anchored_initial_mouse[1] - ups->anchored_size;
      quad.xmax = ups->anchored_initial_mouse[0] + ups->anchored_size;
      quad.ymax = ups->anchored_initial_mouse[1] + ups->anchored_size;
    }
    else {
      const int radius = BKE_brush_size_get(vc->scene, brush) * zoom;
      center[0] = x;
      center[1] = y;

      quad.xmin = x - radius;
      quad.ymin = y - radius;
      quad.xmax = x + radius;
      quad.ymax = y + radius;
    }

    /* scale based on tablet pressure */
    if (ups->stroke_active && BKE_brush_use_size_pressure(vc->scene, brush)) {
      do_pop = true;
      GPU_matrix_push();
      GPU_matrix_translate_2fv(center);
      GPU_matrix_scale_1f(ups->size_pressure_value);
      GPU_matrix_translate_2f(-center[0], -center[1]);
    }

    GPUVertFormat *format = immVertexFormat();
    uint pos = GPU_vertformat_attr_add(format, "pos", GPU_COMP_F32, 2, GPU_FETCH_FLOAT);
    uint texCoord = GPU_vertformat_attr_add(format, "texCoord", GPU_COMP_F32, 2, GPU_FETCH_FLOAT);

    GPU_blend_set_func(GPU_ONE, GPU_ONE_MINUS_SRC_ALPHA);
    immBindBuiltinProgram(GPU_SHADER_2D_IMAGE_ALPHA_COLOR);

    immUniformColor3fvAlpha(U.sculpt_paint_overlay_col, brush->cursor_overlay_alpha * 0.01f);

    /* draw textured quad */

    /* draw textured quad */
    immUniform1i("image", 0);

    immBegin(GPU_PRIM_TRI_FAN, 4);
    immAttr2f(texCoord, 0.0f, 0.0f);
    immVertex2f(pos, quad.xmin, quad.ymin);
    immAttr2f(texCoord, 1.0f, 0.0f);
    immVertex2f(pos, quad.xmax, quad.ymin);
    immAttr2f(texCoord, 1.0f, 1.0f);
    immVertex2f(pos, quad.xmax, quad.ymax);
    immAttr2f(texCoord, 0.0f, 1.0f);
    immVertex2f(pos, quad.xmin, quad.ymax);
    immEnd();

    immUnbindProgram();

    GPU_blend_set_func(GPU_SRC_ALPHA, GPU_ONE_MINUS_SRC_ALPHA);

    if (do_pop) {
      GPU_matrix_pop();
    }
  }
  return true;
}

static bool paint_draw_alpha_overlay(UnifiedPaintSettings *ups,
                                     Brush *brush,
                                     ViewContext *vc,
                                     int x,
                                     int y,
                                     float zoom,
                                     ePaintMode mode)
{
  /* Color means that primary brush texture is colured and
   * secondary is used for alpha/mask control */
  bool col = ELEM(mode, PAINT_MODE_TEXTURE_3D, PAINT_MODE_TEXTURE_2D, PAINT_MODE_VERTEX) ? true :
                                                                                           false;
  bool alpha_active = false;

  eOverlayControlFlags flags = BKE_paint_get_overlay_flags();
  gpuPushAttr(GPU_DEPTH_BUFFER_BIT | GPU_BLEND_BIT);

  /* Translate to region. */
  GPU_matrix_push();
  GPU_matrix_translate_2f(vc->ar->winrct.xmin, vc->ar->winrct.ymin);
  x -= vc->ar->winrct.xmin;
  y -= vc->ar->winrct.ymin;

  /* coloured overlay should be drawn separately */
  if (col) {
<<<<<<< HEAD
    if (!(flags & PAINT_OVERLAY_OVERRIDE_PRIMARY))
      alpha_active = paint_draw_tex_overlay(ups, brush, vc, x, y, zoom, true, true);
    if (!(flags & PAINT_OVERLAY_OVERRIDE_SECONDARY))
      alpha_active = paint_draw_tex_overlay(ups, brush, vc, x, y, zoom, false, false);
    if (!(flags & PAINT_OVERLAY_OVERRIDE_CURSOR))
      alpha_active = paint_draw_cursor_overlay(ups, brush, vc, x, y, zoom);
  }
  else {
    if (!(flags & PAINT_OVERLAY_OVERRIDE_PRIMARY) && (mode != PAINT_MODE_WEIGHT))
      alpha_active = paint_draw_tex_overlay(ups, brush, vc, x, y, zoom, false, true);
    if (!(flags & PAINT_OVERLAY_OVERRIDE_CURSOR))
      alpha_active = paint_draw_cursor_overlay(ups, brush, vc, x, y, zoom);
=======
    if (!(flags & PAINT_OVERLAY_OVERRIDE_PRIMARY)) {
      paint_draw_tex_overlay(ups, brush, vc, x, y, zoom, true, true);
    }
    if (!(flags & PAINT_OVERLAY_OVERRIDE_SECONDARY)) {
      paint_draw_tex_overlay(ups, brush, vc, x, y, zoom, false, false);
    }
    if (!(flags & PAINT_OVERLAY_OVERRIDE_CURSOR)) {
      paint_draw_cursor_overlay(ups, brush, vc, x, y, zoom);
    }
  }
  else {
    if (!(flags & PAINT_OVERLAY_OVERRIDE_PRIMARY) && (mode != PAINT_MODE_WEIGHT)) {
      paint_draw_tex_overlay(ups, brush, vc, x, y, zoom, false, true);
    }
    if (!(flags & PAINT_OVERLAY_OVERRIDE_CURSOR)) {
      paint_draw_cursor_overlay(ups, brush, vc, x, y, zoom);
    }
>>>>>>> 58a1eb9a
  }

  GPU_matrix_pop();
  gpuPopAttr();
  return alpha_active;
}

BLI_INLINE void draw_tri_point(
    unsigned int pos, float sel_col[4], float pivot_col[4], float *co, float width, bool selected)
{
  immUniformColor4fv(selected ? sel_col : pivot_col);

  GPU_line_width(3.0f);

  float w = width / 2.0f;
  float tri[3][2] = {
      {co[0], co[1] + w},
      {co[0] - w, co[1] - w},
      {co[0] + w, co[1] - w},
  };

  immBegin(GPU_PRIM_LINE_LOOP, 3);
  immVertex2fv(pos, tri[0]);
  immVertex2fv(pos, tri[1]);
  immVertex2fv(pos, tri[2]);
  immEnd();

  immUniformColor4f(1.0f, 1.0f, 1.0f, 0.5f);
  GPU_line_width(1.0f);

  immBegin(GPU_PRIM_LINE_LOOP, 3);
  immVertex2fv(pos, tri[0]);
  immVertex2fv(pos, tri[1]);
  immVertex2fv(pos, tri[2]);
  immEnd();
}

BLI_INLINE void draw_rect_point(
    unsigned int pos, float sel_col[4], float handle_col[4], float *co, float width, bool selected)
{
  immUniformColor4fv(selected ? sel_col : handle_col);

  GPU_line_width(3.0f);

  float w = width / 2.0f;
  float minx = co[0] - w;
  float miny = co[1] - w;
  float maxx = co[0] + w;
  float maxy = co[1] + w;

  imm_draw_box_wire_2d(pos, minx, miny, maxx, maxy);

  immUniformColor4f(1.0f, 1.0f, 1.0f, 0.5f);
  GPU_line_width(1.0f);

  imm_draw_box_wire_2d(pos, minx, miny, maxx, maxy);
}

BLI_INLINE void draw_bezier_handle_lines(unsigned int pos, float sel_col[4], BezTriple *bez)
{
  immUniformColor4f(0.0f, 0.0f, 0.0f, 0.5f);
  GPU_line_width(3.0f);

  immBegin(GPU_PRIM_LINE_STRIP, 3);
  immVertex2fv(pos, bez->vec[0]);
  immVertex2fv(pos, bez->vec[1]);
  immVertex2fv(pos, bez->vec[2]);
  immEnd();

  GPU_line_width(1.0f);

  if (bez->f1 || bez->f2) {
    immUniformColor4fv(sel_col);
  }
  else {
    immUniformColor4f(1.0f, 1.0f, 1.0f, 0.5f);
  }
  immBegin(GPU_PRIM_LINES, 2);
  immVertex2fv(pos, bez->vec[0]);
  immVertex2fv(pos, bez->vec[1]);
  immEnd();

  if (bez->f3 || bez->f2) {
    immUniformColor4fv(sel_col);
  }
  else {
    immUniformColor4f(1.0f, 1.0f, 1.0f, 0.5f);
  }
  immBegin(GPU_PRIM_LINES, 2);
  immVertex2fv(pos, bez->vec[1]);
  immVertex2fv(pos, bez->vec[2]);
  immEnd();
}

static void paint_draw_curve_cursor(Brush *brush, ViewContext *vc)
{
  GPU_matrix_push();
  GPU_matrix_translate_2f(vc->ar->winrct.xmin, vc->ar->winrct.ymin);

  if (brush->paint_curve && brush->paint_curve->points) {
    int i;
    PaintCurve *pc = brush->paint_curve;
    PaintCurvePoint *cp = pc->points;

    GPU_line_smooth(true);
    GPU_blend(true);

    /* draw the bezier handles and the curve segment between the current and next point */
    uint pos = GPU_vertformat_attr_add(immVertexFormat(), "pos", GPU_COMP_F32, 2, GPU_FETCH_FLOAT);

    immBindBuiltinProgram(GPU_SHADER_2D_UNIFORM_COLOR);

    float selec_col[4], handle_col[4], pivot_col[4];
    UI_GetThemeColor4fv(TH_VERTEX_SELECT, selec_col);
    UI_GetThemeColor4fv(TH_PAINT_CURVE_HANDLE, handle_col);
    UI_GetThemeColor4fv(TH_PAINT_CURVE_PIVOT, pivot_col);

    for (i = 0; i < pc->tot_points - 1; i++, cp++) {
      int j;
      PaintCurvePoint *cp_next = cp + 1;
      float data[(PAINT_CURVE_NUM_SEGMENTS + 1) * 2];
      /* use color coding to distinguish handles vs curve segments  */
      draw_bezier_handle_lines(pos, selec_col, &cp->bez);
      draw_tri_point(pos, selec_col, pivot_col, &cp->bez.vec[1][0], 10.0f, cp->bez.f2);
      draw_rect_point(
          pos, selec_col, handle_col, &cp->bez.vec[0][0], 8.0f, cp->bez.f1 || cp->bez.f2);
      draw_rect_point(
          pos, selec_col, handle_col, &cp->bez.vec[2][0], 8.0f, cp->bez.f3 || cp->bez.f2);

      for (j = 0; j < 2; j++) {
        BKE_curve_forward_diff_bezier(cp->bez.vec[1][j],
                                      cp->bez.vec[2][j],
                                      cp_next->bez.vec[0][j],
                                      cp_next->bez.vec[1][j],
                                      data + j,
                                      PAINT_CURVE_NUM_SEGMENTS,
                                      sizeof(float[2]));
      }

      float(*v)[2] = (float(*)[2])data;

      immUniformColor4f(0.0f, 0.0f, 0.0f, 0.5f);
      GPU_line_width(3.0f);
      immBegin(GPU_PRIM_LINE_STRIP, PAINT_CURVE_NUM_SEGMENTS + 1);
      for (j = 0; j <= PAINT_CURVE_NUM_SEGMENTS; j++) {
        immVertex2fv(pos, v[j]);
      }
      immEnd();

      immUniformColor4f(0.9f, 0.9f, 1.0f, 0.5f);
      GPU_line_width(1.0f);
      immBegin(GPU_PRIM_LINE_STRIP, PAINT_CURVE_NUM_SEGMENTS + 1);
      for (j = 0; j <= PAINT_CURVE_NUM_SEGMENTS; j++) {
        immVertex2fv(pos, v[j]);
      }
      immEnd();
    }

    /* draw last line segment */
    draw_bezier_handle_lines(pos, selec_col, &cp->bez);
    draw_tri_point(pos, selec_col, pivot_col, &cp->bez.vec[1][0], 10.0f, cp->bez.f2);
    draw_rect_point(
        pos, selec_col, handle_col, &cp->bez.vec[0][0], 8.0f, cp->bez.f1 || cp->bez.f2);
    draw_rect_point(
        pos, selec_col, handle_col, &cp->bez.vec[2][0], 8.0f, cp->bez.f3 || cp->bez.f2);

    GPU_blend(false);
    GPU_line_smooth(false);

    immUnbindProgram();
  }
  GPU_matrix_pop();
}

/* Special actions taken when paint cursor goes over mesh */
/* TODO: sculpt only for now */
static void paint_cursor_on_hit(UnifiedPaintSettings *ups,
                                Brush *brush,
                                ViewContext *vc,
                                const float location[3])
{
  float unprojected_radius, projected_radius;

  /* update the brush's cached 3D radius */
  if (!BKE_brush_use_locked_size(vc->scene, brush)) {
    /* get 2D brush radius */
    if (ups->draw_anchored) {
      projected_radius = ups->anchored_size;
    }
    else {
      if (brush->flag & BRUSH_ANCHORED) {
        projected_radius = 8;
      }
      else {
        projected_radius = BKE_brush_size_get(vc->scene, brush);
      }
    }

    /* convert brush radius from 2D to 3D */
    unprojected_radius = paint_calc_object_space_radius(vc, location, projected_radius);

    /* scale 3D brush radius by pressure */
    if (ups->stroke_active && BKE_brush_use_size_pressure(vc->scene, brush)) {
      unprojected_radius *= ups->size_pressure_value;
    }

    /* set cached value in either Brush or UnifiedPaintSettings */
    BKE_brush_unprojected_radius_set(vc->scene, brush, unprojected_radius);
  }
}

static bool ommit_cursor_drawing(Paint *paint, ePaintMode mode, Brush *brush)
{
  if (paint->flags & PAINT_SHOW_BRUSH) {
    if (ELEM(mode, PAINT_MODE_TEXTURE_2D, PAINT_MODE_TEXTURE_3D) &&
        brush->imagepaint_tool == PAINT_TOOL_FILL) {
      return true;
    }
    return false;
  }
  return true;
}

void cursor_draw_point_screen_space(const uint gpuattr,
                                    const ARegion *ar,
                                    float true_location[3],
                                    float obmat[4][4],
                                    float persmat[4][4])
{
  float ar_width = ar->winrct.xmax - ar->winrct.xmin;
  float ar_height = ar->winrct.ymax - ar->winrct.ymin;
  float pv4[4], translation_vertex_cursor[2], location[3];
  copy_v3_v3(location, true_location);
  mul_m4_v3(obmat, location);
  copy_v3_v3(pv4, location);
  pv4[3] = 1.0f;
  mul_m4_v4(persmat, pv4);
  if (pv4[3] > 0.0f) {
    float width_half = ar_width * 0.5f;
    float height_half = ar_height * 0.5f;
    translation_vertex_cursor[0] = width_half + width_half * (pv4[0] / pv4[3]);
    translation_vertex_cursor[1] = height_half + height_half * (pv4[1] / pv4[3]);
  }
  imm_draw_circle_fill_3d(
      gpuattr, translation_vertex_cursor[0], translation_vertex_cursor[1], 3, 10);
}

void cursor_draw_tiling_preview(const uint gpuattr,
                                const ARegion *ar,
                                float true_location[3],
                                Sculpt *sd,
                                Object *ob,
                                float persmat[4][4],
                                float radius)
{
  BoundBox *bb = BKE_object_boundbox_get(ob);
  float orgLoc[3], location[3], pv4[4], translation_vertex_cursor[2];
  int dim, tile_pass = 0;
  int start[3];
  int end[3];
  int cur[3];
  const float *bbMin = bb->vec[0];
  const float *bbMax = bb->vec[6];
  const float *step = sd->paint.tile_offset;

  copy_v3_v3(orgLoc, true_location);
  for (dim = 0; dim < 3; ++dim) {
    if ((sd->paint.symmetry_flags & (PAINT_TILE_X << dim)) && step[dim] > 0) {
      start[dim] = (bbMin[dim] - orgLoc[dim] - radius) / step[dim];
      end[dim] = (bbMax[dim] - orgLoc[dim] + radius) / step[dim];
    }
    else
      start[dim] = end[dim] = 0;
  }
  copy_v3_v3_int(cur, start);
  for (cur[0] = start[0]; cur[0] <= end[0]; ++cur[0]) {
    for (cur[1] = start[1]; cur[1] <= end[1]; ++cur[1]) {
      for (cur[2] = start[2]; cur[2] <= end[2]; ++cur[2]) {
        if (!cur[0] && !cur[1] && !cur[2])
          continue; /* skip tile at orgLoc, this was already handled before all others */
        ++tile_pass;
        for (dim = 0; dim < 3; ++dim) {
          location[dim] = cur[dim] * step[dim] + orgLoc[dim];
        }
        cursor_draw_point_screen_space(gpuattr, ar, location, ob->obmat, persmat);
      }
    }
  }
}
void cursor_draw_point_with_symmetry(const uint gpuattr,
                                     const ARegion *ar,
                                     const float true_location[3],
                                     Sculpt *sd,
                                     Object *ob,
                                     float persmat[4][4],
                                     float radius)
{
  const char symm = sd->paint.symmetry_flags & PAINT_SYMM_AXIS_ALL;
  float location[3], pv4[4], translation_vertex_cursor[2], symm_rot_mat[4][4];

  for (int i = 0; i <= symm; ++i) {
    if (i == 0 || (symm & i && (symm != 5 || i != 3) && (symm != 6 || (i != 3 && i != 5)))) {

      /* Axis Symmetry */
      flip_v3_v3(location, true_location, (char)i);
      cursor_draw_point_screen_space(gpuattr, ar, location, ob->obmat, persmat);

      /* Tiling */
      cursor_draw_tiling_preview(gpuattr, ar, location, sd, ob, persmat, radius);

      /* Radial Symmetry */
      for (char raxis = 0; raxis < 3; raxis++) {
        for (int r = 1; r < sd->radial_symm[raxis]; r++) {
          float angle = 2 * M_PI * r / sd->radial_symm[(int)raxis];
          flip_v3_v3(location, true_location, (char)i);
          unit_m4(symm_rot_mat);
          rotate_m4(symm_rot_mat, raxis + 'X', angle);
          mul_m4_v3(symm_rot_mat, location);

          cursor_draw_tiling_preview(gpuattr, ar, location, sd, ob, persmat, radius);
          cursor_draw_point_screen_space(gpuattr, ar, location, ob->obmat, persmat);
        }
      }
    }
  }
}

static void paint_draw_cursor(bContext *C, int x, int y, void *UNUSED(unused))
{
  Scene *scene = CTX_data_scene(C);
  ARegion *ar = CTX_wm_region(C);
  UnifiedPaintSettings *ups = &scene->toolsettings->unified_paint_settings;
  Paint *paint = BKE_paint_get_active_from_context(C);
  Brush *brush = BKE_paint_brush(paint);
  ePaintMode mode = BKE_paintmode_get_active_from_context(C);

  /* check that brush drawing is enabled */
  if (ommit_cursor_drawing(paint, mode, brush)) {
    return;
  }

  /* can't use stroke vc here because this will be called during
   * mouse over too, not just during a stroke */
  ViewContext vc;
  ED_view3d_viewcontext_init(C, &vc);

  if (vc.rv3d && (vc.rv3d->rflag & RV3D_NAVIGATING)) {
    return;
  }

  /* skip everything and draw brush here */
  if (brush->flag & BRUSH_CURVE) {
    paint_draw_curve_cursor(brush, &vc);
    return;
  }

  float zoomx, zoomy;
  get_imapaint_zoom(C, &zoomx, &zoomy);
  zoomx = max_ff(zoomx, zoomy);

  /* set various defaults */
  const float *outline_col = brush->add_col;
  const float outline_alpha = 0.5f;
  float translation[2] = {x, y};
  float final_radius = (BKE_brush_size_get(scene, brush) * zoomx);

  /* don't calculate rake angles while a stroke is active because the rake variables are global
   * and we may get interference with the stroke itself.
   * For line strokes, such interference is visible */
  if (!ups->stroke_active) {
    paint_calculate_rake_rotation(ups, brush, translation);
  }

  /* draw overlay */
  bool alpha_overlay_active = paint_draw_alpha_overlay(ups, brush, &vc, x, y, zoomx, mode);

  /* TODO: as sculpt and other paint modes are unified, this
   * special mode of drawing will go away */
  if ((mode == PAINT_MODE_SCULPT) && vc.obact->sculpt) {
    float location[3];
    int pixel_radius;

    /* test if brush is over the mesh */
    bool hit = sculpt_get_brush_geometry(C, &vc, x, y, &pixel_radius, location, ups);

    if (BKE_brush_use_locked_size(scene, brush)) {
      BKE_brush_size_set(scene, brush, pixel_radius);
    }

    /* check if brush is subtracting, use different color then */
    /* TODO: no way currently to know state of pen flip or
     * invert key modifier without starting a stroke */
    if (((ups->draw_inverted == 0) ^ ((brush->flag & BRUSH_DIR_IN) == 0)) &&
        BKE_brush_sculpt_has_secondary_color(brush)) {
      outline_col = brush->sub_col;
    }

    /* only do if brush is over the mesh */
    if (hit) {
      paint_cursor_on_hit(ups, brush, &vc, location);
    }
  }

  if (ups->draw_anchored) {
    final_radius = ups->anchored_size;
    copy_v2_fl2(translation,
                ups->anchored_initial_mouse[0] + ar->winrct.xmin,
                ups->anchored_initial_mouse[1] + ar->winrct.ymin);
  }

  /* make lines pretty */
  GPU_line_width(2.0f);
  GPU_blend(true); /* TODO: also set blend mode? */
  GPU_line_smooth(true);

  uint pos3d = GPU_vertformat_attr_add(immVertexFormat(), "pos", GPU_COMP_F32, 3, GPU_FETCH_FLOAT);
  immBindBuiltinProgram(GPU_SHADER_3D_UNIFORM_COLOR);

  /* set brush color */
  immUniformColor3fvAlpha(outline_col, outline_alpha);

  /* draw brush outline */
  if (ups->stroke_active && BKE_brush_use_size_pressure(scene, brush)) {
    /* inner at full alpha */
    imm_draw_circle_wire_3d(
        pos3d, translation[0], translation[1], final_radius * ups->size_pressure_value, 40);
    /* outer at half alpha */
    immUniformColor3fvAlpha(outline_col, outline_alpha * 0.5f);
  }

  /* Only sculpt cursor for now */
  if ((mode == PAINT_MODE_SCULPT) && vc.obact->sculpt &&
      !(brush->falloff_shape & BRUSH_AIRBRUSH)) {
    Sculpt *sd = CTX_data_tool_settings(C)->sculpt;
    wmWindow *win = CTX_wm_window(C);
    if (sd->paint.brush->overlay_flags & BRUSH_OVERLAY_CURSOR) {
      WM_cursor_set(win, CURSOR_STD);
    }
    else {
      WM_cursor_set(win, CURSOR_EDIT);
    }
    if (!ups->stroke_active) {
      StrokeGeometryInfo gi;
      float mouse[2] = {x - ar->winrct.xmin, y - ar->winrct.ymin};
      bool hit;
      gi.use_sampled_normal = true;
      hit = sculpt_stroke_get_geometry_info(C, &gi, mouse);
      if (hit && !alpha_overlay_active) {
        float rds;
        if (!BKE_brush_use_locked_size(scene, brush)) {
          rds = paint_calc_object_space_radius(&vc, gi.location, BKE_brush_size_get(scene, brush));
        }
        else {
          rds = BKE_brush_unprojected_radius_get(scene, brush);
        }

        wmViewport(&ar->winrct);

        /* draw 3D vertex preview */
        if (len_v3v3(gi.nearest_vertex_co, gi.location) < rds) {
          cursor_draw_point_with_symmetry(
              pos3d, ar, gi.nearest_vertex_co, sd, vc.obact, vc.rv3d->persmat, rds);
        }

        /* draw brush cursor */
        GPU_matrix_push_projection();
        GPU_matrix_push();
        ED_view3d_draw_setup_view(CTX_wm_window(C),
                                  CTX_data_depsgraph(C),
                                  CTX_data_scene(C),
                                  ar,
                                  CTX_wm_view3d(C),
                                  NULL,
                                  NULL,
                                  NULL);

        float cursor_mat4[4][4], cursor_rot_mat4[4][4];
        float z_axis[4] = {0.0f, 0.0f, 1.0f, 0.0f};
        float quat[4];

        copy_m4_m4(cursor_mat4, vc.obact->obmat);
        translate_m4(cursor_mat4, gi.location[0], gi.location[1], gi.location[2]);
        rotation_between_vecs_to_quat(quat, z_axis, gi.normal);
        quat_to_mat4(cursor_rot_mat4, quat);
        GPU_matrix_mul(cursor_mat4);
        GPU_matrix_mul(cursor_rot_mat4);
        imm_draw_circle_wire_3d(pos3d, 0, 0, rds, 40);

        GPU_matrix_pop();
        GPU_matrix_pop_projection();
        wmWindowViewport(win);
      }
      else {
        GPU_line_width(1.0f);
        imm_draw_circle_wire_3d(pos3d, translation[0], translation[1], final_radius, 40);
      }
    }
    else {
      if (vc.obact->sculpt->cache && !vc.obact->sculpt->cache->first_time) {
        SculptSession *ss = vc.obact->sculpt;
        wmViewport(&ar->winrct);
        float cursor_location[3];
        copy_v3_v3(cursor_location, ss->cache->true_location);
        if (ss->cache->brush->sculpt_tool == SCULPT_TOOL_GRAB) {
          add_v3_v3(cursor_location, ss->cache->grab_delta);
        }
        cursor_draw_point_with_symmetry(
            pos3d, ar, cursor_location, sd, vc.obact, vc.rv3d->persmat, ss->cache->radius);
        wmWindowViewport(win);
      }
    }
  }
  else {
    GPU_line_width(1.0f);
    imm_draw_circle_wire_3d(pos3d, translation[0], translation[1], final_radius, 40);
  }

  immUnbindProgram();

  /* restore GL state */
  GPU_blend(false);
  GPU_line_smooth(false);
}

/* Public API */

void paint_cursor_start(bContext *C, bool (*poll)(bContext *C))
{
  Paint *p = BKE_paint_get_active_from_context(C);

  if (p && !p->paint_cursor) {
    p->paint_cursor = WM_paint_cursor_activate(
        CTX_wm_manager(C), SPACE_TYPE_ANY, RGN_TYPE_ANY, poll, paint_draw_cursor, NULL);
  }

  /* invalidate the paint cursors */
  BKE_paint_invalidate_overlay_all();
}

void paint_cursor_start_explicit(Paint *p, wmWindowManager *wm, bool (*poll)(bContext *C))
{
  if (p && !p->paint_cursor) {
    p->paint_cursor = WM_paint_cursor_activate(
        wm, SPACE_TYPE_ANY, RGN_TYPE_ANY, poll, paint_draw_cursor, NULL);
  }
}<|MERGE_RESOLUTION|>--- conflicted
+++ resolved
@@ -844,38 +844,23 @@
 
   /* coloured overlay should be drawn separately */
   if (col) {
-<<<<<<< HEAD
-    if (!(flags & PAINT_OVERLAY_OVERRIDE_PRIMARY))
+    if (!(flags & PAINT_OVERLAY_OVERRIDE_PRIMARY)) {
       alpha_active = paint_draw_tex_overlay(ups, brush, vc, x, y, zoom, true, true);
-    if (!(flags & PAINT_OVERLAY_OVERRIDE_SECONDARY))
+    }
+    if (!(flags & PAINT_OVERLAY_OVERRIDE_SECONDARY)) {
       alpha_active = paint_draw_tex_overlay(ups, brush, vc, x, y, zoom, false, false);
-    if (!(flags & PAINT_OVERLAY_OVERRIDE_CURSOR))
+    }
+    if (!(flags & PAINT_OVERLAY_OVERRIDE_CURSOR)) {
       alpha_active = paint_draw_cursor_overlay(ups, brush, vc, x, y, zoom);
-  }
-  else {
-    if (!(flags & PAINT_OVERLAY_OVERRIDE_PRIMARY) && (mode != PAINT_MODE_WEIGHT))
-      alpha_active = paint_draw_tex_overlay(ups, brush, vc, x, y, zoom, false, true);
-    if (!(flags & PAINT_OVERLAY_OVERRIDE_CURSOR))
-      alpha_active = paint_draw_cursor_overlay(ups, brush, vc, x, y, zoom);
-=======
-    if (!(flags & PAINT_OVERLAY_OVERRIDE_PRIMARY)) {
-      paint_draw_tex_overlay(ups, brush, vc, x, y, zoom, true, true);
-    }
-    if (!(flags & PAINT_OVERLAY_OVERRIDE_SECONDARY)) {
-      paint_draw_tex_overlay(ups, brush, vc, x, y, zoom, false, false);
-    }
-    if (!(flags & PAINT_OVERLAY_OVERRIDE_CURSOR)) {
-      paint_draw_cursor_overlay(ups, brush, vc, x, y, zoom);
     }
   }
   else {
     if (!(flags & PAINT_OVERLAY_OVERRIDE_PRIMARY) && (mode != PAINT_MODE_WEIGHT)) {
-      paint_draw_tex_overlay(ups, brush, vc, x, y, zoom, false, true);
+      alpha_active = paint_draw_tex_overlay(ups, brush, vc, x, y, zoom, false, true);
     }
     if (!(flags & PAINT_OVERLAY_OVERRIDE_CURSOR)) {
-      paint_draw_cursor_overlay(ups, brush, vc, x, y, zoom);
-    }
->>>>>>> 58a1eb9a
+      alpha_active = paint_draw_cursor_overlay(ups, brush, vc, x, y, zoom);
+    }
   }
 
   GPU_matrix_pop();
