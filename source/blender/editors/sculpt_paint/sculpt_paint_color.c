--- conflicted
+++ resolved
@@ -455,14 +455,8 @@
   SculptSession *ss = data->ob->sculpt;
 
   PBVHVertexIter vd;
-<<<<<<< HEAD
-  BKE_pbvh_vertex_iter_begin(ss->pbvh, data->nodes[n], vd, PBVH_ITER_UNIQUE)
-  {
+  BKE_pbvh_vertex_iter_begin (ss->pbvh, data->nodes[n], vd, PBVH_ITER_UNIQUE) {
     copy_v4_v4(ss->cache->prev_colors[vd.index], SCULPT_vertex_color_get(ss, vd.vertex));
-=======
-  BKE_pbvh_vertex_iter_begin (ss->pbvh, data->nodes[n], vd, PBVH_ITER_UNIQUE) {
-    copy_v4_v4(ss->cache->prev_colors[vd.index], SCULPT_vertex_color_get(ss, vd.index));
->>>>>>> 3420c3d8
   }
   BKE_pbvh_vertex_iter_end;
 }
