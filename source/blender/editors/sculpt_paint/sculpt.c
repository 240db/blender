--- conflicted
+++ resolved
@@ -705,50 +705,6 @@
 /* ===== Sculpting =====
  *
  */
-
-<<<<<<< HEAD
-=======
-static float overlapped_curve(Brush *br, float x)
-{
-	int i;
-	const int n = 100 / br->spacing;
-	const float h = br->spacing / 50.0f;
-	const float x0 = x - 1;
-
-	float sum;
-
-	sum = 0;
-	for (i = 0; i < n; i++) {
-		float xx;
-
-		xx = fabsf(x0 + i * h);
-
-		if (xx < 1.0f)
-			sum += BKE_brush_curve_strength(br, xx, 1);
-	}
-
-	return sum;
-}
-
-static float integrate_overlap(Brush *br)
-{
-	int i;
-	int m = 10;
-	float g = 1.0f / m;
-	float max;
-
-	max = 0;
-	for (i = 0; i < m; i++) {
-		float overlap = overlapped_curve(br, i * g);
-
-		if (overlap > max)
-			max = overlap;
-	}
-
-	return max;
-}
-
->>>>>>> 19f7f9af
 static void flip_v3(float v[3], const char symm)
 {
 	flip_v3_v3(v, v, symm);
@@ -4479,12 +4435,7 @@
 		do_symmetrical_brush_actions(sd, ob, sculpt_topology_update, ups);
 	}
 
-<<<<<<< HEAD
-	if (BKE_paint_brush(&sd->paint)->sculpt_tool != SCULPT_TOOL_SIMPLIFY)
-		do_symmetrical_brush_actions(sd, ob, do_brush_action, ups);
-=======
-	do_symmetrical_brush_actions(sd, ob, do_brush_action);
->>>>>>> 19f7f9af
+	do_symmetrical_brush_actions(sd, ob, do_brush_action, ups);
 
 	sculpt_combine_proxies(sd, ob);
 
