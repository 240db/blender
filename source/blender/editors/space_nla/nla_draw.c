/*
 * ***** BEGIN GPL LICENSE BLOCK *****
 *
 * This program is free software; you can redistribute it and/or
 * modify it under the terms of the GNU General Public License
 * as published by the Free Software Foundation; either version 2
 * of the License, or (at your option) any later version. 
 *
 * This program is distributed in the hope that it will be useful,
 * but WITHOUT ANY WARRANTY; without even the implied warranty of
 * MERCHANTABILITY or FITNESS FOR A PARTICULAR PURPOSE.  See the
 * GNU General Public License for more details.
 *
 * You should have received a copy of the GNU General Public License
 * along with this program; if not, write to the Free Software Foundation,
 * Inc., 51 Franklin Street, Fifth Floor, Boston, MA 02110-1301, USA.
 *
 * The Original Code is Copyright (C) 2009 Blender Foundation, Joshua Leung
 * All rights reserved.
 *
 * 
 * Contributor(s): Joshua Leung (major recode)
 *
 * ***** END GPL LICENSE BLOCK *****
 */

/** \file blender/editors/space_nla/nla_draw.c
 *  \ingroup spnla
 */


#include <string.h>
#include <stdio.h>
#include <stdlib.h>
#include <math.h>
#include <float.h>

#include "DNA_anim_types.h"
#include "DNA_node_types.h"
#include "DNA_screen_types.h"
#include "DNA_space_types.h"
#include "DNA_windowmanager_types.h"

#include "BLI_blenlib.h"
#include "BLI_math.h"
#include "BLI_rand.h"
#include "BLI_dlrbTree.h"
#include "BLI_utildefines.h"

#include "BKE_fcurve.h"
#include "BKE_nla.h"
#include "BKE_context.h"
#include "BKE_screen.h"

#include "ED_anim_api.h"
#include "ED_keyframes_draw.h"

#include "GPU_compatibility.h"

#include "BIF_gl.h"
#include "BIF_glutil.h"

#include "WM_types.h"

#include "UI_interface.h"
#include "UI_interface_icons.h"
#include "UI_resources.h"
#include "UI_view2d.h"


#include "nla_intern.h" /* own include */


/* *********************************************** */
/* Strips */

/* Action-Line ---------------------- */

/* get colors for drawing Action-Line 
 * NOTE: color returned includes fine-tuned alpha!
 */
static void nla_action_get_color(AnimData *adt, bAction *act, float color[4])
{
	if (adt && (adt->flag & ADT_NLA_EDIT_ON)) {
		/* greenish color (same as tweaking strip) */
		UI_GetThemeColor4fv(TH_NLA_TWEAK, color);
	}
	else {
		if (act) {
			/* reddish color - same as dopesheet summary */
			UI_GetThemeColor4fv(TH_ANIM_ACTIVE, color);
		}
		else {
			/* greyish-red color */
			UI_GetThemeColor4fv(TH_ANIM_INACTIVE, color);
		}
	}
	
	/* when an NLA track is tagged "solo", action doesn't contribute, so shouldn't be as prominent */
	if (adt && (adt->flag & ADT_NLA_SOLO_TRACK))
		color[3] *= 0.15f;
}

/* draw the keyframes in the specified Action */
static void nla_action_draw_keyframes(AnimData *adt, bAction *act, View2D *v2d, float y, float ymin, float ymax)
{
	DLRBT_Tree keys;
	ActKeyColumn *ak;
	float xscale, f1, f2;
	float color[4];
	
	/* get a list of the keyframes with NLA-scaling applied */
	BLI_dlrbTree_init(&keys);
	action_to_keylist(adt, act, &keys, NULL);
	BLI_dlrbTree_linkedlist_sync(&keys);
	
	if (ELEM(NULL, act, keys.first))
		return;
	
	/* draw a darkened region behind the strips 
	 *	- get and reset the background color, this time without the alpha to stand out better 
	 *	  (amplified alpha is used instead)
	 */
	nla_action_get_color(adt, act, color);
	color[3] *= 2.5f;
	
	gpuCurrentColor4fv(color);
	/*  - draw a rect from the first to the last frame (no extra overlaps for now)
	 *	  that is slightly stumpier than the track background (hardcoded 2-units here)
	 */
	f1 = ((ActKeyColumn *)keys.first)->cfra;
	f2 = ((ActKeyColumn *)keys.last)->cfra;
	
	gpuSingleFilledRectf(f1, ymin + 2, f2, ymax - 2);
	
	
	/* get View2D scaling factor */
	UI_view2d_getscale(v2d, &xscale, NULL);
	
	/* for now, color is hardcoded to be black */
	gpuCurrentColor3f(0.0f, 0.0f, 0.0f);
	
	/* just draw each keyframe as a simple dot (regardless of the selection status) 
	 *	- size is 3.0f which is smaller than the editable keyframes, so that there is a distinction
	 */
	for (ak = keys.first; ak; ak = ak->next)
		draw_keyframe_shape(ak->cfra, y, xscale, 3.0f, 0, ak->key_type, KEYFRAME_SHAPE_FRAME, 1.0f);
	
	/* free icons */
	BLI_dlrbTree_free(&keys);
}

/* Strips (Proper) ---------------------- */

/* get colors for drawing NLA-Strips */
static void nla_strip_get_color_inside(AnimData *adt, NlaStrip *strip, float color[3])
{
	if (strip->type == NLASTRIP_TYPE_TRANSITION) {
		/* Transition Clip */
		if (strip->flag & NLASTRIP_FLAG_SELECT) {
			/* selected - use a bright blue color */
			UI_GetThemeColor3fv(TH_NLA_TRANSITION_SEL, color);
		}
		else {
			/* normal, unselected strip - use (hardly noticeable) blue tinge */
			UI_GetThemeColor3fv(TH_NLA_TRANSITION, color);
		}
	}	
	else if (strip->type == NLASTRIP_TYPE_META) {
		/* Meta Clip */
		// TODO: should temporary metas get different colors too?
		if (strip->flag & NLASTRIP_FLAG_SELECT) {
			/* selected - use a bold purple color */
			UI_GetThemeColor3fv(TH_NLA_META_SEL, color);
		}
		else {
			/* normal, unselected strip - use (hardly noticeable) dark purple tinge */
			UI_GetThemeColor3fv(TH_NLA_META, color);
		}
	}
	else if (strip->type == NLASTRIP_TYPE_SOUND) {
		/* Sound Clip */
		if (strip->flag & NLASTRIP_FLAG_SELECT) {
			/* selected - use a bright teal color */
			UI_GetThemeColor3fv(TH_NLA_SOUND_SEL, color);
		}
		else {
			/* normal, unselected strip - use (hardly noticeable) teal tinge */
			UI_GetThemeColor3fv(TH_NLA_SOUND, color);
		}
	}
	else {
		/* Action Clip (default/normal type of strip) */
		if ((strip->flag & NLASTRIP_FLAG_ACTIVE) && (adt && (adt->flag & ADT_NLA_EDIT_ON))) {
			/* active strip should be drawn green when it is acting as the tweaking strip.
			 * however, this case should be skipped for when not in EditMode...
			 */
			UI_GetThemeColor3fv(TH_NLA_TWEAK, color);
		}
		else if (strip->flag & NLASTRIP_FLAG_TWEAKUSER) {
			/* alert user that this strip is also used by the tweaking track (this is set when going into
			 * 'editmode' for that strip), since the edits made here may not be what the user anticipated
			 */
			UI_GetThemeColor3fv(TH_NLA_TWEAK_DUPLI, color);
		}
		else if (strip->flag & NLASTRIP_FLAG_SELECT) {
			/* selected strip - use theme color for selected */
			UI_GetThemeColor3fv(TH_STRIP_SELECT, color);
		}
		else {
			/* normal, unselected strip - use standard strip theme color */
			UI_GetThemeColor3fv(TH_STRIP, color);
		}
	}
}

/* helper call for drawing influence/time control curves for a given NLA-strip */
static void nla_draw_strip_curves(NlaStrip *strip, float yminc, float ymaxc)
{
	const float yheight = ymaxc - yminc;
	
	/* drawing color is simply a light-grey */
	// TODO: is this color suitable?
	// XXX nasty hacked color for now... which looks quite bad too...
	gpuCurrentColor3f(0.7f, 0.7f, 0.7f);
	
	/* draw with AA'd line */
	glEnable(GL_LINE_SMOOTH);
	glEnable(GL_BLEND);
	
	/* influence -------------------------- */
	if (strip->flag & NLASTRIP_FLAG_USR_INFLUENCE) {
		FCurve *fcu = list_find_fcurve(&strip->fcurves, "influence", 0);
		float cfra;
		
		/* plot the curve (over the strip's main region) */
		gpuBegin(GL_LINE_STRIP);
		/* sample at 1 frame intervals, and draw
		 *	- min y-val is yminc, max is y-maxc, so clamp in those regions
		 */
		for (cfra = strip->start; cfra <= strip->end; cfra += 1.0f) {
			float y = evaluate_fcurve(fcu, cfra);    // assume this to be in 0-1 range
			gpuVertex2f(cfra, ((y * yheight) + yminc));
		}
		gpuEnd(); // GL_LINE_STRIP
	}
	else {
		/* use blend in/out values only if both aren't zero */
		if ((IS_EQF(strip->blendin, 0.0f) && IS_EQF(strip->blendout, 0.0f)) == 0) {
			gpuBegin(GL_LINE_STRIP);
			/* start of strip - if no blendin, start straight at 1, otherwise from 0 to 1 over blendin frames */
			if (IS_EQF(strip->blendin, 0.0f) == 0) {
				gpuVertex2f(strip->start,                    yminc);
				gpuVertex2f(strip->start + strip->blendin,   ymaxc);
			}
			else
				gpuVertex2f(strip->start, ymaxc);
					
			/* end of strip */
			if (IS_EQF(strip->blendout, 0.0f) == 0) {
				gpuVertex2f(strip->end - strip->blendout,    ymaxc);
				gpuVertex2f(strip->end,                      yminc);
			}
			else
				gpuVertex2f(strip->end, ymaxc);
			gpuEnd(); // GL_LINE_STRIP
		}
	}
	
	/* time -------------------------- */
	// XXX do we want to draw this curve? in a different color too?
	
	/* turn off AA'd lines */
	glDisable(GL_LINE_SMOOTH);
	glDisable(GL_BLEND);
}

/* main call for drawing a single NLA-strip */
static void nla_draw_strip(SpaceNla *snla, AnimData *adt, NlaTrack *nlt, NlaStrip *strip, View2D *v2d, float yminc, float ymaxc)
{
	short nonSolo = ((adt && (adt->flag & ADT_NLA_SOLO_TRACK)) && (nlt->flag & NLATRACK_SOLO) == 0);
	float color[3];
	
	/* get color of strip */
	nla_strip_get_color_inside(adt, strip, color);
	
	/* draw extrapolation info first (as backdrop)
	 *	- but this should only be drawn if track has some contribution
	 */
	if ((strip->extendmode != NLASTRIP_EXTEND_NOTHING) && (nonSolo == 0)) {
		/* enable transparency... */
		glEnable(GL_BLEND);
		
		switch (strip->extendmode) {
			/* since this does both sides, only do the 'before' side, and leave the rest to the next case */
			case NLASTRIP_EXTEND_HOLD: 
				/* only need to draw here if there's no strip before since 
				 * it only applies in such a situation 
				 */
				if (strip->prev == NULL) {
					/* set the drawing color to the color of the strip, but with very faint alpha */
					gpuCurrentColor4f(color[0], color[1], color[2], 0.15f);
					
					/* draw the rect to the edge of the screen */
					gpuBegin(GL_QUADS);
					gpuVertex2f(v2d->cur.xmin, yminc);
					gpuVertex2f(v2d->cur.xmin, ymaxc);
					gpuVertex2f(strip->start, ymaxc);
					gpuVertex2f(strip->start, yminc);
					gpuEnd();
				}
			/* no break needed... */
				
			/* this only draws after the strip */
			case NLASTRIP_EXTEND_HOLD_FORWARD: 
				/* only need to try and draw if the next strip doesn't occur immediately after */
				if ((strip->next == NULL) || (IS_EQF(strip->next->start, strip->end) == 0)) {
					/* set the drawing color to the color of the strip, but this time less faint */
					gpuCurrentColor4f(color[0], color[1], color[2], 0.3f);
					
					/* draw the rect to the next strip or the edge of the screen */
					gpuBegin(GL_QUADS);
					gpuVertex2f(strip->end, yminc);
					gpuVertex2f(strip->end, ymaxc);
						
					if (strip->next) {
						gpuVertex2f(strip->next->start, ymaxc);
						gpuVertex2f(strip->next->start, yminc);
					}
					else {
						gpuVertex2f(v2d->cur.xmax, ymaxc);
						gpuVertex2f(v2d->cur.xmax, yminc);
					}
					gpuEnd();
				}
				break;
		}
		
		glDisable(GL_BLEND);
	}
	
	
	/* draw 'inside' of strip itself */
	if (nonSolo == 0) {
		/* strip is in normal track */
		gpuCurrentColor3fv(color);
		uiSetRoundBox(UI_CNR_ALL); /* all corners rounded */
		
		uiDrawBoxShade(GL_POLYGON, strip->start, yminc, strip->end, ymaxc, 0.0, 0.5, 0.1);
	}
	else {
		/* strip is in disabled track - make less visible */
		gpuCurrentColor4f(color[0], color[1], color[2], 0.1f);
		
		glEnable(GL_BLEND);
		gpuSingleFilledRectf(strip->start, yminc, strip->end, ymaxc);
		glDisable(GL_BLEND);
	}
	
	
	/* draw strip's control 'curves'
	 *	- only if user hasn't hidden them...
	 */
	if ((snla->flag & SNLA_NOSTRIPCURVES) == 0)
		nla_draw_strip_curves(strip, yminc, ymaxc);
	
	
	/* draw strip outline 
	 *	- color used here is to indicate active vs non-active
	 */
	if (strip->flag & NLASTRIP_FLAG_ACTIVE) {
		/* strip should appear 'sunken', so draw a light border around it */
		gpuCurrentColor3f(0.9f, 1.0f, 0.9f); // FIXME: hardcoded temp-hack colors
	}
	else {
		/* strip should appear to stand out, so draw a dark border around it */
		gpuCurrentColor3f(0.0f, 0.0f, 0.0f);
	}
	
	/* - line style: dotted for muted */
	if (strip->flag & NLASTRIP_FLAG_MUTED)
		setlinestyle(4);
		
	/* draw outline */
	uiDrawBoxShade(GL_LINE_LOOP, strip->start, yminc, strip->end, ymaxc, 0.0, 0.0, 0.1);

	gpuImmediateFormat_V2(); // DOODLE: some number of mono lines
	gpuBegin(GL_LINES);

	/* if action-clip strip, draw lines delimiting repeats too (in the same color as outline) */
	if ((strip->type == NLASTRIP_TYPE_CLIP) && IS_EQF(strip->repeat, 1.0f) == 0) {
		float repeatLen = (strip->actend - strip->actstart) * strip->scale;
		int i;
		
		/* only draw lines for whole-numbered repeats, starting from the first full-repeat
		 * up to the last full repeat (but not if it lies on the end of the strip)
		 */
		for (i = 1; i < strip->repeat; i++) {
			float repeatPos = strip->start + (repeatLen * i);
			
			/* don't draw if line would end up on or after the end of the strip */
			if (repeatPos < strip->end)
				gpuAppendLinef(repeatPos, yminc + 4, repeatPos, ymaxc - 4);
		}
	}
	/* or if meta-strip, draw lines delimiting extents of sub-strips (in same color as outline, if more than 1 exists) */
	else if ((strip->type == NLASTRIP_TYPE_META) && (strip->strips.first != strip->strips.last)) {
		NlaStrip *cs;
		float y = (ymaxc - yminc) / 2.0f + yminc;
		
		/* only draw first-level of child-strips, but don't draw any lines on the endpoints */
		for (cs = strip->strips.first; cs; cs = cs->next) {
			/* draw start-line if not same as end of previous (and only if not the first strip) 
			 *	- on upper half of strip
			 */
			if ((cs->prev) && IS_EQF(cs->prev->end, cs->start) == 0)
				gpuAppendLinef(cs->start, y, cs->start, ymaxc);
				
			/* draw end-line if not the last strip
			 *	- on lower half of strip
			 */
			if (cs->next) 
				gpuAppendLinef(cs->end, yminc, cs->end, y);
		}
	}

	gpuEnd();
	gpuImmediateUnformat();

	/* reset linestyle */
	setlinestyle(0);
} 

/* add the relevant text to the cache of text-strings to draw in pixelspace */
static void nla_draw_strip_text(AnimData *adt, NlaTrack *nlt, NlaStrip *strip, int index, View2D *v2d, float yminc, float ymaxc)
{
	short notSolo = ((adt && (adt->flag & ADT_NLA_SOLO_TRACK)) && (nlt->flag & NLATRACK_SOLO) == 0);
	char str[256];
	char col[4];
	float xofs;
	rctf rect;
	
	/* just print the name and the range */
	if (strip->flag & NLASTRIP_FLAG_TEMP_META) {
		BLI_snprintf(str, sizeof(str), "%d) Temp-Meta", index);
	}
	else {
		BLI_strncpy(str, strip->name, sizeof(str));
	}
	
	/* set text color - if colors (see above) are light, draw black text, otherwise draw white */
	if (strip->flag & (NLASTRIP_FLAG_ACTIVE | NLASTRIP_FLAG_SELECT | NLASTRIP_FLAG_TWEAKUSER)) {
		col[0] = col[1] = col[2] = 0;
	}
	else {
		col[0] = col[1] = col[2] = 255;
	}
	
	/* text opacity depends on whether if there's a solo'd track, this isn't it */
	if (notSolo == 0)
		col[3] = 255;
	else
		col[3] = 128;
	
	/* determine the amount of padding required - cannot be constant otherwise looks weird in some cases */
	if ((strip->end - strip->start) <= 5.0f)
		xofs = 0.5f;
	else
		xofs = 1.0f;
	
	/* set bounding-box for text 
	 *	- padding of 2 'units' on either side
	 */
	// TODO: make this centered?
	rect.xmin = strip->start + xofs;
	rect.ymin = yminc;
	rect.xmax = strip->end - xofs;
	rect.ymax = ymaxc;
	
	/* add this string to the cache of texts to draw */
	UI_view2d_text_cache_rectf(v2d, &rect, str, col);
}

/* add frame extents to cache of text-strings to draw in pixelspace
 * for now, only used when transforming strips
 */
static void nla_draw_strip_frames_text(NlaTrack *UNUSED(nlt), NlaStrip *strip, View2D *v2d, float UNUSED(yminc), float ymaxc)
{
	const float ytol = 1.0f; /* small offset to vertical positioning of text, for legibility */
	const char col[4] = {220, 220, 220, 255}; /* light grey */
	char numstr[32] = "";
	
	
	/* Always draw times above the strip, whereas sequencer drew below + above.
	 * However, we should be fine having everything on top, since these tend to be 
	 * quite spaced out. 
	 *	- 1 dp is compromise between lack of precision (ints only, as per sequencer)
	 *	  while also preserving some accuracy, since we do use floats
	 */
	/* start frame */
	BLI_snprintf(numstr, sizeof(numstr), "%.1f", strip->start);
	UI_view2d_text_cache_add(v2d, strip->start - 1.0f, ymaxc + ytol, numstr, col);
	
	/* end frame */
	BLI_snprintf(numstr, sizeof(numstr), "%.1f", strip->end);
	UI_view2d_text_cache_add(v2d, strip->end, ymaxc + ytol, numstr, col);
}

/* ---------------------- */

void draw_nla_main_data(bAnimContext *ac, SpaceNla *snla, ARegion *ar)
{
	ListBase anim_data = {NULL, NULL};
	bAnimListElem *ale;
	int filter;
	
	View2D *v2d = &ar->v2d;
	float y = 0.0f;
	size_t items;
	int height;
	
	/* build list of channels to draw */
	filter = (ANIMFILTER_DATA_VISIBLE | ANIMFILTER_LIST_VISIBLE | ANIMFILTER_LIST_CHANNELS);
	items = ANIM_animdata_filter(ac, &anim_data, filter, ac->data, ac->datatype);
	
	/* Update max-extent of channels here (taking into account scrollers):
	 *  - this is done to allow the channel list to be scrollable, but must be done here
	 *    to avoid regenerating the list again and/or also because channels list is drawn first
	 *	- offset of NLACHANNEL_HEIGHT*2 is added to the height of the channels, as first is for 
	 *	  start of list offset, and the second is as a correction for the scrollers.
	 */
	height = ((items * NLACHANNEL_STEP(snla)) + (NLACHANNEL_HEIGHT(snla) * 2));
	/* don't use totrect set, as the width stays the same 
	 * (NOTE: this is ok here, the configuration is pretty straightforward) 
	 */
	v2d->tot.ymin = (float)(-height);
	
	/* loop through channels, and set up drawing depending on their type  */	
	y = (float)(-NLACHANNEL_HEIGHT(snla));
	
	for (ale = anim_data.first; ale; ale = ale->next) {
		const float yminc = (float)(y - NLACHANNEL_HEIGHT_HALF(snla));
		const float ymaxc = (float)(y + NLACHANNEL_HEIGHT_HALF(snla));
		
		/* check if visible */
		if (IN_RANGE(yminc, v2d->cur.ymin, v2d->cur.ymax) ||
		    IN_RANGE(ymaxc, v2d->cur.ymin, v2d->cur.ymax) )
		{
			/* data to draw depends on the type of channel */
			switch (ale->type) {
				case ANIMTYPE_NLATRACK:
				{
					AnimData *adt = ale->adt;
					NlaTrack *nlt = (NlaTrack *)ale->data;
					NlaStrip *strip;
					int index;
					
					/* draw each strip in the track (if visible) */
					for (strip = nlt->strips.first, index = 1; strip; strip = strip->next, index++) {
						if (BKE_nlastrip_within_bounds(strip, v2d->cur.xmin, v2d->cur.xmax)) {
							/* draw the visualisation of the strip */
							nla_draw_strip(snla, adt, nlt, strip, v2d, yminc, ymaxc);
							
							/* add the text for this strip to the cache */
							nla_draw_strip_text(adt, nlt, strip, index, v2d, yminc, ymaxc);
							
							/* if transforming strips (only real reason for temp-metas currently), 
							 * add to the cache the frame numbers of the strip's extents
							 */
							if (strip->flag & NLASTRIP_FLAG_TEMP_META)
								nla_draw_strip_frames_text(nlt, strip, v2d, yminc, ymaxc);
						}
					}
				}
				break;
					
				case ANIMTYPE_NLAACTION:
				{
					AnimData *adt = ale->adt;
					float color[4];
					
					/* just draw a semi-shaded rect spanning the width of the viewable area if there's data,
					 * and a second darker rect within which we draw keyframe indicator dots if there's data
					 */
					glEnable(GL_BLEND);
						
					/* get colors for drawing */
					nla_action_get_color(adt, ale->data, color);
					gpuCurrentColor4fv(color);
					
					/* draw slightly shifted up for greater separation from standard channels,
					 * but also slightly shorter for some more contrast when viewing the strips
					 */
					gpuSingleFilledRectf(v2d->cur.xmin, yminc + NLACHANNEL_SKIP, v2d->cur.xmax, ymaxc - NLACHANNEL_SKIP);
					
					/* draw keyframes in the action */
					nla_action_draw_keyframes(adt, ale->data, v2d, y, yminc + NLACHANNEL_SKIP, ymaxc - NLACHANNEL_SKIP);

					gpuImmediateFormat_V2(); // DOODLE: thick white line with black thin line on top of it

					/* draw 'embossed' lines above and below the strip for effect */
					/* white base-lines */
					glLineWidth(2.0f);
					gpuCurrentColor4f(1.0f, 1.0f, 1.0f, 0.3);
					gpuBegin(GL_LINES);
					gpuAppendLinef(v2d->cur.xmin, yminc + NLACHANNEL_SKIP, v2d->cur.xmax, yminc + NLACHANNEL_SKIP);
					gpuAppendLinef(v2d->cur.xmin, ymaxc - NLACHANNEL_SKIP, v2d->cur.xmax, ymaxc - NLACHANNEL_SKIP);
					gpuEnd();

					/* black top-lines */
					glLineWidth(1.0f);
					gpuCurrentColor3f(0.0f, 0.0f, 0.0f);
					gpuBegin(GL_LINES);
					gpuAppendLinef(v2d->cur.xmin, yminc + NLACHANNEL_SKIP, v2d->cur.xmax, yminc + NLACHANNEL_SKIP);
					gpuAppendLinef(v2d->cur.xmin, ymaxc - NLACHANNEL_SKIP, v2d->cur.xmax, ymaxc - NLACHANNEL_SKIP);
					gpuEnd();

					glDisable(GL_BLEND);

					gpuImmediateUnformat();
				}
				break;
			}
		}
		
		/* adjust y-position for next one */
		y -= NLACHANNEL_STEP(snla);
	}
	
	/* free tempolary channels */
	BLI_freelistN(&anim_data);
}

/* *********************************************** */
/* Channel List */

/* old code for drawing NLA channels using GL only */
// TODO: depreceate this code...
static void draw_nla_channel_list_gl(bAnimContext *ac, ListBase *anim_data, View2D *v2d, float y)
{
	SpaceNla *snla = (SpaceNla *)ac->sl;
	bAnimListElem *ale;
	float x = 0.0f;
	
	/* loop through channels, and set up drawing depending on their type  */	
	for (ale = anim_data->first; ale; ale = ale->next) {
		const float yminc = (float)(y - NLACHANNEL_HEIGHT_HALF(snla));
		const float ymaxc = (float)(y + NLACHANNEL_HEIGHT_HALF(snla));
		const float ydatac = (float)(y - 7);
		
		/* check if visible */
		if (IN_RANGE(yminc, v2d->cur.ymin, v2d->cur.ymax) ||
		    IN_RANGE(ymaxc, v2d->cur.ymin, v2d->cur.ymax) )
		{
			AnimData *adt = ale->adt;
			
			short indent = 0, offset = 0, sel = 0, group = 0, nonSolo = 0;
			int expand = -1, protect = -1, special = -1, mute = -1;
			char name[128];
			short do_draw = FALSE;
			
			/* determine what needs to be drawn */
			switch (ale->type) {
				case ANIMTYPE_NLATRACK: /* NLA Track */
				{
					NlaTrack *nlt = (NlaTrack *)ale->data;
					
					/* 'solo' as the 'special' button? */
					if (nlt->flag & NLATRACK_SOLO)
						special = ICON_SOLO_ON;
					else
						special = ICON_SOLO_OFF;
						
					/* if this track is active and we're tweaking it, don't draw these toggles */
					// TODO: need a special macro for this...
					if (((nlt->flag & NLATRACK_ACTIVE) && (nlt->flag & NLATRACK_DISABLED)) == 0) {
						if (nlt->flag & NLATRACK_MUTED)
							mute = ICON_MUTE_IPO_ON;
						else
							mute = ICON_MUTE_IPO_OFF;
							
						if (EDITABLE_NLT(nlt))
							protect = ICON_UNLOCKED;
						else
							protect = ICON_LOCKED;
					}
					
					/* is track enabled for solo drawing? */
					if ((adt) && (adt->flag & ADT_NLA_SOLO_TRACK)) {
						if ((nlt->flag & NLATRACK_SOLO) == 0) {
							/* tag for special non-solo handling; also hide the mute toggles */
							nonSolo = 1;
							mute = 0;
						}
					}
						
					sel = SEL_NLT(nlt);
					BLI_strncpy(name, nlt->name, sizeof(name));
					
					/* draw manually still */
					do_draw = TRUE;
				}
				break;
				case ANIMTYPE_NLAACTION: /* NLA Action-Line */
				{
					bAction *act = (bAction *)ale->data;
					
					group = 5;
					
					special = ICON_ACTION;
					
					if (act)
						BLI_snprintf(name, sizeof(name), "%s", act->id.name + 2);
					else
						BLI_strncpy(name, "<No Action>", sizeof(name));
						
					/* draw manually still */
					do_draw = TRUE;
				}
				break;
					
				default: /* handled by standard channel-drawing API */
					// draw backdrops only...
					ANIM_channel_draw(ac, ale, yminc, ymaxc);
					break;
			}	
			
			/* if special types, draw manually for now... */
			if (do_draw) {
				if (ale->id) {
					/* special exception for textures */
					if (GS(ale->id->name) == ID_TE) {
						offset = 14;
						indent = 1;
					}
					/* special exception for nodetrees */
					else if (GS(ale->id->name) == ID_NT) {
						bNodeTree *ntree = (bNodeTree *)ale->id;
						
						switch (ntree->type) {
							case NTREE_SHADER:
							{
								/* same as for textures */
								offset = 14;
								indent = 1;
							}
							break;
								
							case NTREE_TEXTURE:
							{
								/* even more */
								offset = 21;
								indent = 1;
							}	
							break;
								
							default:
								/* normal will do */
								offset = 14;
								break;
						}
					}
					else {
						offset = 14;
					}
				}
				else {
					offset = 0;
				}
				
				/* now, start drawing based on this information */
				glEnable(GL_BLEND);
				
				/* draw backing strip behind channel name */
				// FIXME: hardcoded colors!!!
				if (group == 5) {
					float color[4];
					
					/* Action Line
					 *   The alpha values action_get_color returns are only useful for drawing 
					 *   strips backgrounds but here we're doing channel list backgrounds instead
					 *   so we ignore that and use our own when needed
					 */
					nla_action_get_color(adt, (bAction *)ale->data, color);
					
					if (adt && (adt->flag & ADT_NLA_EDIT_ON)) {
<<<<<<< HEAD
						// greenish color (same as tweaking strip) - hardcoded for now
						gpuCurrentColor3f(0.3f, 0.95f, 0.1f);
					}
					else {
						/* if a track is being solo'd, action is ignored, so draw less boldly (alpha lower) */
						float alpha = (adt && (adt->flag & ADT_NLA_SOLO_TRACK)) ? 0.3f : 1.0f;
						
						if (ale->data)
							gpuCurrentColor4f(0.8f, 0.2f, 0.0f, alpha);  // reddish color - hardcoded for now
						else
							gpuCurrentColor4f(0.6f, 0.5f, 0.5f, alpha);  // greyish-red color - hardcoded for now
=======
						/* Yes, the color vector has 4 components, BUT we only want to be using 3 of them! */
						glColor3fv(color);
					}
					else {
						float alpha = (adt && (adt->flag & ADT_NLA_SOLO_TRACK)) ? 0.3 : 1.0f;
						glColor4f(color[0], color[1], color[2], alpha);
>>>>>>> d4cfdc69
					}
					
					offset += 7 * indent;
					
					/* only on top two corners, to show that this channel sits on top of the preceding ones */
					uiSetRoundBox(UI_CNR_TOP_LEFT | UI_CNR_TOP_RIGHT);
					
					/* draw slightly shifted up vertically to look like it has more separation from other channels,
					 * but we then need to slightly shorten it so that it doesn't look like it overlaps
					 */
					uiDrawBox(GL_POLYGON, x + offset,  yminc + NLACHANNEL_SKIP, (float)v2d->cur.xmax, ymaxc + NLACHANNEL_SKIP - 1, 8);
					
					/* clear group value, otherwise we cause errors... */
					group = 0;
				}
				else {
					/* NLA tracks - darker color if not solo track when we're showing solo */
					UI_ThemeColorShade(TH_HEADER, ((nonSolo == 0) ? 20 : -20));
					
					indent += group;
					offset += 7 * indent;
					gpuBegin(GL_QUADS);
					gpuVertex2f(x + offset, yminc);
					gpuVertex2f(x + offset, ymaxc);
					gpuVertex2f((float)v2d->cur.xmax, ymaxc);
					gpuVertex2f((float)v2d->cur.xmax, yminc);
					gpuEnd();
				}
				
				/* draw expand/collapse triangle */
				if (expand > 0) {
					UI_icon_draw(x + offset, ydatac, expand);
					offset += 17;
				}
				
				/* draw special icon indicating certain data-types */
				if (special > -1) {
					/* for normal channels */
					UI_icon_draw(x + offset, ydatac, special);
					offset += 17;
				}
				glDisable(GL_BLEND);
				
				/* draw name */
				if (sel)
					UI_ThemeColor(TH_TEXT_HI);
				else
					UI_ThemeColor(TH_TEXT);
				offset += 3;
				UI_DrawString(x + offset, y - 4, name);
				
				/* reset offset - for RHS of panel */
				offset = 0;

				glEnable(GL_BLEND);

				/* draw protect 'lock' */
				if (protect > -1) {
					offset = 16;
					UI_icon_draw((float)(v2d->cur.xmax - offset), ydatac, protect);
				}
				
				/* draw mute 'eye' */
				if (mute > -1) {
					offset += 16;
					UI_icon_draw((float)(v2d->cur.xmax - offset), ydatac, mute);
				}
				
				/* draw NLA-action line 'status-icons' - only when there's an action */
				if ((ale->type == ANIMTYPE_NLAACTION) && (ale->data)) {
					AnimData *adt = ale->adt;
					
					offset += 16;
					
					/* now draw some indicator icons  */
					if ((adt) && (adt->flag & ADT_NLA_EDIT_ON)) {
						/* toggle for tweaking with mapping/no-mapping (i.e. 'in place editing' toggle) */
						// for now, use pin icon to symbolise this
						if (adt->flag & ADT_NLA_EDIT_NOMAP)
							UI_icon_draw((float)(v2d->cur.xmax - offset), ydatac, ICON_PINNED);
						else
							UI_icon_draw((float)(v2d->cur.xmax - offset), ydatac, ICON_UNPINNED);

						// DOODLE: single line
						gpuSingleLinef(
							(float)(v2d->cur.xmax - offset), yminc,
							(float)(v2d->cur.xmax - offset), ymaxc);

						offset += 16;

						/* 'tweaking action' indicator - not a button */
						UI_icon_draw((float)(v2d->cur.xmax - offset), ydatac, ICON_EDIT);
					}
					else {
						/* XXX firstly draw a little rect to help identify that it's different from the toggles */
						gpuImmediateFormat_V2(); // DOODLE: a line box
						gpuBegin(GL_LINE_LOOP);
						gpuVertex2f((float)v2d->cur.xmax - offset - 1, y - 7);
						gpuVertex2f((float)v2d->cur.xmax - offset - 1, y + 9);
						gpuVertex2f((float)v2d->cur.xmax - 1, y + 9);
						gpuVertex2f((float)v2d->cur.xmax - 1, y - 7);
						gpuEnd(); // GL_LINES
						gpuImmediateUnformat();

						/* 'push down' icon for normal active-actions */
						UI_icon_draw((float)v2d->cur.xmax - offset, ydatac, ICON_FREEZE);
					}
				}
				
				glDisable(GL_BLEND);
			}
		}
		
		/* adjust y-position for next one */
		y -= NLACHANNEL_STEP(snla);
	}
}

void draw_nla_channel_list(bContext *C, bAnimContext *ac, ARegion *ar)
{
	ListBase anim_data = {NULL, NULL};
	bAnimListElem *ale;
	int filter;
	
	SpaceNla *snla = (SpaceNla *)ac->sl;
	View2D *v2d = &ar->v2d;
	float y = 0.0f;
	size_t items;
	int height;
	
	/* build list of channels to draw */
	filter = (ANIMFILTER_DATA_VISIBLE | ANIMFILTER_LIST_VISIBLE | ANIMFILTER_LIST_CHANNELS);
	items = ANIM_animdata_filter(ac, &anim_data, filter, ac->data, ac->datatype);
	
	/* Update max-extent of channels here (taking into account scrollers):
	 *  - this is done to allow the channel list to be scrollable, but must be done here
	 *    to avoid regenerating the list again and/or also because channels list is drawn first
	 *	- offset of NLACHANNEL_HEIGHT*2 is added to the height of the channels, as first is for 
	 *	  start of list offset, and the second is as a correction for the scrollers.
	 */
	height = ((items * NLACHANNEL_STEP(snla)) + (NLACHANNEL_HEIGHT(snla) * 2));
	/* don't use totrect set, as the width stays the same 
	 * (NOTE: this is ok here, the configuration is pretty straightforward) 
	 */
	v2d->tot.ymin = (float)(-height);
	/* need to do a view-sync here, so that the keys area doesn't jump around (it must copy this) */
	UI_view2d_sync(NULL, ac->sa, v2d, V2D_LOCK_COPY);
	
	/* draw channels */
	{   /* first pass: backdrops + oldstyle drawing */
		y = (float)(-NLACHANNEL_HEIGHT(snla));
		
		draw_nla_channel_list_gl(ac, &anim_data, v2d, y);
	}
	{   /* second pass: UI widgets */
		uiBlock *block = uiBeginBlock(C, ar, __func__, UI_EMBOSS);
		size_t channel_index = 0;
		
		y = (float)(-NLACHANNEL_HEIGHT(snla));

		glEnable(GL_BLEND);

		/* loop through channels, and set up drawing depending on their type  */	
		for (ale = anim_data.first; ale; ale = ale->next) {
			const float yminc = (float)(y - NLACHANNEL_HEIGHT_HALF(snla));
			const float ymaxc = (float)(y + NLACHANNEL_HEIGHT_HALF(snla));
			
			/* check if visible */
			if (IN_RANGE(yminc, v2d->cur.ymin, v2d->cur.ymax) ||
			    IN_RANGE(ymaxc, v2d->cur.ymin, v2d->cur.ymax) )
			{
				/* draw all channels using standard channel-drawing API */
				ANIM_channel_draw_widgets(C, ac, ale, block, yminc, ymaxc, channel_index);
			}
			
			/* adjust y-position for next one */
			y -= NLACHANNEL_STEP(snla);
			channel_index++;
		}
		
		uiEndBlock(C, block);
		uiDrawBlock(C, block);
		
		glDisable(GL_BLEND);
	}
	
	/* free tempolary channels */
	BLI_freelistN(&anim_data);
}

/* *********************************************** */<|MERGE_RESOLUTION|>--- conflicted
+++ resolved
@@ -784,26 +784,12 @@
 					nla_action_get_color(adt, (bAction *)ale->data, color);
 					
 					if (adt && (adt->flag & ADT_NLA_EDIT_ON)) {
-<<<<<<< HEAD
-						// greenish color (same as tweaking strip) - hardcoded for now
-						gpuCurrentColor3f(0.3f, 0.95f, 0.1f);
-					}
-					else {
-						/* if a track is being solo'd, action is ignored, so draw less boldly (alpha lower) */
-						float alpha = (adt && (adt->flag & ADT_NLA_SOLO_TRACK)) ? 0.3f : 1.0f;
-						
-						if (ale->data)
-							gpuCurrentColor4f(0.8f, 0.2f, 0.0f, alpha);  // reddish color - hardcoded for now
-						else
-							gpuCurrentColor4f(0.6f, 0.5f, 0.5f, alpha);  // greyish-red color - hardcoded for now
-=======
 						/* Yes, the color vector has 4 components, BUT we only want to be using 3 of them! */
-						glColor3fv(color);
+						gpuCurrentColor3fv(color);
 					}
 					else {
 						float alpha = (adt && (adt->flag & ADT_NLA_SOLO_TRACK)) ? 0.3 : 1.0f;
-						glColor4f(color[0], color[1], color[2], alpha);
->>>>>>> d4cfdc69
+						gpuCurrentColor4f(color[0], color[1], color[2], alpha);
 					}
 					
 					offset += 7 * indent;
