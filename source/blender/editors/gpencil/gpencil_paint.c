/*
 * This program is free software; you can redistribute it and/or
 * modify it under the terms of the GNU General Public License
 * as published by the Free Software Foundation; either version 2
 * of the License, or (at your option) any later version.
 *
 * This program is distributed in the hope that it will be useful,
 * but WITHOUT ANY WARRANTY; without even the implied warranty of
 * MERCHANTABILITY or FITNESS FOR A PARTICULAR PURPOSE.  See the
 * GNU General Public License for more details.
 *
 * You should have received a copy of the GNU General Public License
 * along with this program; if not, write to the Free Software Foundation,
 * Inc., 51 Franklin Street, Fifth Floor, Boston, MA 02110-1301, USA.
 *
 * The Original Code is Copyright (C) 2008, Blender Foundation
 * This is a new part of Blender
 */

/** \file
 * \ingroup edgpencil
 */

#include <stdio.h>
#include <stddef.h>
#include <stdlib.h>
#include <string.h>
#include <math.h>

#include "MEM_guardedalloc.h"

#include "BLI_blenlib.h"
#include "BLI_math.h"
#include "BLI_utildefines.h"
#include "BLI_rand.h"
#include "BLI_math_geom.h"

#include "BLT_translation.h"

#include "PIL_time.h"

#include "DNA_meshdata_types.h"
#include "DNA_object_types.h"
#include "DNA_scene_types.h"
#include "DNA_gpencil_types.h"
#include "DNA_material_types.h"
#include "DNA_brush_types.h"
#include "DNA_windowmanager_types.h"

#include "BKE_colortools.h"
#include "BKE_main.h"
#include "BKE_brush.h"
#include "BKE_paint.h"
#include "BKE_context.h"
#include "BKE_deform.h"
#include "BKE_global.h"
#include "BKE_gpencil.h"
#include "BKE_report.h"
#include "BKE_layer.h"
#include "BKE_material.h"
#include "BKE_screen.h"
#include "BKE_tracking.h"

#include "UI_view2d.h"

#include "ED_gpencil.h"
#include "ED_screen.h"
#include "ED_object.h"
#include "ED_view3d.h"
#include "ED_clip.h"

#include "GPU_immediate.h"
#include "GPU_immediate_util.h"
#include "GPU_state.h"

#include "RNA_access.h"
#include "RNA_define.h"

#include "WM_api.h"
#include "WM_types.h"

#include "DEG_depsgraph.h"
#include "DEG_depsgraph_query.h"

#include "gpencil_intern.h"

/* ******************************************* */
/* 'Globals' and Defines */

/* values for tGPsdata->status */
typedef enum eGPencil_PaintStatus {
  GP_STATUS_IDLING = 0, /* stroke isn't in progress yet */
  GP_STATUS_PAINTING,   /* a stroke is in progress */
  GP_STATUS_ERROR,      /* something wasn't correctly set up */
  GP_STATUS_DONE,       /* painting done */
} eGPencil_PaintStatus;

/* Return flags for adding points to stroke buffer */
typedef enum eGP_StrokeAdd_Result {
  GP_STROKEADD_INVALID = -2,  /* error occurred - insufficient info to do so */
  GP_STROKEADD_OVERFLOW = -1, /* error occurred - cannot fit any more points */
  GP_STROKEADD_NORMAL,        /* point was successfully added */
  GP_STROKEADD_FULL,          /* cannot add any more points to buffer */
} eGP_StrokeAdd_Result;

/* Runtime flags */
typedef enum eGPencil_PaintFlags {
  GP_PAINTFLAG_FIRSTRUN = (1 << 0), /* operator just started */
  GP_PAINTFLAG_STROKEADDED = (1 << 1),
  GP_PAINTFLAG_SELECTMASK = (1 << 3),
  GP_PAINTFLAG_HARD_ERASER = (1 << 4),
  GP_PAINTFLAG_STROKE_ERASER = (1 << 5),
  GP_PAINTFLAG_REQ_VECTOR = (1 << 6),
} eGPencil_PaintFlags;

/* Temporary 'Stroke' Operation data
 *   "p" = op->customdata
 */
typedef struct tGPsdata {
  bContext *C;

  /** main database pointer. */
  Main *bmain;
  /** current scene from context. */
  Scene *scene;
  struct Depsgraph *depsgraph;

  /** current object. */
  Object *ob;
  /** window where painting originated. */
  wmWindow *win;
  /** area where painting originated. */
  ScrArea *sa;
  /** region where painting originated. */
  ARegion *ar;
  /** needed for GP_STROKE_2DSPACE. */
  View2D *v2d;
  /** for using the camera rect within the 3d view. */
  rctf *subrect;
  rctf subrect_data;

  /** settings to pass to gp_points_to_xy(). */
  GP_SpaceConversion gsc;

  /** pointer to owner of gp-datablock. */
  PointerRNA ownerPtr;
  /** gp-datablock layer comes from. */
  bGPdata *gpd;
  /** layer we're working on. */
  bGPDlayer *gpl;
  /** frame we're working on. */
  bGPDframe *gpf;

  /** projection-mode flags (toolsettings - eGPencil_Placement_Flags) */
  char *align_flag;

  /** current status of painting. */
  eGPencil_PaintStatus status;
  /** mode for painting. */
  eGPencil_PaintModes paintmode;
  /** flags that can get set during runtime (eGPencil_PaintFlags) */
  eGPencil_PaintFlags flags;

  /** radius of influence for eraser. */
  short radius;

  /** current mouse-position. */
  float mval[2];
  /** previous recorded mouse-position. */
  float mvalo[2];
  /** initial recorded mouse-position */
  float mvali[2];

  /** current stylus pressure. */
  float pressure;
  /** previous stylus pressure. */
  float opressure;

  /* These need to be doubles, as (at least under unix) they are in seconds since epoch,
   * float (and its 7 digits precision) is definitively not enough here!
   * double, with its 15 digits precision,
   * ensures us millisecond precision for a few centuries at least.
   */
  /** Used when converting to path. */
  double inittime;
  /** Used when converting to path. */
  double curtime;
  /** Used when converting to path. */
  double ocurtime;

  /** Inverted transformation matrix applying when converting coords from screen-space
   * to region space. */
  float imat[4][4];
  float mat[4][4];

  /** custom color - hack for enforcing a particular color for track/mask editing. */
  float custom_color[4];

  /** radial cursor data for drawing eraser. */
  void *erasercursor;

  /* mat settings are only used for 3D view */
  /** current material */
  Material *material;
  /** current drawing brush */
  Brush *brush;
  /** default eraser brush */
  Brush *eraser;

  /** 1: line horizontal, 2: line vertical, other: not defined */
  short straight;
  /** lock drawing to one axis */
  int lock_axis;
  /** the stroke is no fill mode */
  bool disable_fill;

  RNG *rng;

  /** key used for invoking the operator */
  short keymodifier;
  /** shift modifier flag */
  short shift;
  /** size in pixels for uv calculation */
  float totpixlen;

  /* guide */
  /** guide spacing */
  float guide_spacing;
  /** half guide spacing */
  float half_spacing;
  /** origin */
  float origin[2];

  ReportList *reports;
} tGPsdata;

/* ------ */

#define STROKE_HORIZONTAL 1
#define STROKE_VERTICAL 2

/* Macros for accessing sensitivity thresholds... */
/* minimum number of pixels mouse should move before new point created */
#define MIN_MANHATTEN_PX (U.gp_manhattendist)
/* minimum length of new segment before new point can be added */
#define MIN_EUCLIDEAN_PX (U.gp_euclideandist)

static void gp_update_cache(bGPdata *gpd)
{
  if (gpd) {
    DEG_id_tag_update(&gpd->id, ID_RECALC_TRANSFORM | ID_RECALC_GEOMETRY);
    gpd->flag |= GP_DATA_CACHE_IS_DIRTY;
  }
}

static bool gp_stroke_added_check(tGPsdata *p)
{
  return (p->gpf && p->gpf->strokes.last && p->flags & GP_PAINTFLAG_STROKEADDED);
}

static void gp_stroke_added_enable(tGPsdata *p)
{
  BLI_assert(p->gpf->strokes.last != NULL);
  p->flags |= GP_PAINTFLAG_STROKEADDED;

  /* drawing batch cache is dirty now */
  gp_update_cache(p->gpd);
}

/* ------ */
/* Forward defines for some functions... */

static void gp_session_validatebuffer(tGPsdata *p);

/* ******************************************* */
/* Context Wrangling... */

/* check if context is suitable for drawing */
static bool gpencil_draw_poll(bContext *C)
{
  if (ED_operator_regionactive(C)) {
    ScrArea *sa = CTX_wm_area(C);
    /* 3D Viewport */
    if (sa->spacetype != SPACE_VIEW3D) {
      return false;
    }

    /* check if Grease Pencil isn't already running */
    if (ED_gpencil_session_active() != 0) {
      CTX_wm_operator_poll_msg_set(C, "Grease Pencil operator is already active");
      return false;
    }

    /* only grease pencil object type */
    Object *ob = CTX_data_active_object(C);
    if ((ob == NULL) || (ob->type != OB_GPENCIL)) {
      return false;
    }

    bGPdata *gpd = (bGPdata *)ob->data;
    if (!GPENCIL_PAINT_MODE(gpd)) {
      return false;
    }

    ToolSettings *ts = CTX_data_scene(C)->toolsettings;
    if (!ts->gp_paint->paint.brush) {
      CTX_wm_operator_poll_msg_set(C, "Grease Pencil has no active paint tool");
      return false;
    }

    return true;
  }
  else {
    CTX_wm_operator_poll_msg_set(C, "Active region not set");
    return false;
  }
}

/* check if projecting strokes into 3d-geometry in the 3D-View */
static bool gpencil_project_check(tGPsdata *p)
{
  bGPdata *gpd = p->gpd;
  return ((gpd->runtime.sbuffer_sflag & GP_STROKE_3DSPACE) &&
          (*p->align_flag & (GP_PROJECT_DEPTH_VIEW | GP_PROJECT_DEPTH_STROKE)));
}

/* ******************************************* */
/* Calculations/Conversions */

/* Utilities --------------------------------- */

/* get the reference point for stroke-point conversions */
static void gp_get_3d_reference(tGPsdata *p, float vec[3])
{
  Object *ob = NULL;
  if (p->ownerPtr.type == &RNA_Object) {
    ob = (Object *)p->ownerPtr.data;
  }
  ED_gp_get_drawing_reference(p->scene, ob, p->gpl, *p->align_flag, vec);
}

/* Stroke Editing ---------------------------- */
/* check if the current mouse position is suitable for adding a new point */
static bool gp_stroke_filtermval(tGPsdata *p, const float mval[2], float mvalo[2])
{
  Brush *brush = p->brush;
  int dx = (int)fabsf(mval[0] - mvalo[0]);
  int dy = (int)fabsf(mval[1] - mvalo[1]);
  brush->gpencil_settings->flag &= ~GP_BRUSH_STABILIZE_MOUSE_TEMP;

  /* if buffer is empty, just let this go through (i.e. so that dots will work) */
  if (p->gpd->runtime.sbuffer_used == 0) {
    return true;
  }
  /* if lazy mouse, check minimum distance */
  else if (GPENCIL_LAZY_MODE(brush, p->shift)) {
    brush->gpencil_settings->flag |= GP_BRUSH_STABILIZE_MOUSE_TEMP;
    if ((dx * dx + dy * dy) > (brush->smooth_stroke_radius * brush->smooth_stroke_radius)) {
      return true;
    }
    else {
      /* If the mouse is moving within the radius of the last move,
       * don't update the mouse position. This allows sharp turns. */
      copy_v2_v2(p->mval, p->mvalo);
      return false;
    }
  }
  /* check if mouse moved at least certain distance on both axes (best case)
   * - aims to eliminate some jitter-noise from input when trying to draw straight lines freehand
   */
  else if ((dx > MIN_MANHATTEN_PX) && (dy > MIN_MANHATTEN_PX)) {
    return true;

    /* Check if the distance since the last point is significant enough:
     * - Prevents points being added too densely
     * - Distance here doesn't use sqrt to prevent slowness.
     *   We should still be safe from overflows though.
     */
  }
  else if ((dx * dx + dy * dy) > MIN_EUCLIDEAN_PX * MIN_EUCLIDEAN_PX) {
    return true;

    /* mouse 'didn't move' */
  }
  else {
    return false;
  }
}

/* reproject stroke to plane locked to axis in 3d cursor location */
static void gp_reproject_toplane(tGPsdata *p, bGPDstroke *gps)
{
  bGPdata *gpd = p->gpd;
  Object *obact = (Object *)p->ownerPtr.data;

  float origin[3];
  RegionView3D *rv3d = p->ar->regiondata;

  /* verify the stroke mode is CURSOR 3d space mode */
  if ((gpd->runtime.sbuffer_sflag & GP_STROKE_3DSPACE) == 0) {
    return;
  }
  if ((*p->align_flag & GP_PROJECT_VIEWSPACE) == 0) {
    return;
  }
  if ((*p->align_flag & GP_PROJECT_DEPTH_VIEW) || (*p->align_flag & GP_PROJECT_DEPTH_STROKE)) {
    return;
  }

  /* get drawing origin */
  gp_get_3d_reference(p, origin);
  ED_gp_project_stroke_to_plane(p->scene, obact, rv3d, gps, origin, p->lock_axis - 1);
}

/* convert screen-coordinates to buffer-coordinates */
/* XXX this method needs a total overhaul! */
static void gp_stroke_convertcoords(tGPsdata *p, const float mval[2], float out[3], float *depth)
{
  bGPdata *gpd = p->gpd;

  /* in 3d-space - pt->x/y/z are 3 side-by-side floats */
  if (gpd->runtime.sbuffer_sflag & GP_STROKE_3DSPACE) {

    /* add small offset to keep stroke over the surface */
    if ((depth) && (gpd->zdepth_offset > 0.0f) && (*p->align_flag & GP_PROJECT_DEPTH_VIEW)) {
      *depth *= (1.0f - gpd->zdepth_offset);
    }

    int mval_i[2];
    round_v2i_v2fl(mval_i, mval);

    if (gpencil_project_check(p) && (ED_view3d_autodist_simple(p->ar, mval_i, out, 0, depth))) {
      /* projecting onto 3D-Geometry
       * - nothing more needs to be done here, since view_autodist_simple() has already done it
       */

      /* verify valid zdepth, if it's wrong, the default drawing mode is used
       * and the function doesn't return now */
      if ((depth == NULL) || (*depth <= 1.0f)) {
        return;
      }
    }

    float mval_prj[2];
    float rvec[3], dvec[3];
    float mval_f[2];
    float zfac;

    /* Current method just converts each point in screen-coordinates to
     * 3D-coordinates using the 3D-cursor as reference. In general, this
     * works OK, but it could of course be improved. */

    gp_get_3d_reference(p, rvec);
    zfac = ED_view3d_calc_zfac(p->ar->regiondata, rvec, NULL);

    if (ED_view3d_project_float_global(p->ar, rvec, mval_prj, V3D_PROJ_TEST_NOP) ==
        V3D_PROJ_RET_OK) {
      sub_v2_v2v2(mval_f, mval_prj, mval);
      ED_view3d_win_to_delta(p->ar, mval_f, dvec, zfac);
      sub_v3_v3v3(out, rvec, dvec);
    }
    else {
      zero_v3(out);
    }
  }
}

/* apply jitter to stroke */
static void gp_brush_jitter(bGPdata *gpd,
                            Brush *brush,
                            tGPspoint *pt,
                            const float mval[2],
                            const float pressure,
                            float r_mval[2],
                            RNG *rng)
{
  float tmp_pressure = pressure;
  if (brush->gpencil_settings->draw_jitter > 0.0f) {
    float curvef = BKE_curvemapping_evaluateF(brush->gpencil_settings->curve_jitter, 0, pressure);
    tmp_pressure = curvef * brush->gpencil_settings->draw_sensitivity;
  }
  /* exponential value */
  const float exfactor = (brush->gpencil_settings->draw_jitter + 2.0f) *
                         (brush->gpencil_settings->draw_jitter + 2.0f);
  const float fac = BLI_rng_get_float(rng) * exfactor * tmp_pressure;
  /* Jitter is applied perpendicular to the mouse movement vector (2D space) */
  float mvec[2], svec[2];
  /* mouse movement in ints -> floats */
  if (gpd->runtime.sbuffer_used > 1) {
    mvec[0] = (mval[0] - (pt - 1)->x);
    mvec[1] = (mval[1] - (pt - 1)->y);
    normalize_v2(mvec);
  }
  else {
    mvec[0] = 0.0f;
    mvec[1] = 0.0f;
  }
  /* rotate mvec by 90 degrees... */
  svec[0] = -mvec[1];
  svec[1] = mvec[0];
  /* scale the displacement by the random, and apply */
  if (BLI_rng_get_float(rng) > 0.5f) {
    mul_v2_fl(svec, -fac);
  }
  else {
    mul_v2_fl(svec, fac);
  }

  r_mval[0] = mval[0] + svec[0];
  r_mval[1] = mval[1] + svec[1];
}

/* apply pressure change depending of the angle of the stroke to simulate a pen with shape */
static void gp_brush_angle(bGPdata *gpd, Brush *brush, tGPspoint *pt, const float mval[2])
{
  float mvec[2];
  float sen = brush->gpencil_settings->draw_angle_factor; /* sensitivity */
  float fac;
  float mpressure;

  /* default angle of brush in radians */
  float angle = brush->gpencil_settings->draw_angle;
  /* angle vector of the brush with full thickness */
  float v0[2] = {cos(angle), sin(angle)};

  /* Apply to first point (only if there are 2 points because before no data to do it ) */
  if (gpd->runtime.sbuffer_used == 1) {
    mvec[0] = (mval[0] - (pt - 1)->x);
    mvec[1] = (mval[1] - (pt - 1)->y);
    normalize_v2(mvec);

    /* uses > 1.0f to get a smooth transition in first point */
    fac = 1.4f - fabs(dot_v2v2(v0, mvec)); /* 0.0 to 1.0 */
    (pt - 1)->pressure = (pt - 1)->pressure - (sen * fac);

    CLAMP((pt - 1)->pressure, GPENCIL_ALPHA_OPACITY_THRESH, 1.0f);
  }

  /* apply from second point */
  if (gpd->runtime.sbuffer_used >= 1) {
    mvec[0] = (mval[0] - (pt - 1)->x);
    mvec[1] = (mval[1] - (pt - 1)->y);
    normalize_v2(mvec);

    fac = 1.0f - fabs(dot_v2v2(v0, mvec)); /* 0.0 to 1.0 */
    /* interpolate with previous point for smoother transitions */
    mpressure = interpf(pt->pressure - (sen * fac), (pt - 1)->pressure, 0.3f);
    pt->pressure = mpressure;

    CLAMP(pt->pressure, GPENCIL_ALPHA_OPACITY_THRESH, 1.0f);
  }
}

/* Apply smooth to buffer while drawing
 * to smooth point C, use 2 before (A, B) and current point (D):
 *
 *   A----B-----C------D
 *
 * \param p: Temp data
 * \param inf: Influence factor
 * \param idx: Index of the last point (need minimum 3 points in the array)
 */
static void gp_smooth_buffer(tGPsdata *p, float inf, int idx)
{
  bGPdata *gpd = p->gpd;
  const short num_points = gpd->runtime.sbuffer_used;

  /* Do nothing if not enough points to smooth out */
  if ((num_points < 3) || (idx < 3) || (inf == 0.0f)) {
    return;
  }

  tGPspoint *points = (tGPspoint *)gpd->runtime.sbuffer;
  const float steps = (idx < 4) ? 3.0f : 4.0f;

  tGPspoint *pta = idx >= 4 ? &points[idx - 4] : NULL;
  tGPspoint *ptb = idx >= 3 ? &points[idx - 3] : NULL;
  tGPspoint *ptc = idx >= 2 ? &points[idx - 2] : NULL;
  tGPspoint *ptd = &points[idx - 1];

  float sco[2] = {0.0f};
  float a[2], b[2], c[2], d[2];
  float pressure = 0.0f;
  const float average_fac = 1.0f / steps;

  /* Compute smoothed coordinate by taking the ones nearby */
  if (pta) {
    copy_v2_v2(a, &pta->x);
    madd_v2_v2fl(sco, a, average_fac);
    pressure += pta->pressure * average_fac;
  }
  if (ptb) {
    copy_v2_v2(b, &ptb->x);
    madd_v2_v2fl(sco, b, average_fac);
    pressure += ptb->pressure * average_fac;
  }
  if (ptc) {
    copy_v2_v2(c, &ptc->x);
    madd_v2_v2fl(sco, c, average_fac);
    pressure += ptc->pressure * average_fac;
  }
  if (ptd) {
    copy_v2_v2(d, &ptd->x);
    madd_v2_v2fl(sco, d, average_fac);
    pressure += ptd->pressure * average_fac;
  }

  /* Based on influence factor, blend between original and optimal smoothed coordinate. */
  interp_v2_v2v2(c, c, sco, inf);
  copy_v2_v2(&ptc->x, c);
<<<<<<< HEAD
  /* Interpolate pressure */
=======
  /* Interpolate pressure. */
>>>>>>> 454b120f
  ptc->pressure = interpf(ptc->pressure, pressure, inf);
}

/* add current stroke-point to buffer (returns whether point was successfully added) */
static short gp_stroke_addpoint(tGPsdata *p, const float mval[2], float pressure, double curtime)
{
  bGPdata *gpd = p->gpd;
  Brush *brush = p->brush;
  tGPspoint *pt;
  ToolSettings *ts = p->scene->toolsettings;
  Object *obact = (Object *)p->ownerPtr.data;
  Depsgraph *depsgraph = p->depsgraph;
  RegionView3D *rv3d = p->ar->regiondata;
  View3D *v3d = p->sa->spacedata.first;
  MaterialGPencilStyle *gp_style = p->material->gp_style;
  const int def_nr = obact->actdef - 1;
  const bool have_weight = (bool)BLI_findlink(&obact->defbase, def_nr);

  /* check painting mode */
  if (p->paintmode == GP_PAINTMODE_DRAW_STRAIGHT) {
    /* straight lines only - i.e. only store start and end point in buffer */
    if (gpd->runtime.sbuffer_used == 0) {
      /* first point in buffer (start point) */
      pt = (tGPspoint *)(gpd->runtime.sbuffer);

      /* store settings */
      copy_v2_v2(&pt->x, mval);
      /* T44932 - Pressure vals are unreliable, so ignore for now */
      pt->pressure = 1.0f;
      pt->strength = 1.0f;
      pt->time = (float)(curtime - p->inittime);

      /* increment buffer size */
      gpd->runtime.sbuffer_used++;
    }
    else {
      /* just reset the endpoint to the latest value
       * - assume that pointers for this are always valid...
       */
      pt = ((tGPspoint *)(gpd->runtime.sbuffer) + 1);

      /* store settings */
      copy_v2_v2(&pt->x, mval);
      /* T44932 - Pressure vals are unreliable, so ignore for now */
      pt->pressure = 1.0f;
      pt->strength = 1.0f;
      pt->time = (float)(curtime - p->inittime);

      /* now the buffer has 2 points (and shouldn't be allowed to get any larger) */
      gpd->runtime.sbuffer_used = 2;
    }

    /* can keep carrying on this way :) */
    return GP_STROKEADD_NORMAL;
  }
  else if (p->paintmode == GP_PAINTMODE_DRAW) { /* normal drawing */
    /* check if still room in buffer or add more */
    gpd->runtime.sbuffer = ED_gpencil_sbuffer_ensure(
        gpd->runtime.sbuffer, &gpd->runtime.sbuffer_size, &gpd->runtime.sbuffer_used, false);

    /* get pointer to destination point */
    pt = ((tGPspoint *)(gpd->runtime.sbuffer) + gpd->runtime.sbuffer_used);

    /* store settings */
    /* pressure */
    if (brush->gpencil_settings->flag & GP_BRUSH_USE_PRESSURE) {
      float curvef = BKE_curvemapping_evaluateF(
          brush->gpencil_settings->curve_sensitivity, 0, pressure);
      pt->pressure = curvef * brush->gpencil_settings->draw_sensitivity;
    }
    else {
      pt->pressure = 1.0f;
    }

    /* Apply jitter to position */
    if ((brush->gpencil_settings->flag & GP_BRUSH_GROUP_RANDOM) &&
        (brush->gpencil_settings->draw_jitter > 0.0f)) {
      float r_mval[2];
      const float jitpress = (brush->gpencil_settings->flag & GP_BRUSH_USE_JITTER_PRESSURE) ?
                                 pressure :
                                 1.0f;
      gp_brush_jitter(gpd, brush, pt, mval, jitpress, r_mval, p->rng);
      copy_v2_v2(&pt->x, r_mval);
    }
    else {
      copy_v2_v2(&pt->x, mval);
    }
    /* apply randomness to pressure */
    if ((brush->gpencil_settings->flag & GP_BRUSH_GROUP_RANDOM) &&
        (brush->gpencil_settings->draw_random_press > 0.0f)) {
      float curvef = BKE_curvemapping_evaluateF(
          brush->gpencil_settings->curve_sensitivity, 0, pressure);
      float tmp_pressure = curvef * brush->gpencil_settings->draw_sensitivity;
      if (BLI_rng_get_float(p->rng) > 0.5f) {
        pt->pressure -= tmp_pressure * brush->gpencil_settings->draw_random_press *
                        BLI_rng_get_float(p->rng);
      }
      else {
        pt->pressure += tmp_pressure * brush->gpencil_settings->draw_random_press *
                        BLI_rng_get_float(p->rng);
      }
      CLAMP(pt->pressure, GPENCIL_STRENGTH_MIN, 1.0f);
    }

    /* apply randomness to uv texture rotation */
    if ((brush->gpencil_settings->flag & GP_BRUSH_GROUP_RANDOM) &&
        (brush->gpencil_settings->uv_random > 0.0f)) {
      if (BLI_rng_get_float(p->rng) > 0.5f) {
        pt->uv_rot = (BLI_rng_get_float(p->rng) * M_PI * -1) * brush->gpencil_settings->uv_random;
      }
      else {
        pt->uv_rot = (BLI_rng_get_float(p->rng) * M_PI) * brush->gpencil_settings->uv_random;
      }
      CLAMP(pt->uv_rot, -M_PI_2, M_PI_2);
    }
    else {
      pt->uv_rot = 0.0f;
    }

    /* apply angle of stroke to brush size */
    if (brush->gpencil_settings->draw_angle_factor != 0.0f) {
      gp_brush_angle(gpd, brush, pt, mval);
    }

    /* color strength */
    if (brush->gpencil_settings->flag & GP_BRUSH_USE_STENGTH_PRESSURE) {
      float curvef = BKE_curvemapping_evaluateF(
          brush->gpencil_settings->curve_strength, 0, pressure);
      float tmp_pressure = curvef * brush->gpencil_settings->draw_sensitivity;

      pt->strength = tmp_pressure * brush->gpencil_settings->draw_strength;
    }
    else {
      pt->strength = brush->gpencil_settings->draw_strength;
    }
    CLAMP(pt->strength, GPENCIL_STRENGTH_MIN, 1.0f);

    /* apply randomness to color strength */
    if ((brush->gpencil_settings->flag & GP_BRUSH_GROUP_RANDOM) &&
        (brush->gpencil_settings->draw_random_strength > 0.0f)) {
      if (BLI_rng_get_float(p->rng) > 0.5f) {
        pt->strength -= pt->strength * brush->gpencil_settings->draw_random_strength *
                        BLI_rng_get_float(p->rng);
      }
      else {
        pt->strength += pt->strength * brush->gpencil_settings->draw_random_strength *
                        BLI_rng_get_float(p->rng);
      }
      CLAMP(pt->strength, GPENCIL_STRENGTH_MIN, 1.0f);
    }

    /* point time */
    pt->time = (float)(curtime - p->inittime);

    /* point uv (only 3d view) */
    if ((p->sa->spacetype == SPACE_VIEW3D) && (gpd->runtime.sbuffer_used > 0)) {
      float pixsize = gp_style->texture_pixsize / 1000000.0f;
      tGPspoint *ptb = (tGPspoint *)gpd->runtime.sbuffer + gpd->runtime.sbuffer_used - 1;
      bGPDspoint spt, spt2;

      /* get origin to reproject point */
      float origin[3];
      gp_get_3d_reference(p, origin);
      /* reproject current */
      ED_gpencil_tpoint_to_point(p->ar, origin, pt, &spt);
      ED_gp_project_point_to_plane(p->scene, obact, rv3d, origin, p->lock_axis - 1, &spt);

      /* reproject previous */
      ED_gpencil_tpoint_to_point(p->ar, origin, ptb, &spt2);
      ED_gp_project_point_to_plane(p->scene, obact, rv3d, origin, p->lock_axis - 1, &spt2);
      p->totpixlen += len_v3v3(&spt.x, &spt2.x) / pixsize;
      pt->uv_fac = p->totpixlen;
      if ((gp_style) && (gp_style->sima)) {
        pt->uv_fac /= gp_style->sima->gen_x;
      }
    }
    else {
      p->totpixlen = 0.0f;
      pt->uv_fac = 0.0f;
    }

    /* increment counters */
    gpd->runtime.sbuffer_used++;

    /* smooth while drawing previous points with a reduction factor for previous */
    if (brush->gpencil_settings->active_smooth > 0.0f) {
      for (int s = 0; s < 3; s++) {
        gp_smooth_buffer(p,
                         brush->gpencil_settings->active_smooth * ((3.0f - s) / 3.0f),
                         gpd->runtime.sbuffer_used - s);
      }
    }

    return GP_STROKEADD_NORMAL;
  }
  else if (p->paintmode == GP_PAINTMODE_DRAW_POLY) {

    /* enable special flag for drawing engine */
    gpd->flag |= GP_DATA_STROKE_POLYGON;

    bGPDlayer *gpl = BKE_gpencil_layer_getactive(gpd);
    /* get pointer to destination point */
    pt = (tGPspoint *)(gpd->runtime.sbuffer);

    /* store settings */
    copy_v2_v2(&pt->x, mval);
    /* T44932 - Pressure vals are unreliable, so ignore for now */
    pt->pressure = 1.0f;
    pt->strength = 1.0f;
    pt->time = (float)(curtime - p->inittime);

    /* if there's stroke for this poly line session add (or replace last) point
     * to stroke. This allows to draw lines more interactively (see new segment
     * during mouse slide, e.g.)
     */
    if (gp_stroke_added_check(p)) {
      bGPDstroke *gps = p->gpf->strokes.last;
      bGPDspoint *pts;
      MDeformVert *dvert = NULL;

      /* first time point is adding to temporary buffer -- need to allocate new point in stroke */
      if (gpd->runtime.sbuffer_used == 0) {
        gps->points = MEM_reallocN(gps->points, sizeof(bGPDspoint) * (gps->totpoints + 1));
        if (gps->dvert != NULL) {
          gps->dvert = MEM_reallocN(gps->dvert, sizeof(MDeformVert) * (gps->totpoints + 1));
        }
        gps->totpoints++;
      }

      pts = &gps->points[gps->totpoints - 1];
      if (gps->dvert != NULL) {
        dvert = &gps->dvert[gps->totpoints - 1];
      }
      /* special case for poly lines: normally,
       * depth is needed only when creating new stroke from buffer,
       * but poly lines are converting to stroke instantly,
       * so initialize depth buffer before converting coordinates
       */
      if (gpencil_project_check(p)) {
        view3d_region_operator_needs_opengl(p->win, p->ar);
        ED_view3d_autodist_init(
            p->depsgraph, p->ar, v3d, (ts->gpencil_v3d_align & GP_PROJECT_DEPTH_STROKE) ? 1 : 0);
      }

      /* convert screen-coordinates to appropriate coordinates (and store them) */
      gp_stroke_convertcoords(p, &pt->x, &pts->x, NULL);
      /* reproject to plane (only in 3d space) */
      gp_reproject_toplane(p, gps);
      /* if parented change position relative to parent object */
      gp_apply_parent_point(depsgraph, obact, gpd, gpl, pts);
      /* copy pressure and time */
      pts->pressure = pt->pressure;
      pts->strength = pt->strength;
      pts->time = pt->time;
      pts->uv_fac = pt->uv_fac;
      pts->uv_rot = pt->uv_rot;

      if ((ts->gpencil_flags & GP_TOOL_FLAG_CREATE_WEIGHTS) && (have_weight)) {
        BKE_gpencil_dvert_ensure(gps);
        MDeformWeight *dw = defvert_verify_index(dvert, def_nr);
        if (dw) {
          dw->weight = ts->vgroup_weight;
        }
      }
      else {
        if (dvert != NULL) {
          dvert->totweight = 0;
          dvert->dw = NULL;
        }
      }

      /* force fill recalc */
      gps->flag |= GP_STROKE_RECALC_GEOMETRY;
      /* drawing batch cache is dirty now */
      gp_update_cache(p->gpd);
    }

    /* increment counters */
    if (gpd->runtime.sbuffer_used == 0) {
      gpd->runtime.sbuffer_used++;
    }

    return GP_STROKEADD_NORMAL;
  }

  /* return invalid state for now... */
  return GP_STROKEADD_INVALID;
}

/* make a new stroke from the buffer data */
static void gp_stroke_newfrombuffer(tGPsdata *p)
{
  bGPdata *gpd = p->gpd;
  bGPDlayer *gpl = p->gpl;
  bGPDstroke *gps;
  bGPDspoint *pt;
  tGPspoint *ptc;
  MDeformVert *dvert = NULL;
  Brush *brush = p->brush;
  ToolSettings *ts = p->scene->toolsettings;
  Depsgraph *depsgraph = p->depsgraph;
  Object *obact = (Object *)p->ownerPtr.data;
  RegionView3D *rv3d = p->ar->regiondata;
  const int def_nr = obact->actdef - 1;
  const bool have_weight = (bool)BLI_findlink(&obact->defbase, def_nr);
  const char *align_flag = &ts->gpencil_v3d_align;
  const bool is_depth = (bool)(*align_flag & (GP_PROJECT_DEPTH_VIEW | GP_PROJECT_DEPTH_STROKE));
  const bool is_camera = (bool)(ts->gp_sculpt.lock_axis == 0) && (rv3d->persp == RV3D_CAMOB) &&
                         (!is_depth);
  int i, totelem;

  /* Since strokes are so fine,
   * when using their depth we need a margin otherwise they might get missed. */
  int depth_margin = (ts->gpencil_v3d_align & GP_PROJECT_DEPTH_STROKE) ? 4 : 0;

  /* get total number of points to allocate space for
   * - drawing straight-lines only requires the endpoints
   */
  if (p->paintmode == GP_PAINTMODE_DRAW_STRAIGHT) {
    totelem = (gpd->runtime.sbuffer_used >= 2) ? 2 : gpd->runtime.sbuffer_used;
  }
  else {
    totelem = gpd->runtime.sbuffer_used;
  }

  /* exit with error if no valid points from this stroke */
  if (totelem == 0) {
    if (G.debug & G_DEBUG) {
      printf("Error: No valid points in stroke buffer to convert (tot=%d)\n",
             gpd->runtime.sbuffer_used);
    }
    return;
  }

  /* special case for poly line -- for already added stroke during session
   * coordinates are getting added to stroke immediately to allow more
   * interactive behavior
   */
  if (p->paintmode == GP_PAINTMODE_DRAW_POLY) {
    /* be sure to hide any lazy cursor */
    ED_gpencil_toggle_brush_cursor(p->C, true, NULL);

    if (gp_stroke_added_check(p)) {
      return;
    }
  }

  /* allocate memory for a new stroke */
  gps = MEM_callocN(sizeof(bGPDstroke), "gp_stroke");

  /* copy appropriate settings for stroke */
  gps->totpoints = totelem;
  gps->thickness = brush->size;
  gps->gradient_f = brush->gpencil_settings->gradient_f;
  copy_v2_v2(gps->gradient_s, brush->gpencil_settings->gradient_s);
  gps->flag = gpd->runtime.sbuffer_sflag;
  gps->inittime = p->inittime;

  /* enable recalculation flag by default (only used if hq fill) */
  gps->flag |= GP_STROKE_RECALC_GEOMETRY;

  /* allocate enough memory for a continuous array for storage points */
  const int subdivide = brush->gpencil_settings->draw_subdivide;

  gps->points = MEM_callocN(sizeof(bGPDspoint) * gps->totpoints, "gp_stroke_points");

  /* initialize triangle memory to dummy data */
  gps->triangles = MEM_callocN(sizeof(bGPDtriangle), "GP Stroke triangulation");
  gps->flag |= GP_STROKE_RECALC_GEOMETRY;
  gps->tot_triangles = 0;
  /* drawing batch cache is dirty now */
  gp_update_cache(p->gpd);
  /* set pointer to first non-initialized point */
  pt = gps->points + (gps->totpoints - totelem);
  if (gps->dvert != NULL) {
    dvert = gps->dvert + (gps->totpoints - totelem);
  }

  /* copy points from the buffer to the stroke */
  if (p->paintmode == GP_PAINTMODE_DRAW_STRAIGHT) {
    /* straight lines only -> only endpoints */
    {
      /* first point */
      ptc = gpd->runtime.sbuffer;

      /* convert screen-coordinates to appropriate coordinates (and store them) */
      gp_stroke_convertcoords(p, &ptc->x, &pt->x, NULL);
      /* copy pressure and time */
      pt->pressure = ptc->pressure;
      pt->strength = ptc->strength;
      CLAMP(pt->strength, GPENCIL_STRENGTH_MIN, 1.0f);
      pt->time = ptc->time;
      pt++;

      if ((ts->gpencil_flags & GP_TOOL_FLAG_CREATE_WEIGHTS) && (have_weight)) {
        BKE_gpencil_dvert_ensure(gps);
        MDeformWeight *dw = defvert_verify_index(dvert, def_nr);
        if (dw) {
          dw->weight = ts->vgroup_weight;
        }
        dvert++;
      }
      else {
        if (dvert != NULL) {
          dvert->totweight = 0;
          dvert->dw = NULL;
          dvert++;
        }
      }
    }

    if (totelem == 2) {
      /* last point if applicable */
      ptc = ((tGPspoint *)gpd->runtime.sbuffer) + (gpd->runtime.sbuffer_used - 1);

      /* convert screen-coordinates to appropriate coordinates (and store them) */
      gp_stroke_convertcoords(p, &ptc->x, &pt->x, NULL);
      /* copy pressure and time */
      pt->pressure = ptc->pressure;
      pt->strength = ptc->strength;
      CLAMP(pt->strength, GPENCIL_STRENGTH_MIN, 1.0f);
      pt->time = ptc->time;

      if ((ts->gpencil_flags & GP_TOOL_FLAG_CREATE_WEIGHTS) && (have_weight)) {
        BKE_gpencil_dvert_ensure(gps);
        MDeformWeight *dw = defvert_verify_index(dvert, def_nr);
        if (dw) {
          dw->weight = ts->vgroup_weight;
        }
      }
      else {
        if (dvert != NULL) {
          dvert->totweight = 0;
          dvert->dw = NULL;
        }
      }
    }

    /* reproject to plane (only in 3d space) */
    gp_reproject_toplane(p, gps);
    pt = gps->points;
    for (i = 0; i < gps->totpoints; i++, pt++) {
      /* if parented change position relative to parent object */
      gp_apply_parent_point(depsgraph, obact, gpd, gpl, pt);
    }

    /* if camera view, reproject flat to view to avoid perspective effect */
    if (is_camera) {
      ED_gpencil_project_stroke_to_view(p->C, p->gpl, gps);
    }
  }
  else if (p->paintmode == GP_PAINTMODE_DRAW_POLY) {
    /* first point */
    ptc = gpd->runtime.sbuffer;

    /* convert screen-coordinates to appropriate coordinates (and store them) */
    gp_stroke_convertcoords(p, &ptc->x, &pt->x, NULL);
    /* reproject to plane (only in 3d space) */
    gp_reproject_toplane(p, gps);
    /* if parented change position relative to parent object */
    gp_apply_parent_point(depsgraph, obact, gpd, gpl, pt);
    /* if camera view, reproject flat to view to avoid perspective effect */
    if (is_camera) {
      ED_gpencil_project_stroke_to_view(p->C, p->gpl, gps);
    }
    /* copy pressure and time */
    pt->pressure = ptc->pressure;
    pt->strength = ptc->strength;
    CLAMP(pt->strength, GPENCIL_STRENGTH_MIN, 1.0f);
    pt->time = ptc->time;

    if ((ts->gpencil_flags & GP_TOOL_FLAG_CREATE_WEIGHTS) && (have_weight)) {
      BKE_gpencil_dvert_ensure(gps);
      MDeformWeight *dw = defvert_verify_index(dvert, def_nr);
      if (dw) {
        dw->weight = ts->vgroup_weight;
      }
    }
    else {
      if (dvert != NULL) {
        dvert->totweight = 0;
        dvert->dw = NULL;
      }
    }
  }
  else {
    float *depth_arr = NULL;

    /* get an array of depths, far depths are blended */
    if (gpencil_project_check(p)) {
      int mval_i[2], mval_prev[2] = {0};
      int interp_depth = 0;
      int found_depth = 0;

      depth_arr = MEM_mallocN(sizeof(float) * gpd->runtime.sbuffer_used, "depth_points");

      for (i = 0, ptc = gpd->runtime.sbuffer; i < gpd->runtime.sbuffer_used; i++, ptc++, pt++) {

        round_v2i_v2fl(mval_i, &ptc->x);

        if ((ED_view3d_autodist_depth(p->ar, mval_i, depth_margin, depth_arr + i) == 0) &&
            (i && (ED_view3d_autodist_depth_seg(
                       p->ar, mval_i, mval_prev, depth_margin + 1, depth_arr + i) == 0))) {
          interp_depth = true;
        }
        else {
          found_depth = true;
        }

        copy_v2_v2_int(mval_prev, mval_i);
      }

      if (found_depth == false) {
        /* eeh... not much we can do.. :/, ignore depth in this case, use the 3D cursor */
        for (i = gpd->runtime.sbuffer_used - 1; i >= 0; i--) {
          depth_arr[i] = 0.9999f;
        }
      }
      else {
        if ((ts->gpencil_v3d_align & GP_PROJECT_DEPTH_STROKE) &&
            ((ts->gpencil_v3d_align & GP_PROJECT_DEPTH_STROKE_ENDPOINTS) ||
             (ts->gpencil_v3d_align & GP_PROJECT_DEPTH_STROKE_FIRST))) {
          int first_valid = 0;
          int last_valid = 0;

          /* find first valid contact point */
          for (i = 0; i < gpd->runtime.sbuffer_used; i++) {
            if (depth_arr[i] != FLT_MAX) {
              break;
            }
          }
          first_valid = i;

          /* find last valid contact point */
          if (ts->gpencil_v3d_align & GP_PROJECT_DEPTH_STROKE_FIRST) {
            last_valid = first_valid;
          }
          else {
            for (i = gpd->runtime.sbuffer_used - 1; i >= 0; i--) {
              if (depth_arr[i] != FLT_MAX) {
                break;
              }
            }
            last_valid = i;
          }
          /* invalidate any other point, to interpolate between
           * first and last contact in an imaginary line between them */
          for (i = 0; i < gpd->runtime.sbuffer_used; i++) {
            if ((i != first_valid) && (i != last_valid)) {
              depth_arr[i] = FLT_MAX;
            }
          }
          interp_depth = true;
        }

        if (interp_depth) {
          interp_sparse_array(depth_arr, gpd->runtime.sbuffer_used, FLT_MAX);
        }
      }
    }

    pt = gps->points;
    dvert = gps->dvert;

    /* convert all points (normal behavior) */
    for (i = 0, ptc = gpd->runtime.sbuffer; i < gpd->runtime.sbuffer_used && ptc;
         i++, ptc++, pt++) {
      /* convert screen-coordinates to appropriate coordinates (and store them) */
      gp_stroke_convertcoords(p, &ptc->x, &pt->x, depth_arr ? depth_arr + i : NULL);

      /* copy pressure and time */
      pt->pressure = ptc->pressure;
      pt->strength = ptc->strength;
      CLAMP(pt->strength, GPENCIL_STRENGTH_MIN, 1.0f);
      pt->time = ptc->time;
      pt->uv_fac = ptc->uv_fac;
      pt->uv_rot = ptc->uv_rot;

      if (dvert != NULL) {
        dvert->totweight = 0;
        dvert->dw = NULL;
        dvert++;
      }
    }

    /* subdivide and smooth the stroke */
    if ((brush->gpencil_settings->flag & GP_BRUSH_GROUP_SETTINGS) && (subdivide > 0)) {
      gp_subdivide_stroke(gps, subdivide);
    }
    /* apply randomness to stroke */
    if ((brush->gpencil_settings->flag & GP_BRUSH_GROUP_RANDOM) &&
        (brush->gpencil_settings->draw_random_sub > 0.0f)) {
      gp_randomize_stroke(gps, brush, p->rng);
    }

    /* Smooth stroke after subdiv - only if there's something to do for each iteration,
     * the factor is reduced to get a better smoothing
     * without changing too much the original stroke. */
    if ((brush->gpencil_settings->flag & GP_BRUSH_GROUP_SETTINGS) &&
        (brush->gpencil_settings->draw_smoothfac > 0.0f)) {
      float reduce = 0.0f;
      for (int r = 0; r < brush->gpencil_settings->draw_smoothlvl; r++) {
        for (i = 0; i < gps->totpoints - 1; i++) {
          BKE_gpencil_smooth_stroke(gps, i, brush->gpencil_settings->draw_smoothfac - reduce);
          BKE_gpencil_smooth_stroke_strength(gps, i, brush->gpencil_settings->draw_smoothfac);
        }
        reduce += 0.25f; /* reduce the factor */
      }
    }

    /* Simplify adaptive */
    if ((brush->gpencil_settings->flag & GP_BRUSH_GROUP_SETTINGS) &&
        (brush->gpencil_settings->simplify_f > 0.0f)) {
      BKE_gpencil_simplify_stroke(gps, brush->gpencil_settings->simplify_f);
    }

    /* smooth thickness */
    if ((brush->gpencil_settings->flag & GP_BRUSH_GROUP_SETTINGS) &&
        (brush->gpencil_settings->thick_smoothfac > 0.0f)) {
      for (int r = 0; r < brush->gpencil_settings->thick_smoothlvl * 2; r++) {
        for (i = 0; i < gps->totpoints - 1; i++) {
          BKE_gpencil_smooth_stroke_thickness(gps, i, brush->gpencil_settings->thick_smoothfac);
        }
      }
    }

    /* reproject to plane (only in 3d space) */
    gp_reproject_toplane(p, gps);
    /* change position relative to parent object */
    gp_apply_parent(depsgraph, obact, gpd, gpl, gps);
    /* if camera view, reproject flat to view to avoid perspective effect */
    if (is_camera) {
      ED_gpencil_project_stroke_to_view(p->C, p->gpl, gps);
    }

    if (depth_arr) {
      MEM_freeN(depth_arr);
    }
  }

  /* Save material index */
  gps->mat_nr = BKE_gpencil_object_material_get_index_from_brush(p->ob, p->brush);

  /* calculate UVs along the stroke */
  ED_gpencil_calc_stroke_uv(obact, gps);

  /* add stroke to frame, usually on tail of the listbase, but if on back is enabled the stroke
   * is added on listbase head because the drawing order is inverse and the head stroke is the
   * first to draw. This is very useful for artist when drawing the background.
   */
  if ((ts->gpencil_flags & GP_TOOL_FLAG_PAINT_ONBACK) &&
      (p->paintmode != GP_PAINTMODE_DRAW_POLY)) {
    BLI_addhead(&p->gpf->strokes, gps);
  }
  else {
    BLI_addtail(&p->gpf->strokes, gps);
  }
  /* add weights */
  if ((ts->gpencil_flags & GP_TOOL_FLAG_CREATE_WEIGHTS) && (have_weight)) {
    BKE_gpencil_dvert_ensure(gps);
    for (i = 0; i < gps->totpoints; i++) {
      MDeformVert *ve = &gps->dvert[i];
      MDeformWeight *dw = defvert_verify_index(ve, def_nr);
      if (dw) {
        dw->weight = ts->vgroup_weight;
      }
    }
  }

  /* post process stroke */
  if ((p->brush->gpencil_settings->flag & GP_BRUSH_GROUP_SETTINGS) &&
      p->brush->gpencil_settings->flag & GP_BRUSH_TRIM_STROKE) {
    BKE_gpencil_trim_stroke(gps);
  }

  gp_stroke_added_enable(p);
}

/* --- 'Eraser' for 'Paint' Tool ------ */

/* which which point is infront (result should only be used for comparison) */
static float view3d_point_depth(const RegionView3D *rv3d, const float co[3])
{
  if (rv3d->is_persp) {
    return ED_view3d_calc_zfac(rv3d, co, NULL);
  }
  else {
    return -dot_v3v3(rv3d->viewinv[2], co);
  }
}

/* only erase stroke points that are visible */
static bool gp_stroke_eraser_is_occluded(tGPsdata *p,
                                         const bGPDspoint *pt,
                                         const int x,
                                         const int y)
{
  Object *obact = (Object *)p->ownerPtr.data;
  Brush *brush = p->brush;
  Brush *eraser = p->eraser;
  BrushGpencilSettings *gp_settings = NULL;

  if (brush->gpencil_tool == GPAINT_TOOL_ERASE) {
    gp_settings = brush->gpencil_settings;
  }
  else if ((eraser != NULL) & (eraser->gpencil_tool == GPAINT_TOOL_ERASE)) {
    gp_settings = eraser->gpencil_settings;
  }

  if ((gp_settings != NULL) && (p->sa->spacetype == SPACE_VIEW3D) &&
      (gp_settings->flag & GP_BRUSH_OCCLUDE_ERASER)) {
    RegionView3D *rv3d = p->ar->regiondata;
    bGPDlayer *gpl = p->gpl;

    const int mval_i[2] = {x, y};
    float mval_3d[3];
    float fpt[3];

    float diff_mat[4][4];
    /* calculate difference matrix if parent object */
    ED_gpencil_parent_location(p->depsgraph, obact, p->gpd, gpl, diff_mat);

    if (ED_view3d_autodist_simple(p->ar, mval_i, mval_3d, 0, NULL)) {
      const float depth_mval = view3d_point_depth(rv3d, mval_3d);

      mul_v3_m4v3(fpt, diff_mat, &pt->x);
      const float depth_pt = view3d_point_depth(rv3d, fpt);

      if (depth_pt > depth_mval) {
        return true;
      }
    }
  }
  return false;
}

/* apply a falloff effect to brush strength, based on distance */
static float gp_stroke_eraser_calc_influence(tGPsdata *p,
                                             const float mval[2],
                                             const int radius,
                                             const int co[2])
{
  Brush *brush = p->brush;
  /* Linear Falloff... */
  int mval_i[2];
  round_v2i_v2fl(mval_i, mval);
  float distance = (float)len_v2v2_int(mval_i, co);
  float fac;

  CLAMP(distance, 0.0f, (float)radius);
  fac = 1.0f - (distance / (float)radius);

  /* apply strength factor */
  fac *= brush->gpencil_settings->draw_strength;

  /* Control this further using pen pressure */
  if (brush->gpencil_settings->flag & GP_BRUSH_USE_PRESSURE) {
    fac *= p->pressure;
  }
  /* Return influence factor computed here */
  return fac;
}

/* helper to free a stroke */
static void gp_free_stroke(bGPdata *gpd, bGPDframe *gpf, bGPDstroke *gps)
{
  if (gps->points) {
    MEM_freeN(gps->points);
  }

  if (gps->dvert) {
    BKE_gpencil_free_stroke_weights(gps);
    MEM_freeN(gps->dvert);
  }

  if (gps->triangles) {
    MEM_freeN(gps->triangles);
  }
  BLI_freelinkN(&gpf->strokes, gps);
  gp_update_cache(gpd);
}

/**
 * Analyze points to be removed when soft eraser is used
 * to avoid that segments gets the end points rounded.
 * The round caps breaks the artistic effect.
 */
static void gp_stroke_soft_refine(bGPDstroke *gps)
{
  bGPDspoint *pt = NULL;
  bGPDspoint *pt2 = NULL;
  int i;

  /* check if enough points*/
  if (gps->totpoints < 3) {
    return;
  }

  /* loop all points to untag any point that next is not tagged */
  pt = gps->points;
  for (i = 1; i < gps->totpoints - 1; i++, pt++) {
    if (pt->flag & GP_SPOINT_TAG) {
      pt2 = &gps->points[i + 1];
      if ((pt2->flag & GP_SPOINT_TAG) == 0) {
        pt->flag &= ~GP_SPOINT_TAG;
      }
    }
  }

  /* loop reverse all points to untag any point that previous is not tagged */
  pt = &gps->points[gps->totpoints - 1];
  for (i = gps->totpoints - 1; i > 0; i--, pt--) {
    if (pt->flag & GP_SPOINT_TAG) {
      pt2 = &gps->points[i - 1];
      if ((pt2->flag & GP_SPOINT_TAG) == 0) {
        pt->flag &= ~GP_SPOINT_TAG;
      }
    }
  }
}

/* eraser tool - evaluation per stroke */
/* TODO: this could really do with some optimization (KD-Tree/BVH?) */
static void gp_stroke_eraser_dostroke(tGPsdata *p,
                                      bGPDlayer *gpl,
                                      bGPDframe *gpf,
                                      bGPDstroke *gps,
                                      const float mval[2],
                                      const float mvalo[2],
                                      const int radius,
                                      const rcti *rect)
{
  Depsgraph *depsgraph = p->depsgraph;
  Object *obact = (Object *)p->ownerPtr.data;
  Brush *eraser = p->eraser;
  bGPDspoint *pt0, *pt1, *pt2;
  int pc0[2] = {0};
  int pc1[2] = {0};
  int pc2[2] = {0};
  int i;
  float diff_mat[4][4];
  int mval_i[2];
  round_v2i_v2fl(mval_i, mval);

  /* calculate difference matrix */
  ED_gpencil_parent_location(depsgraph, obact, p->gpd, gpl, diff_mat);

  if (gps->totpoints == 0) {
    /* just free stroke */
    gp_free_stroke(p->gpd, gpf, gps);
  }
  else if (gps->totpoints == 1) {
    /* only process if it hasn't been masked out... */
    if (!(p->flags & GP_PAINTFLAG_SELECTMASK) || (gps->points->flag & GP_SPOINT_SELECT)) {
      bGPDspoint pt_temp;
      gp_point_to_parent_space(gps->points, diff_mat, &pt_temp);
      gp_point_to_xy(&p->gsc, gps, &pt_temp, &pc1[0], &pc1[1]);
      /* do boundbox check first */
      if ((!ELEM(V2D_IS_CLIPPED, pc1[0], pc1[1])) && BLI_rcti_isect_pt(rect, pc1[0], pc1[1])) {
        /* only check if point is inside */
        if (len_v2v2_int(mval_i, pc1) <= radius) {
          /* free stroke */
          gp_free_stroke(p->gpd, gpf, gps);
        }
      }
    }
  }
  else if ((p->flags & GP_PAINTFLAG_STROKE_ERASER) ||
           (eraser->gpencil_settings->eraser_mode == GP_BRUSH_ERASER_STROKE)) {
    for (i = 0; (i + 1) < gps->totpoints; i++) {

      /* only process if it hasn't been masked out... */
      if ((p->flags & GP_PAINTFLAG_SELECTMASK) && !(gps->points->flag & GP_SPOINT_SELECT)) {
        continue;
      }

      /* get points to work with */
      pt1 = gps->points + i;
      bGPDspoint npt;
      gp_point_to_parent_space(pt1, diff_mat, &npt);
      gp_point_to_xy(&p->gsc, gps, &npt, &pc1[0], &pc1[1]);

      /* do boundbox check first */
      if ((!ELEM(V2D_IS_CLIPPED, pc1[0], pc1[1])) && BLI_rcti_isect_pt(rect, pc1[0], pc1[1])) {
        /* only check if point is inside */
        if (len_v2v2_int(mval_i, pc1) <= radius) {
          /* free stroke */
          gp_free_stroke(p->gpd, gpf, gps);
          return;
        }
      }
    }
  }
  else {
    /* Pressure threshold at which stroke should be culled */
    const float cull_thresh = 0.005f;

    /* Amount to decrease the pressure of each point with each stroke */
    const float strength = 0.1f;

    /* Perform culling? */
    bool do_cull = false;

    /* Clear Tags
     *
     * Note: It's better this way, as we are sure that
     * we don't miss anything, though things will be
     * slightly slower as a result
     */
    for (i = 0; i < gps->totpoints; i++) {
      bGPDspoint *pt = &gps->points[i];
      pt->flag &= ~GP_SPOINT_TAG;
    }

    /* First Pass: Loop over the points in the stroke
     *   1) Thin out parts of the stroke under the brush
     *   2) Tag "too thin" parts for removal (in second pass)
     */
    for (i = 0; (i + 1) < gps->totpoints; i++) {
      /* get points to work with */
      pt0 = i > 0 ? gps->points + i - 1 : NULL;
      pt1 = gps->points + i;
      pt2 = gps->points + i + 1;

      /* only process if it hasn't been masked out... */
      if ((p->flags & GP_PAINTFLAG_SELECTMASK) && !(gps->points->flag & GP_SPOINT_SELECT)) {
        continue;
      }

      bGPDspoint npt;
      if (pt0) {
        gp_point_to_parent_space(pt0, diff_mat, &npt);
        gp_point_to_xy(&p->gsc, gps, &npt, &pc0[0], &pc0[1]);
      }
      else {
        /* avoid null values */
        copy_v2_v2_int(pc0, pc1);
      }

      gp_point_to_parent_space(pt1, diff_mat, &npt);
      gp_point_to_xy(&p->gsc, gps, &npt, &pc1[0], &pc1[1]);

      gp_point_to_parent_space(pt2, diff_mat, &npt);
      gp_point_to_xy(&p->gsc, gps, &npt, &pc2[0], &pc2[1]);

      /* Check that point segment of the boundbox of the eraser stroke */
      if (((!ELEM(V2D_IS_CLIPPED, pc0[0], pc0[1])) && BLI_rcti_isect_pt(rect, pc0[0], pc0[1])) ||
          ((!ELEM(V2D_IS_CLIPPED, pc1[0], pc1[1])) && BLI_rcti_isect_pt(rect, pc1[0], pc1[1])) ||
          ((!ELEM(V2D_IS_CLIPPED, pc2[0], pc2[1])) && BLI_rcti_isect_pt(rect, pc2[0], pc2[1]))) {
        /* Check if point segment of stroke had anything to do with
         * eraser region  (either within stroke painted, or on its lines)
         * - this assumes that linewidth is irrelevant
         */
        if (gp_stroke_inside_circle(mval, mvalo, radius, pc0[0], pc0[1], pc2[0], pc2[1])) {
          if ((gp_stroke_eraser_is_occluded(p, pt0, pc0[0], pc0[1]) == false) ||
              (gp_stroke_eraser_is_occluded(p, pt1, pc1[0], pc1[1]) == false) ||
              (gp_stroke_eraser_is_occluded(p, pt2, pc2[0], pc2[1]) == false)) {
            /* Point is affected: */
            /* Adjust thickness
             *  - Influence of eraser falls off with distance from the middle of the eraser
             *  - Second point gets less influence, as it might get hit again in the next segment
             */

            /* Adjust strength if the eraser is soft */
            if (eraser->gpencil_settings->eraser_mode == GP_BRUSH_ERASER_SOFT) {
              float f_strength = eraser->gpencil_settings->era_strength_f / 100.0f;
              float f_thickness = eraser->gpencil_settings->era_thickness_f / 100.0f;
              float influence = 0.0f;

              if (pt0) {
                influence = gp_stroke_eraser_calc_influence(p, mval, radius, pc0);
                pt0->strength -= influence * strength * f_strength * 0.5f;
                CLAMP_MIN(pt0->strength, 0.0f);
                pt0->pressure -= influence * strength * f_thickness * 0.5f;
              }

              influence = gp_stroke_eraser_calc_influence(p, mval, radius, pc1);
              pt1->strength -= influence * strength * f_strength;
              CLAMP_MIN(pt1->strength, 0.0f);
              pt1->pressure -= influence * strength * f_thickness;

              influence = gp_stroke_eraser_calc_influence(p, mval, radius, pc2);
              pt2->strength -= influence * strength * f_strength * 0.5f;
              CLAMP_MIN(pt2->strength, 0.0f);
              pt2->pressure -= influence * strength * f_thickness * 0.5f;

              /* if invisible, delete point */
              if ((pt0) && ((pt0->strength <= GPENCIL_ALPHA_OPACITY_THRESH) ||
                            (pt0->pressure < cull_thresh))) {
                pt0->flag |= GP_SPOINT_TAG;
                do_cull = true;
              }
              if ((pt1->strength <= GPENCIL_ALPHA_OPACITY_THRESH) ||
                  (pt1->pressure < cull_thresh)) {
                pt1->flag |= GP_SPOINT_TAG;
                do_cull = true;
              }
              if ((pt2->strength <= GPENCIL_ALPHA_OPACITY_THRESH) ||
                  (pt2->pressure < cull_thresh)) {
                pt2->flag |= GP_SPOINT_TAG;
                do_cull = true;
              }
            }
            else {
              pt1->pressure -= gp_stroke_eraser_calc_influence(p, mval, radius, pc1) * strength;
              pt2->pressure -= gp_stroke_eraser_calc_influence(p, mval, radius, pc2) * strength *
                               0.5f;
            }

            /* 2) Tag any point with overly low influence for removal in the next pass */
            if ((pt1->pressure < cull_thresh) || (p->flags & GP_PAINTFLAG_HARD_ERASER) ||
                (eraser->gpencil_settings->eraser_mode == GP_BRUSH_ERASER_HARD)) {
              pt1->flag |= GP_SPOINT_TAG;
              do_cull = true;
            }
            if ((pt2->pressure < cull_thresh) || (p->flags & GP_PAINTFLAG_HARD_ERASER) ||
                (eraser->gpencil_settings->eraser_mode == GP_BRUSH_ERASER_HARD)) {
              pt2->flag |= GP_SPOINT_TAG;
              do_cull = true;
            }
          }
        }
      }
    }

    /* Second Pass: Remove any points that are tagged */
    if (do_cull) {
      /* if soft eraser, must analyze points to be sure the stroke ends
       * don't get rounded */
      if (eraser->gpencil_settings->eraser_mode == GP_BRUSH_ERASER_SOFT) {
        gp_stroke_soft_refine(gps);
      }

      gp_stroke_delete_tagged_points(gpf, gps, gps->next, GP_SPOINT_TAG, false, 0);
    }
    gp_update_cache(p->gpd);
  }
}

/* erase strokes which fall under the eraser strokes */
static void gp_stroke_doeraser(tGPsdata *p)
{
  bGPDlayer *gpl;
  bGPDstroke *gps, *gpn;
  rcti rect;
  Brush *brush = p->brush;
  Brush *eraser = p->eraser;
  bool use_pressure = false;
  float press = 1.0f;
  BrushGpencilSettings *gp_settings = NULL;

  /* detect if use pressure in eraser */
  if (brush->gpencil_tool == GPAINT_TOOL_ERASE) {
    use_pressure = (bool)(brush->gpencil_settings->flag & GP_BRUSH_USE_PRESSURE);
    gp_settings = brush->gpencil_settings;
  }
  else if ((eraser != NULL) & (eraser->gpencil_tool == GPAINT_TOOL_ERASE)) {
    use_pressure = (bool)(eraser->gpencil_settings->flag & GP_BRUSH_USE_PRESSURE);
    gp_settings = eraser->gpencil_settings;
  }
  if (use_pressure) {
    press = p->pressure;
    CLAMP(press, 0.01f, 1.0f);
  }
  /* rect is rectangle of eraser */
  const int calc_radius = (int)p->radius * press;
  rect.xmin = p->mval[0] - calc_radius;
  rect.ymin = p->mval[1] - calc_radius;
  rect.xmax = p->mval[0] + calc_radius;
  rect.ymax = p->mval[1] + calc_radius;

  if (p->sa->spacetype == SPACE_VIEW3D) {
    if ((gp_settings != NULL) && (gp_settings->flag & GP_BRUSH_OCCLUDE_ERASER)) {
      View3D *v3d = p->sa->spacedata.first;
      view3d_region_operator_needs_opengl(p->win, p->ar);
      ED_view3d_autodist_init(p->depsgraph, p->ar, v3d, 0);
    }
  }

  /* loop over all layers too, since while it's easy to restrict editing to
   * only a subset of layers, it is harder to perform the same erase operation
   * on multiple layers...
   */
  for (gpl = p->gpd->layers.first; gpl; gpl = gpl->next) {
    bGPDframe *gpf = gpl->actframe;

    /* only affect layer if it's editable (and visible) */
    if (gpencil_layer_is_editable(gpl) == false) {
      continue;
    }
    else if (gpf == NULL) {
      continue;
    }

    /* loop over strokes, checking segments for intersections */
    for (gps = gpf->strokes.first; gps; gps = gpn) {
      gpn = gps->next;
      /* check if the color is editable */
      if (ED_gpencil_stroke_color_use(p->ob, gpl, gps) == false) {
        continue;
      }
      /* Not all strokes in the datablock may be valid in the current editor/context
       * (e.g. 2D space strokes in the 3D view, if the same datablock is shared)
       */
      if (ED_gpencil_stroke_can_use_direct(p->sa, gps)) {
        gp_stroke_eraser_dostroke(p, gpl, gpf, gps, p->mval, p->mvalo, calc_radius, &rect);
      }
    }
  }
}

/* ******************************************* */
/* Sketching Operator */

/* clear the session buffers (call this before AND after a paint operation) */
static void gp_session_validatebuffer(tGPsdata *p)
{
  bGPdata *gpd = p->gpd;
  Brush *brush = p->brush;

  /* clear memory of buffer (or allocate it if starting a new session) */
  gpd->runtime.sbuffer = ED_gpencil_sbuffer_ensure(
      gpd->runtime.sbuffer, &gpd->runtime.sbuffer_size, &gpd->runtime.sbuffer_used, true);

  /* reset flags */
  gpd->runtime.sbuffer_sflag = 0;

  /* reset region */
  gpd->runtime.ar = NULL;

  /* reset inittime */
  p->inittime = 0.0;

  /* reset lazy */
  if (brush) {
    brush->gpencil_settings->flag &= ~GP_BRUSH_STABILIZE_MOUSE_TEMP;
  }
}

/* helper to get default eraser and create one if no eraser brush */
static Brush *gp_get_default_eraser(Main *bmain, ToolSettings *ts)
{
  Brush *brush_dft = NULL;
  Paint *paint = &ts->gp_paint->paint;
  Brush *brush_old = paint->brush;
  for (Brush *brush = bmain->brushes.first; brush; brush = brush->id.next) {
    if ((brush->ob_mode == OB_MODE_PAINT_GPENCIL) && (brush->gpencil_tool == GPAINT_TOOL_ERASE)) {
      /* save first eraser to use later if no default */
      if (brush_dft == NULL) {
        brush_dft = brush;
      }
      /* found default */
      if (brush->gpencil_settings->flag & GP_BRUSH_DEFAULT_ERASER) {
        return brush;
      }
    }
  }
  /* if no default, but exist eraser brush, return this and set as default */
  if (brush_dft) {
    brush_dft->gpencil_settings->flag |= GP_BRUSH_DEFAULT_ERASER;
    return brush_dft;
  }
  /* create a new soft eraser brush */
  else {
    brush_dft = BKE_brush_add_gpencil(bmain, ts, "Soft Eraser");
    brush_dft->size = 30.0f;
    brush_dft->gpencil_settings->flag |= (GP_BRUSH_ENABLE_CURSOR | GP_BRUSH_DEFAULT_ERASER);
    brush_dft->gpencil_settings->icon_id = GP_BRUSH_ICON_ERASE_SOFT;
    brush_dft->gpencil_tool = GPAINT_TOOL_ERASE;
    brush_dft->gpencil_settings->eraser_mode = GP_BRUSH_ERASER_SOFT;

    /* reset current brush */
    BKE_paint_brush_set(paint, brush_old);

    return brush_dft;
  }
}

/* helper to set default eraser and disable others */
static void gp_set_default_eraser(Main *bmain, Brush *brush_dft)
{
  if (brush_dft == NULL) {
    return;
  }

  for (Brush *brush = bmain->brushes.first; brush; brush = brush->id.next) {
    if ((brush->gpencil_settings) && (brush->gpencil_tool == GPAINT_TOOL_ERASE)) {
      if (brush == brush_dft) {
        brush->gpencil_settings->flag |= GP_BRUSH_DEFAULT_ERASER;
      }
      else if (brush->gpencil_settings->flag & GP_BRUSH_DEFAULT_ERASER) {
        brush->gpencil_settings->flag &= ~GP_BRUSH_DEFAULT_ERASER;
      }
    }
  }
}

/* initialize a drawing brush */
static void gp_init_drawing_brush(bContext *C, tGPsdata *p)
{
  Scene *scene = CTX_data_scene(C);
  ToolSettings *ts = CTX_data_tool_settings(C);

  Paint *paint = &ts->gp_paint->paint;
  bool changed = false;
  /* if not exist, create a new one */
  if ((paint->brush == NULL) || (paint->brush->gpencil_settings == NULL)) {
    /* create new brushes */
    BKE_brush_gpencil_presets(C);
    changed = true;
  }
  /* be sure curves are initializated */
  BKE_curvemapping_initialize(paint->brush->gpencil_settings->curve_sensitivity);
  BKE_curvemapping_initialize(paint->brush->gpencil_settings->curve_strength);
  BKE_curvemapping_initialize(paint->brush->gpencil_settings->curve_jitter);

  /* assign to temp tGPsdata */
  p->brush = paint->brush;
  if (paint->brush->gpencil_tool != GPAINT_TOOL_ERASE) {
    p->eraser = gp_get_default_eraser(p->bmain, ts);
  }
  else {
    p->eraser = paint->brush;
  }
  /* set new eraser as default */
  gp_set_default_eraser(p->bmain, p->eraser);

  /* use radius of eraser */
  p->radius = (short)p->eraser->size;

  /* GPXX: Need this update to synchronize brush with draw manager.
   * Maybe this update can be removed when the new tool system
   * will be in place, but while, we need this to keep drawing working.
   */
  if (changed) {
    DEG_id_tag_update(&scene->id, ID_RECALC_COPY_ON_WRITE);
  }
}

/* initialize a paint brush and a default color if not exist */
static void gp_init_colors(tGPsdata *p)
{
  bGPdata *gpd = p->gpd;
  Brush *brush = p->brush;

  MaterialGPencilStyle *gp_style = NULL;

  /* use brush material */
  p->material = BKE_gpencil_object_material_ensure_from_active_input_brush(p->bmain, p->ob, brush);

  /* assign color information to temp tGPsdata */
  gp_style = p->material->gp_style;
  if (gp_style) {

    /* set colors */
    if (gp_style->flag & GP_STYLE_STROKE_SHOW) {
      copy_v4_v4(gpd->runtime.scolor, gp_style->stroke_rgba);
    }
    else {
      /* if no stroke, use fill */
      copy_v4_v4(gpd->runtime.scolor, gp_style->fill_rgba);
    }
    copy_v4_v4(gpd->runtime.sfill, gp_style->fill_rgba);
    /* add some alpha to make easy the filling without hide strokes */
    if (gpd->runtime.sfill[3] > 0.8f) {
      gpd->runtime.sfill[3] = 0.8f;
    }

    gpd->runtime.mode = (short)gp_style->mode;
    gpd->runtime.bstroke_style = gp_style->stroke_style;
    gpd->runtime.bfill_style = gp_style->fill_style;
  }
}

/* (re)init new painting data */
static bool gp_session_initdata(bContext *C, wmOperator *op, tGPsdata *p)
{
  Main *bmain = CTX_data_main(C);
  bGPdata **gpd_ptr = NULL;
  ScrArea *curarea = CTX_wm_area(C);
  ARegion *ar = CTX_wm_region(C);
  ToolSettings *ts = CTX_data_tool_settings(C);
  Object *obact = CTX_data_active_object(C);

  /* make sure the active view (at the starting time) is a 3d-view */
  if (curarea == NULL) {
    p->status = GP_STATUS_ERROR;
    if (G.debug & G_DEBUG) {
      printf("Error: No active view for painting\n");
    }
    return 0;
  }

  /* pass on current scene and window */
  p->C = C;
  p->bmain = CTX_data_main(C);
  p->scene = CTX_data_scene(C);
  p->depsgraph = CTX_data_ensure_evaluated_depsgraph(C);
  p->win = CTX_wm_window(C);
  p->disable_fill = RNA_boolean_get(op->ptr, "disable_fill");

  unit_m4(p->imat);
  unit_m4(p->mat);

  switch (curarea->spacetype) {
    /* supported views first */
    case SPACE_VIEW3D: {
      /* View3D *v3d = curarea->spacedata.first; */
      /* RegionView3D *rv3d = ar->regiondata; */

      /* set current area
       * - must verify that region data is 3D-view (and not something else)
       */
      /* CAUTION: If this is the "toolbar", then this will change on the first stroke */
      p->sa = curarea;
      p->ar = ar;
      p->align_flag = &ts->gpencil_v3d_align;

      if (ar->regiondata == NULL) {
        p->status = GP_STATUS_ERROR;
        if (G.debug & G_DEBUG) {
          printf(
              "Error: 3D-View active region doesn't have any region data, so cannot be "
              "drawable\n");
        }
        return 0;
      }

      if ((!obact) || (obact->type != OB_GPENCIL)) {
        View3D *v3d = p->sa->spacedata.first;
        /* if active object doesn't exist or isn't a GP Object, create one */
        const float *cur = p->scene->cursor.location;

        ushort local_view_bits = 0;
        if (v3d->localvd) {
          local_view_bits = v3d->local_view_uuid;
        }
        /* create new default object */
        obact = ED_gpencil_add_object(C, p->scene, cur, local_view_bits);
      }
      /* assign object after all checks to be sure we have one active */
      p->ob = obact;

      break;
    }

    /* unsupported views */
    default: {
      p->status = GP_STATUS_ERROR;
      if (G.debug & G_DEBUG) {
        printf("Error: Active view not appropriate for Grease Pencil drawing\n");
      }
      return 0;
    }
  }

  /* get gp-data */
  gpd_ptr = ED_gpencil_data_get_pointers(C, &p->ownerPtr);
  if ((gpd_ptr == NULL) || ED_gpencil_data_owner_is_annotation(&p->ownerPtr)) {
    p->status = GP_STATUS_ERROR;
    if (G.debug & G_DEBUG) {
      printf("Error: Current context doesn't allow for any Grease Pencil data\n");
    }
    return 0;
  }
  else {
    /* if no existing GPencil block exists, add one */
    if (*gpd_ptr == NULL) {
      *gpd_ptr = BKE_gpencil_data_addnew(bmain, "GPencil");
    }
    p->gpd = *gpd_ptr;
  }

  /* clear out buffer (stored in gp-data), in case something contaminated it */
  gp_session_validatebuffer(p);

  /* set brush and create a new one if null */
  gp_init_drawing_brush(C, p);

  /* setup active color */
  if (curarea->spacetype == SPACE_VIEW3D) {
    /* region where paint was originated */
    p->gpd->runtime.ar = CTX_wm_region(C);

    /* NOTE: This is only done for 3D view, as Materials aren't used for
     *       annotations in 2D editors
     */
    int totcol = p->ob->totcol;

    gp_init_colors(p);

    /* check whether the material was newly added */
    if (totcol != p->ob->totcol) {
      WM_event_add_notifier(C, NC_SPACE | ND_SPACE_PROPERTIES, NULL);
    }
  }

  /* lock axis (in some modes, disable) */
  if (((*p->align_flag & GP_PROJECT_DEPTH_VIEW) == 0) &&
      ((*p->align_flag & GP_PROJECT_DEPTH_STROKE) == 0)) {
    p->lock_axis = ts->gp_sculpt.lock_axis;
  }
  else {
    p->lock_axis = 0;
  }

  return 1;
}

/* init new painting session */
static tGPsdata *gp_session_initpaint(bContext *C, wmOperator *op)
{
  tGPsdata *p = NULL;

  /* Create new context data */
  p = MEM_callocN(sizeof(tGPsdata), "GPencil Drawing Data");

  /* Try to initialize context data
   * WARNING: This may not always succeed (e.g. using GP in an annotation-only context)
   */
  if (gp_session_initdata(C, op, p) == 0) {
    /* Invalid state - Exit
     * NOTE: It should be safe to just free the data, since failing context checks should
     * only happen when no data has been allocated.
     */
    MEM_freeN(p);
    return NULL;
  }

  /* Random generator, only init once. */
  uint rng_seed = (uint)(PIL_check_seconds_timer_i() & UINT_MAX);
  rng_seed ^= POINTER_AS_UINT(p);
  p->rng = BLI_rng_new(rng_seed);

  /* return context data for running paint operator */
  return p;
}

/* cleanup after a painting session */
static void gp_session_cleanup(tGPsdata *p)
{
  bGPdata *gpd = (p) ? p->gpd : NULL;

  /* error checking */
  if (gpd == NULL) {
    return;
  }

  /* free stroke buffer */
  if (gpd->runtime.sbuffer) {
    /* printf("\t\tGP - free sbuffer\n"); */
    MEM_SAFE_FREE(gpd->runtime.sbuffer);
    gpd->runtime.sbuffer = NULL;
  }

  /* clear flags */
  gpd->runtime.sbuffer_used = 0;
  gpd->runtime.sbuffer_size = 0;
  gpd->runtime.sbuffer_sflag = 0;
  p->inittime = 0.0;
}

static void gp_session_free(tGPsdata *p)
{
  if (p->rng != NULL) {
    BLI_rng_free(p->rng);
  }

  MEM_freeN(p);
}

/* init new stroke */
static void gp_paint_initstroke(tGPsdata *p, eGPencil_PaintModes paintmode, Depsgraph *depsgraph)
{
  Scene *scene = p->scene;
  ToolSettings *ts = scene->toolsettings;

  /* get active layer (or add a new one if non-existent) */
  p->gpl = BKE_gpencil_layer_getactive(p->gpd);
  if (p->gpl == NULL) {
    p->gpl = BKE_gpencil_layer_addnew(p->gpd, DATA_("GP_Layer"), true);

    if (p->custom_color[3]) {
      copy_v3_v3(p->gpl->color, p->custom_color);
    }
  }
  if ((paintmode != GP_PAINTMODE_ERASER) && (p->gpl->flag & GP_LAYER_LOCKED)) {
    p->status = GP_STATUS_ERROR;
    if (G.debug & G_DEBUG) {
      printf("Error: Cannot paint on locked layer\n");
    }
    return;
  }

  /* get active frame (add a new one if not matching frame) */
  if (paintmode == GP_PAINTMODE_ERASER) {
    /* Eraser mode:
     * 1) Add new frames to all frames that we might touch,
     * 2) Ensure that p->gpf refers to the frame used for the active layer
     *    (to avoid problems with other tools which expect it to exist)
     */
    bool has_layer_to_erase = false;

    for (bGPDlayer *gpl = p->gpd->layers.first; gpl; gpl = gpl->next) {
      /* Skip if layer not editable */
      if (gpencil_layer_is_editable(gpl) == false) {
        continue;
      }

      /* Add a new frame if needed (and based off the active frame,
       * as we need some existing strokes to erase)
       *
       * Note: We don't add a new frame if there's nothing there now, so
       *       -> If there are no frames at all, don't add one
       *       -> If there are no strokes in that frame, don't add a new empty frame
       */
      if (gpl->actframe && gpl->actframe->strokes.first) {
        gpl->actframe = BKE_gpencil_layer_getframe(gpl, CFRA, GP_GETFRAME_ADD_COPY);
        has_layer_to_erase = true;
      }

      /* XXX: we omit GP_FRAME_PAINT here for now,
       * as it is only really useful for doing
       * paintbuffer drawing
       */
    }

    /* Ensure this gets set... */
    p->gpf = p->gpl->actframe;

    if (has_layer_to_erase == false) {
      p->status = GP_STATUS_ERROR;
      return;
    }
  }
  else {
    /* Drawing Modes - Add a new frame if needed on the active layer */
    short add_frame_mode;

    if (ts->gpencil_flags & GP_TOOL_FLAG_RETAIN_LAST) {
      add_frame_mode = GP_GETFRAME_ADD_COPY;
    }
    else {
      add_frame_mode = GP_GETFRAME_ADD_NEW;
    }

    p->gpf = BKE_gpencil_layer_getframe(p->gpl, CFRA, add_frame_mode);

    if (p->gpf == NULL) {
      p->status = GP_STATUS_ERROR;
      if (G.debug & G_DEBUG) {
        printf("Error: No frame created (gpencil_paint_init)\n");
      }
      return;
    }
    else {
      p->gpf->flag |= GP_FRAME_PAINT;
    }
  }

  /* set 'eraser' for this stroke if using eraser */
  p->paintmode = paintmode;
  if (p->paintmode == GP_PAINTMODE_ERASER) {
    p->gpd->runtime.sbuffer_sflag |= GP_STROKE_ERASER;
  }
  else {
    /* disable eraser flags - so that we can switch modes during a session */
    p->gpd->runtime.sbuffer_sflag &= ~GP_STROKE_ERASER;
  }

  /* set special fill stroke mode */
  if (p->disable_fill == true) {
    p->gpd->runtime.sbuffer_sflag |= GP_STROKE_NOFILL;
    /* replace stroke color with fill color */
    copy_v4_v4(p->gpd->runtime.scolor, p->gpd->runtime.sfill);
  }

  /* set 'initial run' flag, which is only used to denote when a new stroke is starting */
  p->flags |= GP_PAINTFLAG_FIRSTRUN;

  /* when drawing in the camera view, in 2D space, set the subrect */
  p->subrect = NULL;
  if ((*p->align_flag & GP_PROJECT_VIEWSPACE) == 0) {
    if (p->sa->spacetype == SPACE_VIEW3D) {
      View3D *v3d = p->sa->spacedata.first;
      RegionView3D *rv3d = p->ar->regiondata;

      /* for camera view set the subrect */
      if (rv3d->persp == RV3D_CAMOB) {
        /* no shift */
        ED_view3d_calc_camera_border(
            p->scene, depsgraph, p->ar, v3d, rv3d, &p->subrect_data, true);
        p->subrect = &p->subrect_data;
      }
    }
  }

  /* init stroke point space-conversion settings... */
  p->gsc.gpd = p->gpd;
  p->gsc.gpl = p->gpl;

  p->gsc.sa = p->sa;
  p->gsc.ar = p->ar;
  p->gsc.v2d = p->v2d;

  p->gsc.subrect_data = p->subrect_data;
  p->gsc.subrect = p->subrect;

  copy_m4_m4(p->gsc.mat, p->mat);

  /* check if points will need to be made in view-aligned space */
  if (*p->align_flag & GP_PROJECT_VIEWSPACE) {
    switch (p->sa->spacetype) {
      case SPACE_VIEW3D: {
        p->gpd->runtime.sbuffer_sflag |= GP_STROKE_3DSPACE;
        break;
      }
    }
  }
}

/* finish off a stroke (clears buffer, but doesn't finish the paint operation) */
static void gp_paint_strokeend(tGPsdata *p)
{
  ToolSettings *ts = p->scene->toolsettings;
  /* for surface sketching, need to set the right OpenGL context stuff so that
   * the conversions will project the values correctly...
   */
  if (gpencil_project_check(p)) {
    View3D *v3d = p->sa->spacedata.first;

    /* need to restore the original projection settings before packing up */
    view3d_region_operator_needs_opengl(p->win, p->ar);
    ED_view3d_autodist_init(
        p->depsgraph, p->ar, v3d, (ts->gpencil_v3d_align & GP_PROJECT_DEPTH_STROKE) ? 1 : 0);
  }

  /* check if doing eraser or not */
  if ((p->gpd->runtime.sbuffer_sflag & GP_STROKE_ERASER) == 0) {
    /* transfer stroke to frame */
    gp_stroke_newfrombuffer(p);
  }

  /* clean up buffer now */
  gp_session_validatebuffer(p);
}

/* finish off stroke painting operation */
static void gp_paint_cleanup(tGPsdata *p)
{
  /* p->gpd==NULL happens when stroke failed to initialize,
   * for example when GP is hidden in current space (sergey)
   */
  if (p->gpd) {
    /* finish off a stroke */
    gp_paint_strokeend(p);
  }

  /* "unlock" frame */
  if (p->gpf) {
    p->gpf->flag &= ~GP_FRAME_PAINT;
  }
}

/* ------------------------------- */

/* Helper callback for drawing the cursor itself */
static void gpencil_draw_eraser(bContext *UNUSED(C), int x, int y, void *p_ptr)
{
  tGPsdata *p = (tGPsdata *)p_ptr;

  if (p->paintmode == GP_PAINTMODE_ERASER) {
    GPUVertFormat *format = immVertexFormat();
    const uint shdr_pos = GPU_vertformat_attr_add(format, "pos", GPU_COMP_F32, 2, GPU_FETCH_FLOAT);
    immBindBuiltinProgram(GPU_SHADER_2D_UNIFORM_COLOR);

    GPU_line_smooth(true);
    GPU_blend(true);
    GPU_blend_set_func_separate(
        GPU_SRC_ALPHA, GPU_ONE_MINUS_SRC_ALPHA, GPU_ONE, GPU_ONE_MINUS_SRC_ALPHA);

    immUniformColor4ub(255, 100, 100, 20);
    imm_draw_circle_fill_2d(shdr_pos, x, y, p->radius, 40);

    immUnbindProgram();

    immBindBuiltinProgram(GPU_SHADER_2D_LINE_DASHED_UNIFORM_COLOR);

    float viewport_size[4];
    GPU_viewport_size_get_f(viewport_size);
    immUniform2f("viewport_size", viewport_size[2], viewport_size[3]);

    immUniformColor4f(1.0f, 0.39f, 0.39f, 0.78f);
    immUniform1i("colors_len", 0); /* "simple" mode */
    immUniform1f("dash_width", 12.0f);
    immUniform1f("dash_factor", 0.5f);

    imm_draw_circle_wire_2d(shdr_pos,
                            x,
                            y,
                            p->radius,
                            /* XXX Dashed shader gives bad results with sets of small segments
                             * currently, temp hack around the issue. :( */
                            max_ii(8, p->radius / 2)); /* was fixed 40 */

    immUnbindProgram();

    GPU_blend(false);
    GPU_line_smooth(false);
  }
}

/* Turn brush cursor in 3D view on/off */
static void gpencil_draw_toggle_eraser_cursor(bContext *C, tGPsdata *p, short enable)
{
  if (p->erasercursor && !enable) {
    /* clear cursor */
    WM_paint_cursor_end(CTX_wm_manager(C), p->erasercursor);
    p->erasercursor = NULL;
  }
  else if (enable && !p->erasercursor) {
    ED_gpencil_toggle_brush_cursor(p->C, false, NULL);
    /* enable cursor */
    p->erasercursor = WM_paint_cursor_activate(CTX_wm_manager(C),
                                               SPACE_TYPE_ANY,
                                               RGN_TYPE_ANY,
                                               NULL, /* XXX */
                                               gpencil_draw_eraser,
                                               p);
  }
}

/* Check if tablet eraser is being used (when processing events) */
static bool gpencil_is_tablet_eraser_active(const wmEvent *event)
{
  if (event->tablet_data) {
    const wmTabletData *wmtab = event->tablet_data;
    return (wmtab->Active == EVT_TABLET_ERASER);
  }

  return false;
}

/* ------------------------------- */

static void gpencil_draw_exit(bContext *C, wmOperator *op)
{
  tGPsdata *p = op->customdata;

  /* don't assume that operator data exists at all */
  if (p) {
    /* check size of buffer before cleanup, to determine if anything happened here */
    if (p->paintmode == GP_PAINTMODE_ERASER) {
      /* turn off radial brush cursor */
      gpencil_draw_toggle_eraser_cursor(C, p, false);
    }

    /* always store the new eraser size to be used again next time
     * NOTE: Do this even when not in eraser mode, as eraser may
     *       have been toggled at some point.
     */
    if (p->eraser) {
      p->eraser->size = p->radius;
    }

    /* restore cursor to indicate end of drawing */
    if (p->sa->spacetype != SPACE_VIEW3D) {
      WM_cursor_modal_restore(CTX_wm_window(C));
    }
    else {
      /* drawing batch cache is dirty now */
      bGPdata *gpd = CTX_data_gpencil_data(C);
      if (gpd) {
        gpd->flag &= ~GP_DATA_STROKE_POLYGON;
        gp_update_cache(gpd);
      }
    }

    /* clear undo stack */
    gpencil_undo_finish();

    /* cleanup */
    gp_paint_cleanup(p);
    gp_session_cleanup(p);
    ED_gpencil_toggle_brush_cursor(C, true, NULL);

    /* finally, free the temp data */
    gp_session_free(p);
    p = NULL;
  }

  op->customdata = NULL;
}

static void gpencil_draw_cancel(bContext *C, wmOperator *op)
{
  /* this is just a wrapper around exit() */
  gpencil_draw_exit(C, op);
}

/* ------------------------------- */

static int gpencil_draw_init(bContext *C, wmOperator *op, const wmEvent *event)
{
  tGPsdata *p;
  eGPencil_PaintModes paintmode = RNA_enum_get(op->ptr, "mode");
  ToolSettings *ts = CTX_data_tool_settings(C);
  Brush *brush = BKE_paint_brush(&ts->gp_paint->paint);

  /* if mode is draw and the brush is eraser, cancel */
  if (paintmode != GP_PAINTMODE_ERASER) {
    if ((brush) && (brush->gpencil_tool == GPAINT_TOOL_ERASE)) {
      return 0;
    }
  }

  /* check context */
  p = op->customdata = gp_session_initpaint(C, op);
  if ((p == NULL) || (p->status == GP_STATUS_ERROR)) {
    /* something wasn't set correctly in context */
    gpencil_draw_exit(C, op);
    return 0;
  }

  /* init painting data */
  gp_paint_initstroke(p, paintmode, CTX_data_ensure_evaluated_depsgraph(C));
  if (p->status == GP_STATUS_ERROR) {
    gpencil_draw_exit(C, op);
    return 0;
  }

  if (event != NULL) {
    p->keymodifier = event->keymodifier;
  }
  else {
    p->keymodifier = -1;
  }

  p->reports = op->reports;

  /* everything is now setup ok */
  return 1;
}

/* ------------------------------- */

/* ensure that the correct cursor icon is set */
static void gpencil_draw_cursor_set(tGPsdata *p)
{
  UNUSED_VARS(p);
  return;
  /* Disable while we get a better cursor handling for direct input devices (Cintiq/Ipad)*/
#if 0
  Brush *brush = p->brush;
  if ((p->paintmode == GP_PAINTMODE_ERASER) || (brush->gpencil_tool == GPAINT_TOOL_ERASE)) {
    WM_cursor_modal_set(p->win, BC_CROSSCURSOR); /* XXX need a better cursor */
  }
  else {
    WM_cursor_modal_set(p->win, CURSOR_NONE);
  }
#endif
}

/* update UI indicators of status, including cursor and header prints */
static void gpencil_draw_status_indicators(bContext *C, tGPsdata *p)
{
  /* header prints */
  switch (p->status) {
    case GP_STATUS_IDLING: {
      /* print status info */
      switch (p->paintmode) {
        case GP_PAINTMODE_ERASER: {
          ED_workspace_status_text(
              C,
              TIP_("Grease Pencil Erase Session: Hold and drag LMB or RMB to erase | "
                   "ESC/Enter to end  (or click outside this area)"));
          break;
        }
        case GP_PAINTMODE_DRAW_STRAIGHT: {
          ED_workspace_status_text(C,
                                   TIP_("Grease Pencil Line Session: Hold and drag LMB to draw | "
                                        "ESC/Enter to end  (or click outside this area)"));
          break;
        }
        case GP_PAINTMODE_SET_CP: {
          ED_workspace_status_text(
              C,
              TIP_("Grease Pencil Guides: LMB click and release to place reference point | "
                   "Esc/RMB to cancel"));
          break;
        }
        case GP_PAINTMODE_DRAW: {
          GP_Sculpt_Guide *guide = &p->scene->toolsettings->gp_sculpt.guide;
          if (guide->use_guide) {
            ED_workspace_status_text(
                C,
                TIP_("Grease Pencil Freehand Session: Hold and drag LMB to draw | "
                     "M key to flip guide | O key to move reference point"));
          }
          else {
            ED_workspace_status_text(
                C, TIP_("Grease Pencil Freehand Session: Hold and drag LMB to draw"));
          }
          break;
        }
        case GP_PAINTMODE_DRAW_POLY: {
          ED_workspace_status_text(
              C,
              TIP_("Grease Pencil Poly Session: LMB click to place next stroke vertex | "
                   "Release Shift/ESC/Enter to end (or click outside this area)"));
          break;
        }
        default: /* unhandled future cases */
        {
          ED_workspace_status_text(
              C, TIP_("Grease Pencil Session: ESC/Enter to end (or click outside this area)"));
          break;
        }
      }
      break;
    }
    case GP_STATUS_ERROR:
    case GP_STATUS_DONE: {
      /* clear status string */
      ED_workspace_status_text(C, NULL);
      break;
    }
    case GP_STATUS_PAINTING:
      break;
  }
}

/* ------------------------------- */

/* create a new stroke point at the point indicated by the painting context */
static void gpencil_draw_apply(bContext *C, wmOperator *op, tGPsdata *p, Depsgraph *depsgraph)
{
  bGPdata *gpd = p->gpd;
  tGPspoint *pt = NULL;

  /* handle drawing/erasing -> test for erasing first */
  if (p->paintmode == GP_PAINTMODE_ERASER) {
    /* do 'live' erasing now */
    gp_stroke_doeraser(p);

    /* store used values */
    copy_v2_v2(p->mvalo, p->mval);
    p->opressure = p->pressure;
  }
  /* Only add current point to buffer if mouse moved
   * (even though we got an event, it might be just noise). */
  else if (gp_stroke_filtermval(p, p->mval, p->mvalo)) {

    /* if lazy mouse, interpolate the last and current mouse positions */
    if (GPENCIL_LAZY_MODE(p->brush, p->shift)) {
      float now_mouse[2];
      float last_mouse[2];
      copy_v2_v2(now_mouse, p->mval);
      copy_v2_v2(last_mouse, p->mvalo);
      interp_v2_v2v2(now_mouse, now_mouse, last_mouse, p->brush->smooth_stroke_factor);
      copy_v2_v2(p->mval, now_mouse);
    }

    /* try to add point */
    short ok = gp_stroke_addpoint(p, p->mval, p->pressure, p->curtime);

    /* handle errors while adding point */
    if ((ok == GP_STROKEADD_FULL) || (ok == GP_STROKEADD_OVERFLOW)) {
      /* finish off old stroke */
      gp_paint_strokeend(p);
      /* And start a new one!!! Else, projection errors! */
      gp_paint_initstroke(p, p->paintmode, depsgraph);

      /* start a new stroke, starting from previous point */
      /* XXX Must manually reset inittime... */
      /* XXX We only need to reuse previous point if overflow! */
      if (ok == GP_STROKEADD_OVERFLOW) {
        p->inittime = p->ocurtime;
        gp_stroke_addpoint(p, p->mvalo, p->opressure, p->ocurtime);
      }
      else {
        p->inittime = p->curtime;
      }
      gp_stroke_addpoint(p, p->mval, p->pressure, p->curtime);
    }
    else if (ok == GP_STROKEADD_INVALID) {
      /* the painting operation cannot continue... */
      BKE_report(op->reports, RPT_ERROR, "Cannot paint stroke");
      p->status = GP_STATUS_ERROR;

      if (G.debug & G_DEBUG) {
        printf("Error: Grease-Pencil Paint - Add Point Invalid\n");
      }
      return;
    }

    /* store used values */
    copy_v2_v2(p->mvalo, p->mval);
    p->opressure = p->pressure;
    p->ocurtime = p->curtime;

    pt = (tGPspoint *)gpd->runtime.sbuffer + gpd->runtime.sbuffer_used - 1;
    if (p->paintmode != GP_PAINTMODE_ERASER) {
      ED_gpencil_toggle_brush_cursor(C, true, &pt->x);
    }
  }
  else if ((p->brush->gpencil_settings->flag & GP_BRUSH_STABILIZE_MOUSE_TEMP) &&
           (gpd->runtime.sbuffer_used > 0)) {
    pt = (tGPspoint *)gpd->runtime.sbuffer + gpd->runtime.sbuffer_used - 1;
    if (p->paintmode != GP_PAINTMODE_ERASER) {
      ED_gpencil_toggle_brush_cursor(C, true, &pt->x);
    }
  }
}

/* Helper to rotate point around origin */
static void gp_rotate_v2_v2v2fl(float v[2],
                                const float p[2],
                                const float origin[2],
                                const float angle)
{
  float pt[2];
  float r[2];
  sub_v2_v2v2(pt, p, origin);
  rotate_v2_v2fl(r, pt, angle);
  add_v2_v2v2(v, r, origin);
}

/* Helper to snap value to grid */
static float gp_snap_to_grid_fl(float v, const float offset, const float spacing)
{
  if (spacing > 0.0f) {
    return roundf(v / spacing) * spacing + fmodf(offset, spacing);
  }
  else {
    return v;
  }
}

static void UNUSED_FUNCTION(gp_snap_to_grid_v2)(float v[2],
                                                const float offset[2],
                                                const float spacing)
{
  v[0] = gp_snap_to_grid_fl(v[0], offset[0], spacing);
  v[1] = gp_snap_to_grid_fl(v[1], offset[1], spacing);
}

/* get reference point - screen coords to buffer coords */
static void gp_origin_set(wmOperator *op, const int mval[2])
{
  tGPsdata *p = op->customdata;
  GP_Sculpt_Guide *guide = &p->scene->toolsettings->gp_sculpt.guide;
  float origin[2];
  float point[3];
  copy_v2fl_v2i(origin, mval);
  gp_stroke_convertcoords(p, origin, point, NULL);
  if (guide->reference_point == GP_GUIDE_REF_CUSTOM) {
    copy_v3_v3(guide->location, point);
  }
  else if (guide->reference_point == GP_GUIDE_REF_CURSOR) {
    copy_v3_v3(p->scene->cursor.location, point);
  }
}

/* get reference point - buffer coords to screen coords */
static void gp_origin_get(tGPsdata *p, float origin[2])
{
  GP_Sculpt_Guide *guide = &p->scene->toolsettings->gp_sculpt.guide;
  float location[3];
  if (guide->reference_point == GP_GUIDE_REF_CUSTOM) {
    copy_v3_v3(location, guide->location);
  }
  else if (guide->reference_point == GP_GUIDE_REF_OBJECT && guide->reference_object != NULL) {
    copy_v3_v3(location, guide->reference_object->loc);
  }
  else {
    copy_v3_v3(location, p->scene->cursor.location);
  }
  GP_SpaceConversion *gsc = &p->gsc;
  gp_point_3d_to_xy(gsc, p->gpd->runtime.sbuffer_sflag, location, origin);
}

/* handle draw event */
static void gpencil_draw_apply_event(
    bContext *C, wmOperator *op, const wmEvent *event, Depsgraph *depsgraph, float x, float y)
{
  tGPsdata *p = op->customdata;
  GP_Sculpt_Guide *guide = &p->scene->toolsettings->gp_sculpt.guide;
  PointerRNA itemptr;
  float mousef[2];
  int tablet = 0;
  bool is_speed_guide = ((guide->use_guide) &&
                         (p->brush && (p->brush->gpencil_tool == GPAINT_TOOL_DRAW)));

  /* convert from window-space to area-space mouse coordinates
   * add any x,y override position for fake events
   */
  p->mval[0] = (float)event->mval[0] - x;
  p->mval[1] = (float)event->mval[1] - y;
  p->shift = event->shift;

  /* verify direction for straight lines */
  if ((is_speed_guide) ||
      ((event->alt > 0) && (RNA_boolean_get(op->ptr, "disable_straight") == false))) {
    if (p->straight == 0) {
      int dx = (int)fabsf(p->mval[0] - p->mvali[0]);
      int dy = (int)fabsf(p->mval[1] - p->mvali[1]);
      if ((dx > 0) || (dy > 0)) {
        /* store mouse direction */
        if (dx > dy) {
          p->straight = STROKE_HORIZONTAL;
        }
        else if (dx < dy) {
          p->straight = STROKE_VERTICAL;
        }
      }
    }
  }

  p->curtime = PIL_check_seconds_timer();

  /* handle pressure sensitivity (which is supplied by tablets) */
  if (event->tablet_data) {
    const wmTabletData *wmtab = event->tablet_data;

    tablet = (wmtab->Active != EVT_TABLET_NONE);
    p->pressure = wmtab->Pressure;

    /* Hack for pressure sensitive eraser on D+RMB when using a tablet:
     * The pen has to float over the tablet surface, resulting in
     * zero pressure (T47101). Ignore pressure values if floating
     * (i.e. "effectively zero" pressure), and only when the "active"
     * end is the stylus (i.e. the default when not eraser)
     */
    if (p->paintmode == GP_PAINTMODE_ERASER) {
      if ((wmtab->Active != EVT_TABLET_ERASER) && (p->pressure < 0.001f)) {
        p->pressure = 1.0f;
      }
    }
  }
  else {
    /* No tablet data -> No pressure info is available */
    p->pressure = 1.0f;
  }

  /* special eraser modes */
  if (p->paintmode == GP_PAINTMODE_ERASER) {
    if (event->shift > 0) {
      p->flags |= GP_PAINTFLAG_HARD_ERASER;
    }
    else {
      p->flags &= ~GP_PAINTFLAG_HARD_ERASER;
    }
    if (event->alt > 0) {
      p->flags |= GP_PAINTFLAG_STROKE_ERASER;
    }
    else {
      p->flags &= ~GP_PAINTFLAG_STROKE_ERASER;
    }
  }

  /* special exception for start of strokes (i.e. maybe for just a dot) */
  if (p->flags & GP_PAINTFLAG_FIRSTRUN) {
    p->flags &= ~GP_PAINTFLAG_FIRSTRUN;

    /* set values */
    copy_v2_v2(p->mvalo, p->mval);
    p->opressure = p->pressure;
    p->inittime = p->ocurtime = p->curtime;
    p->straight = 0;

    /* save initial mouse */
    copy_v2_v2(p->mvali, p->mval);

    /* calculate once and store snapping distance and origin */
    RegionView3D *rv3d = p->ar->regiondata;
    float scale = 1.0f;
    if (rv3d->is_persp) {
      float vec[3];
      gp_get_3d_reference(p, vec);
      mul_m4_v3(rv3d->persmat, vec);
      scale = vec[2] * rv3d->pixsize;
    }
    else {
      scale = rv3d->pixsize;
    }
    p->guide_spacing = guide->spacing / scale;
    p->half_spacing = p->guide_spacing * 0.5f;
    gp_origin_get(p, p->origin);

    /* special exception here for too high pressure values on first touch in
     * windows for some tablets, then we just skip first touch...
     */
    if (tablet && (p->pressure >= 0.99f)) {
      return;
    }

    /* special exception for grid snapping
     * it requires direction which needs at least two points
     */
    if (!ELEM(p->paintmode, GP_PAINTMODE_ERASER, GP_PAINTMODE_SET_CP) && is_speed_guide &&
        guide->use_snapping && (guide->type == GP_GUIDE_GRID)) {
      p->flags |= GP_PAINTFLAG_REQ_VECTOR;
    }
  }

  /* wait for vector then add initial point */
  if (p->flags & GP_PAINTFLAG_REQ_VECTOR) {
    if (p->straight == 0) {
      return;
    }

    p->flags &= ~GP_PAINTFLAG_REQ_VECTOR;

    /* create fake events */
    float tmp[2];
    float pt[2];
    copy_v2_v2(tmp, p->mval);
    sub_v2_v2v2(pt, p->mval, p->mvali);
    gpencil_draw_apply_event(C, op, event, depsgraph, pt[0], pt[1]);
    if (len_v2v2(p->mval, p->mvalo)) {
      sub_v2_v2v2(pt, p->mval, p->mvalo);
      gpencil_draw_apply_event(C, op, event, depsgraph, pt[0], pt[1]);
    }
    copy_v2_v2(p->mval, tmp);
  }

  /* check if stroke is straight or guided */
  if ((p->paintmode != GP_PAINTMODE_ERASER) && ((p->straight) || (is_speed_guide))) {
    /* guided stroke */
    if (is_speed_guide) {
      switch (guide->type) {
        default:
        case GP_GUIDE_CIRCULAR: {
          float distance;
          distance = len_v2v2(p->mvali, p->origin);

          if (guide->use_snapping && (guide->spacing > 0.0f)) {
            distance = gp_snap_to_grid_fl(distance, 0.0f, p->guide_spacing);
          }

          dist_ensure_v2_v2fl(p->mval, p->origin, distance);
          break;
        }
        case GP_GUIDE_RADIAL: {
          if (guide->use_snapping && (guide->angle_snap > 0.0f)) {
            float point[2];
            float xy[2];
            float angle;
            float half_angle = guide->angle_snap * 0.5f;
            sub_v2_v2v2(xy, p->mvali, p->origin);
            angle = atan2f(xy[1], xy[0]);
            angle += (M_PI * 2.0f);
            angle = fmodf(angle + half_angle, guide->angle_snap);
            angle -= half_angle;
            gp_rotate_v2_v2v2fl(point, p->mvali, p->origin, -angle);
            closest_to_line_v2(p->mval, p->mval, point, p->origin);
          }
          else {
            closest_to_line_v2(p->mval, p->mval, p->mvali, p->origin);
          }
          break;
        }
        case GP_GUIDE_PARALLEL: {
          float point[2];
          float unit[2];
          copy_v2_v2(unit, p->mvali);
          unit[0] += 1.0f; /* start from horizontal */
          gp_rotate_v2_v2v2fl(point, unit, p->mvali, guide->angle);
          closest_to_line_v2(p->mval, p->mval, p->mvali, point);

          if (guide->use_snapping && (guide->spacing > 0.0f)) {
            gp_rotate_v2_v2v2fl(p->mval, p->mval, p->origin, -guide->angle);
            p->mval[1] = gp_snap_to_grid_fl(
                p->mval[1] - p->half_spacing, p->origin[1], p->guide_spacing);
            gp_rotate_v2_v2v2fl(p->mval, p->mval, p->origin, guide->angle);
          }
          break;
        }
        case GP_GUIDE_GRID: {
          if (guide->use_snapping && (guide->spacing > 0.0f)) {
            float point[2];
            float unit[2];
            float angle;
            copy_v2_v2(unit, p->mvali);
            unit[0] += 1.0f; /* start from horizontal */
            angle = (p->straight == STROKE_VERTICAL) ? M_PI_2 : 0.0f;
            gp_rotate_v2_v2v2fl(point, unit, p->mvali, angle);
            closest_to_line_v2(p->mval, p->mval, p->mvali, point);

            if (p->straight == STROKE_HORIZONTAL) {
              p->mval[1] = gp_snap_to_grid_fl(
                  p->mval[1] - p->half_spacing, p->origin[1], p->guide_spacing);
            }
            else {
              p->mval[0] = gp_snap_to_grid_fl(
                  p->mval[0] - p->half_spacing, p->origin[0], p->guide_spacing);
            }
          }
          else if (p->straight == STROKE_HORIZONTAL) {
            p->mval[1] = p->mvali[1]; /* replace y */
          }
          else {
            p->mval[0] = p->mvali[0]; /* replace x */
          }
          break;
        }
      }
    }
    else if (p->straight == STROKE_HORIZONTAL) {
      p->mval[1] = p->mvali[1]; /* replace y */
    }
    else {
      p->mval[0] = p->mvali[0]; /* replace x */
    }
  }

  /* fill in stroke data (not actually used directly by gpencil_draw_apply) */
  RNA_collection_add(op->ptr, "stroke", &itemptr);

  mousef[0] = p->mval[0];
  mousef[1] = p->mval[1];
  RNA_float_set_array(&itemptr, "mouse", mousef);
  RNA_float_set(&itemptr, "pressure", p->pressure);
  RNA_boolean_set(&itemptr, "is_start", (p->flags & GP_PAINTFLAG_FIRSTRUN) != 0);

  RNA_float_set(&itemptr, "time", p->curtime - p->inittime);

  /* apply the current latest drawing point */
  gpencil_draw_apply(C, op, p, depsgraph);

  /* force refresh */
  /* just active area for now, since doing whole screen is too slow */
  ED_region_tag_redraw(p->ar);
}

/* ------------------------------- */

/* operator 'redo' (i.e. after changing some properties, but also for repeat last) */
static int gpencil_draw_exec(bContext *C, wmOperator *op)
{
  tGPsdata *p = NULL;
  Depsgraph *depsgraph = CTX_data_ensure_evaluated_depsgraph(C);

  /* printf("GPencil - Starting Re-Drawing\n"); */

  /* try to initialize context data needed while drawing */
  if (!gpencil_draw_init(C, op, NULL)) {
    MEM_SAFE_FREE(op->customdata);
    /* printf("\tGP - no valid data\n"); */
    return OPERATOR_CANCELLED;
  }
  else {
    p = op->customdata;
  }

  /* printf("\tGP - Start redrawing stroke\n"); */

  /* loop over the stroke RNA elements recorded (i.e. progress of mouse movement),
   * setting the relevant values in context at each step, then applying
   */
  RNA_BEGIN (op->ptr, itemptr, "stroke") {
    float mousef[2];

    /* printf("\t\tGP - stroke elem\n"); */

    /* get relevant data for this point from stroke */
    RNA_float_get_array(&itemptr, "mouse", mousef);
    p->mval[0] = mousef[0];
    p->mval[1] = mousef[1];
    p->pressure = RNA_float_get(&itemptr, "pressure");
    p->curtime = (double)RNA_float_get(&itemptr, "time") + p->inittime;

    if (RNA_boolean_get(&itemptr, "is_start")) {
      /* if first-run flag isn't set already (i.e. not true first stroke),
       * then we must terminate the previous one first before continuing
       */
      if ((p->flags & GP_PAINTFLAG_FIRSTRUN) == 0) {
        /* TODO: both of these ops can set error-status, but we probably don't need to worry */
        gp_paint_strokeend(p);
        gp_paint_initstroke(p, p->paintmode, depsgraph);
      }
    }

    /* if first run, set previous data too */
    if (p->flags & GP_PAINTFLAG_FIRSTRUN) {
      p->flags &= ~GP_PAINTFLAG_FIRSTRUN;

      p->mvalo[0] = p->mval[0];
      p->mvalo[1] = p->mval[1];
      p->opressure = p->pressure;
      p->ocurtime = p->curtime;
    }

    /* apply this data as necessary now (as per usual) */
    gpencil_draw_apply(C, op, p, depsgraph);
  }
  RNA_END;

  /* printf("\tGP - done\n"); */

  /* cleanup */
  gpencil_draw_exit(C, op);

  /* refreshes */
  WM_event_add_notifier(C, NC_GPENCIL | NA_EDITED, NULL);

  /* done */
  return OPERATOR_FINISHED;
}

/* ------------------------------- */

/* handle events for guides */
static void gpencil_guide_event_handling(bContext *C,
                                         wmOperator *op,
                                         const wmEvent *event,
                                         tGPsdata *p)
{
  bool add_notifier = false;
  GP_Sculpt_Guide *guide = &p->scene->toolsettings->gp_sculpt.guide;

  /* Enter or exit set center point mode */
  if ((event->type == OKEY) && (event->val == KM_RELEASE)) {
    if (p->paintmode == GP_PAINTMODE_DRAW && guide->reference_point != GP_GUIDE_REF_OBJECT) {
      add_notifier = true;
      p->paintmode = GP_PAINTMODE_SET_CP;
      ED_gpencil_toggle_brush_cursor(C, false, NULL);
    }
  }
  /* Freehand mode, turn off speed guide */
  else if ((event->type == VKEY) && (event->val == KM_RELEASE)) {
    guide->use_guide = false;
    add_notifier = true;
  }
  /* Alternate or flip direction */
  else if ((event->type == MKEY) && (event->val == KM_RELEASE)) {
    if (guide->type == GP_GUIDE_CIRCULAR) {
      add_notifier = true;
      guide->type = GP_GUIDE_RADIAL;
    }
    else if (guide->type == GP_GUIDE_RADIAL) {
      add_notifier = true;
      guide->type = GP_GUIDE_CIRCULAR;
    }
    else if (guide->type == GP_GUIDE_PARALLEL) {
      add_notifier = true;
      guide->angle += M_PI_2;
      guide->angle = angle_compat_rad(guide->angle, M_PI);
    }
    else {
      add_notifier = false;
    }
  }
  /* Line guides */
  else if ((event->type == LKEY) && (event->val == KM_RELEASE)) {
    add_notifier = true;
    guide->use_guide = true;
    if (event->ctrl) {
      guide->angle = 0.0f;
      guide->type = GP_GUIDE_PARALLEL;
    }
    else if (event->alt) {
      guide->type = GP_GUIDE_PARALLEL;
      guide->angle = RNA_float_get(op->ptr, "guide_last_angle");
    }
    else {
      guide->type = GP_GUIDE_PARALLEL;
    }
  }
  /* Point guide */
  else if ((event->type == CKEY) && (event->val == KM_RELEASE)) {
    add_notifier = true;
    if (!guide->use_guide) {
      guide->use_guide = true;
      guide->type = GP_GUIDE_CIRCULAR;
    }
    else if (guide->type == GP_GUIDE_CIRCULAR) {
      guide->type = GP_GUIDE_RADIAL;
    }
    else if (guide->type == GP_GUIDE_RADIAL) {
      guide->type = GP_GUIDE_CIRCULAR;
    }
    else {
      guide->type = GP_GUIDE_CIRCULAR;
    }
  }
  /* Change line angle  */
  else if (ELEM(event->type, JKEY, KKEY) && (event->val == KM_RELEASE)) {
    add_notifier = true;
    float angle = guide->angle;
    float adjust = (float)M_PI / 180.0f;
    if (event->alt) {
      adjust *= 45.0f;
    }
    else if (!event->shift) {
      adjust *= 15.0f;
    }
    angle += (event->type == JKEY) ? adjust : -adjust;
    angle = angle_compat_rad(angle, M_PI);
    guide->angle = angle;
  }

  if (add_notifier) {
    WM_event_add_notifier(C, NC_SCENE | ND_TOOLSETTINGS | NC_GPENCIL | NA_EDITED, NULL);
  }
}

/* start of interactive drawing part of operator */
static int gpencil_draw_invoke(bContext *C, wmOperator *op, const wmEvent *event)
{
  tGPsdata *p = NULL;
  Object *ob = CTX_data_active_object(C);
  bGPdata *gpd = (bGPdata *)ob->data;

  if (G.debug & G_DEBUG) {
    printf("GPencil - Starting Drawing\n");
  }

  /* support for tablets eraser pen */
  if (gpencil_is_tablet_eraser_active(event)) {
    RNA_enum_set(op->ptr, "mode", GP_PAINTMODE_ERASER);
  }

  /* do not draw in locked or invisible layers */
  eGPencil_PaintModes paintmode = RNA_enum_get(op->ptr, "mode");
  if (paintmode != GP_PAINTMODE_ERASER) {
    bGPDlayer *gpl = CTX_data_active_gpencil_layer(C);
    if ((gpl) && ((gpl->flag & GP_LAYER_LOCKED) || (gpl->flag & GP_LAYER_HIDE))) {
      BKE_report(op->reports, RPT_ERROR, "Active layer is locked or hide");
      return OPERATOR_CANCELLED;
    }
  }
  else {
    /* don't erase empty frames */
    bool has_layer_to_erase = false;
    for (bGPDlayer *gpl = gpd->layers.first; gpl; gpl = gpl->next) {
      /* Skip if layer not editable */
      if (gpencil_layer_is_editable(gpl)) {
        if (gpl->actframe && gpl->actframe->strokes.first) {
          has_layer_to_erase = true;
          break;
        }
      }
    }
    if (!has_layer_to_erase) {
      BKE_report(op->reports, RPT_ERROR, "Nothing to erase or all layers locked");
      return OPERATOR_FINISHED;
    }
  }

  /* try to initialize context data needed while drawing */
  if (!gpencil_draw_init(C, op, event)) {
    if (op->customdata) {
      MEM_freeN(op->customdata);
    }
    if (G.debug & G_DEBUG) {
      printf("\tGP - no valid data\n");
    }
    return OPERATOR_CANCELLED;
  }
  else {
    p = op->customdata;
  }

  /* TODO: set any additional settings that we can take from the events?
   * TODO? if tablet is erasing, force eraser to be on? */

  /* TODO: move cursor setting stuff to stroke-start so that paintmode can be changed midway... */

  /* if eraser is on, draw radial aid */
  if (p->paintmode == GP_PAINTMODE_ERASER) {
    gpencil_draw_toggle_eraser_cursor(C, p, true);
  }
  else {
    ED_gpencil_toggle_brush_cursor(C, true, NULL);
  }
  /* set cursor
   * NOTE: This may change later (i.e. intentionally via brush toggle,
   *       or unintentionally if the user scrolls outside the area)...
   */
  gpencil_draw_cursor_set(p);

  /* only start drawing immediately if we're allowed to do so... */
  if (RNA_boolean_get(op->ptr, "wait_for_input") == false) {
    /* hotkey invoked - start drawing */
    /* printf("\tGP - set first spot\n"); */
    p->status = GP_STATUS_PAINTING;

    /* handle the initial drawing - i.e. for just doing a simple dot */
    gpencil_draw_apply_event(C, op, event, CTX_data_ensure_evaluated_depsgraph(C), 0.0f, 0.0f);
    op->flag |= OP_IS_MODAL_CURSOR_REGION;
  }
  else {
    /* toolbar invoked - don't start drawing yet... */
    /* printf("\tGP - hotkey invoked... waiting for click-drag\n"); */
    op->flag |= OP_IS_MODAL_CURSOR_REGION;
  }

  /* enable paint mode */
  /* handle speed guide events before drawing inside view3d */
  if (!ELEM(p->paintmode, GP_PAINTMODE_ERASER, GP_PAINTMODE_SET_CP)) {
    gpencil_guide_event_handling(C, op, event, p);
  }

  if (ob && (ob->type == OB_GPENCIL) && ((p->gpd->flag & GP_DATA_STROKE_PAINTMODE) == 0)) {
    /* FIXME: use the mode switching operator, this misses notifiers, messages. */
    /* Just set paintmode flag... */
    p->gpd->flag |= GP_DATA_STROKE_PAINTMODE;
    /* disable other GP modes */
    p->gpd->flag &= ~GP_DATA_STROKE_EDITMODE;
    p->gpd->flag &= ~GP_DATA_STROKE_SCULPTMODE;
    p->gpd->flag &= ~GP_DATA_STROKE_WEIGHTMODE;
    /* set workspace mode */
    ob->restore_mode = ob->mode;
    ob->mode = OB_MODE_PAINT_GPENCIL;
    /* redraw mode on screen */
    WM_event_add_notifier(C, NC_SCENE | ND_MODE, NULL);
  }

  WM_event_add_notifier(C, NC_GPENCIL | NA_EDITED, NULL);

  /* add a modal handler for this operator, so that we can then draw continuous strokes */
  WM_event_add_modal_handler(C, op);

  return OPERATOR_RUNNING_MODAL;
}

/* gpencil modal operator stores area, which can be removed while using it (like fullscreen) */
static bool gpencil_area_exists(bContext *C, ScrArea *sa_test)
{
  bScreen *sc = CTX_wm_screen(C);
  return (BLI_findindex(&sc->areabase, sa_test) != -1);
}

static tGPsdata *gpencil_stroke_begin(bContext *C, wmOperator *op)
{
  tGPsdata *p = op->customdata;

  /* we must check that we're still within the area that we're set up to work from
   * otherwise we could crash (see bug #20586)
   */
  if (CTX_wm_area(C) != p->sa) {
    printf("\t\t\tGP - wrong area execution abort!\n");
    p->status = GP_STATUS_ERROR;
  }

  /* printf("\t\tGP - start stroke\n"); */

  /* we may need to set up paint env again if we're resuming */
  /* XXX: watch it with the paintmode! in future,
   *      it'd be nice to allow changing paint-mode when in sketching-sessions */

  if (gp_session_initdata(C, op, p)) {
    gp_paint_initstroke(p, p->paintmode, CTX_data_depsgraph_pointer(C));
  }

  if (p->status != GP_STATUS_ERROR) {
    p->status = GP_STATUS_PAINTING;
    op->flag &= ~OP_IS_MODAL_CURSOR_REGION;
  }

  return op->customdata;
}

static void gpencil_stroke_end(wmOperator *op)
{
  tGPsdata *p = op->customdata;

  gp_paint_cleanup(p);

  gpencil_undo_push(p->gpd);

  gp_session_cleanup(p);

  p->status = GP_STATUS_IDLING;
  op->flag |= OP_IS_MODAL_CURSOR_REGION;

  p->gpd = NULL;
  p->gpl = NULL;
  p->gpf = NULL;
}

/* Move last stroke in the listbase to the head
 * to be drawn below all previous strokes in the layer. */
static void gpencil_move_last_stroke_to_back(bContext *C)
{
  /* Move last stroke (the polygon) to head of the listbase stroke
   * to draw on back of all previous strokes. */
  bGPdata *gpd = ED_gpencil_data_get_active(C);
  bGPDlayer *gpl = BKE_gpencil_layer_getactive(gpd);

  /* sanity checks */
  if (ELEM(NULL, gpd, gpl, gpl->actframe)) {
    return;
  }

  bGPDframe *gpf = gpl->actframe;
  bGPDstroke *gps = gpf->strokes.last;
  if (ELEM(NULL, gps)) {
    return;
  }

  BLI_remlink(&gpf->strokes, gps);
  BLI_insertlinkbefore(&gpf->strokes, gpf->strokes.first, gps);
}

/* add events for missing mouse movements when the artist draw very fast */
static void gpencil_add_missing_events(bContext *C,
                                       wmOperator *op,
                                       const wmEvent *event,
                                       tGPsdata *p)
{
  Brush *brush = p->brush;
  GP_Sculpt_Guide *guide = &p->scene->toolsettings->gp_sculpt.guide;
  Depsgraph *depsgraph = CTX_data_depsgraph_pointer(C);
  int input_samples = brush->gpencil_settings->input_samples;

  /* ensure sampling when using circular guide */
  if (guide->use_guide && (guide->type == GP_GUIDE_CIRCULAR)) {
    input_samples = GP_MAX_INPUT_SAMPLES;
  }

  if (input_samples == 0) {
    return;
  }

  RegionView3D *rv3d = p->ar->regiondata;
  float defaultpixsize = rv3d->pixsize * 1000.0f;
  int samples = (GP_MAX_INPUT_SAMPLES - input_samples + 1);
  float thickness = (float)brush->size;

  float pt[2], a[2], b[2];
  float vec[3];
  float scale = 1.0f;

  /* get pixel scale */
  gp_get_3d_reference(p, vec);
  mul_m4_v3(rv3d->persmat, vec);
  if (rv3d->is_persp) {
    scale = vec[2] * defaultpixsize;
  }
  else {
    scale = defaultpixsize;
  }

  /* The thickness of the brush is reduced of thickness to get overlap dots */
  float dot_factor = 0.50f;
  if (samples < 2) {
    dot_factor = 0.05f;
  }
  else if (samples < 4) {
    dot_factor = 0.10f;
  }
  else if (samples < 7) {
    dot_factor = 0.3f;
  }
  else if (samples < 10) {
    dot_factor = 0.4f;
  }
  float factor = ((thickness * dot_factor) / scale) * samples;

  copy_v2_v2(a, p->mvalo);
  b[0] = (float)event->mval[0] + 1.0f;
  b[1] = (float)event->mval[1] + 1.0f;

  /* get distance in pixels */
  float dist = len_v2v2(a, b);

  /* for very small distances, add a half way point */
  if (dist <= 2.0f) {
    interp_v2_v2v2(pt, a, b, 0.5f);
    sub_v2_v2v2(pt, b, pt);
    /* create fake event */
    gpencil_draw_apply_event(C, op, event, depsgraph, pt[0], pt[1]);
  }
  else if (dist >= factor) {
    int slices = 2 + (int)((dist - 1.0) / factor);
    float n = 1.0f / slices;
    for (int i = 1; i < slices; i++) {
      interp_v2_v2v2(pt, a, b, n * i);
      sub_v2_v2v2(pt, b, pt);
      /* create fake event */
      gpencil_draw_apply_event(C, op, event, depsgraph, pt[0], pt[1]);
    }
  }
}

/* events handling during interactive drawing part of operator */
static int gpencil_draw_modal(bContext *C, wmOperator *op, const wmEvent *event)
{
  tGPsdata *p = op->customdata;
  ToolSettings *ts = CTX_data_tool_settings(C);
  GP_Sculpt_Guide *guide = &p->scene->toolsettings->gp_sculpt.guide;
  /* default exit state - pass through to support MMB view nav, etc. */
  int estate = OPERATOR_PASS_THROUGH;

  /* if (event->type == NDOF_MOTION)
   *    return OPERATOR_PASS_THROUGH;
   * -------------------------------
   * [mce] Not quite what I was looking
   * for, but a good start! GP continues to
   * draw on the screen while the 3D mouse
   * moves the viewpoint. Problem is that
   * the stroke is converted to 3D only after
   * it is finished. This approach should work
   * better in tools that immediately apply
   * in 3D space.
   */

  if (p->status == GP_STATUS_IDLING) {
    ARegion *ar = CTX_wm_region(C);
    p->ar = ar;
  }

  /* special mode for editing control points */
  if (p->paintmode == GP_PAINTMODE_SET_CP) {
    wmWindow *win = p->win;
    WM_cursor_modal_set(win, BC_NSEW_SCROLLCURSOR);
    bool drawmode = false;

    switch (event->type) {
      /* cancel */
      case ESCKEY:
      case RIGHTMOUSE: {
        if (ELEM(event->val, KM_RELEASE)) {
          drawmode = true;
        }
        break;
      }
      /* set */
      case LEFTMOUSE: {
        if (ELEM(event->val, KM_RELEASE)) {
          gp_origin_set(op, event->mval);
          drawmode = true;
        }
        break;
      }
    }
    if (drawmode) {
      p->status = GP_STATUS_IDLING;
      p->paintmode = GP_PAINTMODE_DRAW;
      ED_gpencil_toggle_brush_cursor(C, true, NULL);
      DEG_id_tag_update(&p->scene->id, ID_RECALC_COPY_ON_WRITE);
    }
    else {
      return OPERATOR_RUNNING_MODAL;
    }
  }

  /* We don't pass on key events, GP is used with key-modifiers -
   * prevents Dkey to insert drivers. */
  if (ISKEYBOARD(event->type)) {
    if (ELEM(event->type, LEFTARROWKEY, DOWNARROWKEY, RIGHTARROWKEY, UPARROWKEY)) {
      /* allow some keys:
       *   - for frame changing [#33412]
       *   - for undo (during sketching sessions)
       */
    }
    else if (event->type == ZKEY) {
      if (event->ctrl) {
        p->status = GP_STATUS_DONE;
        estate = OPERATOR_FINISHED;
      }
    }
    else if (ELEM(event->type, PAD0, PAD1, PAD2, PAD3, PAD4, PAD5, PAD6, PAD7, PAD8, PAD9)) {
      /* allow numpad keys so that camera/view manipulations can still take place
       * - PAD0 in particular is really important for Grease Pencil drawing,
       *   as animators may be working "to camera", so having this working
       *   is essential for ensuring that they can quickly return to that view
       */
    }
    else if ((event->type == BKEY) && (event->val == KM_RELEASE)) {
      /* Add Blank Frame
       * - Since this operator is non-modal, we can just call it here, and keep going...
       * - This operator is especially useful when animating
       */
      WM_operator_name_call(C, "GPENCIL_OT_blank_frame_add", WM_OP_EXEC_DEFAULT, NULL);
      estate = OPERATOR_RUNNING_MODAL;
    }
    else if ((!ELEM(p->paintmode, GP_PAINTMODE_ERASER, GP_PAINTMODE_SET_CP))) {
      gpencil_guide_event_handling(C, op, event, p);
      estate = OPERATOR_RUNNING_MODAL;
    }
    else {
      estate = OPERATOR_RUNNING_MODAL;
    }
  }

  // printf("\tGP - handle modal event...\n");

  /* Exit painting mode (and/or end current stroke).
   *
   * NOTE: cannot do RIGHTMOUSE (as is standard for canceling)
   * as that would break polyline T32647.
   */
  /* if polyline and release shift must cancel */
  if ((ELEM(event->type, RETKEY, PADENTER, ESCKEY, SPACEKEY, EKEY)) ||
      ((p->paintmode == GP_PAINTMODE_DRAW_POLY) && (event->shift == 0))) {
    /* exit() ends the current stroke before cleaning up */
    /* printf("\t\tGP - end of paint op + end of stroke\n"); */
    /* if drawing polygon and enable on back, must move stroke */
    if (ts) {
      if ((ts->gpencil_flags & GP_TOOL_FLAG_PAINT_ONBACK) &&
          (p->paintmode == GP_PAINTMODE_DRAW_POLY)) {
        if (p->flags & GP_PAINTFLAG_STROKEADDED) {
          gpencil_move_last_stroke_to_back(C);
        }
      }
    }

    p->status = GP_STATUS_DONE;
    estate = OPERATOR_FINISHED;
  }

  /* toggle painting mode upon mouse-button movement
   * - LEFTMOUSE  = standard drawing (all) / straight line drawing (all) / polyline (toolbox only)
   * - RIGHTMOUSE = polyline (hotkey) / eraser (all)
   *   (Disabling RIGHTMOUSE case here results in bugs like [#32647])
   * also making sure we have a valid event value, to not exit too early
   */
  if (ELEM(event->type, LEFTMOUSE, RIGHTMOUSE) && (ELEM(event->val, KM_PRESS, KM_RELEASE))) {
    /* if painting, end stroke */
    if (p->status == GP_STATUS_PAINTING) {
      int sketch = 0;

      /* basically, this should be mouse-button up = end stroke
       * BUT, polyline drawing is an exception -- all knots should be added during one session
       */
      sketch |= (p->paintmode == GP_PAINTMODE_DRAW_POLY);

      if (sketch) {
        /* end stroke only, and then wait to resume painting soon */
        /* printf("\t\tGP - end stroke only\n"); */
        gpencil_stroke_end(op);

        /* If eraser mode is on, turn it off after the stroke finishes
         * NOTE: This just makes it nicer to work with drawing sessions
         */
        if (p->paintmode == GP_PAINTMODE_ERASER) {
          p->paintmode = RNA_enum_get(op->ptr, "mode");

          /* if the original mode was *still* eraser,
           * we'll let it say for now, since this gives
           * users an opportunity to have visual feedback
           * when adjusting eraser size
           */
          if (p->paintmode != GP_PAINTMODE_ERASER) {
            /* turn off cursor...
             * NOTE: this should be enough for now
             *       Just hiding this makes it seem like
             *       you can paint again...
             */
            gpencil_draw_toggle_eraser_cursor(C, p, false);
          }
        }

        /* we've just entered idling state, so this event was processed (but no others yet) */
        estate = OPERATOR_RUNNING_MODAL;

        /* stroke could be smoothed, send notifier to refresh screen */
        WM_event_add_notifier(C, NC_GPENCIL | NA_EDITED, NULL);
      }
      else {
        /* printf("\t\tGP - end of stroke + op\n"); */
        /* if drawing polygon and enable on back, must move stroke */
        if (ts) {
          if ((ts->gpencil_flags & GP_TOOL_FLAG_PAINT_ONBACK) &&
              (p->paintmode == GP_PAINTMODE_DRAW_POLY)) {
            if (p->flags & GP_PAINTFLAG_STROKEADDED) {
              gpencil_move_last_stroke_to_back(C);
            }
          }
        }
        /* drawing batch cache is dirty now */
        gp_update_cache(p->gpd);

        p->status = GP_STATUS_DONE;
        estate = OPERATOR_FINISHED;
      }
    }
    else if (event->val == KM_PRESS) {
      bool in_bounds = false;

      /* Check if we're outside the bounds of the active region
       * NOTE: An exception here is that if launched from the toolbar,
       *       whatever region we're now in should become the new region
       */
      if ((p->ar) && (p->ar->regiontype == RGN_TYPE_TOOLS)) {
        /* Change to whatever region is now under the mouse */
        ARegion *current_region = BKE_area_find_region_xy(p->sa, RGN_TYPE_ANY, event->x, event->y);

        if (G.debug & G_DEBUG) {
          printf("found alternative region %p (old was %p) - at %d %d (sa: %d %d -> %d %d)\n",
                 current_region,
                 p->ar,
                 event->x,
                 event->y,
                 p->sa->totrct.xmin,
                 p->sa->totrct.ymin,
                 p->sa->totrct.xmax,
                 p->sa->totrct.ymax);
        }

        if (current_region) {
          /* Assume that since we found the cursor in here, it is in bounds
           * and that this should be the region that we begin drawing in
           */
          p->ar = current_region;
          in_bounds = true;
        }
        else {
          /* Out of bounds, or invalid in some other way */
          p->status = GP_STATUS_ERROR;
          estate = OPERATOR_CANCELLED;

          if (G.debug & G_DEBUG) {
            printf("%s: Region under cursor is out of bounds, so cannot be drawn on\n", __func__);
          }
        }
      }
      else if (p->ar) {
        /* Perform bounds check using  */
        const rcti *region_rect = ED_region_visible_rect(p->ar);
        in_bounds = BLI_rcti_isect_pt_v(region_rect, event->mval);
      }
      else {
        /* No region */
        p->status = GP_STATUS_ERROR;
        estate = OPERATOR_CANCELLED;

        if (G.debug & G_DEBUG) {
          printf("%s: No active region found in GP Paint session data\n", __func__);
        }
      }

      if (in_bounds) {
        /* Switch paintmode (temporarily if need be) based on which button was used
         * NOTE: This is to make it more convenient to erase strokes when using drawing sessions
         */
        if ((event->type == RIGHTMOUSE) || gpencil_is_tablet_eraser_active(event)) {
          /* turn on eraser */
          p->paintmode = GP_PAINTMODE_ERASER;
        }
        else if (event->type == LEFTMOUSE) {
          /* restore drawmode to default */
          p->paintmode = RNA_enum_get(op->ptr, "mode");
        }

        gpencil_draw_toggle_eraser_cursor(C, p, p->paintmode == GP_PAINTMODE_ERASER);

        /* not painting, so start stroke (this should be mouse-button down) */
        p = gpencil_stroke_begin(C, op);

        if (p->status == GP_STATUS_ERROR) {
          estate = OPERATOR_CANCELLED;
        }
      }
      else if (p->status != GP_STATUS_ERROR) {
        /* User clicked outside bounds of window while idling, so exit paintmode
         * NOTE: Don't enter this case if an error occurred while finding the
         *       region (as above)
         */
        /* if drawing polygon and enable on back, must move stroke */
        if (ts) {
          if ((ts->gpencil_flags & GP_TOOL_FLAG_PAINT_ONBACK) &&
              (p->paintmode == GP_PAINTMODE_DRAW_POLY)) {
            if (p->flags & GP_PAINTFLAG_STROKEADDED) {
              gpencil_move_last_stroke_to_back(C);
            }
          }
        }
        p->status = GP_STATUS_DONE;
        estate = OPERATOR_FINISHED;
      }
    }
    else if (event->val == KM_RELEASE) {
      p->status = GP_STATUS_IDLING;
      op->flag |= OP_IS_MODAL_CURSOR_REGION;
      ED_region_tag_redraw(p->ar);
    }
  }

  /* handle mode-specific events */
  if (p->status == GP_STATUS_PAINTING) {
    /* handle painting mouse-movements? */
    if (ELEM(event->type, MOUSEMOVE, INBETWEEN_MOUSEMOVE) || (p->flags & GP_PAINTFLAG_FIRSTRUN)) {
      /* handle drawing event */
      /* printf("\t\tGP - add point\n"); */

      if (((p->flags & GP_PAINTFLAG_FIRSTRUN) == 0) && (p->paintmode != GP_PAINTMODE_ERASER)) {
        gpencil_add_missing_events(C, op, event, p);
      }

      gpencil_draw_apply_event(C, op, event, CTX_data_depsgraph_pointer(C), 0.0f, 0.0f);

      /* finish painting operation if anything went wrong just now */
      if (p->status == GP_STATUS_ERROR) {
        printf("\t\t\t\tGP - add error done!\n");
        estate = OPERATOR_CANCELLED;
      }
      else {
        /* event handled, so just tag as running modal */
        /* printf("\t\t\t\tGP - add point handled!\n"); */
        estate = OPERATOR_RUNNING_MODAL;
      }
    }
    /* eraser size */
    else if ((p->paintmode == GP_PAINTMODE_ERASER) &&
             ELEM(event->type, WHEELUPMOUSE, WHEELDOWNMOUSE, PADPLUSKEY, PADMINUS)) {
      /* just resize the brush (local version)
       * TODO: fix the hardcoded size jumps (set to make a visible difference) and hardcoded keys
       */
      /* printf("\t\tGP - resize eraser\n"); */
      switch (event->type) {
        case WHEELDOWNMOUSE: /* larger */
        case PADPLUSKEY:
          p->radius += 5;
          break;

        case WHEELUPMOUSE: /* smaller */
        case PADMINUS:
          p->radius -= 5;

          if (p->radius <= 0) {
            p->radius = 1;
          }
          break;
      }

      /* force refresh */
      /* just active area for now, since doing whole screen is too slow */
      ED_region_tag_redraw(p->ar);

      /* event handled, so just tag as running modal */
      estate = OPERATOR_RUNNING_MODAL;
    }
    /* there shouldn't be any other events, but just in case there are, let's swallow them
     * (i.e. to prevent problems with undo)
     */
    else {
      /* swallow event to save ourselves trouble */
      estate = OPERATOR_RUNNING_MODAL;
    }
  }

  /* gpencil modal operator stores area, which can be removed while using it (like fullscreen) */
  if (0 == gpencil_area_exists(C, p->sa)) {
    estate = OPERATOR_CANCELLED;
  }
  else {
    /* update status indicators - cursor, header, etc. */
    gpencil_draw_status_indicators(C, p);
    gpencil_draw_cursor_set(p); /* cursor may have changed outside our control - T44084 */
  }

  /* process last operations before exiting */
  switch (estate) {
    case OPERATOR_FINISHED:
      /* store stroke angle for parallel guide */
      if ((p->straight == 0) || (guide->use_guide && (guide->type == GP_GUIDE_CIRCULAR))) {
        float xy[2];
        sub_v2_v2v2(xy, p->mval, p->mvali);
        float angle = atan2f(xy[1], xy[0]);
        RNA_float_set(op->ptr, "guide_last_angle", angle);
      }
      /* one last flush before we're done */
      gpencil_draw_exit(C, op);
      WM_event_add_notifier(C, NC_GPENCIL | NA_EDITED, NULL);
      break;

    case OPERATOR_CANCELLED:
      gpencil_draw_exit(C, op);
      break;

    case OPERATOR_RUNNING_MODAL | OPERATOR_PASS_THROUGH:
      /* event doesn't need to be handled */
#if 0
      printf("unhandled event -> %d (mmb? = %d | mmv? = %d)\n",
             event->type,
             event->type == MIDDLEMOUSE,
             event->type == MOUSEMOVE);
#endif
      break;
  }

  /* return status code */
  return estate;
}

/* ------------------------------- */

static const EnumPropertyItem prop_gpencil_drawmodes[] = {
    {GP_PAINTMODE_DRAW, "DRAW", 0, "Draw Freehand", "Draw freehand stroke(s)"},
    {GP_PAINTMODE_DRAW_STRAIGHT,
     "DRAW_STRAIGHT",
     0,
     "Draw Straight Lines",
     "Draw straight line segment(s)"},
    {GP_PAINTMODE_DRAW_POLY,
     "DRAW_POLY",
     0,
     "Draw Poly Line",
     "Click to place endpoints of straight line segments (connected)"},
    {GP_PAINTMODE_ERASER, "ERASER", 0, "Eraser", "Erase Grease Pencil strokes"},
    {0, NULL, 0, NULL, NULL},
};

void GPENCIL_OT_draw(wmOperatorType *ot)
{
  PropertyRNA *prop;

  /* identifiers */
  ot->name = "Grease Pencil Draw";
  ot->idname = "GPENCIL_OT_draw";
  ot->description = "Draw a new stroke in the active Grease Pencil Object";

  /* api callbacks */
  ot->exec = gpencil_draw_exec;
  ot->invoke = gpencil_draw_invoke;
  ot->modal = gpencil_draw_modal;
  ot->cancel = gpencil_draw_cancel;
  ot->poll = gpencil_draw_poll;

  /* flags */
  ot->flag = OPTYPE_UNDO | OPTYPE_BLOCKING;

  /* settings for drawing */
  ot->prop = RNA_def_enum(
      ot->srna, "mode", prop_gpencil_drawmodes, 0, "Mode", "Way to interpret mouse movements");

  prop = RNA_def_collection_runtime(ot->srna, "stroke", &RNA_OperatorStrokeElement, "Stroke", "");
  RNA_def_property_flag(prop, PROP_HIDDEN | PROP_SKIP_SAVE);

  /* NOTE: wait for input is enabled by default,
   * so that all UI code can work properly without needing users to know about this */
  prop = RNA_def_boolean(ot->srna,
                         "wait_for_input",
                         true,
                         "Wait for Input",
                         "Wait for first click instead of painting immediately");
  RNA_def_property_flag(prop, PROP_HIDDEN | PROP_SKIP_SAVE);

  prop = RNA_def_boolean(
      ot->srna, "disable_straight", false, "No Straight lines", "Disable key for straight lines");
  RNA_def_property_flag(prop, PROP_SKIP_SAVE);

  prop = RNA_def_boolean(ot->srna,
                         "disable_fill",
                         false,
                         "No Fill Areas",
                         "Disable fill to use stroke as fill boundary");
  RNA_def_property_flag(prop, PROP_SKIP_SAVE);

  /* guides */
  prop = RNA_def_float(ot->srna,
                       "guide_last_angle",
                       0.0f,
                       -10000.0f,
                       10000.0f,
                       "Angle",
                       "Speed guide angle",
                       -10000.0f,
                       10000.0f);
}

/* additional OPs */

static int gpencil_guide_rotate(bContext *C, wmOperator *op)
{
  ToolSettings *ts = CTX_data_tool_settings(C);
  GP_Sculpt_Guide *guide = &ts->gp_sculpt.guide;
  float angle = RNA_float_get(op->ptr, "angle");
  bool increment = RNA_boolean_get(op->ptr, "increment");
  if (increment) {
    float oldangle = guide->angle;
    oldangle += angle;
    guide->angle = angle_compat_rad(oldangle, M_PI);
  }
  else {
    guide->angle = angle_compat_rad(angle, M_PI);
  }

  return OPERATOR_FINISHED;
}

void GPENCIL_OT_guide_rotate(wmOperatorType *ot)
{
  /* identifiers */
  ot->name = "Rotate Guide Angle";
  ot->idname = "GPENCIL_OT_guide_rotate";
  ot->description = "Rotate guide angle";

  /* api callbacks */
  ot->exec = gpencil_guide_rotate;

  /* flags */
  ot->flag = OPTYPE_REGISTER | OPTYPE_UNDO;

  PropertyRNA *prop;

  prop = RNA_def_boolean(ot->srna, "increment", true, "Increment", "Increment angle");
  RNA_def_property_flag(prop, PROP_HIDDEN | PROP_SKIP_SAVE);
  prop = RNA_def_float(
      ot->srna, "angle", 0.0f, -10000.0f, 10000.0f, "Angle", "Guide angle", -10000.0f, 10000.0f);
  RNA_def_property_flag(prop, PROP_HIDDEN);
}<|MERGE_RESOLUTION|>--- conflicted
+++ resolved
@@ -608,11 +608,7 @@
   /* Based on influence factor, blend between original and optimal smoothed coordinate. */
   interp_v2_v2v2(c, c, sco, inf);
   copy_v2_v2(&ptc->x, c);
-<<<<<<< HEAD
-  /* Interpolate pressure */
-=======
   /* Interpolate pressure. */
->>>>>>> 454b120f
   ptc->pressure = interpf(ptc->pressure, pressure, inf);
 }
 
