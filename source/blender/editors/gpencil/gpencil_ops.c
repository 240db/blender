--- conflicted
+++ resolved
@@ -129,13 +129,8 @@
 	bGPdata *gpd = CTX_data_gpencil_data(C);
 	ToolSettings *ts = CTX_data_tool_settings(C);
 	Brush *brush = BKE_brush_getactive_gpencil(ts);
-<<<<<<< HEAD
-	return (gpd && (gpd->flag & GP_DATA_STROKE_PAINTMODE) && (brush)
-		&& (brush->gpencil_settings->brush_type == GP_BRUSH_TYPE_DRAW));
-=======
 	return (gpd && (gpd->flag & GP_DATA_STROKE_PAINTMODE) && (brush) &&
 	        (brush->gpencil_settings->brush_type == GP_BRUSH_TYPE_DRAW));
->>>>>>> 6cad7984
 }
 
 /* Poll callback for stroke painting (erase brush) */
@@ -145,13 +140,8 @@
 	bGPdata *gpd = CTX_data_gpencil_data(C);
 	ToolSettings *ts = CTX_data_tool_settings(C);
 	Brush *brush = BKE_brush_getactive_gpencil(ts);
-<<<<<<< HEAD
-	return (gpd && (gpd->flag & GP_DATA_STROKE_PAINTMODE) && (brush)
-		&& (brush->gpencil_settings->brush_type == GP_BRUSH_TYPE_ERASE));
-=======
 	return (gpd && (gpd->flag & GP_DATA_STROKE_PAINTMODE) && (brush) &&
 	        (brush->gpencil_settings->brush_type == GP_BRUSH_TYPE_ERASE));
->>>>>>> 6cad7984
 }
 
 /* Poll callback for stroke painting (fill) */
@@ -161,13 +151,8 @@
 	bGPdata *gpd = CTX_data_gpencil_data(C);
 	ToolSettings *ts = CTX_data_tool_settings(C);
 	Brush *brush = BKE_brush_getactive_gpencil(ts);
-<<<<<<< HEAD
-	return (gpd && (gpd->flag & GP_DATA_STROKE_PAINTMODE) && (brush)
-		&& (brush->gpencil_settings->brush_type == GP_BRUSH_TYPE_FILL));
-=======
 	return (gpd && (gpd->flag & GP_DATA_STROKE_PAINTMODE) && (brush) &&
 	        (brush->gpencil_settings->brush_type == GP_BRUSH_TYPE_FILL));
->>>>>>> 6cad7984
 }
 
 /* Poll callback for stroke sculpting mode */
@@ -371,102 +356,6 @@
 	/* Selection */
 	ed_keymap_gpencil_selection(keymap);
 
-}
-
-static void ed_keymap_gpencil_sculpt(wmKeyMap *keymap)
-{
-	wmKeyMapItem *kmi;
-
-	/* Pie Menu - For settings/tools easy access */
-	WM_keymap_add_menu_pie(keymap, "GPENCIL_PIE_sculpt", EKEY, KM_PRESS, 0, DKEY);
-
-	/* Sculpting ------------------------------------- */
-
-	/* Brush-Based Editing:
-	*   EKEY + LMB                          = Single stroke, draw immediately
-	*        + Other Modifiers (Ctrl/Shift) = Invert, Smooth, etc.
-	*
-	* For the modal version, use D+E -> Sculpt
-	*/
-	/* GPXX: disabled to make toolsystem works */
-	//kmi = WM_keymap_add_item(keymap, "GPENCIL_OT_brush_paint", LEFTMOUSE, KM_PRESS, 0, 0);
-	//RNA_boolean_set(kmi->ptr, "wait_for_input", false);
-
-	kmi = WM_keymap_add_item(keymap, "GPENCIL_OT_brush_paint", LEFTMOUSE, KM_PRESS, KM_CTRL, 0);
-	RNA_boolean_set(kmi->ptr, "wait_for_input", false);
-	RNA_boolean_set(kmi->ptr, "keep_brush", true);
-	/*RNA_boolean_set(kmi->ptr, "use_invert", true);*/
-
-	kmi = WM_keymap_add_item(keymap, "GPENCIL_OT_brush_paint", LEFTMOUSE, KM_PRESS, KM_SHIFT, 0);
-	RNA_boolean_set(kmi->ptr, "wait_for_input", false);
-	RNA_boolean_set(kmi->ptr, "keep_brush", true);
-	/*RNA_boolean_set(kmi->ptr, "use_smooth", true);*/
-
-	/* Shift-FKEY = Sculpt Strength */
-	kmi = WM_keymap_add_item(keymap, "WM_OT_radial_control", FKEY, KM_PRESS, KM_SHIFT, 0);
-	RNA_string_set(kmi->ptr, "data_path_primary", "tool_settings.gpencil_sculpt.brush.strength");
-
-	/* FKEY = Sculpt Brush Size */
-	kmi = WM_keymap_add_item(keymap, "WM_OT_radial_control", FKEY, KM_PRESS, 0, 0);
-	RNA_string_set(kmi->ptr, "data_path_primary", "tool_settings.gpencil_sculpt.brush.size");
-
-	/* menu sculpt specials */
-	WM_keymap_add_menu(keymap, "GPENCIL_MT_gpencil_sculpt_specials", WKEY, KM_PRESS, 0, 0);
-}
-
-static void ed_keymap_gpencil_weight(wmKeyMap *keymap)
-{
-	wmKeyMapItem *kmi;
-
-
-	/* Brush-Based Editing:
-	*   EKEY + LMB                          = Single stroke, draw immediately
-	*        + Other Modifiers (Ctrl/Shift) = Invert, Smooth, etc.
-	*
-	* For the modal version, use D+E -> Sculpt
-	*/
-	/* GPXX: disabled to make toolsystem works */
-	//kmi = WM_keymap_add_item(keymap, "GPENCIL_OT_brush_paint", LEFTMOUSE, KM_PRESS, 0, 0);
-	//RNA_boolean_set(kmi->ptr, "wait_for_input", false);
-
-	kmi = WM_keymap_add_item(keymap, "GPENCIL_OT_brush_paint", LEFTMOUSE, KM_PRESS, KM_CTRL, 0);
-	RNA_boolean_set(kmi->ptr, "wait_for_input", false);
-	RNA_boolean_set(kmi->ptr, "keep_brush", true);
-	/*RNA_boolean_set(kmi->ptr, "use_invert", true);*/
-
-	kmi = WM_keymap_add_item(keymap, "GPENCIL_OT_brush_paint", LEFTMOUSE, KM_PRESS, KM_SHIFT, 0);
-	RNA_boolean_set(kmi->ptr, "wait_for_input", false);
-	RNA_boolean_set(kmi->ptr, "keep_brush", true);
-	/*RNA_boolean_set(kmi->ptr, "use_smooth", true);*/
-}
-
-/* Stroke Editing Keymap - Only when editmode is enabled */
-static void ed_keymap_gpencil_editing(wmKeyConfig *keyconf)
-{
-	wmKeyMap *keymap = WM_keymap_find(keyconf, "Grease Pencil Stroke Edit Mode", 0, 0);
-	wmKeyMapItem *kmi;
-
-	/* set poll callback - so that this keymap only gets enabled when stroke editmode is enabled */
-	keymap->poll = gp_stroke_editmode_poll;
-
-	/* ----------------------------------------------- */
-
-	/* Brush Settings */
-	/* NOTE: We cannot expose these in the standard keymap, as they will interfere with regular hotkeys
-	 *       in other modes. However, when we are dealing with Stroke Edit Mode, we know for certain
-	 *       that the only data being edited is that of the Grease Pencil strokes
-	 */
-
-	/* Interpolation */
-	WM_keymap_add_item(keymap, "GPENCIL_OT_interpolate", EKEY, KM_PRESS, KM_CTRL | KM_ALT, 0);
-	WM_keymap_add_item(keymap, "GPENCIL_OT_interpolate_sequence", EKEY, KM_PRESS, KM_SHIFT | KM_CTRL, 0);
-
-	/* normal select */
-	WM_keymap_add_item(keymap, "GPENCIL_OT_select", SELECTMOUSE, KM_PRESS, 0, 0);
-
-	/* Selection */
-	ed_keymap_gpencil_selection(keymap);
-
 	/* Editing ----------------------------------------- */
 
 	/* duplicate and move selected points */
@@ -484,12 +373,6 @@
 
 	/* menu edit specials */
 	WM_keymap_add_menu(keymap, "VIEW3D_MT_gpencil_edit_specials", WKEY, KM_PRESS, 0, 0);
-
-	/* menu separate */
-	WM_keymap_add_menu(keymap, "GPENCIL_MT_separate", PKEY, KM_PRESS, 0, 0);
-
-	/* split strokes */
-	WM_keymap_add_item(keymap, "GPENCIL_OT_stroke_split", VKEY, KM_PRESS, 0, 0);
 
 	/* menu separate */
 	WM_keymap_add_menu(keymap, "GPENCIL_MT_separate", PKEY, KM_PRESS, 0, 0);
@@ -531,17 +414,8 @@
 
 	WM_keymap_add_item(keymap, "GPENCIL_OT_selection_opacity_toggle", HKEY, KM_PRESS, KM_CTRL, 0);
 
-<<<<<<< HEAD
-	/* toogle multiedit support */
-	kmi = WM_keymap_add_item(keymap, "GPENCIL_OT_multiedit_toggle", QKEY, KM_PRESS, 0, 0);
-	RNA_boolean_set(kmi->ptr, "toggle_visibility", 0);
-
-	kmi = WM_keymap_add_item(keymap, "GPENCIL_OT_multiedit_toggle", QKEY, KM_PRESS, KM_SHIFT, 0);
-	RNA_boolean_set(kmi->ptr, "toggle_visibility", 1);
-=======
 	/* Display. */
 	ed_keymap_gpencil_display(keymap);
->>>>>>> 6cad7984
 
 	/* Isolate Layer */
 	WM_keymap_add_item(keymap, "GPENCIL_OT_layer_isolate", PADASTERKEY, KM_PRESS, 0, 0);
@@ -726,10 +600,6 @@
 static void ed_keymap_gpencil_sculpting(wmKeyConfig *keyconf)
 {
 	wmKeyMap *keymap = WM_keymap_find(keyconf, "Grease Pencil Stroke Sculpt Mode", 0, 0);
-<<<<<<< HEAD
-	wmKeyMapItem *kmi;
-=======
->>>>>>> 6cad7984
 
 	/* set poll callback - so that this keymap only gets enabled when stroke sculptmode is enabled */
 	keymap->poll = gp_stroke_sculptmode_poll;
@@ -740,18 +610,8 @@
 	/* sculpt */
 	ed_keymap_gpencil_sculpt(keymap);
 
-<<<<<<< HEAD
-	/* toogle multiedit support */
-	kmi = WM_keymap_add_item(keymap, "GPENCIL_OT_multiedit_toggle", QKEY, KM_PRESS, 0, 0);
-	RNA_boolean_set(kmi->ptr, "toggle_visibility", 0);
-
-	kmi = WM_keymap_add_item(keymap, "GPENCIL_OT_multiedit_toggle", QKEY, KM_PRESS, KM_SHIFT, 0);
-	RNA_boolean_set(kmi->ptr, "toggle_visibility", 1);
-
-=======
 	/* Display. */
 	ed_keymap_gpencil_display(keymap);
->>>>>>> 6cad7984
 }
 
 /* Stroke Weight Paint Keymap - Only when weight is enabled */
@@ -777,18 +637,8 @@
 	kmi = WM_keymap_add_item(keymap, "WM_OT_radial_control", FKEY, KM_PRESS, 0, 0);
 	RNA_string_set(kmi->ptr, "data_path_primary", "tool_settings.gpencil_sculpt.weight_brush.size");
 
-<<<<<<< HEAD
-	/* toogle multiedit support */
-	kmi = WM_keymap_add_item(keymap, "GPENCIL_OT_multiedit_toggle", QKEY, KM_PRESS, 0, 0);
-	RNA_boolean_set(kmi->ptr, "toggle_visibility", 0);
-
-	kmi = WM_keymap_add_item(keymap, "GPENCIL_OT_multiedit_toggle", QKEY, KM_PRESS, KM_SHIFT, 0);
-	RNA_boolean_set(kmi->ptr, "toggle_visibility", 1);
-
-=======
 	/* Display. */
 	ed_keymap_gpencil_display(keymap);
->>>>>>> 6cad7984
 }
 /* ==================== */
 
@@ -824,7 +674,6 @@
 	WM_operatortype_append(GPENCIL_OT_sculptmode_toggle);
 	WM_operatortype_append(GPENCIL_OT_weightmode_toggle);
 	WM_operatortype_append(GPENCIL_OT_selection_opacity_toggle);
-	WM_operatortype_append(GPENCIL_OT_multiedit_toggle);
 
 	WM_operatortype_append(GPENCIL_OT_select);
 	WM_operatortype_append(GPENCIL_OT_select_all);
@@ -880,10 +729,7 @@
 	WM_operatortype_append(GPENCIL_OT_active_frames_delete_all);
 	WM_operatortype_append(GPENCIL_OT_frame_duplicate);
 	WM_operatortype_append(GPENCIL_OT_frame_clean_fill);
-<<<<<<< HEAD
-=======
 	WM_operatortype_append(GPENCIL_OT_frame_clean_loose);
->>>>>>> 6cad7984
 
 	WM_operatortype_append(GPENCIL_OT_convert);
 
