--- conflicted
+++ resolved
@@ -339,28 +339,6 @@
 }
 
 /* ----------------------- */
-<<<<<<< HEAD
-=======
-/* Drawing Callbacks */
-
-/* Drawing callback for modal operator in screen mode */
-static void gpencil_interpolate_draw_screen(const struct bContext *C,
-                                            ARegion *UNUSED(region),
-                                            void *arg)
-{
-  tGPDinterpolate *tgpi = (tGPDinterpolate *)arg;
-  ED_gp_draw_interpolation(C, tgpi, REGION_DRAW_POST_PIXEL);
-}
-
-/* Drawing callback for modal operator in 3d mode */
-static void gpencil_interpolate_draw_3d(const bContext *C, ARegion *UNUSED(region), void *arg)
-{
-  tGPDinterpolate *tgpi = (tGPDinterpolate *)arg;
-  ED_gp_draw_interpolation(C, tgpi, REGION_DRAW_POST_VIEW);
-}
-
-/* ----------------------- */
->>>>>>> 85424397
 
 /* Helper: calculate shift based on position of mouse (we only use x-axis for now.
  * since this is more convenient for users to do), and store new shift value
@@ -430,17 +408,6 @@
 
   /* don't assume that operator data exists at all */
   if (tgpi) {
-<<<<<<< HEAD
-=======
-    /* remove drawing handler */
-    if (tgpi->draw_handle_screen) {
-      ED_region_draw_cb_exit(tgpi->region->type, tgpi->draw_handle_screen);
-    }
-    if (tgpi->draw_handle_3d) {
-      ED_region_draw_cb_exit(tgpi->region->type, tgpi->draw_handle_3d);
-    }
-
->>>>>>> 85424397
     /* clear status message area */
     ED_area_status_text(tgpi->sa, NULL);
     ED_workspace_status_text(C, NULL);
@@ -571,18 +538,6 @@
     tgpi = op->customdata;
   }
 
-<<<<<<< HEAD
-=======
-  /* Enable custom drawing handlers
-   * It needs 2 handlers because strokes can in 3d space and screen space
-   * and each handler use different coord system
-   */
-  tgpi->draw_handle_screen = ED_region_draw_cb_activate(
-      tgpi->region->type, gpencil_interpolate_draw_screen, tgpi, REGION_DRAW_POST_PIXEL);
-  tgpi->draw_handle_3d = ED_region_draw_cb_activate(
-      tgpi->region->type, gpencil_interpolate_draw_3d, tgpi, REGION_DRAW_POST_VIEW);
-
->>>>>>> 85424397
   /* set cursor to indicate modal */
   WM_cursor_modal_set(win, WM_CURSOR_EW_SCROLL);
 
