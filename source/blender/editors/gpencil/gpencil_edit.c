/*
 * This program is free software; you can redistribute it and/or
 * modify it under the terms of the GNU General Public License
 * as published by the Free Software Foundation; either version 2
 * of the License, or (at your option) any later version.
 *
 * This program is distributed in the hope that it will be useful,
 * but WITHOUT ANY WARRANTY; without even the implied warranty of
 * MERCHANTABILITY or FITNESS FOR A PARTICULAR PURPOSE.  See the
 * GNU General Public License for more details.
 *
 * You should have received a copy of the GNU General Public License
 * along with this program; if not, write to the Free Software Foundation,
 * Inc., 51 Franklin Street, Fifth Floor, Boston, MA 02110-1301, USA.
 *
 * The Original Code is Copyright (C) 2008, Blender Foundation
 * This is a new part of Blender
 * Operators for editing Grease Pencil strokes
 */

/** \file
 * \ingroup edgpencil
 */

#include <math.h>
#include <stddef.h>
#include <stdio.h>
#include <stdlib.h>
#include <string.h>

#include "MEM_guardedalloc.h"

#include "BLI_blenlib.h"
#include "BLI_ghash.h"
#include "BLI_lasso_2d.h"
#include "BLI_math.h"
#include "BLI_string.h"
#include "BLI_utildefines.h"

#include "BLT_translation.h"

#include "DNA_gpencil_modifier_types.h"
#include "DNA_gpencil_types.h"
#include "DNA_material_types.h"
#include "DNA_meshdata_types.h"
#include "DNA_object_types.h"
#include "DNA_scene_types.h"
#include "DNA_screen_types.h"
#include "DNA_space_types.h"
#include "DNA_view3d_types.h"

#include "BKE_brush.h"
#include "BKE_context.h"
#include "BKE_global.h"
#include "BKE_gpencil.h"
#include "BKE_gpencil_curve.h"
#include "BKE_gpencil_geom.h"
#include "BKE_layer.h"
#include "BKE_lib_id.h"
#include "BKE_library.h"
#include "BKE_main.h"
#include "BKE_material.h"
#include "BKE_object.h"
#include "BKE_paint.h"
#include "BKE_report.h"
#include "BKE_scene.h"
#include "BKE_workspace.h"

#include "UI_interface.h"
#include "UI_resources.h"

#include "WM_api.h"
#include "WM_message.h"
#include "WM_toolsystem.h"
#include "WM_types.h"

#include "RNA_access.h"
#include "RNA_define.h"
#include "RNA_enum_types.h"

#include "UI_view2d.h"

#include "ED_armature.h"
#include "ED_gpencil.h"
#include "ED_object.h"
#include "ED_outliner.h"
#include "ED_screen.h"
#include "ED_select_utils.h"
#include "ED_space_api.h"
#include "ED_transform_snap_object_context.h"
#include "ED_view3d.h"

#include "DEG_depsgraph.h"
#include "DEG_depsgraph_build.h"
#include "DEG_depsgraph_query.h"

#include "gpencil_intern.h"

/* -------------------------------------------------------------------- */
/** \name Stroke Edit Mode Management
 * \{ */

/* poll callback for all stroke editing operators */
static bool gpencil_stroke_edit_poll(bContext *C)
{
  /* edit only supported with grease pencil objects */
  Object *ob = CTX_data_active_object(C);
  if ((ob == NULL) || (ob->type != OB_GPENCIL)) {
    return false;
  }

  /* NOTE: this is a bit slower, but is the most accurate... */
  return CTX_DATA_COUNT(C, editable_gpencil_strokes) != 0;
}

/* poll callback to verify edit mode in 3D view only */
static bool gpencil_strokes_edit3d_poll(bContext *C)
{
  /* edit only supported with grease pencil objects */
  Object *ob = CTX_data_active_object(C);
  if ((ob == NULL) || (ob->type != OB_GPENCIL)) {
    return false;
  }

  /* 2 Requirements:
   * - 1) Editable GP data
   * - 2) 3D View only
   */
  return (gpencil_stroke_edit_poll(C) && ED_operator_view3d_active(C));
}

static bool gpencil_editmode_toggle_poll(bContext *C)
{
  /* edit only supported with grease pencil objects */
  Object *ob = CTX_data_active_object(C);
  if ((ob == NULL) || (ob->type != OB_GPENCIL)) {
    return false;
  }

  /* if using gpencil object, use this gpd */
  if (ob->type == OB_GPENCIL) {
    return ob->data != NULL;
  }

  return ED_gpencil_data_get_active(C) != NULL;
}

static bool gpencil_stroke_not_in_curve_edit_mode(bContext *C)
{
  Object *ob = CTX_data_active_object(C);
  if ((ob == NULL) || (ob->type != OB_GPENCIL)) {
    return false;
  }
  bGPdata *gpd = (bGPdata *)ob->data;
  bGPDlayer *gpl = BKE_gpencil_layer_active_get(gpd);

  return (gpl != NULL && !GPENCIL_CURVE_EDIT_SESSIONS_ON(gpd));
}

/** \} */

/* -------------------------------------------------------------------- */
/** \name Toggle Edit Mode Operator
 * \{ */

static int gpencil_editmode_toggle_exec(bContext *C, wmOperator *op)
{
  const int back = RNA_boolean_get(op->ptr, "back");

  struct wmMsgBus *mbus = CTX_wm_message_bus(C);
  bGPdata *gpd = ED_gpencil_data_get_active(C);
  bool is_object = false;
  short mode;
  /* if using a gpencil object, use this datablock */
  Object *ob = CTX_data_active_object(C);
  if ((ob) && (ob->type == OB_GPENCIL)) {
    gpd = ob->data;
    is_object = true;
  }

  if (gpd == NULL) {
    BKE_report(op->reports, RPT_ERROR, "No active GP data");
    return OPERATOR_CANCELLED;
  }

  /* Just toggle editmode flag... */
  gpd->flag ^= GP_DATA_STROKE_EDITMODE;
  /* recalculate parent matrix */
  if (gpd->flag & GP_DATA_STROKE_EDITMODE) {
    Depsgraph *depsgraph = CTX_data_ensure_evaluated_depsgraph(C);
    ED_gpencil_reset_layers_parent(depsgraph, ob, gpd);
  }
  /* set mode */
  if (gpd->flag & GP_DATA_STROKE_EDITMODE) {
    mode = OB_MODE_EDIT_GPENCIL;
  }
  else {
    mode = OB_MODE_OBJECT;
  }

  if (is_object) {
    /* try to back previous mode */
    if ((ob->restore_mode) && ((gpd->flag & GP_DATA_STROKE_EDITMODE) == 0) && (back == 1)) {
      mode = ob->restore_mode;
    }
    ob->restore_mode = ob->mode;
    ob->mode = mode;
  }

  /* setup other modes */
  ED_gpencil_setup_modes(C, gpd, mode);
  /* set cache as dirty */
  DEG_id_tag_update(&gpd->id, ID_RECALC_TRANSFORM | ID_RECALC_GEOMETRY);

  WM_event_add_notifier(C, NC_GPENCIL | ND_DATA, NULL);
  WM_event_add_notifier(C, NC_GPENCIL | ND_GPENCIL_EDITMODE, NULL);
  WM_event_add_notifier(C, NC_SCENE | ND_MODE, NULL);

  if (is_object) {
    WM_msg_publish_rna_prop(mbus, &ob->id, ob, Object, mode);
  }
  if (G.background == false) {
    WM_toolsystem_update_from_context_view3d(C);
  }

  return OPERATOR_FINISHED;
}

void GPENCIL_OT_editmode_toggle(wmOperatorType *ot)
{
  PropertyRNA *prop;

  /* identifiers */
  ot->name = "Strokes Edit Mode Toggle";
  ot->idname = "GPENCIL_OT_editmode_toggle";
  ot->description = "Enter/Exit edit mode for Grease Pencil strokes";

  /* callbacks */
  ot->exec = gpencil_editmode_toggle_exec;
  ot->poll = gpencil_editmode_toggle_poll;

  /* flags */
  ot->flag = OPTYPE_UNDO | OPTYPE_REGISTER;

  /* properties */
  prop = RNA_def_boolean(
      ot->srna, "back", 0, "Return to Previous Mode", "Return to previous mode");
  RNA_def_property_flag(prop, PROP_HIDDEN | PROP_SKIP_SAVE);
}

/** \} */

/* -------------------------------------------------------------------- */
/** \name Toggle Select Mode Operator
 * \{ */

/* set select mode */
static bool gpencil_selectmode_toggle_poll(bContext *C)
{
  /* edit only supported with grease pencil objects */
  Object *ob = CTX_data_active_object(C);
  if ((ob == NULL) || (ob->type != OB_GPENCIL) || (ob->mode != OB_MODE_EDIT_GPENCIL)) {
    return false;
  }

  return ED_operator_view3d_active(C);
}

static int gpencil_selectmode_toggle_exec(bContext *C, wmOperator *op)
{
  Scene *scene = CTX_data_scene(C);
  ToolSettings *ts = CTX_data_tool_settings(C);
  Object *ob = CTX_data_active_object(C);
  const int mode = RNA_int_get(op->ptr, "mode");
  bool changed = false;

  if (ts->gpencil_selectmode_edit == mode) {
    return OPERATOR_FINISHED;
  }

  /* Just set mode */
  ts->gpencil_selectmode_edit = mode;

  /* If the mode is Stroke, extend selection. */
  if ((ob) && (ts->gpencil_selectmode_edit == GP_SELECTMODE_STROKE)) {
    bGPdata *gpd = (bGPdata *)ob->data;
    /* Extend selection to all points in all selected strokes. */
    CTX_DATA_BEGIN (C, bGPDstroke *, gps, editable_gpencil_strokes) {
      if ((gps->flag & GP_STROKE_SELECT) && (gps->totpoints > 1)) {
        changed = true;
        bGPDspoint *pt;
        for (int i = 0; i < gps->totpoints; i++) {
          pt = &gps->points[i];
          pt->flag |= GP_SPOINT_SELECT;
        }
      }
    }
    CTX_DATA_END;
    if (changed) {
      DEG_id_tag_update(&gpd->id, ID_RECALC_TRANSFORM | ID_RECALC_GEOMETRY);
    }
  }

  WM_event_add_notifier(C, NC_GPENCIL | NA_SELECTED, NULL);
  WM_main_add_notifier(NC_SCENE | ND_TOOLSETTINGS, NULL);
  DEG_id_tag_update(&scene->id, ID_RECALC_COPY_ON_WRITE);

  return OPERATOR_FINISHED;
}

void GPENCIL_OT_selectmode_toggle(wmOperatorType *ot)
{
  PropertyRNA *prop;

  /* identifiers */
  ot->name = "Select Mode Toggle";
  ot->idname = "GPENCIL_OT_selectmode_toggle";
  ot->description = "Set selection mode for Grease Pencil strokes";

  /* callbacks */
  ot->exec = gpencil_selectmode_toggle_exec;
  ot->poll = gpencil_selectmode_toggle_poll;

  /* flags */
  ot->flag = OPTYPE_UNDO | OPTYPE_REGISTER;

  /* properties */
  prop = RNA_def_int(ot->srna, "mode", 0, 0, 2, "Select Mode", "Select mode", 0, 2);
  RNA_def_property_flag(prop, PROP_HIDDEN | PROP_SKIP_SAVE);
}

/** \} */

/* -------------------------------------------------------------------- */
/** \name Toggle Stroke Paint Mode Operator
 * \{ */

static bool gpencil_paintmode_toggle_poll(bContext *C)
{
  /* if using gpencil object, use this gpd */
  Object *ob = CTX_data_active_object(C);
  if ((ob) && (ob->type == OB_GPENCIL)) {
    return ob->data != NULL;
  }
  return ED_gpencil_data_get_active(C) != NULL;
}

static int gpencil_paintmode_toggle_exec(bContext *C, wmOperator *op)
{
  const bool back = RNA_boolean_get(op->ptr, "back");

  struct wmMsgBus *mbus = CTX_wm_message_bus(C);
  Main *bmain = CTX_data_main(C);
  bGPdata *gpd = ED_gpencil_data_get_active(C);
  ToolSettings *ts = CTX_data_tool_settings(C);

  bool is_object = false;
  short mode;
  /* if using a gpencil object, use this datablock */
  Object *ob = CTX_data_active_object(C);
  if ((ob) && (ob->type == OB_GPENCIL)) {
    gpd = ob->data;
    is_object = true;
  }

  if (gpd == NULL) {
    return OPERATOR_CANCELLED;
  }

  /* Just toggle paintmode flag... */
  gpd->flag ^= GP_DATA_STROKE_PAINTMODE;
  /* set mode */
  if (gpd->flag & GP_DATA_STROKE_PAINTMODE) {
    mode = OB_MODE_PAINT_GPENCIL;
  }
  else {
    mode = OB_MODE_OBJECT;
  }

  if (is_object) {
    /* try to back previous mode */
    if ((ob->restore_mode) && ((gpd->flag & GP_DATA_STROKE_PAINTMODE) == 0) && (back == 1)) {
      mode = ob->restore_mode;
    }
    ob->restore_mode = ob->mode;
    ob->mode = mode;
  }

  if (mode == OB_MODE_PAINT_GPENCIL) {
    /* Be sure we have brushes and Paint settings.
     * Need Draw and Vertex (used for Tint). */
    BKE_paint_ensure(ts, (Paint **)&ts->gp_paint);
    BKE_paint_ensure(ts, (Paint **)&ts->gp_vertexpaint);

    BKE_brush_gpencil_paint_presets(bmain, ts, false);

    /* Ensure Palette by default. */
    BKE_gpencil_palette_ensure(bmain, CTX_data_scene(C));

    Paint *paint = &ts->gp_paint->paint;
    /* if not exist, create a new one */
    if ((paint->brush == NULL) || (paint->brush->gpencil_settings == NULL)) {
      BKE_brush_gpencil_paint_presets(bmain, ts, true);
    }
    BKE_paint_toolslots_brush_validate(bmain, &ts->gp_paint->paint);
  }

  /* setup other modes */
  ED_gpencil_setup_modes(C, gpd, mode);
  /* set cache as dirty */
  DEG_id_tag_update(&gpd->id, ID_RECALC_TRANSFORM | ID_RECALC_GEOMETRY);

  WM_event_add_notifier(C, NC_GPENCIL | ND_DATA | ND_GPENCIL_EDITMODE, NULL);
  WM_event_add_notifier(C, NC_SCENE | ND_MODE, NULL);

  if (is_object) {
    WM_msg_publish_rna_prop(mbus, &ob->id, ob, Object, mode);
  }
  if (G.background == false) {
    WM_toolsystem_update_from_context_view3d(C);
  }

  return OPERATOR_FINISHED;
}

void GPENCIL_OT_paintmode_toggle(wmOperatorType *ot)
{
  PropertyRNA *prop;

  /* identifiers */
  ot->name = "Strokes Paint Mode Toggle";
  ot->idname = "GPENCIL_OT_paintmode_toggle";
  ot->description = "Enter/Exit paint mode for Grease Pencil strokes";

  /* callbacks */
  ot->exec = gpencil_paintmode_toggle_exec;
  ot->poll = gpencil_paintmode_toggle_poll;

  /* flags */
  ot->flag = OPTYPE_UNDO | OPTYPE_REGISTER;

  /* properties */
  prop = RNA_def_boolean(
      ot->srna, "back", 0, "Return to Previous Mode", "Return to previous mode");
  RNA_def_property_flag(prop, PROP_HIDDEN | PROP_SKIP_SAVE);
}

/** \} */

/* -------------------------------------------------------------------- */
/** \name Toggle Stroke Sculpt Mode Operator
 * \{ */

static bool gpencil_sculptmode_toggle_poll(bContext *C)
{
  /* if using gpencil object, use this gpd */
  Object *ob = CTX_data_active_object(C);
  if ((ob) && (ob->type == OB_GPENCIL)) {
    return ob->data != NULL;
  }
  return ED_gpencil_data_get_active(C) != NULL;
}

static int gpencil_sculptmode_toggle_exec(bContext *C, wmOperator *op)
{
  Main *bmain = CTX_data_main(C);
  ToolSettings *ts = CTX_data_tool_settings(C);

  const bool back = RNA_boolean_get(op->ptr, "back");

  struct wmMsgBus *mbus = CTX_wm_message_bus(C);
  bGPdata *gpd = ED_gpencil_data_get_active(C);
  bool is_object = false;
  short mode;
  /* if using a gpencil object, use this datablock */
  Object *ob = CTX_data_active_object(C);
  if ((ob) && (ob->type == OB_GPENCIL)) {
    gpd = ob->data;
    is_object = true;
  }

  if (gpd == NULL) {
    return OPERATOR_CANCELLED;
  }

  /* Just toggle sculptmode flag... */
  gpd->flag ^= GP_DATA_STROKE_SCULPTMODE;
  /* set mode */
  if (gpd->flag & GP_DATA_STROKE_SCULPTMODE) {
    mode = OB_MODE_SCULPT_GPENCIL;
  }
  else {
    mode = OB_MODE_OBJECT;
  }

  if (is_object) {
    /* try to back previous mode */
    if ((ob->restore_mode) && ((gpd->flag & GP_DATA_STROKE_SCULPTMODE) == 0) && (back == 1)) {
      mode = ob->restore_mode;
    }
    ob->restore_mode = ob->mode;
    ob->mode = mode;
  }

  if (mode == OB_MODE_SCULPT_GPENCIL) {
    /* Be sure we have brushes. */
    BKE_paint_ensure(ts, (Paint **)&ts->gp_sculptpaint);

    const bool reset_mode = (ts->gp_sculptpaint->paint.brush == NULL);
    BKE_brush_gpencil_sculpt_presets(bmain, ts, reset_mode);

    BKE_paint_toolslots_brush_validate(bmain, &ts->gp_sculptpaint->paint);
  }

  /* setup other modes */
  ED_gpencil_setup_modes(C, gpd, mode);
  /* set cache as dirty */
  DEG_id_tag_update(&gpd->id, ID_RECALC_TRANSFORM | ID_RECALC_GEOMETRY);

  WM_event_add_notifier(C, NC_GPENCIL | ND_DATA | ND_GPENCIL_EDITMODE, NULL);
  WM_event_add_notifier(C, NC_SCENE | ND_MODE, NULL);

  if (is_object) {
    WM_msg_publish_rna_prop(mbus, &ob->id, ob, Object, mode);
  }
  if (G.background == false) {
    WM_toolsystem_update_from_context_view3d(C);
  }

  return OPERATOR_FINISHED;
}

/** \} */

/* -------------------------------------------------------------------- */
/** \name Toggle Weight Paint Mode Operator
 * \{ */

void GPENCIL_OT_sculptmode_toggle(wmOperatorType *ot)
{
  PropertyRNA *prop;

  /* identifiers */
  ot->name = "Strokes Sculpt Mode Toggle";
  ot->idname = "GPENCIL_OT_sculptmode_toggle";
  ot->description = "Enter/Exit sculpt mode for Grease Pencil strokes";

  /* callbacks */
  ot->exec = gpencil_sculptmode_toggle_exec;
  ot->poll = gpencil_sculptmode_toggle_poll;

  /* flags */
  ot->flag = OPTYPE_UNDO | OPTYPE_REGISTER;

  /* properties */
  prop = RNA_def_boolean(
      ot->srna, "back", 0, "Return to Previous Mode", "Return to previous mode");
  RNA_def_property_flag(prop, PROP_HIDDEN | PROP_SKIP_SAVE);
}

/* Stroke Weight Paint Mode Management */

static bool gpencil_weightmode_toggle_poll(bContext *C)
{
  /* if using gpencil object, use this gpd */
  Object *ob = CTX_data_active_object(C);
  if ((ob) && (ob->type == OB_GPENCIL)) {
    return ob->data != NULL;
  }
  return ED_gpencil_data_get_active(C) != NULL;
}

static int gpencil_weightmode_toggle_exec(bContext *C, wmOperator *op)
{
  Main *bmain = CTX_data_main(C);
  ToolSettings *ts = CTX_data_tool_settings(C);

  const bool back = RNA_boolean_get(op->ptr, "back");

  struct wmMsgBus *mbus = CTX_wm_message_bus(C);
  bGPdata *gpd = ED_gpencil_data_get_active(C);
  bool is_object = false;
  short mode;
  /* if using a gpencil object, use this datablock */
  Object *ob = CTX_data_active_object(C);
  if ((ob) && (ob->type == OB_GPENCIL)) {
    gpd = ob->data;
    is_object = true;
  }
  const int mode_flag = OB_MODE_WEIGHT_GPENCIL;
  const bool is_mode_set = (ob->mode & mode_flag) != 0;

  if (gpd == NULL) {
    return OPERATOR_CANCELLED;
  }

  /* Just toggle weightmode flag... */
  gpd->flag ^= GP_DATA_STROKE_WEIGHTMODE;
  /* set mode */
  if (gpd->flag & GP_DATA_STROKE_WEIGHTMODE) {
    mode = OB_MODE_WEIGHT_GPENCIL;
  }
  else {
    mode = OB_MODE_OBJECT;
  }

  if (is_object) {
    /* try to back previous mode */
    if ((ob->restore_mode) && ((gpd->flag & GP_DATA_STROKE_WEIGHTMODE) == 0) && (back == 1)) {
      mode = ob->restore_mode;
    }
    ob->restore_mode = ob->mode;
    ob->mode = mode;

    /* Prepare armature posemode. */
    ED_object_posemode_set_for_weight_paint(C, bmain, ob, is_mode_set);
  }

  if (mode == OB_MODE_WEIGHT_GPENCIL) {
    /* Be sure we have brushes. */
    BKE_paint_ensure(ts, (Paint **)&ts->gp_weightpaint);

    const bool reset_mode = (ts->gp_weightpaint->paint.brush == NULL);
    BKE_brush_gpencil_weight_presets(bmain, ts, reset_mode);

    BKE_paint_toolslots_brush_validate(bmain, &ts->gp_weightpaint->paint);
  }

  /* setup other modes */
  ED_gpencil_setup_modes(C, gpd, mode);
  /* set cache as dirty */
  DEG_id_tag_update(&gpd->id, ID_RECALC_TRANSFORM | ID_RECALC_GEOMETRY);

  WM_event_add_notifier(C, NC_GPENCIL | ND_DATA | ND_GPENCIL_EDITMODE, NULL);
  WM_event_add_notifier(C, NC_SCENE | ND_MODE, NULL);

  if (is_object) {
    WM_msg_publish_rna_prop(mbus, &ob->id, ob, Object, mode);
  }
  if (G.background == false) {
    WM_toolsystem_update_from_context_view3d(C);
  }

  return OPERATOR_FINISHED;
}

void GPENCIL_OT_weightmode_toggle(wmOperatorType *ot)
{
  PropertyRNA *prop;

  /* identifiers */
  ot->name = "Strokes Weight Mode Toggle";
  ot->idname = "GPENCIL_OT_weightmode_toggle";
  ot->description = "Enter/Exit weight paint mode for Grease Pencil strokes";

  /* callbacks */
  ot->exec = gpencil_weightmode_toggle_exec;
  ot->poll = gpencil_weightmode_toggle_poll;

  /* flags */
  ot->flag = OPTYPE_UNDO | OPTYPE_REGISTER;

  /* properties */
  prop = RNA_def_boolean(
      ot->srna, "back", 0, "Return to Previous Mode", "Return to previous mode");
  RNA_def_property_flag(prop, PROP_HIDDEN | PROP_SKIP_SAVE);
}

/** \} */

/* -------------------------------------------------------------------- */
/** \name Toggle Vertex Paint Mode Operator
 * \{ */

static bool gpencil_vertexmode_toggle_poll(bContext *C)
{
  /* if using gpencil object, use this gpd */
  Object *ob = CTX_data_active_object(C);
  if ((ob) && (ob->type == OB_GPENCIL)) {
    return ob->data != NULL;
  }
  return ED_gpencil_data_get_active(C) != NULL;
}
static int gpencil_vertexmode_toggle_exec(bContext *C, wmOperator *op)
{
  const bool back = RNA_boolean_get(op->ptr, "back");

  struct wmMsgBus *mbus = CTX_wm_message_bus(C);
  Main *bmain = CTX_data_main(C);
  bGPdata *gpd = ED_gpencil_data_get_active(C);
  ToolSettings *ts = CTX_data_tool_settings(C);

  bool is_object = false;
  short mode;
  /* if using a gpencil object, use this datablock */
  Object *ob = CTX_data_active_object(C);
  if ((ob) && (ob->type == OB_GPENCIL)) {
    gpd = ob->data;
    is_object = true;
  }

  if (gpd == NULL) {
    return OPERATOR_CANCELLED;
  }

  /* Just toggle paintmode flag... */
  gpd->flag ^= GP_DATA_STROKE_VERTEXMODE;
  /* set mode */
  if (gpd->flag & GP_DATA_STROKE_VERTEXMODE) {
    mode = OB_MODE_VERTEX_GPENCIL;
  }
  else {
    mode = OB_MODE_OBJECT;
  }

  if (is_object) {
    /* try to back previous mode */
    if ((ob->restore_mode) && ((gpd->flag & GP_DATA_STROKE_VERTEXMODE) == 0) && (back == 1)) {
      mode = ob->restore_mode;
    }
    ob->restore_mode = ob->mode;
    ob->mode = mode;
  }

  if (mode == OB_MODE_VERTEX_GPENCIL) {
    /* Be sure we have brushes. */
    BKE_paint_ensure(ts, (Paint **)&ts->gp_vertexpaint);

    const bool reset_mode = (ts->gp_vertexpaint->paint.brush == NULL);
    BKE_brush_gpencil_vertex_presets(bmain, ts, reset_mode);

    BKE_paint_toolslots_brush_validate(bmain, &ts->gp_vertexpaint->paint);

    /* Ensure Palette by default. */
    BKE_gpencil_palette_ensure(bmain, CTX_data_scene(C));
  }

  /* setup other modes */
  ED_gpencil_setup_modes(C, gpd, mode);
  /* set cache as dirty */
  DEG_id_tag_update(&gpd->id, ID_RECALC_TRANSFORM | ID_RECALC_GEOMETRY);

  WM_event_add_notifier(C, NC_GPENCIL | ND_DATA | ND_GPENCIL_EDITMODE, NULL);
  WM_event_add_notifier(C, NC_SCENE | ND_MODE, NULL);

  if (is_object) {
    WM_msg_publish_rna_prop(mbus, &ob->id, ob, Object, mode);
  }
  if (G.background == false) {
    WM_toolsystem_update_from_context_view3d(C);
  }

  return OPERATOR_FINISHED;
}

void GPENCIL_OT_vertexmode_toggle(wmOperatorType *ot)
{
  PropertyRNA *prop;

  /* identifiers */
  ot->name = "Strokes Vertex Mode Toggle";
  ot->idname = "GPENCIL_OT_vertexmode_toggle";
  ot->description = "Enter/Exit vertex paint mode for Grease Pencil strokes";

  /* callbacks */
  ot->exec = gpencil_vertexmode_toggle_exec;
  ot->poll = gpencil_vertexmode_toggle_poll;

  /* flags */
  ot->flag = OPTYPE_UNDO | OPTYPE_REGISTER;

  /* properties */
  prop = RNA_def_boolean(
      ot->srna, "back", 0, "Return to Previous Mode", "Return to previous mode");
  RNA_def_property_flag(prop, PROP_HIDDEN | PROP_SKIP_SAVE);
}

/** \} */

/* -------------------------------------------------------------------- */
/** \name Stroke Hide Selection Toggle Operator
 * \{ */

static int gpencil_hideselect_toggle_exec(bContext *C, wmOperator *UNUSED(op))
{
  View3D *v3d = CTX_wm_view3d(C);
  if (v3d == NULL) {
    return OPERATOR_CANCELLED;
  }

  /* Just toggle alpha... */
  if (v3d->vertex_opacity > 0.0f) {
    v3d->vertex_opacity = 0.0f;
  }
  else {
    v3d->vertex_opacity = 1.0f;
  }

  WM_event_add_notifier(C, NC_GPENCIL | ND_DATA, NULL);
  WM_event_add_notifier(C, NC_GPENCIL | ND_GPENCIL_EDITMODE, NULL);
  WM_event_add_notifier(C, NC_SCENE | ND_MODE, NULL);

  return OPERATOR_FINISHED;
}

void GPENCIL_OT_selection_opacity_toggle(wmOperatorType *ot)
{
  /* identifiers */
  ot->name = "Hide Selected";
  ot->idname = "GPENCIL_OT_selection_opacity_toggle";
  ot->description = "Hide/Unhide selected points for Grease Pencil strokes setting alpha factor";

  /* callbacks */
  ot->exec = gpencil_hideselect_toggle_exec;
  ot->poll = gpencil_stroke_edit_poll;

  /* flags */
  ot->flag = OPTYPE_UNDO | OPTYPE_REGISTER;
}

/** \} */

/* -------------------------------------------------------------------- */
/** \name Duplicate Selected Strokes Operator
 * \{ */

/* Make copies of selected point segments in a selected stroke */
static void gpencil_duplicate_points(bGPdata *gpd,
                                     const bGPDstroke *gps,
                                     ListBase *new_strokes,
                                     const char *layername)
{
  int start_idx = -1;

  if (GPENCIL_STROKE_TYPE_BEZIER(gps)) {
    bGPDcurve *gpc = gps->editcurve;
    for (int i = 0; i < gpc->tot_curve_points; i++) {
      bGPDcurve_point *cpt = &gpc->curve_points[i];
      if (start_idx == -1) {
        if (cpt->flag & GP_CURVE_POINT_SELECT) {
          start_idx = i;
        }
        continue;
      }

      size_t len = 0;

      if ((cpt->flag & GP_CURVE_POINT_SELECT) == 0) {
        len = i - start_idx;
      }
      else if (i == gpc->tot_curve_points - 1) {
        len = i - start_idx + 1;
      }

      if (len < 1) {
        continue;
      }

      /* make a stupid copy first of the entire stroke (to get the flags too) */
      bGPDstroke *gpsd = BKE_gpencil_stroke_duplicate((bGPDstroke *)gps, false, false);

      /* saves original layer name */
      BLI_strncpy(gpsd->runtime.tmp_layerinfo, layername, sizeof(gpsd->runtime.tmp_layerinfo));

      /* To avoid a curve update, we just copy the points. */
      int start_idx_stroke = gpc->curve_points[start_idx].point_index;
      int len_stroke = (gpc->curve_points[start_idx + len - 1].point_index - start_idx_stroke) + 1;

      gpsd->points = MEM_mallocN(sizeof(bGPDspoint) * len_stroke, "gps stroke points copy");
      memcpy(gpsd->points, gps->points + start_idx_stroke, sizeof(bGPDspoint) * len_stroke);
      gpsd->totpoints = len_stroke;

      gpsd->editcurve = BKE_gpencil_stroke_editcurve_new(len);
      bGPDcurve *gpcd = gpsd->editcurve;
      memcpy(gpcd->curve_points, gpc->curve_points + start_idx, sizeof(bGPDcurve_point) * len);

      if (gps->dvert != NULL) {
        gpsd->dvert = MEM_mallocN(sizeof(MDeformVert) * len, "gps stroke weights copy");
        memcpy(gpsd->dvert, gps->dvert + start_idx, sizeof(MDeformVert) * len);

        /* Copy weights */
        int e = start_idx;
        for (int j = 0; j < gpsd->totpoints; j++) {
          MDeformVert *dvert_dst = &gps->dvert[e];
          MDeformVert *dvert_src = &gps->dvert[j];
          dvert_dst->dw = MEM_dupallocN(dvert_src->dw);
          e++;
        }
      }

      /* TODO: Copy vertex weights*/
      for (uint32_t j = 0; j < gpcd->tot_curve_points; j++) {
        bGPDcurve_point *gpcd_pt = &gpcd->curve_points[j];
        BezTriple *bezt = &gpcd_pt->bezt;
        gpcd_pt->flag |= GP_CURVE_POINT_SELECT;
        BEZT_SEL_ALL(bezt);
      }
      gpcd->flag |= GP_CURVE_SELECT;

      BKE_gpencil_stroke_geometry_update(gpd, gpsd, GP_GEO_UPDATE_DEFAULT);

      /* add to temp buffer */
      gpsd->next = gpsd->prev = NULL;

      BLI_addtail(new_strokes, gpsd);

      start_idx = -1;
    }
  }
  else {
    /* Step through the original stroke's points:
     * - We accumulate selected points (from start_idx to current index)
     *   and then convert that to a new stroke
     */
    for (int i = 0; i < gps->totpoints; i++) {
      bGPDspoint *pt = &gps->points[i];
      /* searching for start, are waiting for end? */
      if (start_idx == -1) {
        /* is this the first selected point for a new island? */
        if (pt->flag & GP_SPOINT_SELECT) {
          start_idx = i;
        }
        continue;
      }

      size_t len = 0;

      /* is this the end of current island yet?
       * 1) Point i-1 was the last one that was selected
       * 2) Point i is the last in the array
       */
      if ((pt->flag & GP_SPOINT_SELECT) == 0) {
        len = i - start_idx;
      }
      else if (i == gps->totpoints - 1) {
        len = i - start_idx + 1;
      }

      if (len < 1) {
        continue;
      }

      /* make copies of the relevant data */
      bGPDstroke *gpsd;

      /* make a stupid copy first of the entire stroke (to get the flags too) */
      gpsd = BKE_gpencil_stroke_duplicate((bGPDstroke *)gps, false, false);

      /* saves original layer name */
      BLI_strncpy(gpsd->runtime.tmp_layerinfo, layername, sizeof(gpsd->runtime.tmp_layerinfo));

      /* now, make a new points array, and copy of the relevant parts */
      gpsd->points = MEM_mallocN(sizeof(bGPDspoint) * len, "gps stroke points copy");
      memcpy(gpsd->points, gps->points + start_idx, sizeof(bGPDspoint) * len);
      gpsd->totpoints = len;

      if (gps->dvert != NULL) {
        gpsd->dvert = MEM_mallocN(sizeof(MDeformVert) * len, "gps stroke weights copy");
        memcpy(gpsd->dvert, gps->dvert + start_idx, sizeof(MDeformVert) * len);

        /* Copy weights */
        int e = start_idx;
        for (int j = 0; j < gpsd->totpoints; j++) {
          MDeformVert *dvert_dst = &gps->dvert[e];
          MDeformVert *dvert_src = &gps->dvert[j];
          dvert_dst->dw = MEM_dupallocN(dvert_src->dw);
          e++;
        }
      }

      BKE_gpencil_stroke_geometry_update(gpd, gpsd, GP_GEO_UPDATE_DEFAULT);

      /* add to temp buffer */
      gpsd->next = gpsd->prev = NULL;

      BLI_addtail(new_strokes, gpsd);

      /* cleanup + reset for next */
      start_idx = -1;
    }
  }
}

static int gpencil_duplicate_exec(bContext *C, wmOperator *op)
{
  bGPdata *gpd = ED_gpencil_data_get_active(C);

  if (gpd == NULL) {
    BKE_report(op->reports, RPT_ERROR, "No Grease Pencil data");
    return OPERATOR_CANCELLED;
  }

  if (GPENCIL_MULTIEDIT_SESSIONS_ON(gpd)) {
    BKE_report(op->reports, RPT_ERROR, "Operator not supported in multiframe edition");
    return OPERATOR_CANCELLED;
  }

  bool changed = false;
  /* for each visible (and editable) layer's selected strokes,
   * copy the strokes into a temporary buffer, then append
   * once all done
   */
  CTX_DATA_BEGIN (C, bGPDlayer *, gpl, editable_gpencil_layers) {
    ListBase new_strokes = {NULL, NULL};
    bGPDframe *gpf = gpl->actframe;

    if (gpf == NULL) {
      continue;
    }

    /* make copies of selected strokes, and deselect these once we're done */
    LISTBASE_FOREACH (bGPDstroke *, gps, &gpf->strokes) {
      /* skip strokes that are invalid for current view */
      if (ED_gpencil_stroke_can_use(C, gps) == false) {
        continue;
      }

      if (GPENCIL_STROKE_TYPE_BEZIER(gps)) {
        bGPDcurve *gpc = gps->editcurve;
        if ((gpc->flag & GP_CURVE_SELECT) == 0) {
          continue;
        }

        if (gpc->tot_curve_points == 1) {
          /* Special Case: If there's just a single point in this stroke... */
          bGPDstroke *gpsd;

          /* make direct copies of the stroke and its points */
          gpsd = BKE_gpencil_stroke_duplicate(gps, true, true);

          BLI_strncpy(gpsd->runtime.tmp_layerinfo, gpl->info, sizeof(gpsd->runtime.tmp_layerinfo));

          /* Initialize triangle information. */
          BKE_gpencil_stroke_geometry_update(gpd, gpsd, GP_GEO_UPDATE_DEFAULT);

          /* add to temp buffer */
          gpsd->next = gpsd->prev = NULL;
          BLI_addtail(&new_strokes, gpsd);
        }
        else {
          gpencil_duplicate_points(gpd, gps, &new_strokes, gpl->info);
        }

        /* Deselect the points */
        for (uint32_t i = 0; i < gpc->tot_curve_points; i++) {
          bGPDcurve_point *gpc_pt = &gpc->curve_points[i];
          BezTriple *bezt = &gpc_pt->bezt;
          gpc_pt->flag &= ~GP_CURVE_POINT_SELECT;
          BEZT_DESEL_ALL(bezt);
        }
        gpc->flag &= ~GP_CURVE_SELECT;
        BKE_gpencil_stroke_select_index_reset(gps);

        changed = true;
      }
      else {
        if ((gps->flag & GP_STROKE_SELECT) == 0) {
          continue;
        }

        if (gps->totpoints == 1) {
          /* Special Case: If there's just a single point in this stroke... */
          bGPDstroke *gpsd;

          /* make direct copies of the stroke and its points */
          gpsd = BKE_gpencil_stroke_duplicate(gps, true, true);

          BLI_strncpy(gpsd->runtime.tmp_layerinfo, gpl->info, sizeof(gpsd->runtime.tmp_layerinfo));

          /* Initialize triangle information. */
          BKE_gpencil_stroke_geometry_update(gpd, gpsd, GP_GEO_UPDATE_DEFAULT);

          /* add to temp buffer */
          gpsd->next = gpsd->prev = NULL;
          BLI_addtail(&new_strokes, gpsd);
        }
        else {
          /* delegate to a helper, as there's too much to fit in here (for copying subsets)... */
          gpencil_duplicate_points(gpd, gps, &new_strokes, gpl->info);
        }

        /* deselect original stroke, or else the originals get moved too
         * (when using the copy + move macro)
         */
        for (int i = 0; i < gps->totpoints; i++) {
          bGPDspoint *pt = &gps->points[i];
          pt->flag &= ~GP_SPOINT_SELECT;
        }
        gps->flag &= ~GP_STROKE_SELECT;
        BKE_gpencil_stroke_select_index_reset(gps);

        changed = true;
      }
    }

    /* add all new strokes in temp buffer to the frame (preventing double-copies) */
    BLI_movelisttolist(&gpf->strokes, &new_strokes);
    BLI_assert(new_strokes.first == NULL);
  }
  CTX_DATA_END;

  if (changed) {
    /* updates */
    DEG_id_tag_update(&gpd->id, ID_RECALC_TRANSFORM | ID_RECALC_GEOMETRY);
    WM_event_add_notifier(C, NC_GPENCIL | ND_DATA | NA_EDITED, NULL);
  }

  return OPERATOR_FINISHED;
}

void GPENCIL_OT_duplicate(wmOperatorType *ot)
{
  /* identifiers */
  ot->name = "Duplicate Strokes";
  ot->idname = "GPENCIL_OT_duplicate";
  ot->description = "Duplicate the selected Grease Pencil strokes";

  /* callbacks */
  ot->exec = gpencil_duplicate_exec;
  ot->poll = gpencil_stroke_edit_poll;

  /* flags */
  ot->flag = OPTYPE_REGISTER | OPTYPE_UNDO;
}

/** \} */

/* -------------------------------------------------------------------- */
/** \name Extrude Selected Strokes Operator
 * \{ */

/* helper to copy a point to temp area */
static void gpencil_copy_move_point(bGPDstroke *gps,
                                    bGPDspoint *temp_points,
                                    MDeformVert *temp_dverts,
                                    int from_idx,
                                    int to_idx,
                                    const bool copy)
{
  bGPDspoint *pt = &temp_points[from_idx];
  bGPDspoint *pt_final = &gps->points[to_idx];

  copy_v3_v3(&pt_final->x, &pt->x);
  pt_final->pressure = pt->pressure;
  pt_final->strength = pt->strength;
  pt_final->time = pt->time;
  pt_final->flag = pt->flag;
  pt_final->uv_fac = pt->uv_fac;
  pt_final->uv_rot = pt->uv_rot;
  copy_v4_v4(pt_final->vert_color, pt->vert_color);

  if (gps->dvert != NULL) {
    MDeformVert *dvert = &temp_dverts[from_idx];
    MDeformVert *dvert_final = &gps->dvert[to_idx];

    dvert_final->totweight = dvert->totweight;
    /* if copy, duplicate memory, otherwise move only the pointer */
    if (copy) {
      dvert_final->dw = MEM_dupallocN(dvert->dw);
    }
    else {
      dvert_final->dw = dvert->dw;
    }
  }
}

static void gpencil_add_move_points(bGPdata *gpd, bGPDframe *gpf, bGPDstroke *gps)
{
  bGPDspoint *temp_points = NULL;
  MDeformVert *temp_dverts = NULL;
  bGPDspoint *pt = NULL;
  const bGPDspoint *pt_start = &gps->points[0];
  const bGPDspoint *pt_last = &gps->points[gps->totpoints - 1];
  const bool do_first = (pt_start->flag & GP_SPOINT_SELECT);
  const bool do_last = ((pt_last->flag & GP_SPOINT_SELECT) && (pt_start != pt_last));
  const bool do_stroke = (do_first || do_last);

  /* review points in the middle of stroke to create new strokes */
  for (int i = 0; i < gps->totpoints; i++) {
    /* skip first and last point */
    if (ELEM(i, 0, gps->totpoints - 1)) {
      continue;
    }

    pt = &gps->points[i];
    if (pt->flag == GP_SPOINT_SELECT) {
      /* duplicate original stroke data */
      bGPDstroke *gps_new = BKE_gpencil_stroke_duplicate(gps, false, true);
      gps_new->prev = gps_new->next = NULL;

      /* add new points array */
      gps_new->totpoints = 1;
      gps_new->points = MEM_callocN(sizeof(bGPDspoint), __func__);
      gps_new->dvert = NULL;

      if (gps->dvert != NULL) {
        gps_new->dvert = MEM_callocN(sizeof(MDeformVert), __func__);
      }

      BLI_insertlinkafter(&gpf->strokes, gps, gps_new);

      /* copy selected point data to new stroke */
      gpencil_copy_move_point(gps_new, gps->points, gps->dvert, i, 0, true);

      /* Calc geometry data. */
      BKE_gpencil_stroke_geometry_update(gpd, gps, GP_GEO_UPDATE_DEFAULT);
      BKE_gpencil_stroke_geometry_update(gpd, gps_new, GP_GEO_UPDATE_DEFAULT);

      /* Deselect original point. */
      pt->flag &= ~GP_SPOINT_SELECT;
    }
  }

  /* review first and last point to reuse same stroke */
  int i2 = 0;
  int totnewpoints, oldtotpoints;
  /* if first or last, reuse stroke and resize */
  if ((do_first) || (do_last)) {
    totnewpoints = gps->totpoints;
    if (do_first) {
      totnewpoints++;
    }
    if (do_last) {
      totnewpoints++;
    }

    /* duplicate points in a temp area */
    temp_points = MEM_dupallocN(gps->points);
    oldtotpoints = gps->totpoints;
    if (gps->dvert != NULL) {
      temp_dverts = MEM_dupallocN(gps->dvert);
    }

    /* if first point, need move all one position */
    if (do_first) {
      i2 = 1;
    }

    /* resize the points arrays */
    gps->totpoints = totnewpoints;
    gps->points = MEM_recallocN(gps->points, sizeof(*gps->points) * gps->totpoints);
    if (gps->dvert != NULL) {
      gps->dvert = MEM_recallocN(gps->dvert, sizeof(*gps->dvert) * gps->totpoints);
    }

    /* move points to new position */
    for (int i = 0; i < oldtotpoints; i++) {
      gpencil_copy_move_point(gps, temp_points, temp_dverts, i, i2, false);
      i2++;
    }

    /* If first point, add new point at the beginning. */
    if (do_first) {
      gpencil_copy_move_point(gps, temp_points, temp_dverts, 0, 0, true);
      /* deselect old */
      pt = &gps->points[1];
      pt->flag &= ~GP_SPOINT_SELECT;
      /* select new */
      pt = &gps->points[0];
      pt->flag |= GP_SPOINT_SELECT;
    }

    /* if last point, add new point at the end */
    if (do_last) {
      gpencil_copy_move_point(
          gps, temp_points, temp_dverts, oldtotpoints - 1, gps->totpoints - 1, true);

      /* deselect old */
      pt = &gps->points[gps->totpoints - 2];
      pt->flag &= ~GP_SPOINT_SELECT;
      /* select new */
      pt = &gps->points[gps->totpoints - 1];
      pt->flag |= GP_SPOINT_SELECT;
    }

    /* Flip stroke if it was only one point to consider extrude point as last point. */
    if (gps->totpoints == 2) {
      BKE_gpencil_stroke_flip(gps);
    }

    /* Calc geometry data. */
    BKE_gpencil_stroke_geometry_update(gpd, gps, GP_GEO_UPDATE_DEFAULT);

    MEM_SAFE_FREE(temp_points);
    MEM_SAFE_FREE(temp_dverts);
  }

  /* if the stroke is not reused, deselect */
  if (!do_stroke) {
    gps->flag &= ~GP_STROKE_SELECT;
    BKE_gpencil_stroke_select_index_reset(gps);
  }
}

static void gpencil_curve_extrude_points(bGPdata *gpd,
                                         bGPDframe *gpf,
                                         bGPDstroke *gps,
                                         bGPDcurve *gpc)
{
  const int old_num_points = gpc->tot_curve_points;
  const bool first_select = gpc->curve_points[0].flag & GP_CURVE_POINT_SELECT;
  bool last_select = gpc->curve_points[old_num_points - 1].flag & GP_CURVE_POINT_SELECT;

  /* iterate over middle points */
  for (int i = 1; i < gpc->tot_curve_points - 1; i++) {
    bGPDcurve_point *gpc_pt = &gpc->curve_points[i];

    /* Create new stroke if selected point */
    if (gpc_pt->flag & GP_CURVE_POINT_SELECT) {
      bGPDstroke *gps_new = BKE_gpencil_stroke_duplicate(gps, false, false);
      gps_new->points = NULL;
      gps_new->flag &= ~GP_STROKE_CYCLIC;
      gps_new->prev = gps_new->next = NULL;

      gps_new->editcurve = BKE_gpencil_stroke_editcurve_new(2);
      bGPDcurve *new_gpc = gps_new->editcurve;
      for (int j = 0; j < new_gpc->tot_curve_points; j++) {
        bGPDcurve_point *gpc_pt_new = &new_gpc->curve_points[j];
        memcpy(gpc_pt_new, gpc_pt, sizeof(bGPDcurve_point));
        gpc_pt_new->flag &= ~GP_CURVE_POINT_SELECT;
        BEZT_DESEL_ALL(&gpc_pt_new->bezt);
      }

      /* select last point */
      bGPDcurve_point *gpc_pt_last = &new_gpc->curve_points[1];
      gpc_pt_last->flag |= GP_CURVE_POINT_SELECT;
      BEZT_SEL_IDX(&gpc_pt_last->bezt, 1);
      gps_new->editcurve->flag |= GP_CURVE_SELECT;

      BLI_insertlinkafter(&gpf->strokes, gps, gps_new);

      BKE_gpencil_stroke_geometry_update(gpd, gps_new, GP_GEO_UPDATE_DEFAULT);

      gpc_pt->flag &= ~GP_CURVE_POINT_SELECT;
      BEZT_DESEL_ALL(&gpc_pt->bezt);
    }
  }

  /* Edge-case for single curve point. */
  if (gpc->tot_curve_points == 1) {
    last_select = false;
  }

  if (first_select || last_select) {
    int new_num_points = old_num_points;

    if (first_select) {
      new_num_points++;
    }
    if (last_select) {
      new_num_points++;
    }

    /* Grow the array */
    gpc->tot_curve_points = new_num_points;
    gpc->curve_points = MEM_recallocN(gpc->curve_points, sizeof(bGPDcurve_point) * new_num_points);

    if (first_select) {
      /* shift points by one */
      memmove(
          &gpc->curve_points[1], &gpc->curve_points[0], sizeof(bGPDcurve_point) * old_num_points);

      bGPDcurve_point *old_first = &gpc->curve_points[1];

      old_first->flag &= ~GP_CURVE_POINT_SELECT;
      BEZT_DESEL_ALL(&old_first->bezt);
    }

    if (last_select) {
      bGPDcurve_point *old_last = &gpc->curve_points[gpc->tot_curve_points - 2];
      bGPDcurve_point *new_last = &gpc->curve_points[gpc->tot_curve_points - 1];
      memcpy(new_last, old_last, sizeof(bGPDcurve_point));

      old_last->flag &= ~GP_CURVE_POINT_SELECT;
      BEZT_DESEL_ALL(&old_last->bezt);
    }

    BKE_gpencil_stroke_geometry_update(gpd, gps, GP_GEO_UPDATE_DEFAULT);
  }
}

static int gpencil_extrude_exec(bContext *C, wmOperator *op)
{
  Object *obact = CTX_data_active_object(C);
  bGPdata *gpd = (bGPdata *)obact->data;
  const bool is_multiedit = (bool)GPENCIL_MULTIEDIT_SESSIONS_ON(gpd);

  if (gpd == NULL) {
    BKE_report(op->reports, RPT_ERROR, "No Grease Pencil data");
    return OPERATOR_CANCELLED;
  }

  bool changed = false;
  CTX_DATA_BEGIN (C, bGPDlayer *, gpl, editable_gpencil_layers) {
    bGPDframe *init_gpf = (is_multiedit) ? gpl->frames.first : gpl->actframe;

    for (bGPDframe *gpf = init_gpf; gpf; gpf = gpf->next) {
      if ((gpf == gpl->actframe) || ((gpf->flag & GP_FRAME_SELECT) && (is_multiedit))) {
        if (gpf == NULL) {
          continue;
        }

        LISTBASE_FOREACH (bGPDstroke *, gps, &gpf->strokes) {
          /* skip strokes that are invalid for current view */
          if (ED_gpencil_stroke_can_use(C, gps) == false) {
            continue;
          }

          if (GPENCIL_STROKE_TYPE_BEZIER(gps)) {
            bGPDcurve *gpc = gps->editcurve;
            if (gpc->flag & GP_CURVE_SELECT) {
              gpencil_curve_extrude_points(gpd, gpf, gps, gpc);
            }
          }
          else {
            if (gps->flag & GP_STROKE_SELECT) {
              gpencil_add_move_points(gpd, gpf, gps);
            }
          }

          changed = true;
        }
        /* If not multi-edit, exit loop. */
        if (!is_multiedit) {
          break;
        }
      }
    }
  }
  CTX_DATA_END;

  if (changed) {
    /* updates */
    DEG_id_tag_update(&gpd->id,
                      ID_RECALC_TRANSFORM | ID_RECALC_GEOMETRY | ID_RECALC_COPY_ON_WRITE);
    DEG_id_tag_update(&obact->id, ID_RECALC_COPY_ON_WRITE);
    WM_event_add_notifier(C, NC_GPENCIL | ND_DATA | NA_EDITED, NULL);
  }

  return OPERATOR_FINISHED;
}

void GPENCIL_OT_extrude(wmOperatorType *ot)
{
  /* identifiers */
  ot->name = "Extrude Stroke Points";
  ot->idname = "GPENCIL_OT_extrude";
  ot->description = "Extrude the selected Grease Pencil points";

  /* callbacks */
  ot->exec = gpencil_extrude_exec;
  ot->poll = gpencil_stroke_edit_poll;

  /* flags */
  ot->flag = OPTYPE_REGISTER | OPTYPE_UNDO;
}

/** \} */

/* -------------------------------------------------------------------- */
/** \name Copy/Paste Strokes Utilities
 *
 * Grease Pencil stroke data copy/paste buffer:
 * - The copy operation collects all segments of selected strokes,
 *   dumping "ready to be copied" copies of the strokes into the buffer.
 * - The paste operation makes a copy of those elements, and adds them
 *   to the active layer. This effectively flattens down the strokes
 *   from several different layers into a single layer.
 * \{ */

/**
 * list of #bGPDstroke instances
 *
 * \note is exposed within the editors/gpencil module so that other tools can use it too.
 */
ListBase gpencil_strokes_copypastebuf = {NULL, NULL};

/* Hash for hanging on to all the colors used by strokes in the buffer
 *
 * This is needed to prevent dangling and unsafe pointers when pasting across data-blocks,
 * or after a color used by a stroke in the buffer gets deleted (via user action or undo).
 */
static GHash *gpencil_strokes_copypastebuf_colors = NULL;

static GHash *gpencil_strokes_copypastebuf_colors_material_to_name_create(Main *bmain)
{
  GHash *ma_to_name = BLI_ghash_ptr_new(__func__);

  for (Material *ma = bmain->materials.first; ma != NULL; ma = ma->id.next) {
    char *name = BKE_id_to_unique_string_key(&ma->id);
    BLI_ghash_insert(ma_to_name, ma, name);
  }

  return ma_to_name;
}

static void gpencil_strokes_copypastebuf_colors_material_to_name_free(GHash *ma_to_name)
{
  BLI_ghash_free(ma_to_name, NULL, MEM_freeN);
}

static GHash *gpencil_strokes_copypastebuf_colors_name_to_material_create(Main *bmain)
{
  GHash *name_to_ma = BLI_ghash_str_new(__func__);

  for (Material *ma = bmain->materials.first; ma != NULL; ma = ma->id.next) {
    char *name = BKE_id_to_unique_string_key(&ma->id);
    BLI_ghash_insert(name_to_ma, name, ma);
  }

  return name_to_ma;
}

static void gpencil_strokes_copypastebuf_colors_name_to_material_free(GHash *name_to_ma)
{
  BLI_ghash_free(name_to_ma, MEM_freeN, NULL);
}

/* Free copy/paste buffer data */
void ED_gpencil_strokes_copybuf_free(void)
{
  /* Free the colors buffer
   * NOTE: This is done before the strokes so that the ptrs are still safe
   */
  if (gpencil_strokes_copypastebuf_colors) {
    BLI_ghash_free(gpencil_strokes_copypastebuf_colors, NULL, MEM_freeN);
    gpencil_strokes_copypastebuf_colors = NULL;
  }

  /* Free the stroke buffer */
  LISTBASE_FOREACH_MUTABLE (bGPDstroke *, gps, &gpencil_strokes_copypastebuf) {
    BLI_remlink(&gpencil_strokes_copypastebuf, gps);
    BKE_gpencil_free_stroke(gps);
  }

  BLI_listbase_clear(&gpencil_strokes_copypastebuf);
}

/**
 * Ensure that destination datablock has all the colors the pasted strokes need.
 * Helper function for copy-pasting strokes
 */
GHash *gpencil_copybuf_validate_colormap(bContext *C)
{
  Main *bmain = CTX_data_main(C);
  Object *ob = CTX_data_active_object(C);
  GHash *new_colors = BLI_ghash_int_new("GPencil Paste Dst Colors");
  GHashIterator gh_iter;

  /* For each color, check if exist and add if not */
  GHash *name_to_ma = gpencil_strokes_copypastebuf_colors_name_to_material_create(bmain);

  GHASH_ITER (gh_iter, gpencil_strokes_copypastebuf_colors) {
    int *key = BLI_ghashIterator_getKey(&gh_iter);
    char *ma_name = BLI_ghashIterator_getValue(&gh_iter);
    Material *ma = BLI_ghash_lookup(name_to_ma, ma_name);

    BKE_gpencil_object_material_ensure(bmain, ob, ma);

    /* Store this mapping (for use later when pasting) */
    if (!BLI_ghash_haskey(new_colors, POINTER_FROM_INT(*key))) {
      BLI_ghash_insert(new_colors, POINTER_FROM_INT(*key), ma);
    }
  }

  gpencil_strokes_copypastebuf_colors_name_to_material_free(name_to_ma);

  return new_colors;
}

/** \} */

/* -------------------------------------------------------------------- */
/** \name Copy Selected Strokes Operator
 * \{ */

static int gpencil_strokes_copy_exec(bContext *C, wmOperator *op)
{
  Main *bmain = CTX_data_main(C);
  Object *ob = CTX_data_active_object(C);
  bGPdata *gpd = ED_gpencil_data_get_active(C);

  if (gpd == NULL) {
    BKE_report(op->reports, RPT_ERROR, "No Grease Pencil data");
    return OPERATOR_CANCELLED;
  }

  if (GPENCIL_MULTIEDIT_SESSIONS_ON(gpd)) {
    BKE_report(op->reports, RPT_ERROR, "Operator not supported in multiframe edition");
    return OPERATOR_CANCELLED;
  }

  /* clear the buffer first */
  ED_gpencil_strokes_copybuf_free();

  /* for each visible (and editable) layer's selected strokes,
   * copy the strokes into a temporary buffer, then append
   * once all done
   */
  CTX_DATA_BEGIN (C, bGPDlayer *, gpl, editable_gpencil_layers) {
    bGPDframe *gpf = gpl->actframe;

    if (gpf == NULL) {
      continue;
    }

    /* make copies of selected strokes, and deselect these once we're done */
    LISTBASE_FOREACH (bGPDstroke *, gps, &gpf->strokes) {
      /* skip strokes that are invalid for current view */
      if (ED_gpencil_stroke_can_use(C, gps) == false) {
        continue;
      }

      bool is_stroke_selected = GPENCIL_STROKE_TYPE_BEZIER(gps) ?
                                    (bool)(gps->editcurve->flag & GP_CURVE_SELECT) :
                                    (bool)(gps->flag & GP_STROKE_SELECT);

      if (is_stroke_selected) {
        if (gps->totpoints == 1) {
          /* Special Case: If there's just a single point in this stroke... */
          bGPDstroke *gpsd;

          /* make direct copies of the stroke and its points */
          gpsd = BKE_gpencil_stroke_duplicate(gps, true, true);

          /* saves original layer name */
          BLI_strncpy(gpsd->runtime.tmp_layerinfo, gpl->info, sizeof(gpsd->runtime.tmp_layerinfo));

          /* Calc geometry data. */
          BKE_gpencil_stroke_geometry_update(gpd, gpsd, GP_GEO_UPDATE_DEFAULT);

          /* add to temp buffer */
          gpsd->next = gpsd->prev = NULL;
          BLI_addtail(&gpencil_strokes_copypastebuf, gpsd);
        }
        else {
          /* delegate to a helper, as there's too much to fit in here (for copying subsets)... */
          gpencil_duplicate_points(gpd, gps, &gpencil_strokes_copypastebuf, gpl->info);
        }
      }
    }
  }
  CTX_DATA_END;

  /* Build up hash of material colors used in these strokes */
  if (gpencil_strokes_copypastebuf.first) {
    gpencil_strokes_copypastebuf_colors = BLI_ghash_int_new("GPencil CopyBuf Colors");
    GHash *ma_to_name = gpencil_strokes_copypastebuf_colors_material_to_name_create(bmain);
    LISTBASE_FOREACH (bGPDstroke *, gps, &gpencil_strokes_copypastebuf) {
      if (ED_gpencil_stroke_can_use(C, gps)) {
        Material *ma = BKE_object_material_get(ob, gps->mat_nr + 1);
        /* Avoid default material. */
        if (ma == NULL) {
          continue;
        }

        char **ma_name_val;
        if (!BLI_ghash_ensure_p(
                gpencil_strokes_copypastebuf_colors, &gps->mat_nr, (void ***)&ma_name_val)) {
          char *ma_name = BLI_ghash_lookup(ma_to_name, ma);
          *ma_name_val = MEM_dupallocN(ma_name);
        }
      }
    }
    gpencil_strokes_copypastebuf_colors_material_to_name_free(ma_to_name);
  }

  /* updates (to ensure operator buttons are refreshed, when used via hotkeys) */
  WM_event_add_notifier(C, NC_GPENCIL | ND_DATA, NULL); /* XXX? */

  /* done */
  return OPERATOR_FINISHED;
}

void GPENCIL_OT_copy(wmOperatorType *ot)
{
  /* identifiers */
  ot->name = "Copy Strokes";
  ot->idname = "GPENCIL_OT_copy";
  ot->description = "Copy selected Grease Pencil points and strokes";

  /* callbacks */
  ot->exec = gpencil_strokes_copy_exec;
  ot->poll = gpencil_stroke_edit_poll;

  /* flags */
  // ot->flag = OPTYPE_REGISTER;
}

/** \} */

/* -------------------------------------------------------------------- */
/** \name Paste Selected Strokes Operator
 * \{ */

static bool gpencil_strokes_paste_poll(bContext *C)
{
  ScrArea *area = CTX_wm_area(C);
  if (!((area != NULL) && (area->spacetype == SPACE_VIEW3D))) {
    return false;
  }
  /* 1) Must have GP datablock to paste to
   *    - We don't need to have an active layer though, as that can easily get added
   *    - If the active layer is locked, we can't paste there,
   *      but that should prompt a warning instead.
   * 2) Copy buffer must at least have something (though it may be the wrong sort...).
   */
  return (ED_gpencil_data_get_active(C) != NULL) &&
         (!BLI_listbase_is_empty(&gpencil_strokes_copypastebuf));
}

typedef enum eGP_PasteMode {
  GP_COPY_BY_LAYER = -1,
  GP_COPY_TO_ACTIVE = 1,
} eGP_PasteMode;

static int gpencil_strokes_paste_exec(bContext *C, wmOperator *op)
{
  Object *ob = CTX_data_active_object(C);
  bGPdata *gpd = (bGPdata *)ob->data;
  bGPDlayer *gpl = BKE_gpencil_layer_active_get(gpd); /* only use active for copy merge */
  Scene *scene = CTX_data_scene(C);
  bGPDframe *gpf;

  eGP_PasteMode type = RNA_enum_get(op->ptr, "type");
  const bool on_back = RNA_boolean_get(op->ptr, "paste_back");
  GHash *new_colors;

  /* Check for various error conditions. */
  if (GPENCIL_MULTIEDIT_SESSIONS_ON(gpd)) {
    BKE_report(op->reports, RPT_ERROR, "Operator not supported in multiframe edition");
    return OPERATOR_CANCELLED;
  }

  if (BLI_listbase_is_empty(&gpencil_strokes_copypastebuf)) {
    BKE_report(op->reports,
               RPT_ERROR,
               "No strokes to paste, select and copy some points before trying again");
    return OPERATOR_CANCELLED;
  }

  if (gpl == NULL) {
    /* no active layer - let's just create one */
    gpl = BKE_gpencil_layer_addnew(gpd, DATA_("GP_Layer"), true);
  }
  else if ((BKE_gpencil_layer_is_editable(gpl) == false) && (type == GP_COPY_TO_ACTIVE)) {
    BKE_report(
        op->reports, RPT_ERROR, "Can not paste strokes when active layer is hidden or locked");
    return OPERATOR_CANCELLED;
  }
  else {
    /* Check that some of the strokes in the buffer can be used */
    bGPDstroke *gps;
    bool ok = false;

    for (gps = gpencil_strokes_copypastebuf.first; gps; gps = gps->next) {
      if (ED_gpencil_stroke_can_use(C, gps)) {
        ok = true;
        break;
      }
    }

    if (ok == false) {
      return OPERATOR_CANCELLED;
    }
  }

  /* Deselect all strokes first */
  CTX_DATA_BEGIN (C, bGPDstroke *, gps, editable_gpencil_strokes) {
    bGPDspoint *pt;
    int i;

    for (i = 0, pt = gps->points; i < gps->totpoints; i++, pt++) {
      pt->flag &= ~GP_SPOINT_SELECT;
    }

    gps->flag &= ~GP_STROKE_SELECT;
    BKE_gpencil_stroke_select_index_reset(gps);
  }
  CTX_DATA_END;

  /* Ensure that all the necessary colors exist */
  new_colors = gpencil_copybuf_validate_colormap(C);

  /* Copy over the strokes from the buffer (and adjust the colors) */
  bGPDstroke *gps_init = (!on_back) ? gpencil_strokes_copypastebuf.first :
                                      gpencil_strokes_copypastebuf.last;
  for (bGPDstroke *gps = gps_init; gps; gps = (!on_back) ? gps->next : gps->prev) {
    if (!ED_gpencil_stroke_can_use(C, gps)) {
      continue;
    }
    /* Need to verify if layer exists */
    if (type != GP_COPY_TO_ACTIVE) {
      gpl = BLI_findstring(&gpd->layers, gps->runtime.tmp_layerinfo, offsetof(bGPDlayer, info));
      if (gpl == NULL) {
        /* no layer - use active (only if layer deleted before paste) */
        gpl = BKE_gpencil_layer_active_get(gpd);
      }
    }

    /* Ensure we have a frame to draw into
     * NOTE: Since this is an op which creates strokes,
     *       we are obliged to add a new frame if one
     *       doesn't exist already
     */
    gpf = BKE_gpencil_layer_frame_get(gpl, CFRA, GP_GETFRAME_ADD_NEW);
    if (gpf == NULL) {
      continue;
    }
    /* Create new stroke */
    bGPDstroke *new_stroke = BKE_gpencil_stroke_duplicate(gps, true, true);
    new_stroke->runtime.tmp_layerinfo[0] = '\0';
    new_stroke->next = new_stroke->prev = NULL;

    /* Calc geometry data. */
    BKE_gpencil_stroke_geometry_update(gpd, new_stroke, GP_GEO_UPDATE_DEFAULT);

    if (on_back) {
      BLI_addhead(&gpf->strokes, new_stroke);
    }
    else {
      BLI_addtail(&gpf->strokes, new_stroke);
    }

    /* Remap material */
    Material *ma = BLI_ghash_lookup(new_colors, POINTER_FROM_INT(new_stroke->mat_nr));
    new_stroke->mat_nr = BKE_gpencil_object_material_index_get(ob, ma);
    CLAMP_MIN(new_stroke->mat_nr, 0);
  }

  /* free temp data */
  BLI_ghash_free(new_colors, NULL, NULL);

  /* updates */
  DEG_id_tag_update(&gpd->id, ID_RECALC_TRANSFORM | ID_RECALC_GEOMETRY);
  WM_event_add_notifier(C, NC_GPENCIL | ND_DATA | NA_EDITED, NULL);

  return OPERATOR_FINISHED;
}

void GPENCIL_OT_paste(wmOperatorType *ot)
{
  PropertyRNA *prop;

  static const EnumPropertyItem copy_type[] = {
      {GP_COPY_TO_ACTIVE, "ACTIVE", 0, "Paste to Active", ""},
      {GP_COPY_BY_LAYER, "LAYER", 0, "Paste by Layer", ""},
      {0, NULL, 0, NULL, NULL},
  };

  /* identifiers */
  ot->name = "Paste Strokes";
  ot->idname = "GPENCIL_OT_paste";
  ot->description = "Paste previously copied strokes to active layer or to original layer";

  /* callbacks */
  ot->exec = gpencil_strokes_paste_exec;
  ot->poll = gpencil_strokes_paste_poll;

  /* flags */
  ot->flag = OPTYPE_REGISTER | OPTYPE_UNDO;

  /* properties */
  ot->prop = RNA_def_enum(ot->srna, "type", copy_type, GP_COPY_TO_ACTIVE, "Type", "");

  prop = RNA_def_boolean(
      ot->srna, "paste_back", 0, "Paste on Back", "Add pasted strokes behind all strokes");
  RNA_def_property_flag(prop, PROP_SKIP_SAVE);
}

/** \} */

/* -------------------------------------------------------------------- */
/** \name Move To Layer Operator
 * \{ */

static int gpencil_move_to_layer_exec(bContext *C, wmOperator *op)
{
  Object *ob = CTX_data_active_object(C);
  bGPdata *gpd = (bGPdata *)ob->data;
  Scene *scene = CTX_data_scene(C);
  bGPDlayer *target_layer = NULL;
  ListBase strokes = {NULL, NULL};
  int layer_num = RNA_int_get(op->ptr, "layer");
  const bool use_autolock = (bool)(gpd->flag & GP_DATA_AUTOLOCK_LAYERS);

  if (GPENCIL_MULTIEDIT_SESSIONS_ON(gpd)) {
    BKE_report(op->reports, RPT_ERROR, "Operator not supported in multiframe edition");
    return OPERATOR_CANCELLED;
  }

  /* if autolock enabled, disabled now */
  if (use_autolock) {
    gpd->flag &= ~GP_DATA_AUTOLOCK_LAYERS;
  }

  /* Try to get layer */
  if (layer_num > -1) {
    target_layer = BLI_findlink(&gpd->layers, layer_num);
  }
  else {
    /* Create a new layer. */
    target_layer = BKE_gpencil_layer_addnew(gpd, "GP_Layer", true);
  }

  if (target_layer == NULL) {
    /* back autolock status */
    if (use_autolock) {
      gpd->flag |= GP_DATA_AUTOLOCK_LAYERS;
    }
    BKE_reportf(op->reports, RPT_ERROR, "There is no layer number %d", layer_num);
    return OPERATOR_CANCELLED;
  }

  /* Extract all strokes to move to this layer
   * NOTE: We need to do this in a two-pass system to avoid conflicts with strokes
   *       getting repeatedly moved
   */
  CTX_DATA_BEGIN (C, bGPDlayer *, gpl, editable_gpencil_layers) {
    bGPDframe *gpf = gpl->actframe;

    /* skip if no frame with strokes, or if this is the layer we're moving strokes to */
    if ((gpl == target_layer) || (gpf == NULL)) {
      continue;
    }

    /* make copies of selected strokes, and deselect these once we're done */
    LISTBASE_FOREACH_MUTABLE (bGPDstroke *, gps, &gpf->strokes) {

      /* skip strokes that are invalid for current view */
      if (ED_gpencil_stroke_can_use(C, gps) == false) {
        continue;
      }

      /* Check if the color is editable. */
      if (ED_gpencil_stroke_material_editable(ob, gpl, gps) == false) {
        continue;
      }

      bool is_stroke_selected = GPENCIL_STROKE_TYPE_BEZIER(gps) ?
                                    gps->editcurve->flag & GP_CURVE_SELECT :
                                    gps->flag & GP_STROKE_SELECT;

      /* TODO: Don't just move entire strokes - instead, only copy the selected portions... */
      if (is_stroke_selected) {
        BLI_remlink(&gpf->strokes, gps);
        BLI_addtail(&strokes, gps);
      }
    }

    /* if new layer and autolock, lock old layer */
    if ((layer_num == -1) && (use_autolock)) {
      gpl->flag |= GP_LAYER_LOCKED;
    }
  }
  CTX_DATA_END;

  /* Paste them all in one go */
  if (strokes.first) {
    bGPDframe *gpf = BKE_gpencil_layer_frame_get(target_layer, CFRA, GP_GETFRAME_ADD_NEW);

    BLI_movelisttolist(&gpf->strokes, &strokes);
    BLI_assert((strokes.first == strokes.last) && (strokes.first == NULL));
  }

  /* back autolock status */
  if (use_autolock) {
    gpd->flag |= GP_DATA_AUTOLOCK_LAYERS;
  }

  /* updates */
  DEG_id_tag_update(&gpd->id, ID_RECALC_TRANSFORM | ID_RECALC_GEOMETRY);
  WM_event_add_notifier(C, NC_GPENCIL | ND_DATA | NA_EDITED, NULL);

  return OPERATOR_FINISHED;
}

void GPENCIL_OT_move_to_layer(wmOperatorType *ot)
{
  /* identifiers */
  ot->name = "Move Strokes to Layer";
  ot->idname = "GPENCIL_OT_move_to_layer";
  ot->description =
      "Move selected strokes to another layer"; /* XXX: allow moving individual points too? */

  /* callbacks */
  ot->exec = gpencil_move_to_layer_exec;
  ot->poll = gpencil_stroke_edit_poll; /* XXX? */

  /* flags */
  ot->flag = OPTYPE_REGISTER | OPTYPE_UNDO;

  /* GPencil layer to use. */
  ot->prop = RNA_def_int(
      ot->srna, "layer", 0, -1, INT_MAX, "Grease Pencil Layer", "", -1, INT_MAX);
  RNA_def_property_flag(ot->prop, PROP_HIDDEN | PROP_SKIP_SAVE);
}

/** \} */

/* -------------------------------------------------------------------- */
/** \name Add Blank Frame Operator
 * \{ */

static int gpencil_blank_frame_add_exec(bContext *C, wmOperator *op)
{
  bGPdata *gpd = ED_gpencil_data_get_active(C);
  Scene *scene = CTX_data_scene(C);
  int cfra = CFRA;

  bGPDlayer *active_gpl = BKE_gpencil_layer_active_get(gpd);

  const bool all_layers = RNA_boolean_get(op->ptr, "all_layers");

  /* Initialize data-block and an active layer if nothing exists yet. */
  if (ELEM(NULL, gpd, active_gpl)) {
    /* Let's just be lazy, and call the "Add New Layer" operator,
     * which sets everything up as required. */
    WM_operator_name_call(C, "GPENCIL_OT_layer_add", WM_OP_EXEC_DEFAULT, NULL);
  }

  /* Go through each layer, adding a frame after the active one
   * and/or shunting all the others out of the way
   */
  CTX_DATA_BEGIN (C, bGPDlayer *, gpl, editable_gpencil_layers) {
    if ((all_layers == false) && (gpl != active_gpl)) {
      continue;
    }

    /* 1) Check for an existing frame on the current frame */
    bGPDframe *gpf = BKE_gpencil_layer_frame_find(gpl, cfra);
    if (gpf) {
      /* Shunt all frames after (and including) the existing one later by 1-frame */
      for (; gpf; gpf = gpf->next) {
        gpf->framenum += 1;
      }
    }

    /* 2) Now add a new frame, with nothing in it */
    gpl->actframe = BKE_gpencil_layer_frame_get(gpl, cfra, GP_GETFRAME_ADD_NEW);
  }
  CTX_DATA_END;

  /* notifiers */
  DEG_id_tag_update(&gpd->id, ID_RECALC_TRANSFORM | ID_RECALC_GEOMETRY);
  WM_event_add_notifier(C, NC_GPENCIL | ND_DATA | NA_EDITED, NULL);

  return OPERATOR_FINISHED;
}

void GPENCIL_OT_blank_frame_add(wmOperatorType *ot)
{
  PropertyRNA *prop;

  /* identifiers */
  ot->name = "Insert Blank Frame";
  ot->idname = "GPENCIL_OT_blank_frame_add";
  ot->description =
      "Insert a blank frame on the current frame "
      "(all subsequently existing frames, if any, are shifted right by one frame)";

  /* callbacks */
  ot->exec = gpencil_blank_frame_add_exec;
  ot->poll = gpencil_add_poll;

  ot->flag = OPTYPE_REGISTER | OPTYPE_UNDO;

  /* properties */
  prop = RNA_def_boolean(ot->srna,
                         "all_layers",
                         false,
                         "All Layers",
                         "Create blank frame in all layers, not only active");
  RNA_def_property_flag(prop, PROP_SKIP_SAVE);
}

/** \} */

/* -------------------------------------------------------------------- */
/** \name Delete Active Frame Operator
 * \{ */

static bool gpencil_actframe_delete_poll(bContext *C)
{
  bGPdata *gpd = ED_gpencil_data_get_active(C);
  bGPDlayer *gpl = BKE_gpencil_layer_active_get(gpd);

  /* only if there's an active layer with an active frame */
  return (gpl && gpl->actframe);
}

static bool annotation_actframe_delete_poll(bContext *C)
{
  bGPdata *gpd = ED_annotation_data_get_active(C);
  bGPDlayer *gpl = BKE_gpencil_layer_active_get(gpd);

  /* only if there's an active layer with an active frame */
  return (gpl && gpl->actframe);
}

/* delete active frame - wrapper around API calls */
static int gpencil_actframe_delete_exec(bContext *C, wmOperator *op)
{
  const bool is_annotation = STREQ(op->idname, "GPENCIL_OT_annotation_active_frame_delete");

  bGPdata *gpd = (!is_annotation) ? ED_gpencil_data_get_active(C) :
                                    ED_annotation_data_get_active(C);

  bGPDlayer *gpl = BKE_gpencil_layer_active_get(gpd);

  Scene *scene = CTX_data_scene(C);

  bGPDframe *gpf = BKE_gpencil_layer_frame_get(gpl, CFRA, GP_GETFRAME_USE_PREV);

  /* if there's no existing Grease-Pencil data there, add some */
  if (gpd == NULL) {
    BKE_report(op->reports, RPT_ERROR, "No grease pencil data");
    return OPERATOR_CANCELLED;
  }
  if (ELEM(NULL, gpl, gpf)) {
    BKE_report(op->reports, RPT_ERROR, "No active frame to delete");
    return OPERATOR_CANCELLED;
  }

  /* delete it... */
  BKE_gpencil_layer_frame_delete(gpl, gpf);

  /* notifiers */
  DEG_id_tag_update(&gpd->id, ID_RECALC_TRANSFORM | ID_RECALC_GEOMETRY);
  WM_event_add_notifier(C, NC_GPENCIL | ND_DATA | NA_EDITED, NULL);

  return OPERATOR_FINISHED;
}

void GPENCIL_OT_active_frame_delete(wmOperatorType *ot)
{
  /* identifiers */
  ot->name = "Delete Active Frame";
  ot->idname = "GPENCIL_OT_active_frame_delete";
  ot->description = "Delete the active frame for the active Grease Pencil Layer";

  ot->flag = OPTYPE_REGISTER | OPTYPE_UNDO;

  /* callbacks */
  ot->exec = gpencil_actframe_delete_exec;
  ot->poll = gpencil_actframe_delete_poll;
}

void GPENCIL_OT_annotation_active_frame_delete(wmOperatorType *ot)
{
  /* identifiers */
  ot->name = "Delete Active Frame";
  ot->idname = "GPENCIL_OT_annotation_active_frame_delete";
  ot->description = "Delete the active frame for the active Annotation Layer";

  ot->flag = OPTYPE_REGISTER | OPTYPE_UNDO;

  /* callbacks */
  ot->exec = gpencil_actframe_delete_exec;
  ot->poll = annotation_actframe_delete_poll;
}

/** \} */

/* -------------------------------------------------------------------- */
/** \name Delete All Active Frames
 * \{ */

static bool gpencil_actframe_delete_all_poll(bContext *C)
{
  bGPdata *gpd = ED_gpencil_data_get_active(C);

  /* 1) There must be grease pencil data
   * 2) Hopefully some of the layers have stuff we can use
   */
  return (gpd && gpd->layers.first);
}

static int gpencil_actframe_delete_all_exec(bContext *C, wmOperator *op)
{
  bGPdata *gpd = ED_gpencil_data_get_active(C);
  Scene *scene = CTX_data_scene(C);

  bool success = false;

  CTX_DATA_BEGIN (C, bGPDlayer *, gpl, editable_gpencil_layers) {
    /* try to get the "active" frame - but only if it actually occurs on this frame */
    bGPDframe *gpf = BKE_gpencil_layer_frame_get(gpl, CFRA, GP_GETFRAME_USE_PREV);

    if (gpf == NULL) {
      continue;
    }

    /* delete it... */
    BKE_gpencil_layer_frame_delete(gpl, gpf);

    /* we successfully modified something */
    success = true;
  }
  CTX_DATA_END;

  /* updates */
  if (success) {
    DEG_id_tag_update(&gpd->id, ID_RECALC_TRANSFORM | ID_RECALC_GEOMETRY);
    WM_event_add_notifier(C, NC_GPENCIL | ND_DATA | NA_EDITED, NULL);
    return OPERATOR_FINISHED;
  }
  BKE_report(op->reports, RPT_ERROR, "No active frame(s) to delete");
  return OPERATOR_CANCELLED;
}

void GPENCIL_OT_active_frames_delete_all(wmOperatorType *ot)
{
  /* identifiers */
  ot->name = "Delete All Active Frames";
  ot->idname = "GPENCIL_OT_active_frames_delete_all";
  ot->description = "Delete the active frame(s) of all editable Grease Pencil layers";

  ot->flag = OPTYPE_REGISTER | OPTYPE_UNDO;

  /* callbacks */
  ot->exec = gpencil_actframe_delete_all_exec;
  ot->poll = gpencil_actframe_delete_all_poll;
}

/** \} */

/* -------------------------------------------------------------------- */
/** \name Delete/Dissolve Utilities
 * \{ */

typedef enum eGP_DeleteMode {
  /* delete selected stroke points */
  GP_DELETEOP_POINTS = 0,
  /* delete selected strokes */
  GP_DELETEOP_STROKES = 1,
  /* delete active frame */
  GP_DELETEOP_FRAME = 2,
} eGP_DeleteMode;

typedef enum eGP_DissolveMode {
  /* dissolve all selected points */
  GP_DISSOLVE_POINTS = 0,
  /* dissolve between selected points */
  GP_DISSOLVE_BETWEEN = 1,
  /* dissolve unselected points */
  GP_DISSOLVE_UNSELECT = 2,
} eGP_DissolveMode;

/* Delete selected strokes */
static int gpencil_delete_selected_strokes(bContext *C)
{
  bGPdata *gpd = ED_gpencil_data_get_active(C);
  const bool is_multiedit = (bool)GPENCIL_MULTIEDIT_SESSIONS_ON(gpd);

  bool changed = false;
  CTX_DATA_BEGIN (C, bGPDlayer *, gpl, editable_gpencil_layers) {
    bGPDframe *init_gpf = (is_multiedit) ? gpl->frames.first : gpl->actframe;

    for (bGPDframe *gpf = init_gpf; gpf; gpf = gpf->next) {
      if ((gpf == gpl->actframe) || ((gpf->flag & GP_FRAME_SELECT) && (is_multiedit))) {

        if (gpf == NULL) {
          continue;
        }

        /* simply delete strokes which are selected */
        LISTBASE_FOREACH_MUTABLE (bGPDstroke *, gps, &gpf->strokes) {

          /* skip strokes that are invalid for current view */
          if (ED_gpencil_stroke_can_use(C, gps) == false) {
            continue;
          }

          /* free stroke if selected */
          bool is_stroke_selected = GPENCIL_STROKE_TYPE_BEZIER(gps) ?
                                        gps->editcurve->flag & GP_CURVE_SELECT :
                                        gps->flag & GP_STROKE_SELECT;

          if (is_stroke_selected) {
            BLI_remlink(&gpf->strokes, gps);
            /* free stroke memory arrays, then stroke itself */
            BKE_gpencil_free_stroke(gps);

            changed = true;
          }
        }
      }
    }
  }
  CTX_DATA_END;

  if (changed) {
    DEG_id_tag_update(&gpd->id, ID_RECALC_TRANSFORM | ID_RECALC_GEOMETRY);
    WM_event_add_notifier(C, NC_GPENCIL | ND_DATA | NA_EDITED, NULL);
    return OPERATOR_FINISHED;
  }
  return OPERATOR_CANCELLED;
}

/* ----------------------------------- */

static void gpencil_refit_single_from_to(bGPDstroke *gps,
                                         bGPDcurve *gpc,
                                         bGPDcurve_point *new_points,
                                         int from_start,
                                         int from_end,
                                         int to_start,
                                         int to_end,
                                         float error_threshold)
{
  bGPDcurve_point *cpt_start = &gpc->curve_points[from_start];
  bGPDcurve_point *cpt_end = &gpc->curve_points[from_end];
  bGPDcurve_point *new_cpt_start = &new_points[to_start];
  bGPDcurve_point *new_cpt_end = &new_points[to_end];

  BKE_gpencil_stroke_editcurve_regenerate_single(gps, from_start, from_end, error_threshold);

  memcpy(new_cpt_start, cpt_start, sizeof(bGPDcurve_point));
  memcpy(new_cpt_end, cpt_end, sizeof(bGPDcurve_point));
}

static bool gpencil_dissolve_selected_curve_points(bGPdata *gpd,
                                                   bGPDframe *gpf,
                                                   bGPDstroke *gps,
                                                   bGPDcurve *gpc,
                                                   eGP_DissolveMode mode,
                                                   const bool do_segments_refit,
                                                   const float error_threshold)
{
  if ((gpc->flag & GP_CURVE_SELECT) == 0) {
    return false;
  }
  int first = -1, last = 0;
  int num_points_remaining = gpc->tot_curve_points;
  const bool is_cyclic = (gps->flag & GP_STROKE_CYCLIC);

  switch (mode) {
    case GP_DISSOLVE_POINTS:
      for (int i = 0; i < gpc->tot_curve_points; i++) {
        bGPDcurve_point *cpt = &gpc->curve_points[i];
        if (cpt->flag & GP_CURVE_POINT_SELECT) {
          num_points_remaining--;
        }
        else {
          if (first < 0) {
            first = i;
          }
          last = i;
        }
      }
      break;
    case GP_DISSOLVE_BETWEEN:
      for (int i = 0; i < gpc->tot_curve_points; i++) {
        bGPDcurve_point *cpt = &gpc->curve_points[i];
        if (cpt->flag & GP_CURVE_POINT_SELECT) {
          if (first < 0) {
            first = i;
          }
          last = i;
        }
      }

      for (int i = first + 1; i < last; i++) {
        bGPDcurve_point *cpt = &gpc->curve_points[i];
        if ((cpt->flag & GP_CURVE_POINT_SELECT) == 0) {
          num_points_remaining--;
        }
      }
      break;
    case GP_DISSOLVE_UNSELECT:
      for (int i = 0; i < gpc->tot_curve_points; i++) {
        bGPDcurve_point *cpt = &gpc->curve_points[i];
        if ((cpt->flag & GP_CURVE_POINT_SELECT) == 0) {
          num_points_remaining--;
        }
        else {
          if (first < 0) {
            first = i;
          }
          last = i;
        }
      }
      break;
    default:
      return false;
      break;
  }

  if (num_points_remaining < 1) {
    /* Delete stroke */
    BLI_remlink(&gpf->strokes, gps);
    BKE_gpencil_free_stroke(gps);
    return true;
  }
  else if (num_points_remaining == gpc->tot_curve_points) {
    /* Nothing to do so return. */
    return true;
  }

  bGPDcurve_point *new_points = MEM_callocN(sizeof(bGPDcurve_point) * num_points_remaining,
                                            __func__);

  /* Should have at least one selected and one deselected point here. */
  BLI_assert(first >= 0);

  int new_idx = 0, start = 0, end = 0;
  switch (mode) {
    case GP_DISSOLVE_POINTS:
      start = end = first;
      for (int i = first; i < gpc->tot_curve_points; i++) {
        bGPDcurve_point *cpt = &gpc->curve_points[i];
        bGPDcurve_point *new_cpt = &new_points[new_idx];
        if ((cpt->flag & GP_CURVE_POINT_SELECT) == 0) {
          *new_cpt = *cpt;

          /* Check that the indices are in bounds. */
          if (do_segments_refit && (end > start) && (start > 0) && (end < gpc->tot_curve_points)) {
            /* Refit this segment. */
            gpencil_refit_single_from_to(
                gps, gpc, new_points, start - 1, end, new_idx - 1, new_idx, error_threshold);

            start = end = i;
          }

          new_idx++;
          start++;
        }

        end++;
      }
      break;
    case GP_DISSOLVE_BETWEEN:
      for (int i = 0; i < first; i++) {
        bGPDcurve_point *cpt = &gpc->curve_points[i];
        bGPDcurve_point *new_cpt = &new_points[new_idx];

        *new_cpt = *cpt;
        new_idx++;
      }

      start = end = first;

      for (int i = first; i < last; i++) {
        bGPDcurve_point *cpt = &gpc->curve_points[i];
        bGPDcurve_point *new_cpt = &new_points[new_idx];
        if (cpt->flag & GP_CURVE_POINT_SELECT) {
          *new_cpt = *cpt;

          if (do_segments_refit && (end > start) && (start > first)) {
            /* Refit this segment. */
            gpencil_refit_single_from_to(
                gps, gpc, new_points, start - 1, end, new_idx - 1, new_idx, error_threshold);

            start = end = i;
          }

          new_idx++;
          start++;
        }

        end++;
      }

      if (do_segments_refit && (end > start) && (start > first) && (end < gpc->tot_curve_points)) {
        /* Refit this segment. */
        gpencil_refit_single_from_to(
            gps, gpc, new_points, start - 1, end, new_idx - 1, new_idx, error_threshold);
      }

      for (int i = last; i < gpc->tot_curve_points; i++) {
        bGPDcurve_point *cpt = &gpc->curve_points[i];
        bGPDcurve_point *new_cpt = &new_points[new_idx];

        *new_cpt = *cpt;
        new_idx++;
      }
      break;
    case GP_DISSOLVE_UNSELECT:
      start = end = first;
      for (int i = first; i < gpc->tot_curve_points; i++) {
        bGPDcurve_point *cpt = &gpc->curve_points[i];
        bGPDcurve_point *new_cpt = &new_points[new_idx];
        if (cpt->flag & GP_CURVE_POINT_SELECT) {
          *new_cpt = *cpt;

          if (do_segments_refit && (end > start) && (start > 0) && (end < gpc->tot_curve_points)) {
            /* Refit this segment. */
            gpencil_refit_single_from_to(
                gps, gpc, new_points, start - 1, end, new_idx - 1, new_idx, error_threshold);

            start = end = i;
          }

          new_idx++;
          start++;
        }

        end++;
      }
      break;
    default:
      return false;
      break;
  }

  if (is_cyclic && do_segments_refit) {
    /* Make sure that there is at least one segment that needs updating. */
    if (last != first && first >= 0 && last >= 0 &&
        !(first == 0 && last == (gpc->tot_curve_points - 1))) {

      /* Refit this segment. */
      gpencil_refit_single_from_to(
          gps, gpc, new_points, last, first, num_points_remaining - 1, 0, error_threshold);
    }
  }

  if (gpc->curve_points != NULL) {
    MEM_freeN(gpc->curve_points);
  }

  gpc->curve_points = new_points;
  gpc->tot_curve_points = num_points_remaining;

  BKE_gpencil_editcurve_recalculate_handles(gps);
  BKE_gpencil_stroke_geometry_update(gpd, gps, GP_GEO_UPDATE_DEFAULT);

  return true;
}

static bool gpencil_dissolve_selected_stroke_points(bGPdata *gpd,
                                                    bGPDframe *gpf,
                                                    bGPDstroke *gps,
                                                    eGP_DissolveMode mode)
{
  bool changed = false;
  int first = 0;
  int last = 0;

  /* the stroke must have at least one point selected for any operator */
  if (gps->flag & GP_STROKE_SELECT) {
    bGPDspoint *pt;
    MDeformVert *dvert = NULL;
    int i;

    int tot = gps->totpoints; /* number of points in new buffer */

    /* first pass: count points to remove */
    switch (mode) {
      case GP_DISSOLVE_POINTS:
        /* Count how many points are selected (i.e. how many to remove) */
        for (i = 0, pt = gps->points; i < gps->totpoints; i++, pt++) {
          if (pt->flag & GP_SPOINT_SELECT) {
            /* selected point - one of the points to remove */
            tot--;
          }
        }
        break;
      case GP_DISSOLVE_BETWEEN:
        /* need to find first and last point selected */
        first = -1;
        last = 0;
        for (i = 0, pt = gps->points; i < gps->totpoints; i++, pt++) {
          if (pt->flag & GP_SPOINT_SELECT) {
            if (first < 0) {
              first = i;
            }
            last = i;
          }
        }
        /* count unselected points in the range */
        for (i = first, pt = gps->points + first; i < last; i++, pt++) {
          if ((pt->flag & GP_SPOINT_SELECT) == 0) {
            tot--;
          }
        }
        break;
      case GP_DISSOLVE_UNSELECT:
        /* count number of unselected points */
        for (i = 0, pt = gps->points; i < gps->totpoints; i++, pt++) {
          if ((pt->flag & GP_SPOINT_SELECT) == 0) {
            tot--;
          }
        }
        break;
      default:
        return false;
        break;
    }

    /* if no points are left, we simply delete the entire stroke */
    if (tot <= 0) {
      /* remove the entire stroke */
      BLI_remlink(&gpf->strokes, gps);
      BKE_gpencil_free_stroke(gps);
    }
    else {
      /* just copy all points to keep into a smaller buffer */
      bGPDspoint *new_points = MEM_callocN(sizeof(bGPDspoint) * tot, "new gp stroke points copy");
      bGPDspoint *npt = new_points;

      MDeformVert *new_dvert = NULL;
      MDeformVert *ndvert = NULL;

      if (gps->dvert != NULL) {
        new_dvert = MEM_callocN(sizeof(MDeformVert) * tot, "new gp stroke weights copy");
        ndvert = new_dvert;
      }

      switch (mode) {
        case GP_DISSOLVE_POINTS:
          (gps->dvert != NULL) ? dvert = gps->dvert : NULL;
          for (i = 0, pt = gps->points; i < gps->totpoints; i++, pt++) {
            if ((pt->flag & GP_SPOINT_SELECT) == 0) {
              *npt = *pt;
              npt++;

              if (gps->dvert != NULL) {
                *ndvert = *dvert;
                ndvert->dw = MEM_dupallocN(dvert->dw);
                ndvert++;
              }
            }
            if (gps->dvert != NULL) {
              dvert++;
            }
          }
          break;
        case GP_DISSOLVE_BETWEEN:
          /* copy first segment */
          (gps->dvert != NULL) ? dvert = gps->dvert : NULL;
          for (i = 0, pt = gps->points; i < first; i++, pt++) {
            *npt = *pt;
            npt++;

            if (gps->dvert != NULL) {
              *ndvert = *dvert;
              ndvert->dw = MEM_dupallocN(dvert->dw);
              ndvert++;
              dvert++;
            }
          }
          /* copy segment (selected points) */
          (gps->dvert != NULL) ? dvert = gps->dvert + first : NULL;
          for (i = first, pt = gps->points + first; i < last; i++, pt++) {
            if (pt->flag & GP_SPOINT_SELECT) {
              *npt = *pt;
              npt++;

              if (gps->dvert != NULL) {
                *ndvert = *dvert;
                ndvert->dw = MEM_dupallocN(dvert->dw);
                ndvert++;
              }
            }
            if (gps->dvert != NULL) {
              dvert++;
            }
          }
          /* copy last segment */
          (gps->dvert != NULL) ? dvert = gps->dvert + last : NULL;
          for (i = last, pt = gps->points + last; i < gps->totpoints; i++, pt++) {
            *npt = *pt;
            npt++;

            if (gps->dvert != NULL) {
              *ndvert = *dvert;
              ndvert->dw = MEM_dupallocN(dvert->dw);
              ndvert++;
              dvert++;
            }
          }

          break;
        case GP_DISSOLVE_UNSELECT:
          /* copy any selected point */
          (gps->dvert != NULL) ? dvert = gps->dvert : NULL;
          for (i = 0, pt = gps->points; i < gps->totpoints; i++, pt++) {
            if (pt->flag & GP_SPOINT_SELECT) {
              *npt = *pt;
              npt++;

              if (gps->dvert != NULL) {
                *ndvert = *dvert;
                ndvert->dw = MEM_dupallocN(dvert->dw);
                ndvert++;
              }
            }
            if (gps->dvert != NULL) {
              dvert++;
            }
          }
          break;
      }

      /* free the old buffer */
      if (gps->points) {
        MEM_freeN(gps->points);
      }
      if (gps->dvert) {
        BKE_gpencil_free_stroke_weights(gps);
        MEM_freeN(gps->dvert);
      }

      /* save the new buffer */
      gps->points = new_points;
      gps->dvert = new_dvert;
      gps->totpoints = tot;

      /* Calc geometry data. */
      BKE_gpencil_stroke_geometry_update(gpd, gps, GP_GEO_UPDATE_DEFAULT);

      /* deselect the stroke, since none of its selected points will still be selected */
      gps->flag &= ~GP_STROKE_SELECT;
      BKE_gpencil_stroke_select_index_reset(gps);
      for (i = 0, pt = gps->points; i < gps->totpoints; i++, pt++) {
        pt->flag &= ~GP_SPOINT_SELECT;
      }
    }

    changed = true;
  }

  return changed;
}

/* Delete selected points but keep the stroke */
static int gpencil_dissolve_selected_points(bContext *C,
                                            eGP_DissolveMode mode,
                                            const bool do_segments_refit,
                                            const float error_threshold)
{
  Object *ob = CTX_data_active_object(C);
  bGPdata *gpd = (bGPdata *)ob->data;
  const bool is_multiedit = (bool)GPENCIL_MULTIEDIT_SESSIONS_ON(gpd);

  bool changed = false;
  CTX_DATA_BEGIN (C, bGPDlayer *, gpl, editable_gpencil_layers) {
    bGPDframe *init_gpf = (is_multiedit) ? gpl->frames.first : gpl->actframe;

    for (bGPDframe *gpf = init_gpf; gpf; gpf = gpf->next) {
      if ((gpf == gpl->actframe) || ((gpf->flag & GP_FRAME_SELECT) && (is_multiedit))) {

        if (gpf == NULL) {
          continue;
        }

        /* Use LISTBASE_FOREACH_MUTABLE because strokes might be entirely deleted. */
        LISTBASE_FOREACH_MUTABLE (bGPDstroke *, gps, &gpf->strokes) {
          if (GPENCIL_STROKE_TYPE_BEZIER(gps)) {
            bGPDcurve *gpc = gps->editcurve;
            if (gpencil_dissolve_selected_curve_points(
                    gpd, gpf, gps, gpc, mode, do_segments_refit, error_threshold)) {
              changed = true;
            }
          }
          else {
            if (gpencil_dissolve_selected_stroke_points(gpd, gpf, gps, mode)) {
              changed = true;
            }
          }
        }
      }
    }
  }
  CTX_DATA_END;

  if (changed) {
    DEG_id_tag_update(&gpd->id, ID_RECALC_TRANSFORM | ID_RECALC_GEOMETRY);
    WM_event_add_notifier(C, NC_GPENCIL | ND_DATA | NA_EDITED, NULL);
    return OPERATOR_FINISHED;
  }

  return OPERATOR_CANCELLED;
}

/* ----------------------------------- */

/* Split selected strokes into segments, splitting on selected points */
static int gpencil_delete_selected_points(bContext *C)
{
  Object *ob = CTX_data_active_object(C);
  bGPdata *gpd = ED_gpencil_data_get_active(C);
  const bool is_multiedit = (bool)GPENCIL_MULTIEDIT_SESSIONS_ON(gpd);
  bool changed = false;

  CTX_DATA_BEGIN (C, bGPDlayer *, gpl, editable_gpencil_layers) {
    bGPDframe *init_gpf = (is_multiedit) ? gpl->frames.first : gpl->actframe;

    for (bGPDframe *gpf = init_gpf; gpf; gpf = gpf->next) {
      if ((gpf == gpl->actframe) || ((gpf->flag & GP_FRAME_SELECT) && (is_multiedit))) {

        if (gpf == NULL) {
          continue;
        }

        /* simply delete strokes which are selected */
        LISTBASE_FOREACH_MUTABLE (bGPDstroke *, gps, &gpf->strokes) {

          /* skip strokes that are invalid for current view */
          if (ED_gpencil_stroke_can_use(C, gps) == false) {
            continue;
          }
          /* check if the color is editable */
          if (ED_gpencil_stroke_material_editable(ob, gpl, gps) == false) {
            continue;
          }

          if (GPENCIL_STROKE_TYPE_BEZIER(gps)) {
            bGPDcurve *gpc = gps->editcurve;
            if (gpc->flag & GP_CURVE_SELECT) {
              gpc->flag &= ~GP_CURVE_SELECT;
              BKE_gpencil_stroke_select_index_reset(gps);

              BKE_gpencil_curve_delete_tagged_points(
                  gpd, gpf, gps, gps->next, gpc, GP_CURVE_POINT_SELECT);
              changed = true;
            }
          }
          else {
            if (gps->flag & GP_STROKE_SELECT) {
              /* deselect old stroke, since it will be used as template for the new strokes */
              gps->flag &= ~GP_STROKE_SELECT;
              BKE_gpencil_stroke_select_index_reset(gps);
              /* delete unwanted points by splitting stroke into several smaller ones */
              BKE_gpencil_stroke_delete_tagged_points(
                  gpd, gpf, gps, gps->next, GP_SPOINT_SELECT, false, 0);
              changed = true;
            }
          }
        }
      }
    }
  }
  CTX_DATA_END;

  if (changed) {
    DEG_id_tag_update(&gpd->id, ID_RECALC_TRANSFORM | ID_RECALC_GEOMETRY);
    WM_event_add_notifier(C, NC_GPENCIL | ND_DATA | NA_EDITED, NULL);
    return OPERATOR_FINISHED;
  }
  return OPERATOR_CANCELLED;
}

/* simple wrapper to external call */
int gpencil_delete_selected_point_wrap(bContext *C)
{
  return gpencil_delete_selected_points(C);
}

/** \} */

/* -------------------------------------------------------------------- */
/** \name Delete Operator
 * \{ */

static int gpencil_delete_exec(bContext *C, wmOperator *op)
{
  eGP_DeleteMode mode = RNA_enum_get(op->ptr, "type");
  int result = OPERATOR_CANCELLED;

  switch (mode) {
    case GP_DELETEOP_STROKES: /* selected strokes */
      result = gpencil_delete_selected_strokes(C);
      break;

    case GP_DELETEOP_POINTS: /* selected points (breaks the stroke into segments) */
      result = gpencil_delete_selected_points(C);
      break;

    case GP_DELETEOP_FRAME: /* active frame */
      result = gpencil_actframe_delete_exec(C, op);
      break;
  }

  return result;
}

void GPENCIL_OT_delete(wmOperatorType *ot)
{
  static const EnumPropertyItem prop_gpencil_delete_types[] = {
      {GP_DELETEOP_POINTS,
       "POINTS",
       0,
       "Points",
       "Delete selected points and split strokes into segments"},
      {GP_DELETEOP_STROKES, "STROKES", 0, "Strokes", "Delete selected strokes"},
      {GP_DELETEOP_FRAME, "FRAME", 0, "Frame", "Delete active frame"},
      {0, NULL, 0, NULL, NULL},
  };

  /* identifiers */
  ot->name = "Delete";
  ot->idname = "GPENCIL_OT_delete";
  ot->description = "Delete selected Grease Pencil strokes, vertices, or frames";

  /* callbacks */
  ot->invoke = WM_menu_invoke;
  ot->exec = gpencil_delete_exec;
  ot->poll = gpencil_stroke_edit_poll;

  /* flags */
  ot->flag = OPTYPE_UNDO | OPTYPE_REGISTER;

  /* props */
  ot->prop = RNA_def_enum(ot->srna,
                          "type",
                          prop_gpencil_delete_types,
                          0,
                          "Type",
                          "Method used for deleting Grease Pencil data");
}

/** \} */

/* -------------------------------------------------------------------- */
/** \name Dissolve Operator
 * \{ */

static int gpencil_dissolve_exec(bContext *C, wmOperator *op)
{
  eGP_DissolveMode mode = RNA_enum_get(op->ptr, "type");
  const bool do_segments_refit = RNA_boolean_get(op->ptr, "do_segments_refit");
  const float error_threshold = RNA_float_get(op->ptr, "error_threshold");

  return gpencil_dissolve_selected_points(C, mode, do_segments_refit, error_threshold);
}

void GPENCIL_OT_dissolve(wmOperatorType *ot)
{
  static EnumPropertyItem prop_gpencil_dissolve_types[] = {
      {GP_DISSOLVE_POINTS, "POINTS", 0, "Dissolve", "Dissolve selected points"},
      {GP_DISSOLVE_BETWEEN,
       "BETWEEN",
       0,
       "Dissolve Between",
       "Dissolve points between selected points"},
      {GP_DISSOLVE_UNSELECT, "UNSELECT", 0, "Dissolve Unselect", "Dissolve all unselected points"},
      {0, NULL, 0, NULL, NULL},
  };

  /* identifiers */
  ot->name = "Dissolve";
  ot->idname = "GPENCIL_OT_dissolve";
  ot->description = "Delete selected points without splitting strokes";

  /* callbacks */
  ot->invoke = WM_menu_invoke;
  ot->exec = gpencil_dissolve_exec;
  ot->poll = gpencil_stroke_edit_poll;

  /* flags */
  ot->flag = OPTYPE_UNDO | OPTYPE_REGISTER;

  /* props */
  ot->prop = RNA_def_enum(ot->srna,
                          "type",
                          prop_gpencil_dissolve_types,
                          0,
                          "Type",
                          "Method used for dissolving stroke points");

  ot->prop = RNA_def_boolean(ot->srna,
                             "do_segments_refit",
                             false,
                             "Refit Segments",
                             "Try to match the previous shape of bézier stroke segment");

  ot->prop = RNA_def_float(ot->srna,
                           "error_threshold",
                           GP_DEFAULT_CURVE_ERROR,
                           0.0f,
                           100.0f,
                           "Threshold",
                           "Bézier curve fitting error threshold",
                           0.0f,
                           3.0f);
}

/** \} */

/* -------------------------------------------------------------------- */
/** \name Snapping Selection to Grid Operator
 * \{ */

/* Poll callback for snap operators */
/* NOTE: For now, we only allow these in the 3D view, as other editors do not
 *       define a cursor or gridstep which can be used
 */
static bool gpencil_snap_poll(bContext *C)
{
  ScrArea *area = CTX_wm_area(C);
  Object *ob = CTX_data_active_object(C);

  return (ob != NULL) && (ob->type == OB_GPENCIL) &&
         ((area != NULL) && (area->spacetype == SPACE_VIEW3D));
}

static int gpencil_snap_to_grid(bContext *C, wmOperator *UNUSED(op))
{
  bGPdata *gpd = ED_gpencil_data_get_active(C);
  ARegion *region = CTX_wm_region(C);
  View3D *v3d = CTX_wm_view3d(C);
  Scene *scene = CTX_data_scene(C);
  Depsgraph *depsgraph = CTX_data_ensure_evaluated_depsgraph(C);
  Object *obact = CTX_data_active_object(C);
  const float gridf = ED_view3d_grid_view_scale(scene, v3d, region, NULL);

  bool changed = false;
  LISTBASE_FOREACH (bGPDlayer *, gpl, &gpd->layers) {
    /* only editable and visible layers are considered */
    if (BKE_gpencil_layer_is_editable(gpl) && (gpl->actframe != NULL)) {
      bGPDframe *gpf = gpl->actframe;
      float diff_mat[4][4];

      /* calculate difference matrix object */
      BKE_gpencil_layer_transform_matrix_get(depsgraph, obact, gpl, diff_mat);

      LISTBASE_FOREACH (bGPDstroke *, gps, &gpf->strokes) {
        /* skip strokes that are invalid for current view */
        if (ED_gpencil_stroke_can_use(C, gps) == false) {
          continue;
        }
        /* check if the color is editable */
        if (ED_gpencil_stroke_material_editable(obact, gpl, gps) == false) {
          continue;
        }

        if (GPENCIL_STROKE_TYPE_BEZIER(gps)) {
          bGPDcurve *gpc = gps->editcurve;
          if ((gpc->flag & GP_CURVE_SELECT) == 0) {
            continue;
          }
          float inv_diff_mat[4][4];
          invert_m4_m4_safe(inv_diff_mat, diff_mat);

          for (int i = 0; i < gpc->tot_curve_points; i++) {
            bGPDcurve_point *gpc_pt = &gpc->curve_points[i];
            BezTriple *bezt = &gpc_pt->bezt;
            if (gpc_pt->flag & GP_CURVE_POINT_SELECT) {
              /* We move the entire handle if the control point is selected. */
              if (bezt->f2 & SELECT) {
                float tmp[3], offset[3];
                mul_v3_m4v3(tmp, diff_mat, bezt->vec[1]);

                /* calculate the offset vector */
                offset[0] = gridf * floorf(0.5f + tmp[0] / gridf) - tmp[0];
                offset[1] = gridf * floorf(0.5f + tmp[1] / gridf) - tmp[1];
                offset[2] = gridf * floorf(0.5f + tmp[2] / gridf) - tmp[2];

                /* shift bezTriple */
                add_v3_v3(bezt->vec[0], offset);
                add_v3_v3(bezt->vec[1], offset);
                add_v3_v3(bezt->vec[2], offset);

                mul_v3_m4v3(bezt->vec[0], inv_diff_mat, bezt->vec[0]);
                mul_v3_m4v3(bezt->vec[1], inv_diff_mat, bezt->vec[1]);
                mul_v3_m4v3(bezt->vec[2], inv_diff_mat, bezt->vec[2]);
              }
              else {
                /* Move the handles to the grid individually. */
                float tmp0[3], tmp1[3];
                mul_v3_m4v3(tmp0, diff_mat, bezt->vec[0]);
                mul_v3_m4v3(tmp1, diff_mat, bezt->vec[2]);

                /* Calculate nearest point on the grid. */
                tmp0[0] = gridf * floorf(0.5f + tmp0[0] / gridf);
                tmp0[1] = gridf * floorf(0.5f + tmp0[1] / gridf);
                tmp0[2] = gridf * floorf(0.5f + tmp0[2] / gridf);

                tmp1[0] = gridf * floorf(0.5f + tmp1[0] / gridf);
                tmp1[1] = gridf * floorf(0.5f + tmp1[1] / gridf);
                tmp1[2] = gridf * floorf(0.5f + tmp1[2] / gridf);

                /* Write to the selected handles. */
                if (bezt->f1 & SELECT) {
                  mul_v3_m4v3(bezt->vec[0], inv_diff_mat, tmp0);
                }
                if (bezt->f3 & SELECT) {
                  mul_v3_m4v3(bezt->vec[2], inv_diff_mat, tmp1);
                }
              }

              changed = true;
            }
          }

          if (changed) {
            BKE_gpencil_editcurve_recalculate_handles(gps);
            BKE_gpencil_stroke_geometry_update(gpd, gps, GP_GEO_UPDATE_DEFAULT);
          }
        }
        else {
          if ((gps->flag & GP_STROKE_SELECT) == 0) {
            continue;
          }
          /* TODO: if entire stroke is selected, offset entire stroke by same amount? */
          for (int i = 0; i < gps->totpoints; i++) {
            bGPDspoint *pt = &gps->points[i];
            /* only if point is selected */
            if (pt->flag & GP_SPOINT_SELECT) {
              /* apply parent transformations */
              float fpt[3];
              mul_v3_m4v3(fpt, diff_mat, &pt->x);

              fpt[0] = gridf * floorf(0.5f + fpt[0] / gridf);
              fpt[1] = gridf * floorf(0.5f + fpt[1] / gridf);
              fpt[2] = gridf * floorf(0.5f + fpt[2] / gridf);

              /* return data */
              copy_v3_v3(&pt->x, fpt);
              gpencil_apply_parent_point(depsgraph, obact, gpl, pt);

              changed = true;
            }
          }
        }
      }
    }
  }

  if (changed) {
    DEG_id_tag_update(&gpd->id, ID_RECALC_TRANSFORM | ID_RECALC_GEOMETRY);
    DEG_id_tag_update(&obact->id, ID_RECALC_COPY_ON_WRITE);
    WM_event_add_notifier(C, NC_GPENCIL | ND_DATA | NA_EDITED, NULL);
  }

  return OPERATOR_FINISHED;
}

void GPENCIL_OT_snap_to_grid(wmOperatorType *ot)
{
  /* identifiers */
  ot->name = "Snap Selection to Grid";
  ot->idname = "GPENCIL_OT_snap_to_grid";
  ot->description = "Snap selected points to the nearest grid points";

  /* callbacks */
  ot->exec = gpencil_snap_to_grid;
  ot->poll = gpencil_snap_poll;

  /* flags */
  ot->flag = OPTYPE_REGISTER | OPTYPE_UNDO;
}

/** \} */

/* -------------------------------------------------------------------- */
/** \name Snapping Selection to Cursor Operator
 * \{ */

static int gpencil_snap_to_cursor(bContext *C, wmOperator *op)
{
  bGPdata *gpd = ED_gpencil_data_get_active(C);
  Scene *scene = CTX_data_scene(C);
  Depsgraph *depsgraph = CTX_data_ensure_evaluated_depsgraph(C);
  Object *obact = CTX_data_active_object(C);

  const bool use_offset = RNA_boolean_get(op->ptr, "use_offset");
  const float *cursor_global = scene->cursor.location;

  bool changed = false;
  LISTBASE_FOREACH (bGPDlayer *, gpl, &gpd->layers) {
    /* only editable and visible layers are considered */
    if (BKE_gpencil_layer_is_editable(gpl) && (gpl->actframe != NULL)) {
      bGPDframe *gpf = gpl->actframe;
      float diff_mat[4][4];

      /* calculate difference matrix */
      BKE_gpencil_layer_transform_matrix_get(depsgraph, obact, gpl, diff_mat);

      LISTBASE_FOREACH (bGPDstroke *, gps, &gpf->strokes) {
        /* skip strokes that are invalid for current view */
        if (ED_gpencil_stroke_can_use(C, gps) == false) {
          continue;
        }
        /* check if the color is editable */
        if (ED_gpencil_stroke_material_editable(obact, gpl, gps) == false) {
          continue;
        }

        bool is_stroke_selected = GPENCIL_STROKE_TYPE_BEZIER(gps) ?
                                      (bool)(gps->editcurve->flag & GP_CURVE_SELECT) :
                                      (bool)(gps->flag & GP_STROKE_SELECT);

        /* only continue if this stroke is selected (editable doesn't guarantee this)... */
        if ((is_stroke_selected) == 0) {
          continue;
        }

        if (use_offset) {
          /* TODO: Allow using midpoint instead? */
          float offset[3];

          /* To avoid recalculating the curve, we will offset the curve data first and then all the
           * stroke points. */
          if (GPENCIL_STROKE_TYPE_BEZIER(gps)) {
            float tmp[3];
            bGPDcurve *gpc = gps->editcurve;
            /* Calculate offset. */
            mul_v3_m4v3(tmp, diff_mat, gpc->curve_points->bezt.vec[1]);
            sub_v3_v3v3(offset, cursor_global, tmp);

            /* Offset points. */
            for (int i = 0; i < gpc->tot_curve_points; i++) {
              bGPDcurve_point *cpt = &gpc->curve_points[i];
              BezTriple *bezt = &cpt->bezt;
              for (int j = 0; j < 3; j++) {
                add_v3_v3(bezt->vec[j], offset);
              }
            }
          }
          else {
            /* compute offset from first point of stroke to cursor */
            sub_v3_v3v3(offset, cursor_global, &gps->points->x);
          }

          /* apply offset to all points in the stroke */
          for (int i = 0; i < gps->totpoints; i++) {
            bGPDspoint *pt = &gps->points[i];
            add_v3_v3(&pt->x, offset);
          }

          changed = true;
        }
        else {
          if (GPENCIL_STROKE_TYPE_BEZIER(gps)) {
            float inv_diff_mat[4][4];
            invert_m4_m4_safe(inv_diff_mat, diff_mat);

            bGPDcurve *gpc = gps->editcurve;
            for (int i = 0; i < gpc->tot_curve_points; i++) {
              bGPDcurve_point *cpt = &gpc->curve_points[i];
              BezTriple *bezt = &cpt->bezt;
              if ((cpt->flag & GP_CURVE_POINT_SELECT) == 0) {
                continue;
              }

              float cur[3];
              mul_v3_m4v3(cur, inv_diff_mat, cursor_global);

              /* If the control point is selected, snap it to the cursor and offset the handles
               * accordingly. */
              if (bezt->f2 & SELECT) {
                float offset[3];
                sub_v3_v3v3(offset, cur, bezt->vec[1]);

                for (int j = 0; j < 3; j++) {
                  add_v3_v3(bezt->vec[j], offset);
                }
              }
              /* Snap the handles to the cursor. */
              else {
                if (bezt->f1 & SELECT) {
                  copy_v3_v3(bezt->vec[0], cur);
                }
                if (bezt->f3 & SELECT) {
                  copy_v3_v3(bezt->vec[2], cur);
                }
              }

              changed = true;
            }

            if (changed) {
              BKE_gpencil_editcurve_recalculate_handles(gps);
              BKE_gpencil_stroke_geometry_update(gpd, gps, GP_GEO_UPDATE_DEFAULT);
            }
          }
          else {
            /* affect each selected point */
            for (int i = 0; i < gps->totpoints; i++) {
              bGPDspoint *pt = &gps->points[i];
              if (pt->flag & GP_SPOINT_SELECT) {
                copy_v3_v3(&pt->x, cursor_global);
                gpencil_apply_parent_point(depsgraph, obact, gpl, pt);

                changed = true;
              }
            }
          }
        }
      }
    }
  }

  if (changed) {
    DEG_id_tag_update(&gpd->id, ID_RECALC_TRANSFORM | ID_RECALC_GEOMETRY);
    DEG_id_tag_update(&obact->id, ID_RECALC_COPY_ON_WRITE);
    WM_event_add_notifier(C, NC_GPENCIL | ND_DATA | NA_EDITED, NULL);
  }

  return OPERATOR_FINISHED;
}

void GPENCIL_OT_snap_to_cursor(wmOperatorType *ot)
{
  /* identifiers */
  ot->name = "Snap Selection to Cursor";
  ot->idname = "GPENCIL_OT_snap_to_cursor";
  ot->description = "Snap selected points/strokes to the cursor";

  /* callbacks */
  ot->exec = gpencil_snap_to_cursor;
  ot->poll = gpencil_snap_poll;

  /* flags */
  ot->flag = OPTYPE_REGISTER | OPTYPE_UNDO;

  /* props */
  ot->prop = RNA_def_boolean(ot->srna,
                             "use_offset",
                             true,
                             "With Offset",
                             "Offset the entire stroke instead of selected points only");
}

/** \} */

/* -------------------------------------------------------------------- */
/** \name Snapping Cursor to Selection Operator
 * \{ */

static bool gpencil_stroke_points_centroid(Depsgraph *depsgraph,
                                           bContext *C,
                                           Object *obact,
                                           bGPdata *gpd,
                                           float r_centroid[3],
                                           float r_min[3],
                                           float r_max[3],
                                           size_t *count)
{
  bool changed = false;
  /* calculate midpoints from selected points */
  LISTBASE_FOREACH (bGPDlayer *, gpl, &gpd->layers) {
    /* only editable and visible layers are considered */
    if (BKE_gpencil_layer_is_editable(gpl) && (gpl->actframe != NULL)) {
      bGPDframe *gpf = gpl->actframe;
      float diff_mat[4][4];

      /* calculate difference matrix */
      BKE_gpencil_layer_transform_matrix_get(depsgraph, obact, gpl, diff_mat);

      LISTBASE_FOREACH (bGPDstroke *, gps, &gpf->strokes) {
        /* skip strokes that are invalid for current view */
        if (ED_gpencil_stroke_can_use(C, gps) == false) {
          continue;
        }
        /* check if the color is editable */
        if (ED_gpencil_stroke_material_editable(obact, gpl, gps) == false) {
          continue;
        }

        if (GPENCIL_STROKE_TYPE_BEZIER(gps)) {
          bGPDcurve *gpc = gps->editcurve;
          if ((gpc->flag & GP_CURVE_SELECT) == 0) {
            continue;
          }

          for (int i = 0; i < gpc->tot_curve_points; i++) {
            bGPDcurve_point *cpt = &gpc->curve_points[i];
            BezTriple *bezt = &cpt->bezt;
            if ((cpt->flag * GP_CURVE_POINT_SELECT) == 0) {
              continue;
            }

            float fpt[3];
            for (int j = 0; j < 3; j++) {
              if (BEZT_ISSEL_IDX(bezt, j)) {
                mul_v3_m4v3(fpt, diff_mat, bezt->vec[j]);

                add_v3_v3(r_centroid, fpt);
                minmax_v3v3_v3(r_min, r_max, fpt);
                (*count)++;
              }
            }
          }

          changed = true;
        }
        else {
          /* only continue if this stroke is selected (editable doesn't guarantee this)... */
          if ((gps->flag & GP_STROKE_SELECT) == 0) {
            continue;
          }

          for (int i = 0; i < gps->totpoints; i++) {
            bGPDspoint *pt = &gps->points[i];
            if ((pt->flag & GP_SPOINT_SELECT) == 0) {
              continue;
            }
            /* apply parent transformations */
            float fpt[3];
            mul_v3_m4v3(fpt, diff_mat, &pt->x);

            add_v3_v3(r_centroid, fpt);
            minmax_v3v3_v3(r_min, r_max, fpt);

            (*count)++;
          }
          changed = true;
        }
      }
    }
  }

  return changed;
}

static int gpencil_snap_cursor_to_sel(bContext *C, wmOperator *UNUSED(op))
{
  Depsgraph *depsgraph = CTX_data_ensure_evaluated_depsgraph(C);
  Object *obact = CTX_data_active_object(C);
  bGPdata *gpd = ED_gpencil_data_get_active(C);

  Scene *scene = CTX_data_scene(C);

  float *cursor = scene->cursor.location;
  float centroid[3] = {0.0f};
  float min[3], max[3];
  size_t count = 0;

  INIT_MINMAX(min, max);

  bool changed = false;
  changed = gpencil_stroke_points_centroid(depsgraph, C, obact, gpd, centroid, min, max, &count);

  if (changed) {
    if (scene->toolsettings->transform_pivot_point == V3D_AROUND_CENTER_BOUNDS) {
      mid_v3_v3v3(cursor, min, max);
    }
    else { /* #V3D_AROUND_CENTER_MEDIAN. */
      zero_v3(cursor);
      if (count) {
        mul_v3_fl(centroid, 1.0f / (float)count);
        copy_v3_v3(cursor, centroid);
      }
    }

    DEG_id_tag_update(&scene->id, ID_RECALC_COPY_ON_WRITE);
    WM_event_add_notifier(C, NC_SPACE | ND_SPACE_VIEW3D, NULL);
  }

  return OPERATOR_FINISHED;
}

void GPENCIL_OT_snap_cursor_to_selected(wmOperatorType *ot)
{
  /* identifiers */
  ot->name = "Snap Cursor to Selected Points";
  ot->idname = "GPENCIL_OT_snap_cursor_to_selected";
  ot->description = "Snap cursor to center of selected points";

  /* callbacks */
  ot->exec = gpencil_snap_cursor_to_sel;
  ot->poll = gpencil_snap_poll;

  /* flags */
  ot->flag = OPTYPE_REGISTER | OPTYPE_UNDO;
}

/** \} */

/* -------------------------------------------------------------------- */
/** \name Apply Layer Thickness Change to Strokes Operator
 * \{ */

static int gpencil_stroke_apply_thickness_exec(bContext *C, wmOperator *UNUSED(op))
{
  bGPdata *gpd = ED_gpencil_data_get_active(C);
  bGPDlayer *gpl = BKE_gpencil_layer_active_get(gpd);

  /* sanity checks */
  if (ELEM(NULL, gpd, gpl, gpl->frames.first)) {
    return OPERATOR_CANCELLED;
  }

  /* loop all strokes */
  LISTBASE_FOREACH (bGPDframe *, gpf, &gpl->frames) {
    LISTBASE_FOREACH (bGPDstroke *, gps, &gpf->strokes) {
      /* Apply thickness */
      if ((gps->thickness == 0) && (gpl->line_change == 0)) {
        gps->thickness = gpl->thickness;
      }
      else {
        gps->thickness = gps->thickness + gpl->line_change;
      }
    }
  }

  /* clear value */
  gpl->thickness = 0.0f;
  gpl->line_change = 0;

  /* notifiers */
  DEG_id_tag_update(&gpd->id, ID_RECALC_TRANSFORM | ID_RECALC_GEOMETRY);
  WM_event_add_notifier(C, NC_GPENCIL | ND_DATA | NA_EDITED, NULL);

  return OPERATOR_FINISHED;
}

void GPENCIL_OT_stroke_apply_thickness(wmOperatorType *ot)
{
  /* identifiers */
  ot->name = "Apply Stroke Thickness";
  ot->idname = "GPENCIL_OT_stroke_apply_thickness";
  ot->description = "Apply the thickness change of the layer to its strokes";

  /* api callbacks */
  ot->exec = gpencil_stroke_apply_thickness_exec;
  ot->poll = gpencil_active_layer_poll;
}

/** \} */

/* -------------------------------------------------------------------- */
/** \name Stroke Toggle Cyclic Operator
 * \{ */

enum {
  GP_STROKE_CYCLIC_CLOSE = 1,
  GP_STROKE_CYCLIC_OPEN = 2,
  GP_STROKE_CYCLIC_TOGGLE = 3,
};

static int gpencil_stroke_cyclical_set_exec(bContext *C, wmOperator *op)
{
  bGPdata *gpd = ED_gpencil_data_get_active(C);
  Object *ob = CTX_data_active_object(C);

  const int type = RNA_enum_get(op->ptr, "type");
  const bool geometry = RNA_boolean_get(op->ptr, "geometry");
  const bool is_multiedit = (bool)GPENCIL_MULTIEDIT_SESSIONS_ON(gpd);

  /* sanity checks */
  if (ELEM(NULL, gpd)) {
    return OPERATOR_CANCELLED;
  }

  bool changed = false;
  /* loop all selected strokes */
  CTX_DATA_BEGIN (C, bGPDlayer *, gpl, editable_gpencil_layers) {
    bGPDframe *init_gpf = (is_multiedit) ? gpl->frames.first : gpl->actframe;

    for (bGPDframe *gpf = init_gpf; gpf; gpf = gpf->next) {
      if ((gpf == gpl->actframe) || ((gpf->flag & GP_FRAME_SELECT) && (is_multiedit))) {
        if (gpf == NULL) {
          continue;
        }

        LISTBASE_FOREACH (bGPDstroke *, gps, &gpf->strokes) {
          MaterialGPencilStyle *gp_style = BKE_gpencil_material_settings(ob, gps->mat_nr + 1);
          /* skip strokes that are not selected or invalid for current view */
          bool is_stroke_selected = GPENCIL_STROKE_TYPE_BEZIER(gps) ?
                                        (bool)(gps->editcurve->flag & GP_CURVE_SELECT) :
                                        (bool)(gps->flag & GP_STROKE_SELECT);

          if (!is_stroke_selected) {
            continue;
          }

          if (ED_gpencil_stroke_can_use(C, gps) == false) {
            continue;
          }
          /* skip hidden or locked colors */
          if (!gp_style || (gp_style->flag & GP_MATERIAL_HIDE) ||
              (gp_style->flag & GP_MATERIAL_LOCKED)) {
            continue;
          }

          bool before = (bool)(gps->flag & GP_STROKE_CYCLIC);
          switch (type) {
            case GP_STROKE_CYCLIC_CLOSE:
              /* Close all (enable) */
              gps->flag |= GP_STROKE_CYCLIC;
              break;
            case GP_STROKE_CYCLIC_OPEN:
              /* Open all (disable) */
              gps->flag &= ~GP_STROKE_CYCLIC;
              break;
            case GP_STROKE_CYCLIC_TOGGLE:
              /* Just toggle flag... */
              gps->flag ^= GP_STROKE_CYCLIC;
              break;
            default:
              BLI_assert(0);
              break;
          }

          if (before != (gps->flag & GP_STROKE_CYCLIC)) {
            /* Create new geometry. */
            if (GPENCIL_STROKE_TYPE_BEZIER(gps)) {
              BKE_gpencil_editcurve_recalculate_handles(gps);
              BKE_gpencil_stroke_geometry_update(gpd, gps, GP_GEO_UPDATE_DEFAULT);
            }
            else if ((gps->flag & GP_STROKE_CYCLIC) && geometry) {
              BKE_gpencil_stroke_close(gps);
              BKE_gpencil_stroke_geometry_update(gpd, gps, GP_GEO_UPDATE_DEFAULT);
            }

            changed = true;
          }
        }

        /* if not multiedit, exit loop*/
        if (!is_multiedit) {
          break;
        }
      }
    }
  }
  CTX_DATA_END;

  if (changed) {
    /* notifiers */
    DEG_id_tag_update(&gpd->id, ID_RECALC_TRANSFORM | ID_RECALC_GEOMETRY);
    WM_event_add_notifier(C, NC_GPENCIL | ND_DATA | NA_EDITED, NULL);
  }

  return OPERATOR_FINISHED;
}

/**
 * Similar to #CURVE_OT_cyclic_toggle or #MASK_OT_cyclic_toggle, but with
 * option to force opened/closed strokes instead of just toggle behavior.
 */
void GPENCIL_OT_stroke_cyclical_set(wmOperatorType *ot)
{
  PropertyRNA *prop;

  static const EnumPropertyItem cyclic_type[] = {
      {GP_STROKE_CYCLIC_CLOSE, "CLOSE", 0, "Close All", ""},
      {GP_STROKE_CYCLIC_OPEN, "OPEN", 0, "Open All", ""},
      {GP_STROKE_CYCLIC_TOGGLE, "TOGGLE", 0, "Toggle", ""},
      {0, NULL, 0, NULL, NULL},
  };

  /* identifiers */
  ot->name = "Set Cyclical State";
  ot->idname = "GPENCIL_OT_stroke_cyclical_set";
  ot->description = "Close or open the selected stroke adding an edge from last to first point";

  /* api callbacks */
  ot->exec = gpencil_stroke_cyclical_set_exec;
  ot->poll = gpencil_active_layer_poll;

  /* flags */
  ot->flag = OPTYPE_REGISTER | OPTYPE_UNDO;

  /* properties */
  ot->prop = RNA_def_enum(ot->srna, "type", cyclic_type, GP_STROKE_CYCLIC_TOGGLE, "Type", "");
  prop = RNA_def_boolean(ot->srna,
                         "geometry",
                         false,
                         "Create Geometry",
                         "Create new geometry for closing stroke (only applies for poly strokes)");
  RNA_def_property_flag(prop, PROP_SKIP_SAVE);
}

/** \} */

/* -------------------------------------------------------------------- */
/** \name Stroke Toggle Flat Caps Operator
 * \{ */

enum {
  GP_STROKE_CAPS_TOGGLE_BOTH = 0,
  GP_STROKE_CAPS_TOGGLE_START = 1,
  GP_STROKE_CAPS_TOGGLE_END = 2,
  GP_STROKE_CAPS_TOGGLE_DEFAULT = 3,
};

static int gpencil_stroke_caps_set_exec(bContext *C, wmOperator *op)
{
  bGPdata *gpd = ED_gpencil_data_get_active(C);
  Object *ob = CTX_data_active_object(C);
  const bool is_multiedit = (bool)GPENCIL_MULTIEDIT_SESSIONS_ON(gpd);
  const int type = RNA_enum_get(op->ptr, "type");

  /* sanity checks */
  if (ELEM(NULL, gpd)) {
    return OPERATOR_CANCELLED;
  }

  bool changed = false;
  /* loop all selected strokes */
  CTX_DATA_BEGIN (C, bGPDlayer *, gpl, editable_gpencil_layers) {
    bGPDframe *init_gpf = (is_multiedit) ? gpl->frames.first : gpl->actframe;

    for (bGPDframe *gpf = init_gpf; gpf; gpf = gpf->next) {
      if ((gpf == gpl->actframe) || ((gpf->flag & GP_FRAME_SELECT) && (is_multiedit))) {
        if (gpf == NULL) {
          continue;
        }

        LISTBASE_FOREACH (bGPDstroke *, gps, &gpf->strokes) {
          MaterialGPencilStyle *gp_style = BKE_gpencil_material_settings(ob, gps->mat_nr + 1);

          /* skip strokes that are not selected or invalid for current view */
          bool is_stroke_selected = GPENCIL_STROKE_TYPE_BEZIER(gps) ?
                                        (bool)(gps->editcurve->flag & GP_CURVE_SELECT) :
                                        (bool)(gps->flag & GP_STROKE_SELECT);

          if (!is_stroke_selected) {
            continue;
          }
          /* skip hidden or locked colors */
          if (!gp_style || (gp_style->flag & GP_MATERIAL_HIDE) ||
              (gp_style->flag & GP_MATERIAL_LOCKED)) {
            continue;
          }

          short prev_first = gps->caps[0];
          short prev_last = gps->caps[1];

          if (ELEM(type, GP_STROKE_CAPS_TOGGLE_BOTH, GP_STROKE_CAPS_TOGGLE_START)) {
            ++gps->caps[0];
            if (gps->caps[0] >= GP_STROKE_CAP_MAX) {
              gps->caps[0] = GP_STROKE_CAP_ROUND;
            }
          }
          if (ELEM(type, GP_STROKE_CAPS_TOGGLE_BOTH, GP_STROKE_CAPS_TOGGLE_END)) {
            ++gps->caps[1];
            if (gps->caps[1] >= GP_STROKE_CAP_MAX) {
              gps->caps[1] = GP_STROKE_CAP_ROUND;
            }
          }
          if (type == GP_STROKE_CAPS_TOGGLE_DEFAULT) {
            gps->caps[0] = GP_STROKE_CAP_ROUND;
            gps->caps[1] = GP_STROKE_CAP_ROUND;
          }

          if (prev_first != gps->caps[0] || prev_last != gps->caps[1]) {
            changed = true;
          }
        }
      }
    }
  }
  CTX_DATA_END;

  if (changed) {
    /* notifiers */
    DEG_id_tag_update(&gpd->id, ID_RECALC_TRANSFORM | ID_RECALC_GEOMETRY);
    WM_event_add_notifier(C, NC_GPENCIL | ND_DATA | NA_EDITED, NULL);
  }

  return OPERATOR_FINISHED;
}

/**
 * Change Stroke caps mode Rounded or Flat
 */
void GPENCIL_OT_stroke_caps_set(wmOperatorType *ot)
{
  static const EnumPropertyItem toggle_type[] = {
      {GP_STROKE_CAPS_TOGGLE_BOTH, "TOGGLE", 0, "Both", ""},
      {GP_STROKE_CAPS_TOGGLE_START, "START", 0, "Start", ""},
      {GP_STROKE_CAPS_TOGGLE_END, "END", 0, "End", ""},
      {GP_STROKE_CAPS_TOGGLE_DEFAULT, "TOGGLE", 0, "Default", "Set as default rounded"},
      {0, NULL, 0, NULL, NULL},
  };

  /* identifiers */
  ot->name = "Set Caps Mode";
  ot->idname = "GPENCIL_OT_stroke_caps_set";
  ot->description = "Change stroke caps mode (rounded or flat)";

  /* api callbacks */
  ot->exec = gpencil_stroke_caps_set_exec;
  ot->poll = gpencil_active_layer_poll;

  /* flags */
  ot->flag = OPTYPE_REGISTER | OPTYPE_UNDO;

  /* properties */
  ot->prop = RNA_def_enum(ot->srna, "type", toggle_type, GP_STROKE_CAPS_TOGGLE_BOTH, "Type", "");
}

/** \} */

/* -------------------------------------------------------------------- */
/** \name Stroke Join Operator
 * \{ */

typedef struct tJoinStrokes {
  bGPDframe *gpf;
  bGPDstroke *gps;
  bool used;
} tJoinStrokes;

static int gpencil_get_nearest_stroke_index(tJoinStrokes *strokes_list,
                                            const bGPDstroke *gps,
                                            const int totstrokes)
{
  int index = -1;
  float min_dist = FLT_MAX;
  float dist, start_a[3], end_a[3], start_b[3], end_b[3];

  bGPDspoint *pt = &gps->points[0];
  copy_v3_v3(start_a, &pt->x);

  pt = &gps->points[gps->totpoints - 1];
  copy_v3_v3(end_a, &pt->x);

  for (int i = 0; i < totstrokes; i++) {
    tJoinStrokes *elem = &strokes_list[i];
    if (elem->used) {
      continue;
    }
    pt = &elem->gps->points[0];
    copy_v3_v3(start_b, &pt->x);

    pt = &elem->gps->points[elem->gps->totpoints - 1];
    copy_v3_v3(end_b, &pt->x);

    dist = len_squared_v3v3(start_a, start_b);
    if (dist < min_dist) {
      min_dist = dist;
      index = i;
    }
    dist = len_squared_v3v3(start_a, end_b);
    if (dist < min_dist) {
      min_dist = dist;
      index = i;
    }
    dist = len_squared_v3v3(end_a, start_b);
    if (dist < min_dist) {
      min_dist = dist;
      index = i;
    }
    dist = len_squared_v3v3(end_a, end_b);
    if (dist < min_dist) {
      min_dist = dist;
      index = i;
    }
  }

  return index;
}

static int gpencil_stroke_join_exec(bContext *C, wmOperator *op)
{
  bGPdata *gpd = ED_gpencil_data_get_active(C);
  bGPDlayer *activegpl = BKE_gpencil_layer_active_get(gpd);
  Object *ob = CTX_data_active_object(C);
  /* Limit the number of strokes to join. It makes no sense to allow an very high number of strokes
   * for CPU time and because to have a stroke with thousands of points is unpractical, so limit
   * this number avoid to joining a full frame scene in one single stroke. */
  const int max_join_strokes = 128;

  const int type = RNA_enum_get(op->ptr, "type");
  const bool leave_gaps = RNA_boolean_get(op->ptr, "leave_gaps");

  /* sanity checks */
  if (ELEM(NULL, gpd)) {
    return OPERATOR_CANCELLED;
  }

  if (activegpl->flag & GP_LAYER_LOCKED) {
    return OPERATOR_CANCELLED;
  }

  BLI_assert(ELEM(type, GP_STROKE_JOIN, GP_STROKE_JOINCOPY));

  int tot_strokes = 0;
  /** Alloc memory  */
  tJoinStrokes *strokes_list = MEM_malloc_arrayN(sizeof(tJoinStrokes), max_join_strokes, __func__);
  tJoinStrokes *elem = NULL;
  /* Read all selected strokes to create a list. */
  CTX_DATA_BEGIN (C, bGPDlayer *, gpl, editable_gpencil_layers) {
    bGPDframe *gpf = gpl->actframe;
    if (gpf == NULL) {
      continue;
    }

    /* Add all stroke selected of the frame. */
    LISTBASE_FOREACH (bGPDstroke *, gps, &gpf->strokes) {
      bool is_stroke_selected = GPENCIL_STROKE_TYPE_BEZIER(gps) ?
                                    (bool)(gps->editcurve->flag & GP_CURVE_SELECT) :
                                    (bool)(gps->flag & GP_STROKE_SELECT);

      if (!is_stroke_selected) {
        continue;
      }
      /* skip strokes that are invalid for current view */
      if (ED_gpencil_stroke_can_use(C, gps) == false) {
        continue;
      }
      /* check if the color is editable. */
      if (ED_gpencil_stroke_material_editable(ob, gpl, gps) == false) {
        continue;
      }
      elem = &strokes_list[tot_strokes];
      elem->gpf = gpf;
      elem->gps = gps;
      elem->used = false;

      tot_strokes++;
      /* Limit the number of strokes. */
      if (tot_strokes == max_join_strokes) {
        BKE_reportf(op->reports,
                    RPT_WARNING,
                    "Too many strokes selected, only joined first %d strokes",
                    max_join_strokes);
        break;
      }
    }
  }
  CTX_DATA_END;

  /* Nothing to join. */
  if (tot_strokes < 2) {
    MEM_SAFE_FREE(strokes_list);
    return OPERATOR_CANCELLED;
  }

  /* Take first stroke. */
  elem = &strokes_list[0];
  elem->used = true;

  /* Create a new stroke. */
  bGPDstroke *gps_new = BKE_gpencil_stroke_duplicate(elem->gps, true, true);
  gps_new->flag &= ~GP_STROKE_CYCLIC;
  BLI_insertlinkbefore(&elem->gpf->strokes, elem->gps, gps_new);

  /* Join all strokes until the list is completed. */
  while (true) {
    int i = gpencil_get_nearest_stroke_index(strokes_list, gps_new, tot_strokes);
    if (i < 0) {
      break;
    }
    elem = &strokes_list[i];
    /* Join new_stroke and stroke B. */
    BKE_gpencil_stroke_join(gps_new, elem->gps, leave_gaps, true);
    elem->used = true;
  }

  /* Calc geometry data for new stroke. */
  BKE_gpencil_stroke_geometry_update(gpd, gps_new, GP_GEO_UPDATE_DEFAULT);

  /* If join only, delete old strokes. */
  if (type == GP_STROKE_JOIN) {
    for (int i = 0; i < tot_strokes; i++) {
      elem = &strokes_list[i];
      if (GPENCIL_STROKE_TYPE_BEZIER(elem->gps) != GPENCIL_STROKE_TYPE_BEZIER(gps_new)) {
        continue;
      }

      BLI_remlink(&elem->gpf->strokes, elem->gps);
      BKE_gpencil_free_stroke(elem->gps);
    }
  }

  /* Free memory. */
  MEM_SAFE_FREE(strokes_list);

  /* notifiers */
  DEG_id_tag_update(&gpd->id, ID_RECALC_TRANSFORM | ID_RECALC_GEOMETRY);
  WM_event_add_notifier(C, NC_GPENCIL | ND_DATA | NA_EDITED, NULL);

  return OPERATOR_FINISHED;
}

void GPENCIL_OT_stroke_join(wmOperatorType *ot)
{
  static const EnumPropertyItem join_type[] = {
      {GP_STROKE_JOIN, "JOIN", 0, "Join", ""},
      {GP_STROKE_JOINCOPY, "JOINCOPY", 0, "Join and Copy", ""},
      {0, NULL, 0, NULL, NULL},
  };

  /* identifiers */
  ot->name = "Join Strokes";
  ot->idname = "GPENCIL_OT_stroke_join";
  ot->description = "Join selected strokes (optionally as new stroke)";

  /* api callbacks */
  ot->exec = gpencil_stroke_join_exec;
  ot->poll = gpencil_active_layer_poll;

  /* flags */
  ot->flag = OPTYPE_REGISTER | OPTYPE_UNDO;

  /* properties */
  ot->prop = RNA_def_enum(ot->srna, "type", join_type, GP_STROKE_JOIN, "Type", "");
  RNA_def_boolean(ot->srna,
                  "leave_gaps",
                  false,
                  "Leave Gaps",
                  "Leave gaps between joined strokes instead of linking them");
}

/** \} */

/* -------------------------------------------------------------------- */
/** \name Stroke Flip Operator
 * \{ */

static int gpencil_stroke_flip_exec(bContext *C, wmOperator *UNUSED(op))
{
  bGPdata *gpd = ED_gpencil_data_get_active(C);
  Object *ob = CTX_data_active_object(C);

  /* sanity checks */
  if (ELEM(NULL, gpd)) {
    return OPERATOR_CANCELLED;
  }

  bool changed = false;
  /* read all selected strokes */
  CTX_DATA_BEGIN (C, bGPDlayer *, gpl, editable_gpencil_layers) {
    bGPDframe *gpf = gpl->actframe;
    if (gpf == NULL) {
      continue;
    }

    LISTBASE_FOREACH (bGPDstroke *, gps, &gpf->strokes) {
      bool is_stroke_selected = GPENCIL_STROKE_TYPE_BEZIER(gps) ?
                                    (bool)(gps->editcurve->flag & GP_CURVE_SELECT) :
                                    (bool)(gps->flag & GP_STROKE_SELECT);

      if (!is_stroke_selected) {
        continue;
      }

      /* skip strokes that are invalid for current view */
      if (ED_gpencil_stroke_can_use(C, gps) == false) {
        continue;
      }
      /* check if the color is editable */
      if (ED_gpencil_stroke_material_editable(ob, gpl, gps) == false) {
        continue;
      }

      /* Flip stroke. */
      BKE_gpencil_stroke_flip(gps);

      changed = true;
    }
  }
  CTX_DATA_END;

  if (changed) {
    /* notifiers */
    DEG_id_tag_update(&gpd->id, ID_RECALC_TRANSFORM | ID_RECALC_GEOMETRY);
    WM_event_add_notifier(C, NC_GPENCIL | ND_DATA | NA_EDITED, NULL);
  }

  return OPERATOR_FINISHED;
}

void GPENCIL_OT_stroke_flip(wmOperatorType *ot)
{
  /* identifiers */
  ot->name = "Flip Stroke";
  ot->idname = "GPENCIL_OT_stroke_flip";
  ot->description = "Change direction of the points of the selected strokes";

  /* api callbacks */
  ot->exec = gpencil_stroke_flip_exec;
  ot->poll = gpencil_active_layer_poll;

  /* flags */
  ot->flag = OPTYPE_REGISTER | OPTYPE_UNDO;
}

/** \} */

/* -------------------------------------------------------------------- */
/** \name Stroke Re-project Operator
 * \{ */

static int gpencil_strokes_reproject_exec(bContext *C, wmOperator *op)
{
  bGPdata *gpd = ED_gpencil_data_get_active(C);
  Scene *scene = CTX_data_scene(C);
  Depsgraph *depsgraph = CTX_data_ensure_evaluated_depsgraph(C);
  ARegion *region = CTX_wm_region(C);
  int oldframe = (int)DEG_get_ctime(depsgraph);
  const eGP_ReprojectModes mode = RNA_enum_get(op->ptr, "type");
  const bool keep_original = RNA_boolean_get(op->ptr, "keep_original");
<<<<<<< HEAD
=======
  const bool is_curve_edit = (bool)GPENCIL_CURVE_EDIT_SESSIONS_ON(gpd);
  const bool is_multiedit = (bool)GPENCIL_MULTIEDIT_SESSIONS_ON(gpd);
>>>>>>> 33d9a0c9

  /* Init snap context for geometry projection. */
  SnapObjectContext *sctx = NULL;
  sctx = ED_transform_snap_object_context_create_view3d(scene, 0, region, CTX_wm_view3d(C));

  bool changed = false;
  /* Init space conversion stuff. */
  GP_SpaceConversion gsc = {NULL};
  gpencil_point_conversion_init(C, &gsc);
  int cfra_prv = INT_MIN;

  /* Go through each editable + selected stroke, adjusting each of its points one by one... */
<<<<<<< HEAD
  GP_EDITABLE_STROKES_BEGIN (gpstroke_iter, C, gpl, gps) {
    bool is_stroke_selected = GPENCIL_STROKE_TYPE_BEZIER(gps) ?
                                  (bool)(gps->editcurve->flag & GP_CURVE_SELECT) :
                                  (bool)(gps->flag & GP_STROKE_SELECT);

    if (!is_stroke_selected) {
      continue;
    }

    /* update frame to get the new location of objects */
    if ((mode == GP_REPROJECT_SURFACE) && (cfra_prv != gpf_->framenum)) {
      cfra_prv = gpf_->framenum;
      CFRA = gpf_->framenum;
      BKE_scene_graph_update_for_newframe(depsgraph);
    }

    ED_gpencil_stroke_reproject(depsgraph, &gsc, sctx, gpl, gpf_, gps, mode, keep_original);

    /* TODO: Reproject curve data and regenerate stroke.
     * Right now we are using the projected points to regenerate the curve. This will most likely
     * change the handles which is usually not wanted.*/
    BKE_gpencil_stroke_geometry_update(gpd, gps, GP_GEO_UPDATE_CURVE_REFIT_ALL);

    changed = true;
=======
  CTX_DATA_BEGIN (C, bGPDlayer *, gpl, editable_gpencil_layers) {
    bGPDframe *init_gpf = (is_multiedit) ? gpl->frames.first : gpl->actframe;

    for (bGPDframe *gpf = init_gpf; gpf; gpf = gpf->next) {
      if ((gpf == gpl->actframe) || ((gpf->flag & GP_FRAME_SELECT) && (is_multiedit))) {
        if (gpf == NULL) {
          continue;
        }
        for (bGPDstroke *gps = gpf->strokes.first; gps; gps = gps->next) {
          /* skip strokes that are invalid for current view */
          if (ED_gpencil_stroke_can_use(C, gps) == false) {
            continue;
          }
          bool curve_select = false;
          if (is_curve_edit && gps->editcurve != NULL) {
            curve_select = gps->editcurve->flag & GP_CURVE_SELECT;
          }

          if (gps->flag & GP_STROKE_SELECT || curve_select) {

            /* update frame to get the new location of objects */
            if ((mode == GP_REPROJECT_SURFACE) && (cfra_prv != gpf->framenum)) {
              cfra_prv = gpf->framenum;
              CFRA = gpf->framenum;
              BKE_scene_graph_update_for_newframe(depsgraph);
            }

            ED_gpencil_stroke_reproject(depsgraph, &gsc, sctx, gpl, gpf, gps, mode, keep_original);

            if (is_curve_edit && gps->editcurve != NULL) {
              BKE_gpencil_stroke_editcurve_update(gpd, gpl, gps);
              /* Update the selection from the stroke to the curve. */
              BKE_gpencil_editcurve_stroke_sync_selection(gpd, gps, gps->editcurve);

              gps->flag |= GP_STROKE_NEEDS_CURVE_UPDATE;
              BKE_gpencil_stroke_geometry_update(gpd, gps);
            }

            changed = true;
            /* If not multi-edit, exit loop. */
            if (!is_multiedit) {
              break;
            }
          }
        }
      }
    }
>>>>>>> 33d9a0c9
  }
  CTX_DATA_END;

  /* return frame state and DB to original state */
  CFRA = oldframe;
  BKE_scene_graph_update_for_newframe(depsgraph);

  if (sctx != NULL) {
    ED_transform_snap_object_context_destroy(sctx);
  }

  if (changed) {
    /* update changed data */
    DEG_id_tag_update(&gpd->id, ID_RECALC_TRANSFORM | ID_RECALC_GEOMETRY);
    WM_event_add_notifier(C, NC_GPENCIL | ND_DATA | NA_EDITED, NULL);
  }

  return OPERATOR_FINISHED;
}

void GPENCIL_OT_reproject(wmOperatorType *ot)
{
  static const EnumPropertyItem reproject_type[] = {
      {GP_REPROJECT_FRONT, "FRONT", 0, "Front", "Reproject the strokes using the X-Z plane"},
      {GP_REPROJECT_SIDE, "SIDE", 0, "Side", "Reproject the strokes using the Y-Z plane"},
      {GP_REPROJECT_TOP, "TOP", 0, "Top", "Reproject the strokes using the X-Y plane"},
      {GP_REPROJECT_VIEW,
       "VIEW",
       0,
       "View",
       "Reproject the strokes to end up on the same plane, as if drawn from the current "
       "viewpoint "
       "using 'Cursor' Stroke Placement"},
      {GP_REPROJECT_SURFACE,
       "SURFACE",
       0,
       "Surface",
       "Reproject the strokes on to the scene geometry, as if drawn using 'Surface' placement"},
      {GP_REPROJECT_CURSOR,
       "CURSOR",
       0,
       "Cursor",
       "Reproject the strokes using the orientation of 3D cursor"},
      {0, NULL, 0, NULL, NULL},
  };

  /* identifiers */
  ot->name = "Reproject Strokes";
  ot->idname = "GPENCIL_OT_reproject";
  ot->description =
      "Reproject the selected strokes from the current viewpoint as if they had been newly "
      "drawn "
      "(e.g. to fix problems from accidental 3D cursor movement or accidental viewport changes, "
      "or for matching deforming geometry)";

  /* callbacks */
  ot->invoke = WM_menu_invoke;
  ot->exec = gpencil_strokes_reproject_exec;
  ot->poll = gpencil_strokes_edit3d_poll;

  /* flags */
  ot->flag = OPTYPE_REGISTER | OPTYPE_UNDO;

  /* properties */
  ot->prop = RNA_def_enum(
      ot->srna, "type", reproject_type, GP_REPROJECT_VIEW, "Projection Type", "");

  RNA_def_boolean(
      ot->srna,
      "keep_original",
      0,
      "Keep Original",
      "Keep original strokes and create a copy before reprojecting instead of reproject them");
}

static int gpencil_recalc_geometry_exec(bContext *C, wmOperator *UNUSED(op))
{
  Object *ob = CTX_data_active_object(C);
  if ((ob == NULL) || (ob->type != OB_GPENCIL)) {
    return OPERATOR_CANCELLED;
  }

  bGPdata *gpd = (bGPdata *)ob->data;
  LISTBASE_FOREACH (bGPDlayer *, gpl, &gpd->layers) {
    LISTBASE_FOREACH (bGPDframe *, gpf, &gpl->frames) {
      LISTBASE_FOREACH (bGPDstroke *, gps, &gpf->strokes) {
        /* TODO: maybe add an option to only include selected strokes? */
        BKE_gpencil_stroke_geometry_update(gpd, gps, GP_GEO_UPDATE_DEFAULT);
      }
    }
  }

  /* update changed data */
  DEG_id_tag_update(&gpd->id, ID_RECALC_TRANSFORM | ID_RECALC_GEOMETRY);
  WM_event_add_notifier(C, NC_GPENCIL | ND_DATA | NA_EDITED, NULL);
  return OPERATOR_FINISHED;
}

void GPENCIL_OT_recalc_geometry(wmOperatorType *ot)
{
  /* identifiers */
  ot->name = "Recalculate internal geometry";
  ot->idname = "GPENCIL_OT_recalc_geometry";
  ot->description = "Update all internal geometry data";

  /* callbacks */
  ot->exec = gpencil_recalc_geometry_exec;
  ot->poll = gpencil_active_layer_poll;

  /* flags */
  ot->flag = OPTYPE_REGISTER | OPTYPE_UNDO;
}

/** \} */

/* -------------------------------------------------------------------- */
/** \name Stroke Subdivide Operator
 * \{ */

/* helper to smooth */
static void gpencil_smooth_stroke(bContext *C, wmOperator *op)
{
  const int repeat = RNA_int_get(op->ptr, "repeat");
  float factor = RNA_float_get(op->ptr, "factor");
  const bool only_selected = RNA_boolean_get(op->ptr, "only_selected");
  const bool smooth_position = RNA_boolean_get(op->ptr, "smooth_position");
  const bool smooth_thickness = RNA_boolean_get(op->ptr, "smooth_thickness");
  const bool smooth_strength = RNA_boolean_get(op->ptr, "smooth_strength");
  const bool smooth_uv = RNA_boolean_get(op->ptr, "smooth_uv");

  if (factor == 0.0f) {
    return;
  }

  GP_EDITABLE_STROKES_BEGIN (gpstroke_iter, C, gpl, gps) {
    if (gps->flag & GP_STROKE_SELECT && GPENCIL_STROKE_TYPE_POLY(gps)) {
      for (int r = 0; r < repeat; r++) {
        for (int i = 0; i < gps->totpoints; i++) {
          bGPDspoint *pt = &gps->points[i];
          if ((only_selected) && ((pt->flag & GP_SPOINT_SELECT) == 0)) {
            continue;
          }

          /* perform smoothing */
          if (smooth_position) {
            BKE_gpencil_stroke_smooth(gps, i, factor);
          }
          if (smooth_strength) {
            BKE_gpencil_stroke_smooth_strength(gps, i, factor);
          }
          if (smooth_thickness) {
            /* thickness need to repeat process several times */
            for (int r2 = 0; r2 < 20; r2++) {
              BKE_gpencil_stroke_smooth_thickness(gps, i, factor);
            }
          }
          if (smooth_uv) {
            BKE_gpencil_stroke_smooth_uv(gps, i, factor);
          }
        }
      }
    }
  }
  GP_EDITABLE_STROKES_END(gpstroke_iter);
}

/* helper: Count how many points need to be inserted */
static int gpencil_count_subdivision_cuts(bGPDstroke *gps)
{
  bGPDspoint *pt;
  int i;
  int totnewpoints = 0;
  for (i = 0, pt = gps->points; i < gps->totpoints && pt; i++, pt++) {
    if (pt->flag & GP_SPOINT_SELECT) {
      if (i + 1 < gps->totpoints) {
        if (gps->points[i + 1].flag & GP_SPOINT_SELECT) {
          totnewpoints++;
        }
      }
    }
  }

  if ((gps->flag & GP_STROKE_CYCLIC) && (gps->points[0].flag & GP_SPOINT_SELECT) &&
      (gps->points[gps->totpoints - 1].flag & GP_SPOINT_SELECT)) {
    totnewpoints++;
  }

  return totnewpoints;
}

static void gpencil_stroke_subdivide(bGPDstroke *gps, const int cuts)
{
  bGPDspoint *temp_points;
  int totnewpoints, oldtotpoints;
  int i2;
  /* loop as many times as cuts */
  for (int s = 0; s < cuts; s++) {
    totnewpoints = gpencil_count_subdivision_cuts(gps);
    if (totnewpoints == 0) {
      continue;
    }
    /* duplicate points in a temp area */
    temp_points = MEM_dupallocN(gps->points);
    oldtotpoints = gps->totpoints;

    MDeformVert *temp_dverts = NULL;
    MDeformVert *dvert_final = NULL;
    MDeformVert *dvert = NULL;
    MDeformVert *dvert_next = NULL;
    if (gps->dvert != NULL) {
      temp_dverts = MEM_dupallocN(gps->dvert);
    }

    /* resize the points arrays */
    gps->totpoints += totnewpoints;
    gps->points = MEM_recallocN(gps->points, sizeof(*gps->points) * gps->totpoints);
    if (gps->dvert != NULL) {
      gps->dvert = MEM_recallocN(gps->dvert, sizeof(*gps->dvert) * gps->totpoints);
    }

    /* loop and interpolate */
    i2 = 0;
    for (int i = 0; i < oldtotpoints; i++) {
      bGPDspoint *pt = &temp_points[i];
      bGPDspoint *pt_final = &gps->points[i2];

      /* copy current point */
      copy_v3_v3(&pt_final->x, &pt->x);
      pt_final->pressure = pt->pressure;
      pt_final->strength = pt->strength;
      pt_final->time = pt->time;
      pt_final->flag = pt->flag;
      copy_v4_v4(pt_final->vert_color, pt->vert_color);

      if (gps->dvert != NULL) {
        dvert = &temp_dverts[i];
        dvert_final = &gps->dvert[i2];
        dvert_final->totweight = dvert->totweight;
        dvert_final->dw = dvert->dw;
      }
      i2++;

      /* if next point is selected add a half way point */
      if (pt->flag & GP_SPOINT_SELECT) {
        if (i + 1 < oldtotpoints) {
          if (temp_points[i + 1].flag & GP_SPOINT_SELECT) {
            pt_final = &gps->points[i2];
            if (gps->dvert != NULL) {
              dvert_final = &gps->dvert[i2];
            }
            /* Interpolate all values */
            bGPDspoint *next = &temp_points[i + 1];
            interp_v3_v3v3(&pt_final->x, &pt->x, &next->x, 0.5f);
            pt_final->pressure = interpf(pt->pressure, next->pressure, 0.5f);
            pt_final->strength = interpf(pt->strength, next->strength, 0.5f);
            CLAMP(pt_final->strength, GPENCIL_STRENGTH_MIN, 1.0f);
            interp_v4_v4v4(pt_final->vert_color, pt->vert_color, next->vert_color, 0.5f);
            pt_final->time = interpf(pt->time, next->time, 0.5f);
            pt_final->flag |= GP_SPOINT_SELECT;

            /* interpolate weights */
            if (gps->dvert != NULL) {
              dvert = &temp_dverts[i];
              dvert_next = &temp_dverts[i + 1];
              dvert_final = &gps->dvert[i2];

              dvert_final->totweight = dvert->totweight;
              dvert_final->dw = MEM_dupallocN(dvert->dw);

              /* interpolate weight values */
              for (int d = 0; d < dvert->totweight; d++) {
                MDeformWeight *dw_a = &dvert->dw[d];
                if (dvert_next->totweight > d) {
                  MDeformWeight *dw_b = &dvert_next->dw[d];
                  MDeformWeight *dw_final = &dvert_final->dw[d];
                  dw_final->weight = interpf(dw_a->weight, dw_b->weight, 0.5f);
                }
              }
            }

            i2++;
          }
        }
      }
    }

    /* Subdivide between last and first point. */
    if (gps->flag & GP_STROKE_CYCLIC) {
      bGPDspoint *pt = &temp_points[oldtotpoints - 1];
      bGPDspoint *next = &temp_points[0];
      if ((pt->flag & GP_SPOINT_SELECT) && (next->flag & GP_SPOINT_SELECT)) {
        bGPDspoint *pt_final = &gps->points[i2];
        if (gps->dvert != NULL) {
          dvert_final = &gps->dvert[i2];
        }
        /* Interpolate all values */
        interp_v3_v3v3(&pt_final->x, &pt->x, &next->x, 0.5f);
        pt_final->pressure = interpf(pt->pressure, next->pressure, 0.5f);
        pt_final->strength = interpf(pt->strength, next->strength, 0.5f);
        CLAMP(pt_final->strength, GPENCIL_STRENGTH_MIN, 1.0f);
        interp_v4_v4v4(pt_final->vert_color, pt->vert_color, next->vert_color, 0.5f);
        pt_final->time = interpf(pt->time, next->time, 0.5f);
        pt_final->flag |= GP_SPOINT_SELECT;

        /* interpolate weights */
        if (gps->dvert != NULL) {
          dvert = &temp_dverts[oldtotpoints - 1];
          dvert_next = &temp_dverts[0];
          dvert_final = &gps->dvert[i2];

          dvert_final->totweight = dvert->totweight;
          dvert_final->dw = MEM_dupallocN(dvert->dw);

          /* interpolate weight values */
          for (int d = 0; d < dvert->totweight; d++) {
            MDeformWeight *dw_a = &dvert->dw[d];
            if (dvert_next->totweight > d) {
              MDeformWeight *dw_b = &dvert_next->dw[d];
              MDeformWeight *dw_final = &dvert_final->dw[d];
              dw_final->weight = interpf(dw_a->weight, dw_b->weight, 0.5f);
            }
          }
        }
      }
    }

    /* free temp memory */
    MEM_SAFE_FREE(temp_points);
    MEM_SAFE_FREE(temp_dverts);
  }
}

static int gpencil_stroke_subdivide_exec(bContext *C, wmOperator *op)
{
  bGPdata *gpd = ED_gpencil_data_get_active(C);
  const int cuts = RNA_int_get(op->ptr, "number_cuts");

  /* sanity checks */
  if (ELEM(NULL, gpd)) {
    return OPERATOR_CANCELLED;
  }

  bool changed = false;

  /* Go through each editable + selected stroke */
  GP_EDITABLE_STROKES_BEGIN (gpstroke_iter, C, gpl, gps) {
    if (GPENCIL_STROKE_TYPE_BEZIER(gps)) {
      bGPDcurve *gpc = gps->editcurve;
      if (gpc->flag & GP_CURVE_SELECT) {
        BKE_gpencil_editcurve_subdivide(gps, cuts);
        BKE_gpencil_editcurve_recalculate_handles(gps);
        BKE_gpencil_stroke_geometry_update(gpd, gps, GP_GEO_UPDATE_DEFAULT);
        changed = true;
      }
    }
    else {
      if (gps->flag & GP_STROKE_SELECT) {
        gpencil_stroke_subdivide(gps, cuts);
        /* Calc geometry data. */
        BKE_gpencil_stroke_geometry_update(gpd, gps, GP_GEO_UPDATE_DEFAULT);
        changed = true;
      }
    }
  }
  GP_EDITABLE_STROKES_END(gpstroke_iter);

  if (changed) {
    /* smooth stroke */
    gpencil_smooth_stroke(C, op);
  }

  if (changed) {
    /* notifiers */
    DEG_id_tag_update(&gpd->id, ID_RECALC_TRANSFORM | ID_RECALC_GEOMETRY);
    WM_event_add_notifier(C, NC_GPENCIL | ND_DATA | NA_EDITED, NULL);
  }

  return OPERATOR_FINISHED;
}

void GPENCIL_OT_stroke_subdivide(wmOperatorType *ot)
{
  PropertyRNA *prop;

  /* identifiers */
  ot->name = "Subdivide Stroke";
  ot->idname = "GPENCIL_OT_stroke_subdivide";
  ot->description =
      "Subdivide between continuous selected points of the stroke adding a point half way "
      "between "
      "them";

  /* api callbacks */
  ot->exec = gpencil_stroke_subdivide_exec;
  ot->poll = gpencil_active_layer_poll;

  /* flags */
  ot->flag = OPTYPE_REGISTER | OPTYPE_UNDO;

  /* properties */
  prop = RNA_def_int(ot->srna, "number_cuts", 1, 1, 10, "Number of Cuts", "", 1, 5);
  /* avoid re-using last var because it can cause _very_ high value and annoy users */
  RNA_def_property_flag(prop, PROP_SKIP_SAVE);

  /* Smooth parameters */
  RNA_def_float(ot->srna, "factor", 0.0f, 0.0f, 2.0f, "Smooth", "", 0.0f, 2.0f);
  prop = RNA_def_int(ot->srna, "repeat", 1, 1, 10, "Repeat", "", 1, 5);
  RNA_def_property_flag(prop, PROP_SKIP_SAVE);
  RNA_def_boolean(ot->srna,
                  "only_selected",
                  true,
                  "Selected Points",
                  "Smooth only selected points in the stroke");
  RNA_def_boolean(ot->srna, "smooth_position", true, "Position", "");
  RNA_def_boolean(ot->srna, "smooth_thickness", true, "Thickness", "");
  RNA_def_boolean(ot->srna, "smooth_strength", false, "Strength", "");
  RNA_def_boolean(ot->srna, "smooth_uv", false, "UV", "");
}

/* ** simplify stroke *** */
static int gpencil_stroke_simplify_exec(bContext *C, wmOperator *op)
{
  bGPdata *gpd = ED_gpencil_data_get_active(C);
  float factor = RNA_float_get(op->ptr, "factor");

  /* sanity checks */
  if (ELEM(NULL, gpd)) {
    return OPERATOR_CANCELLED;
  }

  bool changed = false;
  /* Go through each editable + selected stroke */
  GP_EDITABLE_STROKES_BEGIN (gpstroke_iter, C, gpl, gps) {
    if (GPENCIL_STROKE_TYPE_BEZIER(gps)) {
      if (gps->editcurve->flag & GP_CURVE_SELECT) {
        BKE_gpencil_editcurve_simplify_adaptive(gps, factor);
        BKE_gpencil_editcurve_recalculate_handles(gps);
        BKE_gpencil_stroke_geometry_update(gpd, gps, GP_GEO_UPDATE_DEFAULT);
        changed = true;
      }
    }
    else if (gps->flag & GP_STROKE_SELECT) {
      /* simplify stroke using Ramer-Douglas-Peucker algorithm */
      BKE_gpencil_stroke_simplify_adaptive(gpd, gps, factor);
      changed = true;
    }
  }
  GP_EDITABLE_STROKES_END(gpstroke_iter);

  if (changed) {
    /* notifiers */
    DEG_id_tag_update(&gpd->id, ID_RECALC_TRANSFORM | ID_RECALC_GEOMETRY);
    WM_event_add_notifier(C, NC_GPENCIL | ND_DATA | NA_EDITED, NULL);
  }

  return OPERATOR_FINISHED;
}

void GPENCIL_OT_stroke_simplify(wmOperatorType *ot)
{
  PropertyRNA *prop;

  /* identifiers */
  ot->name = "Simplify Stroke";
  ot->idname = "GPENCIL_OT_stroke_simplify";
  ot->description = "Simplify selected stroked reducing number of points";

  /* api callbacks */
  ot->exec = gpencil_stroke_simplify_exec;
  ot->poll = gpencil_active_layer_poll;

  /* flags */
  ot->flag = OPTYPE_REGISTER | OPTYPE_UNDO;

  /* properties */
  prop = RNA_def_float(ot->srna, "factor", 0.0f, 0.0f, 100.0f, "Factor", "", 0.0f, 100.0f);
  /* avoid re-using last var */
  RNA_def_property_flag(prop, PROP_SKIP_SAVE);
}

/* ** simplify stroke using fixed algorithm *** */
static int gpencil_stroke_simplify_fixed_exec(bContext *C, wmOperator *op)
{
  bGPdata *gpd = ED_gpencil_data_get_active(C);
  int steps = RNA_int_get(op->ptr, "step");

  /* sanity checks */
  if (ELEM(NULL, gpd)) {
    return OPERATOR_CANCELLED;
  }

  bool changed = false;
  /* Go through each editable + selected stroke */
  GP_EDITABLE_STROKES_BEGIN (gpstroke_iter, C, gpl, gps) {
    if (GPENCIL_STROKE_TYPE_BEZIER(gps)) {
      bGPDcurve *gpc = gps->editcurve;
      if (gpc->flag & GP_CURVE_SELECT) {
        BKE_gpencil_editcurve_simplify_fixed(gps, steps);
        BKE_gpencil_editcurve_recalculate_handles(gps);
        BKE_gpencil_stroke_geometry_update(gpd, gps, GP_GEO_UPDATE_DEFAULT);
        changed = true;
      }
    }
    else if (gps->flag & GP_STROKE_SELECT) {
      for (int i = 0; i < steps; i++) {
        BKE_gpencil_stroke_simplify_fixed(gpd, gps);
      }
      changed = true;
    }
  }
  GP_EDITABLE_STROKES_END(gpstroke_iter);

  if (changed) {
    /* notifiers */
    DEG_id_tag_update(&gpd->id, ID_RECALC_TRANSFORM | ID_RECALC_GEOMETRY);
    WM_event_add_notifier(C, NC_GPENCIL | ND_DATA | NA_EDITED, NULL);
  }

  return OPERATOR_FINISHED;
}

void GPENCIL_OT_stroke_simplify_fixed(wmOperatorType *ot)
{
  PropertyRNA *prop;

  /* identifiers */
  ot->name = "Simplify Fixed Stroke";
  ot->idname = "GPENCIL_OT_stroke_simplify_fixed";
  ot->description = "Simplify selected stroked reducing number of points using fixed algorithm";

  /* api callbacks */
  ot->exec = gpencil_stroke_simplify_fixed_exec;
  ot->poll = gpencil_active_layer_poll;

  /* flags */
  ot->flag = OPTYPE_REGISTER | OPTYPE_UNDO;

  /* properties */
  prop = RNA_def_int(ot->srna, "step", 1, 1, 100, "Steps", "Number of simplify steps", 1, 10);

  /* avoid re-using last var */
  RNA_def_property_flag(prop, PROP_SKIP_SAVE);
}

/* ** Resample stroke *** */
static int gpencil_stroke_sample_exec(bContext *C, wmOperator *op)
{
  bGPdata *gpd = ED_gpencil_data_get_active(C);
  const float length = RNA_float_get(op->ptr, "length");

  /* sanity checks */
  if (ELEM(NULL, gpd)) {
    return OPERATOR_CANCELLED;
  }

  /* Go through each editable + selected stroke */
  GP_EDITABLE_STROKES_BEGIN (gpstroke_iter, C, gpl, gps) {
    if (gps->flag & GP_STROKE_SELECT) {
      BKE_gpencil_stroke_sample(gpd, gps, length, true);
    }
  }
  GP_EDITABLE_STROKES_END(gpstroke_iter);

  /* notifiers */
  DEG_id_tag_update(&gpd->id, ID_RECALC_TRANSFORM | ID_RECALC_GEOMETRY);
  WM_event_add_notifier(C, NC_GPENCIL | ND_DATA | NA_EDITED, NULL);

  return OPERATOR_FINISHED;
}

void GPENCIL_OT_stroke_sample(wmOperatorType *ot)
{
  PropertyRNA *prop;

  /* identifiers */
  ot->name = "Sample Stroke";
  ot->idname = "GPENCIL_OT_stroke_sample";
  ot->description = "Sample stroke points to predefined segment length";

  /* api callbacks */
  ot->exec = gpencil_stroke_sample_exec;
  ot->poll = gpencil_stroke_not_in_curve_edit_mode;

  /* flags */
  ot->flag = OPTYPE_REGISTER | OPTYPE_UNDO;

  /* properties */
  prop = RNA_def_float(ot->srna, "length", 0.1f, 0.0f, 100.0f, "Length", "", 0.0f, 100.0f);
  /* avoid re-using last var */
  RNA_def_property_flag(prop, PROP_SKIP_SAVE);
}

/** \} */

/* -------------------------------------------------------------------- */
/** \name Stroke Trim Operator
 * \{ */

static int gpencil_stroke_trim_exec(bContext *C, wmOperator *op)
{
  bGPdata *gpd = ED_gpencil_data_get_active(C);

  /* sanity checks */
  if (ELEM(NULL, gpd)) {
    return OPERATOR_CANCELLED;
  }

  /* Go through each editable + selected stroke */
  const bool is_multiedit = (bool)GPENCIL_MULTIEDIT_SESSIONS_ON(gpd);
  const bool is_curve_edit = (bool)GPENCIL_CURVE_EDIT_SESSIONS_ON(gpd);

  CTX_DATA_BEGIN (C, bGPDlayer *, gpl, editable_gpencil_layers) {
    bGPDframe *init_gpf = (is_multiedit) ? gpl->frames.first : gpl->actframe;

    for (bGPDframe *gpf = init_gpf; gpf; gpf = gpf->next) {
      if ((gpf == gpl->actframe) || ((gpf->flag & GP_FRAME_SELECT) && (is_multiedit))) {

        if (gpf == NULL) {
          continue;
        }

        LISTBASE_FOREACH_MUTABLE (bGPDstroke *, gps, &gpf->strokes) {

          /* skip strokes that are invalid for current view */
          if (ED_gpencil_stroke_can_use(C, gps) == false) {
            continue;
          }

          if (gps->flag & GP_STROKE_SELECT) {
            if (is_curve_edit) {
              BKE_report(op->reports, RPT_ERROR, "Not implemented!");
            }
            else {
              BKE_gpencil_stroke_trim(gpd, gps);
            }
          }
        }
        /* if not multiedit, exit loop*/
        if (!is_multiedit) {
          break;
        }
      }
    }
  }
  CTX_DATA_END;

  /* notifiers */
  DEG_id_tag_update(&gpd->id, ID_RECALC_TRANSFORM | ID_RECALC_GEOMETRY);
  WM_event_add_notifier(C, NC_GPENCIL | ND_DATA | NA_EDITED, NULL);

  return OPERATOR_FINISHED;
}

void GPENCIL_OT_stroke_trim(wmOperatorType *ot)
{
  /* identifiers */
  ot->name = "Trim Stroke";
  ot->idname = "GPENCIL_OT_stroke_trim";
  ot->description = "Trim selected stroke to first loop or intersection";

  /* api callbacks */
  ot->exec = gpencil_stroke_trim_exec;
  ot->poll = gpencil_active_layer_poll;

  /* flags */
  ot->flag = OPTYPE_REGISTER | OPTYPE_UNDO;
}

/** \} */

/* -------------------------------------------------------------------- */
/** \name Stroke Separate Operator
 * \{ */

typedef enum eGP_SeparateModes {
  /* Points */
  GP_SEPARATE_POINT = 0,
  /* Selected Strokes */
  GP_SEPARATE_STROKE,
  /* Current Layer */
  GP_SEPARATE_LAYER,
} eGP_SeparateModes;

static int gpencil_stroke_separate_exec(bContext *C, wmOperator *op)
{
  Base *base_new;
  Main *bmain = CTX_data_main(C);
  Scene *scene = CTX_data_scene(C);
  ViewLayer *view_layer = CTX_data_view_layer(C);
  Base *base_prev = CTX_data_active_base(C);
  bGPdata *gpd_src = ED_gpencil_data_get_active(C);
  Object *ob = CTX_data_active_object(C);

  Object *ob_dst = NULL;
  bGPdata *gpd_dst = NULL;
  bGPDlayer *gpl_dst = NULL;
  bGPDframe *gpf_dst = NULL;
  Material *ma = NULL;
  int idx;

  eGP_SeparateModes mode = RNA_enum_get(op->ptr, "mode");
  const bool keep_ends = RNA_boolean_get(op->ptr, "keep_ends");

  /* sanity checks */
  if (ELEM(NULL, gpd_src)) {
    return OPERATOR_CANCELLED;
  }

  if ((mode == GP_SEPARATE_LAYER) && (BLI_listbase_is_single(&gpd_src->layers))) {
    BKE_report(op->reports, RPT_ERROR, "Cannot separate an object with one layer only");
    return OPERATOR_CANCELLED;
  }

  const bool is_multiedit = (bool)GPENCIL_MULTIEDIT_SESSIONS_ON(gpd_src);

  /* Create a new object. */
  /* Take into account user preferences for duplicating actions. */
  const eDupli_ID_Flags dupflag = (U.dupflag & USER_DUP_ACT);

  base_new = ED_object_add_duplicate(bmain, scene, view_layer, base_prev, dupflag);
  ob_dst = base_new->object;
  ob_dst->mode = OB_MODE_OBJECT;
  /* Duplication will increment #bGPdata user-count, but since we create a new grease-pencil
   * data-block for ob_dst (which gets its own user automatically),
   * we have to decrement the user-count again. */
  gpd_dst = BKE_gpencil_data_addnew(bmain, gpd_src->id.name + 2);
  id_us_min(ob_dst->data);
  ob_dst->data = (bGPdata *)gpd_dst;

  /* Loop old data-block and separate parts. */
  if (ELEM(mode, GP_SEPARATE_POINT, GP_SEPARATE_STROKE)) {
    CTX_DATA_BEGIN (C, bGPDlayer *, gpl, editable_gpencil_layers) {
      gpl_dst = NULL;
      bGPDframe *init_gpf = (is_multiedit) ? gpl->frames.first : gpl->actframe;

      for (bGPDframe *gpf = init_gpf; gpf; gpf = gpf->next) {
        if ((gpf == gpl->actframe) || ((gpf->flag & GP_FRAME_SELECT) && (is_multiedit))) {

          if (gpf == NULL) {
            continue;
          }

          gpf_dst = NULL;

          LISTBASE_FOREACH_MUTABLE (bGPDstroke *, gps, &gpf->strokes) {
            bool is_stroke_selected = GPENCIL_STROKE_TYPE_BEZIER(gps) ?
                                          (bool)(gps->editcurve->flag & GP_CURVE_SELECT) :
                                          (bool)(gps->flag & GP_STROKE_SELECT);

            if (!is_stroke_selected) {
              continue;
            }

            /* skip strokes that are invalid for current view */
            if (ED_gpencil_stroke_can_use(C, gps) == false) {
              continue;
            }
            /* check if the color is editable */
            if (ED_gpencil_stroke_material_editable(ob, gpl, gps) == false) {
              continue;
            }

            /* add layer if not created before */
            if (gpl_dst == NULL) {
              gpl_dst = BKE_gpencil_layer_addnew(gpd_dst, gpl->info, false);
            }

            /* add frame if not created before */
            if (gpf_dst == NULL) {
              gpf_dst = BKE_gpencil_layer_frame_get(gpl_dst, gpf->framenum, GP_GETFRAME_ADD_NEW);
            }

            /* add duplicate materials */

            /* XXX same material can be in multiple slots. */
            ma = BKE_gpencil_material(ob, gps->mat_nr + 1);

            idx = BKE_gpencil_object_material_ensure(bmain, ob_dst, ma);

            /* selected points mode */
            if (mode == GP_SEPARATE_POINT) {
              /* make copy of source stroke */
              bGPDstroke *gps_dst = BKE_gpencil_stroke_duplicate(gps, true, true);

              /* Reassign material. */
              gps_dst->mat_nr = idx;

              /* link to destination frame */
              BLI_addtail(&gpf_dst->strokes, gps_dst);

              if (GPENCIL_STROKE_TYPE_BEZIER(gps)) {
                bGPDcurve *gpc_src = gps->editcurve;
                bGPDcurve *gpc_dst = gps_dst->editcurve;

                /* Flip the selection */
                for (int i = 0; i < gpc_dst->tot_curve_points; i++) {
                  bGPDcurve_point *cpt = &gpc_dst->curve_points[i];
                  BezTriple *bezt = &cpt->bezt;
                  if (cpt->flag & GP_CURVE_POINT_SELECT) {
                    cpt->flag &= ~GP_CURVE_POINT_SELECT;
                    BEZT_DESEL_ALL(bezt);
                  }
                  else {
                    cpt->flag |= GP_CURVE_POINT_SELECT;
                    BEZT_SEL_ALL(bezt);
                  }
                }

                if (keep_ends) {
                  /* Shrink the selection in the original stroke to keep the connecting points. */
                  int tot_selected = 0, num_deselected = 0;

                  bool prev_sel = false;
                  int i;
                  for (i = 0; i < gpc_src->tot_curve_points; i++) {
                    bGPDcurve_point *gpc_pt = &gpc_src->curve_points[i];
                    BezTriple *bezt = &gpc_pt->bezt;
                    if (gpc_pt->flag & GP_CURVE_POINT_SELECT) {
                      /* shrink if previous wasn't selected */
                      if (prev_sel == false) {
                        gpc_pt->flag &= ~GP_CURVE_POINT_SELECT;
                        BEZT_DESEL_ALL(bezt);
                        num_deselected++;
                      }
                      prev_sel = true;
                      tot_selected++;
                    }
                    else {
                      /* mark previous as being unselected - and hence, is trigger for shrinking */
                      prev_sel = false;
                    }
                  }

                  /* Second Pass: Go in reverse order, doing the same as before (except in opposite
                   * order)
                   * - This pass covers the "before" edges of selection islands
                   */
                  prev_sel = false;
                  for (i = gpc_src->tot_curve_points - 1; i > 0; i--) {
                    bGPDcurve_point *gpc_pt = &gpc_src->curve_points[i];
                    BezTriple *bezt = &gpc_pt->bezt;
                    if (gpc_pt->flag & GP_CURVE_POINT_SELECT) {
                      /* shrink if previous wasn't selected */
                      if (prev_sel == false) {
                        gpc_pt->flag &= ~GP_CURVE_POINT_SELECT;
                        BEZT_DESEL_ALL(bezt);
                        num_deselected++;
                      }
                      prev_sel = true;
                    }
                    else {
                      /* mark previous as being unselected - and hence, is trigger for shrinking */
                      prev_sel = false;
                    }
                  }

                  /* Deselect curve if all points are deselected. */
                  if (tot_selected - num_deselected == 0) {
                    gpc_src->flag &= ~GP_CURVE_SELECT;
                  }
                }

                BKE_gpencil_curve_delete_tagged_points(
                    gpd_dst, gpf_dst, gps_dst, NULL, gpc_dst, GP_CURVE_POINT_SELECT);

                BKE_gpencil_curve_delete_tagged_points(
                    gpd_src, gpf, gps, gps->next, gpc_src, GP_CURVE_POINT_SELECT);
              }
              else {

                /* Invert selection status of all points in destination stroke */
                for (int i = 0; i < gps_dst->totpoints; i++) {
                  bGPDspoint *pt = &gps_dst->points[i];
                  pt->flag ^= GP_SPOINT_SELECT;
                }

                if (keep_ends) {
                  bGPDspoint *pt;
                  int i, tot_selected = 0, num_deselected = 0;
                  bool prev_sel;

                  /* First Pass: Go in forward order, shrinking selection
                   * if previous was not selected (pre changes).
                   * - This pass covers the "after" edges of selection islands
                   */
                  prev_sel = false;
                  for (i = 0, pt = gps->points; i < gps->totpoints; i++, pt++) {
                    if (pt->flag & GP_SPOINT_SELECT) {
                      /* shrink if previous wasn't selected */
                      if (prev_sel == false) {
                        pt->flag &= ~GP_SPOINT_SELECT;
                        num_deselected++;
                      }
                      prev_sel = true;
                      tot_selected++;
                    }
                    else {
                      /* mark previous as being unselected - and hence, is trigger for shrinking */
                      prev_sel = false;
                    }
                  }

                  /* Second Pass: Go in reverse order, doing the same as before (except in opposite
                   * order)
                   * - This pass covers the "before" edges of selection islands
                   */
                  prev_sel = false;
                  for (pt -= 1; i > 0; i--, pt--) {
                    if (pt->flag & GP_SPOINT_SELECT) {
                      /* shrink if previous wasn't selected */
                      if (prev_sel == false) {
                        pt->flag &= ~GP_SPOINT_SELECT;
                        num_deselected++;
                      }
                      prev_sel = true;
                    }
                    else {
                      /* mark previous as being unselected - and hence, is trigger for shrinking */
                      prev_sel = false;
                    }
                  }

                  /* Deselect stroke if all points are deselected. */
                  if (tot_selected - num_deselected == 0) {
                    gps->flag &= ~GP_STROKE_SELECT;
                  }
                }

                /* delete selected points from destination stroke */
                BKE_gpencil_stroke_delete_tagged_points(
                    gpd_dst, gpf_dst, gps_dst, NULL, GP_SPOINT_SELECT, false, 0);

                /* delete selected points from origin stroke */
                BKE_gpencil_stroke_delete_tagged_points(
                    gpd_src, gpf, gps, gps->next, GP_SPOINT_SELECT, false, 0);
              }
            }
            /* selected strokes mode */
            else if (mode == GP_SEPARATE_STROKE) {
              /* deselect old stroke */
              if (GPENCIL_STROKE_TYPE_BEZIER(gps)) {
                gps->editcurve->flag &= ~GP_CURVE_SELECT;
              }
              else {
                gps->flag &= ~GP_STROKE_SELECT;
              }
              BKE_gpencil_stroke_select_index_reset(gps);
              /* unlink from source frame */
              BLI_remlink(&gpf->strokes, gps);
              gps->prev = gps->next = NULL;
              /* relink to destination frame */
              BLI_addtail(&gpf_dst->strokes, gps);
              /* Reassign material. */
              gps->mat_nr = idx;
            }
          }
        }

        /* if not multiedit, exit loop*/
        if (!is_multiedit) {
          break;
        }
      }
    }
    CTX_DATA_END;
  }
  else if (mode == GP_SEPARATE_LAYER) {
    bGPDlayer *gpl = CTX_data_active_gpencil_layer(C);
    if (gpl) {
      /* try to set a new active layer in source datablock */
      if (gpl->prev) {
        BKE_gpencil_layer_active_set(gpd_src, gpl->prev);
      }
      else if (gpl->next) {
        BKE_gpencil_layer_active_set(gpd_src, gpl->next);
      }
      /* unlink from source datablock */
      BLI_remlink(&gpd_src->layers, gpl);
      gpl->prev = gpl->next = NULL;
      /* relink to destination datablock */
      BLI_addtail(&gpd_dst->layers, gpl);

      /* add duplicate materials */
      LISTBASE_FOREACH (bGPDframe *, gpf, &gpl->frames) {
        LISTBASE_FOREACH (bGPDstroke *, gps, &gpf->strokes) {
          /* skip strokes that are invalid for current view */
          if (ED_gpencil_stroke_can_use(C, gps) == false) {
            continue;
          }
          ma = BKE_gpencil_material(ob, gps->mat_nr + 1);
          gps->mat_nr = BKE_gpencil_object_material_ensure(bmain, ob_dst, ma);
        }
      }
    }
  }

  /* Ensure destination object has one active layer. */
  if (gpd_dst->layers.first != NULL) {
    if (BKE_gpencil_layer_active_get(gpd_dst) == NULL) {
      BKE_gpencil_layer_active_set(gpd_dst, gpd_dst->layers.first);
    }
  }

  /* Remove unused slots. */
  int actcol = ob_dst->actcol;
  for (int slot = 1; slot <= ob_dst->totcol; slot++) {
    while (slot <= ob_dst->totcol && !BKE_object_material_slot_used(ob_dst->data, slot)) {
      ob_dst->actcol = slot;
      BKE_object_material_slot_remove(bmain, ob_dst);
      if (actcol >= slot) {
        actcol--;
      }
    }
  }
  ob_dst->actcol = actcol;

  DEG_id_tag_update(&gpd_src->id, ID_RECALC_TRANSFORM | ID_RECALC_GEOMETRY);
  DEG_id_tag_update(&gpd_dst->id, ID_RECALC_TRANSFORM | ID_RECALC_GEOMETRY);

  DEG_relations_tag_update(bmain);
  WM_event_add_notifier(C, NC_OBJECT | ND_DRAW, NULL);
  WM_event_add_notifier(C, NC_GPENCIL | ND_DATA | NA_EDITED, NULL);
  WM_event_add_notifier(C, NC_GPENCIL | ND_DATA | NA_SELECTED, NULL);
  ED_outliner_select_sync_from_object_tag(C);

  return OPERATOR_FINISHED;
}

static bool gpencil_stroke_separate_poll_property(const bContext *UNUSED(C),
                                                  wmOperator *op,
                                                  const PropertyRNA *prop)
{
  const char *prop_id = RNA_property_identifier(prop);

  /* Only show connect keep_ends in GP_SEPARATE_POINT mode. */
  if (STREQ(prop_id, "keep_ends")) {
    const int type = RNA_enum_get(op->ptr, "mode");
    if (type == GP_SEPARATE_POINT) {
      return true;
    }
    return false;
  }

  return true;
}

void GPENCIL_OT_stroke_separate(wmOperatorType *ot)
{
  static const EnumPropertyItem separate_type[] = {
      {GP_SEPARATE_POINT, "POINT", 0, "Selected Points", "Separate the selected points"},
      {GP_SEPARATE_STROKE, "STROKE", 0, "Selected Strokes", "Separate the selected strokes"},
      {GP_SEPARATE_LAYER, "LAYER", 0, "Active Layer", "Separate the strokes of the current layer"},
      {0, NULL, 0, NULL, NULL},
  };

  /* identifiers */
  ot->name = "Separate Strokes";
  ot->idname = "GPENCIL_OT_stroke_separate";
  ot->description = "Separate the selected strokes or layer in a new grease pencil object";

  /* callbacks */
  ot->invoke = WM_menu_invoke;
  ot->exec = gpencil_stroke_separate_exec;
  ot->poll = gpencil_strokes_edit3d_poll;
  ot->poll_property = gpencil_stroke_separate_poll_property;

  /* flags */
  ot->flag = OPTYPE_REGISTER | OPTYPE_UNDO;

  /* properties */
  ot->prop = RNA_def_enum(ot->srna, "mode", separate_type, GP_SEPARATE_POINT, "Mode", "");

  RNA_def_boolean(ot->srna,
                  "keep_ends",
                  false,
                  "Keep Ends",
                  "Seperate the selected points, but keep the ends in both");
}

/** \} */

/* -------------------------------------------------------------------- */
/** \name Stroke Split Operator
 * \{ */

static int gpencil_stroke_split_exec(bContext *C, wmOperator *UNUSED(op))
{
  Object *ob = CTX_data_active_object(C);
  bGPdata *gpd = ED_gpencil_data_get_active(C);

  /* sanity checks */
  if (ELEM(NULL, gpd)) {
    return OPERATOR_CANCELLED;
  }
  const bool is_multiedit = (bool)GPENCIL_MULTIEDIT_SESSIONS_ON(gpd);
  bool changed = false;

  /* loop strokes and split parts */
  CTX_DATA_BEGIN (C, bGPDlayer *, gpl, editable_gpencil_layers) {
    bGPDframe *init_gpf = (is_multiedit) ? gpl->frames.first : gpl->actframe;

    for (bGPDframe *gpf = init_gpf; gpf; gpf = gpf->next) {
      if ((gpf == gpl->actframe) || ((gpf->flag & GP_FRAME_SELECT) && (is_multiedit))) {

        if (gpf == NULL) {
          continue;
        }

        /* We are deleting the strokes we are iterating over and adding new strokes to the end of
         * the frame. So we need to use backwards mutable iteration here. */
        LISTBASE_FOREACH_BACKWARD_MUTABLE (bGPDstroke *, gps, &gpf->strokes) {
          /* skip strokes that are invalid for current view */
          if (ED_gpencil_stroke_can_use(C, gps) == false) {
            continue;
          }
          /* check if the color is editable */
          if (ED_gpencil_stroke_material_editable(ob, gpl, gps) == false) {
            continue;
          }

          /* Split selected strokes. */
          if (GPENCIL_STROKE_TYPE_BEZIER(gps)) {
            bGPDcurve *gpc = gps->editcurve;
            if ((gpc->flag & GP_CURVE_SELECT) == 0) {
              continue;
            }

            bGPDstroke *gps_dst = BKE_gpencil_stroke_duplicate(gps, true, true);
            BLI_addtail(&gpf->strokes, gps_dst);

            bGPDcurve *gpc_dst = gps_dst->editcurve;
            for (int i = 0; i < gpc_dst->tot_curve_points; i++) {
              bGPDcurve_point *cpt = &gpc_dst->curve_points[i];
              if (cpt->flag & GP_CURVE_POINT_SELECT) {
                cpt->flag &= ~GP_CURVE_POINT_TAG;
              }
              else {
                cpt->flag |= GP_CURVE_POINT_TAG;
              }
            }

            BKE_gpencil_curve_delete_tagged_points(
                gpd, gpf, gps_dst, NULL, gpc_dst, GP_CURVE_POINT_TAG);

            BKE_gpencil_curve_delete_tagged_points(
                gpd, gpf, gps, gps->next, gpc, GP_CURVE_POINT_SELECT);
          }
          else {
            if ((gps->flag & GP_STROKE_SELECT) == 0) {
              continue;
            }

            /* Make copy of source stroke. */
            bGPDstroke *gps_dst = BKE_gpencil_stroke_duplicate(gps, true, false);

            /* Link to same frame. */
            BLI_addtail(&gpf->strokes, gps_dst);

            /* Tag the unselected points. */
            for (int i = 0; i < gps_dst->totpoints; i++) {
              bGPDspoint *pt = &gps_dst->points[i];
              if (pt->flag & GP_SPOINT_SELECT) {
                pt->flag &= ~GP_SPOINT_TAG;
              }
              else {
                pt->flag |= GP_SPOINT_TAG;
              }
            }

            /* Delete tagged points from destination stroke. */
            BKE_gpencil_stroke_delete_tagged_points(
                gpd, gpf, gps_dst, NULL, GP_SPOINT_TAG, false, 0);

            /* Delete selected points from origin stroke. */
            BKE_gpencil_stroke_delete_tagged_points(
                gpd, gpf, gps, gps->next, GP_SPOINT_SELECT, false, 0);
          }

          changed = true;
        }
      }

      /* if not multiedit, exit loop*/
      if (!is_multiedit) {
        break;
      }
    }
  }
  CTX_DATA_END;

  if (changed) {
    DEG_id_tag_update(&gpd->id, ID_RECALC_TRANSFORM | ID_RECALC_GEOMETRY);
    WM_event_add_notifier(C, NC_GPENCIL | ND_DATA | NA_EDITED, NULL);
  }

  return OPERATOR_FINISHED;
}

void GPENCIL_OT_stroke_split(wmOperatorType *ot)
{
  /* identifiers */
  ot->name = "Split Strokes";
  ot->idname = "GPENCIL_OT_stroke_split";
  ot->description = "Split selected points as new stroke on same frame";

  /* callbacks */
  ot->exec = gpencil_stroke_split_exec;
  ot->poll = gpencil_strokes_edit3d_poll;

  /* flags */
  ot->flag = OPTYPE_REGISTER | OPTYPE_UNDO;
}

/** \} */

/* -------------------------------------------------------------------- */
/** \name Stroke Smooth Operator
 * \{ */

static int gpencil_stroke_smooth_exec(bContext *C, wmOperator *op)
{
  bGPdata *gpd = ED_gpencil_data_get_active(C);

  /* sanity checks */
  if (ELEM(NULL, gpd)) {
    return OPERATOR_CANCELLED;
  }

  gpencil_smooth_stroke(C, op);

  /* notifiers */
  DEG_id_tag_update(&gpd->id, ID_RECALC_TRANSFORM | ID_RECALC_GEOMETRY);
  WM_event_add_notifier(C, NC_GPENCIL | ND_DATA | NA_EDITED, NULL);

  return OPERATOR_FINISHED;
}

void GPENCIL_OT_stroke_smooth(wmOperatorType *ot)
{
  PropertyRNA *prop;

  /* identifiers */
  ot->name = "Smooth Stroke";
  ot->idname = "GPENCIL_OT_stroke_smooth";
  ot->description = "Smooth selected strokes";

  /* api callbacks */
  ot->exec = gpencil_stroke_smooth_exec;
  ot->poll = gpencil_stroke_not_in_curve_edit_mode;

  /* flags */
  ot->flag = OPTYPE_REGISTER | OPTYPE_UNDO;

  /* properties */
  prop = RNA_def_int(ot->srna, "repeat", 1, 1, 50, "Repeat", "", 1, 20);
  RNA_def_property_flag(prop, PROP_SKIP_SAVE);

  RNA_def_float(ot->srna, "factor", 0.5f, 0.0f, 2.0f, "Factor", "", 0.0f, 2.0f);
  RNA_def_boolean(ot->srna,
                  "only_selected",
                  true,
                  "Selected Points",
                  "Smooth only selected points in the stroke");
  RNA_def_boolean(ot->srna, "smooth_position", true, "Position", "");
  RNA_def_boolean(ot->srna, "smooth_thickness", true, "Thickness", "");
  RNA_def_boolean(ot->srna, "smooth_strength", false, "Strength", "");
  RNA_def_boolean(ot->srna, "smooth_uv", false, "UV", "");
}

/** \} */

/* -------------------------------------------------------------------- */
/** \name Stroke Cutter Operator
 * \{ */

/* smart stroke cutter for trimming stroke ends */
struct GP_SelectLassoUserData {
  rcti rect;
  const int (*mcoords)[2];
  int mcoords_len;
};

static bool gpencil_test_lasso(bGPDstroke *gps,
                               bGPDspoint *pt,
                               const GP_SpaceConversion *gsc,
                               const float diff_mat[4][4],
                               void *user_data)
{
  const struct GP_SelectLassoUserData *data = user_data;
  bGPDspoint pt2;
  int x0, y0;
  gpencil_point_to_parent_space(pt, diff_mat, &pt2);
  gpencil_point_to_xy(gsc, gps, &pt2, &x0, &y0);
  /* test if in lasso */
  return ((!ELEM(V2D_IS_CLIPPED, x0, y0)) && BLI_rcti_isect_pt(&data->rect, x0, y0) &&
          BLI_lasso_is_point_inside(data->mcoords, data->mcoords_len, x0, y0, INT_MAX));
}

typedef bool (*GPencilTestFn)(bGPDstroke *gps,
                              bGPDspoint *pt,
                              const GP_SpaceConversion *gsc,
                              const float diff_mat[4][4],
                              void *user_data);

static void gpencil_cutter_dissolve(bGPdata *gpd,
                                    bGPDlayer *hit_layer,
                                    bGPDstroke *hit_stroke,
                                    const bool flat_caps)
{
  bGPDspoint *pt = NULL;
  bGPDspoint *pt1 = NULL;
  int i;

  bGPDstroke *gpsn = hit_stroke->next;

  int totselect = 0;
  for (i = 0, pt = hit_stroke->points; i < hit_stroke->totpoints; i++, pt++) {
    if (pt->flag & GP_SPOINT_SELECT) {
      totselect++;
    }
  }

  /* if all points selected delete or only 2 points and 1 selected */
  if (((totselect == 1) && (hit_stroke->totpoints == 2)) || (hit_stroke->totpoints == totselect)) {
    BLI_remlink(&hit_layer->actframe->strokes, hit_stroke);
    BKE_gpencil_free_stroke(hit_stroke);
    hit_stroke = NULL;
  }

  /* if very small distance delete */
  if ((hit_stroke) && (hit_stroke->totpoints == 2)) {
    pt = &hit_stroke->points[0];
    pt1 = &hit_stroke->points[1];
    if (len_v3v3(&pt->x, &pt1->x) < 0.001f) {
      BLI_remlink(&hit_layer->actframe->strokes, hit_stroke);
      BKE_gpencil_free_stroke(hit_stroke);
      hit_stroke = NULL;
    }
  }

  if (hit_stroke) {
    /* tag and dissolve (untag new points) */
    for (i = 0, pt = hit_stroke->points; i < hit_stroke->totpoints; i++, pt++) {
      if (pt->flag & GP_SPOINT_SELECT) {
        pt->flag &= ~GP_SPOINT_SELECT;
        pt->flag |= GP_SPOINT_TAG;
      }
      else if (pt->flag & GP_SPOINT_TAG) {
        pt->flag &= ~GP_SPOINT_TAG;
      }
    }
    /* If flat caps mode check extremes. */
    if (flat_caps) {
      if (hit_stroke->points[0].flag & GP_SPOINT_TAG) {
        hit_stroke->caps[0] = GP_STROKE_CAP_FLAT;
      }

      if (hit_stroke->points[hit_stroke->totpoints - 1].flag & GP_SPOINT_TAG) {
        hit_stroke->caps[1] = GP_STROKE_CAP_FLAT;
      }
    }

    BKE_gpencil_stroke_delete_tagged_points(
        gpd, hit_layer->actframe, hit_stroke, gpsn, GP_SPOINT_TAG, false, 1);
  }
}

static int gpencil_cutter_lasso_select(bContext *C,
                                       wmOperator *op,
                                       GPencilTestFn is_inside_fn,
                                       void *user_data)
{
  Depsgraph *depsgraph = CTX_data_ensure_evaluated_depsgraph(C);
  Object *obact = CTX_data_active_object(C);
  bGPdata *gpd = ED_gpencil_data_get_active(C);
  ScrArea *area = CTX_wm_area(C);
  ToolSettings *ts = CTX_data_tool_settings(C);
  const float scale = ts->gp_sculpt.isect_threshold;
  const bool flat_caps = RNA_boolean_get(op->ptr, "flat_caps");
  const bool is_multiedit = (bool)GPENCIL_MULTIEDIT_SESSIONS_ON(gpd);

  bGPDspoint *pt;
  GP_SpaceConversion gsc = {NULL};

  bool changed = false;

  /* sanity checks */
  if (area == NULL) {
    BKE_report(op->reports, RPT_ERROR, "No active area");
    return OPERATOR_CANCELLED;
  }

  /* init space conversion stuff */
  gpencil_point_conversion_init(C, &gsc);

  /* Deselect all strokes. */
  LISTBASE_FOREACH (bGPDlayer *, gpl, &gpd->layers) {
    bGPDframe *init_gpf = (is_multiedit) ? gpl->frames.first : gpl->actframe;
    for (bGPDframe *gpf = init_gpf; gpf; gpf = gpf->next) {
      LISTBASE_FOREACH (bGPDstroke *, gps, &gpf->strokes) {
        if (gps->flag & GP_STROKE_SELECT) {
          int i;
          for (i = 0, pt = gps->points; i < gps->totpoints; i++, pt++) {
            pt->flag &= ~GP_SPOINT_SELECT;
          }

          gps->flag &= ~GP_STROKE_SELECT;
          BKE_gpencil_stroke_select_index_reset(gps);
        }
      }
      /* if not multiedit, exit loop. */
      if (!is_multiedit) {
        break;
      }
    }
  }

  /* Select points */
  LISTBASE_FOREACH (bGPDlayer *, gpl, &gpd->layers) {
    if ((gpl->flag & GP_LAYER_LOCKED) || ((gpl->flag & GP_LAYER_HIDE))) {
      continue;
    }

    float diff_mat[4][4];
    BKE_gpencil_layer_transform_matrix_get(depsgraph, obact, gpl, diff_mat);

    bGPDframe *init_gpf = (is_multiedit) ? gpl->frames.first : gpl->actframe;
    for (bGPDframe *gpf = init_gpf; gpf; gpf = gpf->next) {
      if ((gpf == gpl->actframe) || ((gpf->flag & GP_FRAME_SELECT) && (is_multiedit))) {
        if (gpf == NULL) {
          continue;
        }

        LISTBASE_FOREACH (bGPDstroke *, gps, &gpf->strokes) {
          if (ED_gpencil_stroke_can_use(C, gps) == false) {
            continue;
          } /* check if the color is editable */
          if (ED_gpencil_stroke_material_editable(obact, gpl, gps) == false) {
            continue;
          }
          int tot_inside = 0;
          const int oldtot = gps->totpoints;
          for (int i = 0; i < gps->totpoints; i++) {
            pt = &gps->points[i];
            if ((pt->flag & GP_SPOINT_SELECT) || (pt->flag & GP_SPOINT_TAG)) {
              continue;
            }
            /* convert point coords to screen-space */
            const bool is_inside = is_inside_fn(gps, pt, &gsc, diff_mat, user_data);
            if (is_inside) {
              tot_inside++;
              changed = true;
              pt->flag |= GP_SPOINT_SELECT;
              gps->flag |= GP_STROKE_SELECT;
              BKE_gpencil_stroke_select_index_set(gpd, gps);
              float r_hita[3], r_hitb[3];
              if (gps->totpoints > 1) {
                ED_gpencil_select_stroke_segment(
                    gpd, gpl, gps, pt, true, true, scale, r_hita, r_hitb);
              }
              /* avoid infinite loops */
              if (gps->totpoints > oldtot) {
                break;
              }
            }
          }
          /* if mark all points inside lasso set to remove all stroke */
          if ((tot_inside == oldtot) || ((tot_inside == 1) && (oldtot == 2))) {
            for (int i = 0; i < gps->totpoints; i++) {
              pt = &gps->points[i];
              pt->flag |= GP_SPOINT_SELECT;
            }
          }
        }
        /* if not multiedit, exit loop. */
        if (!is_multiedit) {
          break;
        }
      }
    }
  }

  /* Dissolve selected points. */
  LISTBASE_FOREACH (bGPDlayer *, gpl, &gpd->layers) {
    bGPDframe *init_gpf = (is_multiedit) ? gpl->frames.first : gpl->actframe;
    bGPDframe *gpf_act = gpl->actframe;
    for (bGPDframe *gpf = init_gpf; gpf; gpf = gpf->next) {
      gpl->actframe = gpf;
      LISTBASE_FOREACH_MUTABLE (bGPDstroke *, gps, &gpf->strokes) {
        if (gps->flag & GP_STROKE_SELECT) {
          gpencil_cutter_dissolve(gpd, gpl, gps, flat_caps);
        }
      }
      /* if not multiedit, exit loop. */
      if (!is_multiedit) {
        break;
      }
    }
    gpl->actframe = gpf_act;
  }

  /* updates */
  if (changed) {
    DEG_id_tag_update(&gpd->id, ID_RECALC_GEOMETRY | ID_RECALC_COPY_ON_WRITE);
    WM_event_add_notifier(C, NC_GPENCIL | NA_SELECTED, NULL);
    WM_event_add_notifier(C, NC_GEOM | ND_SELECT, NULL);
  }

  return OPERATOR_FINISHED;
}

static bool gpencil_cutter_poll(bContext *C)
{
  bGPdata *gpd = ED_gpencil_data_get_active(C);

  if (GPENCIL_PAINT_MODE(gpd)) {
    if (gpd->layers.first) {
      return true;
    }
  }

  return false;
}

static int gpencil_cutter_exec(bContext *C, wmOperator *op)
{
  ScrArea *area = CTX_wm_area(C);
  /* sanity checks */
  if (area == NULL) {
    BKE_report(op->reports, RPT_ERROR, "No active area");
    return OPERATOR_CANCELLED;
  }

  struct GP_SelectLassoUserData data = {0};
  data.mcoords = WM_gesture_lasso_path_to_array(C, op, &data.mcoords_len);

  /* Sanity check. */
  if (data.mcoords == NULL) {
    return OPERATOR_PASS_THROUGH;
  }

  /* Compute boundbox of lasso (for faster testing later). */
  BLI_lasso_boundbox(&data.rect, data.mcoords, data.mcoords_len);

  gpencil_cutter_lasso_select(C, op, gpencil_test_lasso, &data);

  MEM_freeN((void *)data.mcoords);

  return OPERATOR_FINISHED;
}

void GPENCIL_OT_stroke_cutter(wmOperatorType *ot)
{
  /* identifiers */
  ot->name = "Stroke Cutter";
  ot->description = "Select section and cut";
  ot->idname = "GPENCIL_OT_stroke_cutter";

  /* callbacks */
  ot->invoke = WM_gesture_lasso_invoke;
  ot->modal = WM_gesture_lasso_modal;
  ot->exec = gpencil_cutter_exec;
  ot->poll = gpencil_cutter_poll;
  ot->cancel = WM_gesture_lasso_cancel;

  /* flag */
  ot->flag = OPTYPE_UNDO;

  /* properties */
  WM_operator_properties_gesture_lasso(ot);

  RNA_def_boolean(ot->srna, "flat_caps", 0, "Flat Caps", "");
}

bool ED_object_gpencil_exit(struct Main *bmain, Object *ob)
{
  bool ok = false;
  if (ob) {
    bGPdata *gpd = (bGPdata *)ob->data;

    gpd->flag &= ~(GP_DATA_STROKE_PAINTMODE | GP_DATA_STROKE_EDITMODE | GP_DATA_STROKE_SCULPTMODE |
                   GP_DATA_STROKE_WEIGHTMODE | GP_DATA_STROKE_VERTEXMODE);

    ob->restore_mode = ob->mode;
    ob->mode &= ~(OB_MODE_PAINT_GPENCIL | OB_MODE_EDIT_GPENCIL | OB_MODE_SCULPT_GPENCIL |
                  OB_MODE_WEIGHT_GPENCIL | OB_MODE_VERTEX_GPENCIL);

    /* Inform all CoW versions that we changed the mode. */
    DEG_id_tag_update_ex(bmain, &ob->id, ID_RECALC_COPY_ON_WRITE);
    ok = true;
  }
  return ok;
}

/** \} */

/* -------------------------------------------------------------------- */
/** \name Merge By Distance Operator
 * \{ */

static bool gpencil_merge_by_distance_poll(bContext *C)
{
  Object *ob = CTX_data_active_object(C);
  if ((ob == NULL) || (ob->type != OB_GPENCIL)) {
    return false;
  }
  bGPdata *gpd = (bGPdata *)ob->data;
  if (gpd == NULL) {
    return false;
  }

  bGPDlayer *gpl = BKE_gpencil_layer_active_get(gpd);

  return ((gpl != NULL) && (ob->mode == OB_MODE_EDIT_GPENCIL));
}

static int gpencil_merge_by_distance_exec(bContext *C, wmOperator *op)
{
  Object *ob = CTX_data_active_object(C);
  bGPdata *gpd = (bGPdata *)ob->data;
  const float threshold = RNA_float_get(op->ptr, "threshold");
  const bool unselected = RNA_boolean_get(op->ptr, "use_unselected");

  /* sanity checks */
  if (ELEM(NULL, gpd)) {
    return OPERATOR_CANCELLED;
  }

  const bool is_curve_edit = (bool)GPENCIL_CURVE_EDIT_SESSIONS_ON(gpd);

  if (is_curve_edit) {
    /* TODO: merge curve points by distance */
  }
  else {
    /* Go through each editable selected stroke */
    GP_EDITABLE_STROKES_BEGIN (gpstroke_iter, C, gpl, gps) {
      if (gps->flag & GP_STROKE_SELECT) {
        BKE_gpencil_stroke_merge_distance(gpd, gpf_, gps, threshold, unselected);
      }
    }
    GP_EDITABLE_STROKES_END(gpstroke_iter);
  }

  /* notifiers */
  DEG_id_tag_update(&gpd->id, ID_RECALC_TRANSFORM | ID_RECALC_GEOMETRY);
  WM_event_add_notifier(C, NC_GPENCIL | ND_DATA | NA_EDITED, NULL);

  return OPERATOR_FINISHED;
}

void GPENCIL_OT_stroke_merge_by_distance(wmOperatorType *ot)
{
  PropertyRNA *prop;

  /* identifiers */
  ot->name = "Merge by Distance";
  ot->idname = "GPENCIL_OT_stroke_merge_by_distance";
  ot->description = "Merge points by distance";

  /* api callbacks */
  ot->exec = gpencil_merge_by_distance_exec;
  ot->poll = gpencil_merge_by_distance_poll;

  /* flags */
  ot->flag = OPTYPE_REGISTER | OPTYPE_UNDO;

  /* properties */
  prop = RNA_def_float(ot->srna, "threshold", 0.001f, 0.0f, 100.0f, "Threshold", "", 0.0f, 100.0f);
  /* avoid re-using last var */
  RNA_def_property_flag(prop, PROP_SKIP_SAVE);

  prop = RNA_def_boolean(
      ot->srna, "use_unselected", 0, "Unselected", "Use whole stroke, not only selected points");
  RNA_def_property_flag(prop, PROP_SKIP_SAVE);
}
/** \} */<|MERGE_RESOLUTION|>--- conflicted
+++ resolved
@@ -4080,11 +4080,8 @@
   int oldframe = (int)DEG_get_ctime(depsgraph);
   const eGP_ReprojectModes mode = RNA_enum_get(op->ptr, "type");
   const bool keep_original = RNA_boolean_get(op->ptr, "keep_original");
-<<<<<<< HEAD
-=======
   const bool is_curve_edit = (bool)GPENCIL_CURVE_EDIT_SESSIONS_ON(gpd);
   const bool is_multiedit = (bool)GPENCIL_MULTIEDIT_SESSIONS_ON(gpd);
->>>>>>> 33d9a0c9
 
   /* Init snap context for geometry projection. */
   SnapObjectContext *sctx = NULL;
@@ -4097,32 +4094,6 @@
   int cfra_prv = INT_MIN;
 
   /* Go through each editable + selected stroke, adjusting each of its points one by one... */
-<<<<<<< HEAD
-  GP_EDITABLE_STROKES_BEGIN (gpstroke_iter, C, gpl, gps) {
-    bool is_stroke_selected = GPENCIL_STROKE_TYPE_BEZIER(gps) ?
-                                  (bool)(gps->editcurve->flag & GP_CURVE_SELECT) :
-                                  (bool)(gps->flag & GP_STROKE_SELECT);
-
-    if (!is_stroke_selected) {
-      continue;
-    }
-
-    /* update frame to get the new location of objects */
-    if ((mode == GP_REPROJECT_SURFACE) && (cfra_prv != gpf_->framenum)) {
-      cfra_prv = gpf_->framenum;
-      CFRA = gpf_->framenum;
-      BKE_scene_graph_update_for_newframe(depsgraph);
-    }
-
-    ED_gpencil_stroke_reproject(depsgraph, &gsc, sctx, gpl, gpf_, gps, mode, keep_original);
-
-    /* TODO: Reproject curve data and regenerate stroke.
-     * Right now we are using the projected points to regenerate the curve. This will most likely
-     * change the handles which is usually not wanted.*/
-    BKE_gpencil_stroke_geometry_update(gpd, gps, GP_GEO_UPDATE_CURVE_REFIT_ALL);
-
-    changed = true;
-=======
   CTX_DATA_BEGIN (C, bGPDlayer *, gpl, editable_gpencil_layers) {
     bGPDframe *init_gpf = (is_multiedit) ? gpl->frames.first : gpl->actframe;
 
@@ -4170,7 +4141,6 @@
         }
       }
     }
->>>>>>> 33d9a0c9
   }
   CTX_DATA_END;
 
