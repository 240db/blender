/*
 * ***** BEGIN GPL LICENSE BLOCK *****
 *
 * This program is free software; you can redistribute it and/or
 * modify it under the terms of the GNU General Public License
 * as published by the Free Software Foundation; either version 2
 * of the License, or (at your option) any later version.
 *
 * This program is distributed in the hope that it will be useful,
 * but WITHOUT ANY WARRANTY; without even the implied warranty of
 * MERCHANTABILITY or FITNESS FOR A PARTICULAR PURPOSE.  See the
 * GNU General Public License for more details.
 *
 * You should have received a copy of the GNU General Public License
 * along with this program; if not, write to the Free Software Foundation,
 * Inc., 51 Franklin Street, Fifth Floor, Boston, MA 02110-1301, USA.
 *
 * The Original Code is Copyright (C) 2014, Blender Foundation
 * This is a new part of Blender
 *
 * Contributor(s): Joshua Leung
 *
 * ***** END GPL LICENSE BLOCK *****
 */

/** \file blender/editors/gpencil/gpencil_select.c
 *  \ingroup edgpencil
 */

#include <stdio.h>
#include <string.h>
#include <stdlib.h>
#include <stddef.h>
#include <math.h>

#include "MEM_guardedalloc.h"

#include "BLI_blenlib.h"
#include "BLI_ghash.h"
#include "BLI_lasso_2d.h"
#include "BLI_utildefines.h"
#include "BLI_math_vector.h"

#include "DNA_gpencil_types.h"
#include "DNA_scene_types.h"
#include "DNA_space_types.h"
#include "DNA_screen_types.h"
#include "DNA_object_types.h"

#include "BKE_context.h"
#include "BKE_gpencil.h"
#include "BKE_report.h"

#include "UI_interface.h"

#include "WM_api.h"
#include "WM_types.h"

#include "RNA_access.h"
#include "RNA_define.h"

#include "UI_view2d.h"

#include "ED_gpencil.h"

#include "DEG_depsgraph.h"
#include "DEG_depsgraph_query.h"

#include "gpencil_intern.h"

/* ********************************************** */
/* Polling callbacks */

static int gpencil_select_poll(bContext *C)
{
	bGPdata *gpd = ED_gpencil_data_get_active(C);
<<<<<<< HEAD
	
	/* we just need some visible strokes, and to be in editmode or other modes only to catch event */
	if (GPENCIL_ANY_MODE(gpd)) {
=======

	/* we just need some visible strokes, and to be in editmode */
	if ((gpd) && (gpd->flag & GP_DATA_STROKE_EDITMODE)) {
>>>>>>> 95011f6d
		/* TODO: include a check for visible strokes? */
		if (gpd->layers.first)
			return true;
	}

	return false;
}

/* ********************************************** */
/* Select All Operator */

static int gpencil_select_all_exec(bContext *C, wmOperator *op)
{
	bGPdata *gpd = ED_gpencil_data_get_active(C);
	int action = RNA_enum_get(op->ptr, "action");

	if (gpd == NULL) {
		BKE_report(op->reports, RPT_ERROR, "No Grease Pencil data");
		return OPERATOR_CANCELLED;
	}
<<<<<<< HEAD
	
	/* if not edit/sculpt mode, the event is catched but not processed */
	if (GPENCIL_NONE_EDIT_MODE(gpd)) {
		return OPERATOR_CANCELLED;
	}
=======
>>>>>>> 95011f6d

	/* for "toggle", test for existing selected strokes */
	if (action == SEL_TOGGLE) {
		action = SEL_SELECT;

		CTX_DATA_BEGIN(C, bGPDstroke *, gps, editable_gpencil_strokes)
		{
			if (gps->flag & GP_STROKE_SELECT) {
				action = SEL_DESELECT;
				break; // XXX: this only gets out of the inner loop...
			}
		}
		CTX_DATA_END;
	}

	/* if deselecting, we need to deselect strokes across all frames
	 *  - Currently, an exception is only given for deselection
	 *    Selecting and toggling should only affect what's visible,
	 *    while deselecting helps clean up unintended/forgotten
	 *    stuff on other frames
	 */
	if (action == SEL_DESELECT) {
		/* deselect strokes across editable layers
		 * NOTE: we limit ourselves to editable layers, since once a layer is "locked/hidden
		 *       nothing should be able to touch it
		 */
		CTX_DATA_BEGIN(C, bGPDlayer *, gpl, editable_gpencil_layers)
		{
			bGPDframe *gpf;

			/* deselect all strokes on all frames */
			for (gpf = gpl->frames.first; gpf; gpf = gpf->next) {
				bGPDstroke *gps;

				for (gps = gpf->strokes.first; gps; gps = gps->next) {
					bGPDspoint *pt;
					int i;

					/* only edit strokes that are valid in this view... */
					if (ED_gpencil_stroke_can_use(C, gps)) {
						for (i = 0, pt = gps->points; i < gps->totpoints; i++, pt++) {
							pt->flag &= ~GP_SPOINT_SELECT;
						}

						gps->flag &= ~GP_STROKE_SELECT;
					}
				}
			}
		}
		CTX_DATA_END;
	}
	else {
		/* select or deselect all strokes */
		CTX_DATA_BEGIN(C, bGPDstroke *, gps, editable_gpencil_strokes)
		{
			bGPDspoint *pt;
			int i;
			bool selected = false;

			/* Change selection status of all points, then make the stroke match */
			for (i = 0, pt = gps->points; i < gps->totpoints; i++, pt++) {
				switch (action) {
					case SEL_SELECT:
						pt->flag |= GP_SPOINT_SELECT;
						break;
					//case SEL_DESELECT:
					//	pt->flag &= ~GP_SPOINT_SELECT;
					//	break;
					case SEL_INVERT:
						pt->flag ^= GP_SPOINT_SELECT;
						break;
				}

				if (pt->flag & GP_SPOINT_SELECT)
					selected = true;
			}

			/* Change status of stroke */
			if (selected)
				gps->flag |= GP_STROKE_SELECT;
			else
				gps->flag &= ~GP_STROKE_SELECT;
		}
		CTX_DATA_END;
	}

	/* updates */
	DEG_id_tag_update(&gpd->id, OB_RECALC_DATA);

	/* copy on write tag is needed, or else no refresh happens */
	DEG_id_tag_update(&gpd->id, DEG_TAG_COPY_ON_WRITE);

	WM_event_add_notifier(C, NC_GPENCIL | NA_SELECTED, NULL);
	return OPERATOR_FINISHED;
}

void GPENCIL_OT_select_all(wmOperatorType *ot)
{
	/* identifiers */
	ot->name = "(De)select All Strokes";
	ot->idname = "GPENCIL_OT_select_all";
	ot->description = "Change selection of all Grease Pencil strokes currently visible";

	/* callbacks */
	ot->exec = gpencil_select_all_exec;
	ot->poll = gpencil_select_poll;

	/* flags */
	ot->flag = OPTYPE_REGISTER | OPTYPE_UNDO;

	WM_operator_properties_select_all(ot);
}

/* ********************************************** */
/* Select Linked */

static int gpencil_select_linked_exec(bContext *C, wmOperator *op)
{
	bGPdata *gpd = ED_gpencil_data_get_active(C);

	if (gpd == NULL) {
		BKE_report(op->reports, RPT_ERROR, "No Grease Pencil data");
		return OPERATOR_CANCELLED;
	}

<<<<<<< HEAD
	/* if not edit/sculpt mode, the event is catched but not processed */
	if (GPENCIL_NONE_EDIT_MODE(gpd)) {
		return OPERATOR_CANCELLED;
	}

=======
>>>>>>> 95011f6d
	/* select all points in selected strokes */
	CTX_DATA_BEGIN(C, bGPDstroke *, gps, editable_gpencil_strokes)
	{
		if (gps->flag & GP_STROKE_SELECT) {
			bGPDspoint *pt;
			int i;

			for (i = 0, pt = gps->points; i < gps->totpoints; i++, pt++) {
				pt->flag |= GP_SPOINT_SELECT;
			}
		}
	}
	CTX_DATA_END;

	/* updates */
	DEG_id_tag_update(&gpd->id, OB_RECALC_DATA);

	/* copy on write tag is needed, or else no refresh happens */
	DEG_id_tag_update(&gpd->id, DEG_TAG_COPY_ON_WRITE);

	WM_event_add_notifier(C, NC_GPENCIL | NA_SELECTED, NULL);
	return OPERATOR_FINISHED;
}

void GPENCIL_OT_select_linked(wmOperatorType *ot)
{
	/* identifiers */
	ot->name = "Select Linked";
	ot->idname = "GPENCIL_OT_select_linked";
	ot->description = "Select all points in same strokes as already selected points";

	/* callbacks */
	ot->exec = gpencil_select_linked_exec;
	ot->poll = gpencil_select_poll;

	/* flags */
	ot->flag = OPTYPE_REGISTER | OPTYPE_UNDO;
}

/* ********************************************** */
/* Select Alternate */

static int gpencil_select_alternate_exec(bContext *C, wmOperator *op)
{
	const bool unselect_ends = RNA_boolean_get(op->ptr, "unselect_ends");
	bGPdata *gpd = ED_gpencil_data_get_active(C);

	if (gpd == NULL) {
		BKE_report(op->reports, RPT_ERROR, "No Grease Pencil data");
		return OPERATOR_CANCELLED;
	}

	/* if not edit/sculpt mode, the event is catched but not processed */
	if (GPENCIL_NONE_EDIT_MODE(gpd)) {
		return OPERATOR_CANCELLED;
	}

	/* select all points in selected strokes */
	CTX_DATA_BEGIN(C, bGPDstroke *, gps, editable_gpencil_strokes)
	{
		if ((gps->flag & GP_STROKE_SELECT) && (gps->totpoints > 1)) {
			bGPDspoint *pt;
			int row = 0;
			int start = 0;
			if (unselect_ends) {
				start = 1;
			}
			
			for (int i = start; i < gps->totpoints; i++) {
				pt = &gps->points[i];
				if ((row % 2) == 0) {
					pt->flag |= GP_SPOINT_SELECT;
				}
				else {
					pt->flag &= ~GP_SPOINT_SELECT;
				}
				row++;
			}

			/* unselect start and end points */
			if (unselect_ends) {
				pt = &gps->points[0];
				pt->flag &= ~GP_SPOINT_SELECT;

				pt = &gps->points[gps->totpoints - 1];
				pt->flag &= ~GP_SPOINT_SELECT;
			}
		}
	}
	CTX_DATA_END;

	/* updates */
	DEG_id_tag_update(&gpd->id, OB_RECALC_DATA);

	/* copy on write tag is needed, or else no refresh happens */
	DEG_id_tag_update(&gpd->id, DEG_TAG_COPY_ON_WRITE);

	WM_event_add_notifier(C, NC_GPENCIL | NA_SELECTED, NULL);
	return OPERATOR_FINISHED;
}

void GPENCIL_OT_select_alternate(wmOperatorType *ot)
{
	/* identifiers */
	ot->name = "Alternated";
	ot->idname = "GPENCIL_OT_select_alternate";
	ot->description = "Select alternative points in same strokes as already selected points";

	/* callbacks */
	ot->exec = gpencil_select_alternate_exec;
	ot->poll = gpencil_select_poll;

	/* flags */
	ot->flag = OPTYPE_REGISTER | OPTYPE_UNDO;

	/* properties */
	RNA_def_boolean(ot->srna, "unselect_ends", true, "Unselect Ends", "Do not select the first and last point of the stroke");
}

/* ********************************************** */
/* Select Grouped */

typedef enum eGP_SelectGrouped {
	/* Select strokes in the same layer */
	GP_SEL_SAME_LAYER     = 0,

	/* Select strokes with the same color */
	GP_SEL_SAME_COLOR     = 1,

	/* TODO: All with same prefix - Useful for isolating all layers for a particular character for instance */
	/* TODO: All with same appearance - colour/opacity/volumetric/fills ? */
} eGP_SelectGrouped;

/* ----------------------------------- */

/* On each visible layer, check for selected strokes - if found, select all others */
static void gp_select_same_layer(bContext *C)
{
<<<<<<< HEAD
	Depsgraph *depsgraph = CTX_data_depsgraph(C);
	int cfra_eval = (int)DEG_get_ctime(depsgraph);
=======
	Scene *scene = CTX_data_scene(C);
>>>>>>> 95011f6d

	CTX_DATA_BEGIN(C, bGPDlayer *, gpl, editable_gpencil_layers)
	{
		bGPDframe *gpf = BKE_gpencil_layer_getframe(gpl, cfra_eval, 0);
		bGPDstroke *gps;
		bool found = false;

		if (gpf == NULL)
			continue;

		/* Search for a selected stroke */
		for (gps = gpf->strokes.first; gps; gps = gps->next) {
			if (ED_gpencil_stroke_can_use(C, gps)) {
				if (gps->flag & GP_STROKE_SELECT) {
					found = true;
					break;
				}
			}
		}

		/* Select all if found */
		if (found) {
			for (gps = gpf->strokes.first; gps; gps = gps->next) {
				if (ED_gpencil_stroke_can_use(C, gps)) {
					bGPDspoint *pt;
					int i;

					for (i = 0, pt = gps->points; i < gps->totpoints; i++, pt++) {
						pt->flag |= GP_SPOINT_SELECT;
					}

					gps->flag |= GP_STROKE_SELECT;
				}
			}
		}
	}
	CTX_DATA_END;
}

/* Select all strokes with same colors as selected ones */
static void gp_select_same_color(bContext *C)
{
<<<<<<< HEAD
	/* First, build set containing all the colors of selected strokes */
=======
	/* First, build set containing all the colors of selected strokes
	 * - We use the palette names, so that we can select all strokes with one
	 *   (potentially missing) color, and remap them to something else
	 */
>>>>>>> 95011f6d
	GSet *selected_colors = BLI_gset_str_new("GP Selected Colors");

	CTX_DATA_BEGIN(C, bGPDstroke *, gps, editable_gpencil_strokes)
	{
		if (gps->flag & GP_STROKE_SELECT) {
			/* add instead of insert here, otherwise the uniqueness check gets skipped,
			 * and we get many duplicate entries...
			 */
			BLI_gset_add(selected_colors, &gps->mat_nr);
		}
	}
	CTX_DATA_END;

	/* Second, select any visible stroke that uses these colors */
	CTX_DATA_BEGIN(C, bGPDstroke *, gps, editable_gpencil_strokes)
	{
		if (BLI_gset_haskey(selected_colors, &gps->mat_nr)) {
			/* select this stroke */
			bGPDspoint *pt;
			int i;

			for (i = 0, pt = gps->points; i < gps->totpoints; i++, pt++) {
				pt->flag |= GP_SPOINT_SELECT;
			}

			gps->flag |= GP_STROKE_SELECT;
		}
	}
	CTX_DATA_END;
	
	/* free memomy */
	if (selected_colors != NULL) {
		BLI_gset_free(selected_colors, NULL);
	}
}


/* ----------------------------------- */

static int gpencil_select_grouped_exec(bContext *C, wmOperator *op)
{
	eGP_SelectGrouped mode = RNA_enum_get(op->ptr, "type");
<<<<<<< HEAD
	bGPdata *gpd = ED_gpencil_data_get_active(C);
	/* if not edit/sculpt mode, the event is catched but not processed */
	if (GPENCIL_NONE_EDIT_MODE(gpd)) {
		return OPERATOR_CANCELLED;
	}
=======
>>>>>>> 95011f6d

	switch (mode) {
		case GP_SEL_SAME_LAYER:
			gp_select_same_layer(C);
			break;
		case GP_SEL_SAME_COLOR:
			gp_select_same_color(C);
			break;

		default:
			BLI_assert(!"unhandled select grouped gpencil mode");
			break;
	}

	/* updates */
	DEG_id_tag_update(&gpd->id, OB_RECALC_DATA);

	/* copy on write tag is needed, or else no refresh happens */
	DEG_id_tag_update(&gpd->id, DEG_TAG_COPY_ON_WRITE);

	WM_event_add_notifier(C, NC_GPENCIL | NA_SELECTED, NULL);
	return OPERATOR_FINISHED;
}

void GPENCIL_OT_select_grouped(wmOperatorType *ot)
{
	static const EnumPropertyItem prop_select_grouped_types[] = {
		{GP_SEL_SAME_LAYER, "LAYER", 0, "Layer", "Shared layers"},
		{GP_SEL_SAME_COLOR, "COLOR", 0, "Color", "Shared colors"},
		{0, NULL, 0, NULL, NULL}
	};

	/* identifiers */
	ot->name = "Select Grouped";
	ot->idname = "GPENCIL_OT_select_grouped";
	ot->description = "Select all strokes with similar characteristics";

	/* callbacks */
	ot->invoke = WM_menu_invoke;
	ot->exec = gpencil_select_grouped_exec;
	ot->poll = gpencil_select_poll;

	/* flags */
	ot->flag = OPTYPE_REGISTER | OPTYPE_UNDO;

	/* props */
	ot->prop = RNA_def_enum(ot->srna, "type", prop_select_grouped_types, GP_SEL_SAME_LAYER, "Type", "");
}

/* ********************************************** */
/* Select First */

static int gpencil_select_first_exec(bContext *C, wmOperator *op)
{
	bGPdata *gpd = ED_gpencil_data_get_active(C);
	/* if not edit/sculpt mode, the event is catched but not processed */
	if (GPENCIL_NONE_EDIT_MODE(gpd)) {
		return OPERATOR_CANCELLED;
	}

	const bool only_selected = RNA_boolean_get(op->ptr, "only_selected_strokes");
	const bool extend = RNA_boolean_get(op->ptr, "extend");

	CTX_DATA_BEGIN(C, bGPDstroke *, gps, editable_gpencil_strokes)
	{
		/* skip stroke if we're only manipulating selected strokes */
		if (only_selected && !(gps->flag & GP_STROKE_SELECT)) {
			continue;
		}

		/* select first point */
		BLI_assert(gps->totpoints >= 1);

		gps->points->flag |= GP_SPOINT_SELECT;
		gps->flag |= GP_STROKE_SELECT;

		/* deselect rest? */
		if ((extend == false) && (gps->totpoints > 1)) {
			/* start from index 1, to skip the first point that we'd just selected... */
			bGPDspoint *pt = &gps->points[1];
			int i = 1;

			for (; i < gps->totpoints; i++, pt++) {
				pt->flag &= ~GP_SPOINT_SELECT;
			}
		}
	}
	CTX_DATA_END;

	/* updates */
	DEG_id_tag_update(&gpd->id, OB_RECALC_DATA);

	/* copy on write tag is needed, or else no refresh happens */
	DEG_id_tag_update(&gpd->id, DEG_TAG_COPY_ON_WRITE);

	WM_event_add_notifier(C, NC_GPENCIL | NA_SELECTED, NULL);
	return OPERATOR_FINISHED;
}

void GPENCIL_OT_select_first(wmOperatorType *ot)
{
	/* identifiers */
	ot->name = "Select First";
	ot->idname = "GPENCIL_OT_select_first";
	ot->description = "Select first point in Grease Pencil strokes";

	/* callbacks */
	ot->exec = gpencil_select_first_exec;
	ot->poll = gpencil_select_poll;

	/* flags */
	ot->flag = OPTYPE_REGISTER | OPTYPE_UNDO;

	/* properties */
	RNA_def_boolean(ot->srna, "only_selected_strokes", false, "Selected Strokes Only",
	                "Only select the first point of strokes that already have points selected");

	RNA_def_boolean(ot->srna, "extend", false, "Extend", "Extend selection instead of deselecting all other selected points");
}

/* ********************************************** */
/* Select First */

static int gpencil_select_last_exec(bContext *C, wmOperator *op)
{
	bGPdata *gpd = ED_gpencil_data_get_active(C);
	/* if not edit/sculpt mode, the event is catched but not processed */
	if (GPENCIL_NONE_EDIT_MODE(gpd)) {
		return OPERATOR_CANCELLED;
	}

	const bool only_selected = RNA_boolean_get(op->ptr, "only_selected_strokes");
	const bool extend = RNA_boolean_get(op->ptr, "extend");

	CTX_DATA_BEGIN(C, bGPDstroke *, gps, editable_gpencil_strokes)
	{
		/* skip stroke if we're only manipulating selected strokes */
		if (only_selected && !(gps->flag & GP_STROKE_SELECT)) {
			continue;
		}

		/* select last point */
		BLI_assert(gps->totpoints >= 1);

		gps->points[gps->totpoints - 1].flag |= GP_SPOINT_SELECT;
		gps->flag |= GP_STROKE_SELECT;

		/* deselect rest? */
		if ((extend == false) && (gps->totpoints > 1)) {
			/* don't include the last point... */
			bGPDspoint *pt = gps->points;
			int i = 1;

			for (; i < gps->totpoints - 1; i++, pt++) {
				pt->flag &= ~GP_SPOINT_SELECT;
			}
		}
	}
	CTX_DATA_END;

	/* updates */
	DEG_id_tag_update(&gpd->id, OB_RECALC_DATA);

	/* copy on write tag is needed, or else no refresh happens */
	DEG_id_tag_update(&gpd->id, DEG_TAG_COPY_ON_WRITE);

	WM_event_add_notifier(C, NC_GPENCIL | NA_SELECTED, NULL);
	return OPERATOR_FINISHED;
}

void GPENCIL_OT_select_last(wmOperatorType *ot)
{
	/* identifiers */
	ot->name = "Select Last";
	ot->idname = "GPENCIL_OT_select_last";
	ot->description = "Select last point in Grease Pencil strokes";

	/* callbacks */
	ot->exec = gpencil_select_last_exec;
	ot->poll = gpencil_select_poll;

	/* flags */
	ot->flag = OPTYPE_REGISTER | OPTYPE_UNDO;

	/* properties */
	RNA_def_boolean(ot->srna, "only_selected_strokes", false, "Selected Strokes Only",
	                "Only select the last point of strokes that already have points selected");

	RNA_def_boolean(ot->srna, "extend", false, "Extend", "Extend selection instead of deselecting all other selected points");
}

/* ********************************************** */
/* Select More */

static int gpencil_select_more_exec(bContext *C, wmOperator *UNUSED(op))
{
	bGPdata *gpd = ED_gpencil_data_get_active(C);
	/* if not edit/sculpt mode, the event is catched but not processed */
	if (GPENCIL_NONE_EDIT_MODE(gpd)) {
		return OPERATOR_CANCELLED;
	}

	CTX_DATA_BEGIN(C, bGPDstroke *, gps, editable_gpencil_strokes)
	{
		if (gps->flag & GP_STROKE_SELECT) {
			bGPDspoint *pt;
			int i;
			bool prev_sel;

			/* First Pass: Go in forward order, expanding selection if previous was selected (pre changes)...
			 * - This pass covers the "after" edges of selection islands
			 */
			prev_sel = false;
			for (i = 0, pt = gps->points; i < gps->totpoints; i++, pt++) {
				if (pt->flag & GP_SPOINT_SELECT) {
					/* selected point - just set flag for next point */
					prev_sel = true;
				}
				else {
					/* unselected point - expand selection if previous was selected... */
					if (prev_sel) {
						pt->flag |= GP_SPOINT_SELECT;
					}
					prev_sel = false;
				}
			}

			/* Second Pass: Go in reverse order, doing the same as before (except in opposite order)
			 * - This pass covers the "before" edges of selection islands
			 */
			prev_sel = false;
			for (pt -= 1; i > 0; i--, pt--) {
				if (pt->flag & GP_SPOINT_SELECT) {
					prev_sel = true;
				}
				else {
					/* unselected point - expand selection if previous was selected... */
					if (prev_sel) {
						pt->flag |= GP_SPOINT_SELECT;
					}
					prev_sel = false;
				}
			}
		}
	}
	CTX_DATA_END;

	/* updates */
	DEG_id_tag_update(&gpd->id, OB_RECALC_DATA);

	/* copy on write tag is needed, or else no refresh happens */
	DEG_id_tag_update(&gpd->id, DEG_TAG_COPY_ON_WRITE);

	WM_event_add_notifier(C, NC_GPENCIL | NA_SELECTED, NULL);
	return OPERATOR_FINISHED;
}

void GPENCIL_OT_select_more(wmOperatorType *ot)
{
	/* identifiers */
	ot->name = "Select More";
	ot->idname = "GPENCIL_OT_select_more";
	ot->description = "Grow sets of selected Grease Pencil points";

	/* callbacks */
	ot->exec = gpencil_select_more_exec;
	ot->poll = gpencil_select_poll;

	/* flags */
	ot->flag = OPTYPE_REGISTER | OPTYPE_UNDO;
}

/* ********************************************** */
/* Select Less */

static int gpencil_select_less_exec(bContext *C, wmOperator *UNUSED(op))
{
	bGPdata *gpd = ED_gpencil_data_get_active(C);
	/* if not edit/sculpt mode, the event is catched but not processed */
	if (GPENCIL_NONE_EDIT_MODE(gpd)) {
		return OPERATOR_CANCELLED;
	}

	CTX_DATA_BEGIN(C, bGPDstroke *, gps, editable_gpencil_strokes)
	{
		if (gps->flag & GP_STROKE_SELECT) {
			bGPDspoint *pt;
			int i;
			bool prev_sel;

			/* First Pass: Go in forward order, shrinking selection if previous was not selected (pre changes)...
			 * - This pass covers the "after" edges of selection islands
			 */
			prev_sel = false;
			for (i = 0, pt = gps->points; i < gps->totpoints; i++, pt++) {
				if (pt->flag & GP_SPOINT_SELECT) {
					/* shrink if previous wasn't selected */
					if (prev_sel == false) {
						pt->flag &= ~GP_SPOINT_SELECT;
					}
					prev_sel = true;
				}
				else {
					/* mark previous as being unselected - and hence, is trigger for shrinking */
					prev_sel = false;
				}
			}

			/* Second Pass: Go in reverse order, doing the same as before (except in opposite order)
			 * - This pass covers the "before" edges of selection islands
			 */
			prev_sel = false;
			for (pt -= 1; i > 0; i--, pt--) {
				if (pt->flag & GP_SPOINT_SELECT) {
					/* shrink if previous wasn't selected */
					if (prev_sel == false) {
						pt->flag &= ~GP_SPOINT_SELECT;
					}
					prev_sel = true;
				}
				else {
					/* mark previous as being unselected - and hence, is trigger for shrinking */
					prev_sel = false;
				}
			}
		}
	}
	CTX_DATA_END;

	/* updates */
	DEG_id_tag_update(&gpd->id, OB_RECALC_DATA);

	/* copy on write tag is needed, or else no refresh happens */
	DEG_id_tag_update(&gpd->id, DEG_TAG_COPY_ON_WRITE);

	WM_event_add_notifier(C, NC_GPENCIL | NA_SELECTED, NULL);
	return OPERATOR_FINISHED;
}

void GPENCIL_OT_select_less(wmOperatorType *ot)
{
	/* identifiers */
	ot->name = "Select Less";
	ot->idname = "GPENCIL_OT_select_less";
	ot->description = "Shrink sets of selected Grease Pencil points";

	/* callbacks */
	ot->exec = gpencil_select_less_exec;
	ot->poll = gpencil_select_poll;

	/* flags */
	ot->flag = OPTYPE_REGISTER | OPTYPE_UNDO;
}

/* ********************************************** */
/* Circle Select Operator */

/* Helper to check if a given stroke is within the area */
/* NOTE: Code here is adapted (i.e. copied directly) from gpencil_paint.c::gp_stroke_eraser_dostroke()
 *       It would be great to de-duplicate the logic here sometime, but that can wait...
 */
static bool gp_stroke_do_circle_sel(
        bGPDstroke *gps, GP_SpaceConversion *gsc,
        const int mx, const int my, const int radius,
        const bool select, rcti *rect, float diff_mat[4][4])
{
	bGPDspoint *pt1, *pt2;
	int x0 = 0, y0 = 0, x1 = 0, y1 = 0;
	int i;
	bool changed = false;

	if (gps->totpoints == 1) {
<<<<<<< HEAD
		bGPDspoint pt_temp;
		gp_point_to_parent_space(gps->points, diff_mat, &pt_temp);
		gp_point_to_xy(gsc, gps, &pt_temp, &x0, &y0);
		
=======
		if (!parented) {
			gp_point_to_xy(gsc, gps, gps->points, &x0, &y0);
		}
		else {
			bGPDspoint pt_temp;
			gp_point_to_parent_space(gps->points, diff_mat, &pt_temp);
			gp_point_to_xy(gsc, gps, &pt_temp, &x0, &y0);
		}

>>>>>>> 95011f6d
		/* do boundbox check first */
		if ((!ELEM(V2D_IS_CLIPPED, x0, y0)) && BLI_rcti_isect_pt(rect, x0, y0)) {
			/* only check if point is inside */
			if (((x0 - mx) * (x0 - mx) + (y0 - my) * (y0 - my)) <= radius * radius) {
				/* change selection */
				if (select) {
					gps->points->flag |= GP_SPOINT_SELECT;
					gps->flag |= GP_STROKE_SELECT;
				}
				else {
					gps->points->flag &= ~GP_SPOINT_SELECT;
					gps->flag &= ~GP_STROKE_SELECT;
				}

				return true;
			}
		}
	}
	else {
		/* Loop over the points in the stroke, checking for intersections
		 *  - an intersection means that we touched the stroke
		 */
		for (i = 0; (i + 1) < gps->totpoints; i++) {
			/* get points to work with */
			pt1 = gps->points + i;
			pt2 = gps->points + i + 1;
			bGPDspoint npt;
			gp_point_to_parent_space(pt1, diff_mat, &npt);
			gp_point_to_xy(gsc, gps, &npt, &x0, &y0);

<<<<<<< HEAD
			gp_point_to_parent_space(pt2, diff_mat, &npt);
			gp_point_to_xy(gsc, gps, &npt, &x1, &y1);
			
=======
				gp_point_to_parent_space(pt2, diff_mat, &npt);
				gp_point_to_xy(gsc, gps, &npt, &x1, &y1);
			}

>>>>>>> 95011f6d
			/* check that point segment of the boundbox of the selection stroke */
			if (((!ELEM(V2D_IS_CLIPPED, x0, y0)) && BLI_rcti_isect_pt(rect, x0, y0)) ||
			    ((!ELEM(V2D_IS_CLIPPED, x1, y1)) && BLI_rcti_isect_pt(rect, x1, y1)))
			{
				int mval[2]  = {mx, my};
				int mvalo[2] = {mx, my}; /* dummy - this isn't used... */

				/* check if point segment of stroke had anything to do with
				 * eraser region  (either within stroke painted, or on its lines)
				 *  - this assumes that linewidth is irrelevant
				 */
				if (gp_stroke_inside_circle(mval, mvalo, radius, x0, y0, x1, y1)) {
					/* change selection of stroke, and then of both points
					 * (as the last point otherwise wouldn't get selected
					 *  as we only do n-1 loops through)
					 */
					if (select) {
						pt1->flag |= GP_SPOINT_SELECT;
						pt2->flag |= GP_SPOINT_SELECT;

						changed = true;
					}
					else {
						pt1->flag &= ~GP_SPOINT_SELECT;
						pt2->flag &= ~GP_SPOINT_SELECT;

						changed = true;
					}
				}
			}
		}

		/* Ensure that stroke selection is in sync with its points */
		BKE_gpencil_stroke_sync_selection(gps);
	}

	return changed;
}


static int gpencil_circle_select_exec(bContext *C, wmOperator *op)
{
	bGPdata *gpd = ED_gpencil_data_get_active(C);
	/* if not edit/sculpt mode, the event is catched but not processed */
	if (GPENCIL_NONE_EDIT_MODE(gpd)) {
		return OPERATOR_CANCELLED;
	}

	ScrArea *sa = CTX_wm_area(C);

	const int mx = RNA_int_get(op->ptr, "x");
	const int my = RNA_int_get(op->ptr, "y");
	const int radius = RNA_int_get(op->ptr, "radius");

	bool select = !RNA_boolean_get(op->ptr, "deselect");

	GP_SpaceConversion gsc = {NULL};
	rcti rect = {0};            /* for bounding rect around circle (for quicky intersection testing) */

	bool changed = false;


	/* sanity checks */
	if (sa == NULL) {
		BKE_report(op->reports, RPT_ERROR, "No active area");
		return OPERATOR_CANCELLED;
	}

	/* init space conversion stuff */
	gp_point_conversion_init(C, &gsc);


	/* rect is rectangle of selection circle */
	rect.xmin = mx - radius;
	rect.ymin = my - radius;
	rect.xmax = mx + radius;
	rect.ymax = my + radius;


	/* find visible strokes, and select if hit */
	GP_EDITABLE_STROKES_BEGIN(C, gpl, gps)
	{
		changed |= gp_stroke_do_circle_sel(
			gps, &gsc, mx, my, radius, select, &rect, diff_mat);
	}
	GP_EDITABLE_STROKES_END;

	/* updates */
	if (changed) {
		DEG_id_tag_update(&gpd->id, OB_RECALC_DATA);

		/* copy on write tag is needed, or else no refresh happens */
		DEG_id_tag_update(&gpd->id, DEG_TAG_COPY_ON_WRITE);

		WM_event_add_notifier(C, NC_GPENCIL | NA_SELECTED, NULL);
	}

	return OPERATOR_FINISHED;
}

void GPENCIL_OT_select_circle(wmOperatorType *ot)
{
	/* identifiers */
	ot->name = "Circle Select";
	ot->description = "Select Grease Pencil strokes using brush selection";
	ot->idname = "GPENCIL_OT_select_circle";

	/* callbacks */
	ot->invoke = WM_gesture_circle_invoke;
	ot->modal = WM_gesture_circle_modal;
	ot->exec = gpencil_circle_select_exec;
	ot->poll = gpencil_select_poll;
	ot->cancel = WM_gesture_circle_cancel;

	/* flags */
	ot->flag = OPTYPE_REGISTER | OPTYPE_UNDO;

	/* properties */
	WM_operator_properties_gesture_circle_select(ot);
}

/* ********************************************** */
/* Box Selection */

static int gpencil_border_select_exec(bContext *C, wmOperator *op)
{
	bGPdata *gpd = ED_gpencil_data_get_active(C);
	ScrArea *sa = CTX_wm_area(C);

	const bool select = !RNA_boolean_get(op->ptr, "deselect");
<<<<<<< HEAD
	const bool extend = RNA_boolean_get(op->ptr, "extend") && ((gpd->flag & GP_DATA_STROKE_PAINTMODE) == 0);
=======
	const bool extend = RNA_boolean_get(op->ptr, "extend");
>>>>>>> 95011f6d

	GP_SpaceConversion gsc = {NULL};
	rcti rect = {0};

	bool changed = false;


	/* sanity checks */
	if (sa == NULL) {
		BKE_report(op->reports, RPT_ERROR, "No active area");
		return OPERATOR_CANCELLED;
	}

	/* init space conversion stuff */
	gp_point_conversion_init(C, &gsc);


	/* deselect all strokes first? */
	if (select && !extend) {
		CTX_DATA_BEGIN(C, bGPDstroke *, gps, editable_gpencil_strokes)
		{
			bGPDspoint *pt;
			int i;

			for (i = 0, pt = gps->points; i < gps->totpoints; i++, pt++) {
				pt->flag &= ~GP_SPOINT_SELECT;
			}

			gps->flag &= ~GP_STROKE_SELECT;
		}
		CTX_DATA_END;
	}

	/* get settings from operator */
	WM_operator_properties_border_to_rcti(op, &rect);

	/* select/deselect points */
	GP_EDITABLE_STROKES_BEGIN(C, gpl, gps)
	{

		bGPDspoint *pt;
		int i;

		for (i = 0, pt = gps->points; i < gps->totpoints; i++, pt++) {
			int x0, y0;

			/* convert point coords to screenspace */
			bGPDspoint pt2;
			gp_point_to_parent_space(pt, diff_mat, &pt2);
			gp_point_to_xy(&gsc, gps, &pt2, &x0, &y0);

			/* test if in selection rect */
			if ((!ELEM(V2D_IS_CLIPPED, x0, y0)) && BLI_rcti_isect_pt(&rect, x0, y0)) {
				if (select) {
					pt->flag |= GP_SPOINT_SELECT;
				}
				else {
					pt->flag &= ~GP_SPOINT_SELECT;
				}

				changed = true;
			}
		}

		/* Ensure that stroke selection is in sync with its points */
		BKE_gpencil_stroke_sync_selection(gps);
	}
	GP_EDITABLE_STROKES_END;

	/* if paint mode,delete selected points */
	if (gpd->flag & GP_DATA_STROKE_PAINTMODE) {
		gp_delete_selected_point_wrap(C);
		changed = true;
		DEG_id_tag_update(&gpd->id, OB_RECALC_OB | OB_RECALC_DATA);
	}

	/* updates */
	if (changed) {
		DEG_id_tag_update(&gpd->id, OB_RECALC_DATA);

		/* copy on write tag is needed, or else no refresh happens */
		DEG_id_tag_update(&gpd->id, DEG_TAG_COPY_ON_WRITE);

		WM_event_add_notifier(C, NC_GPENCIL | NA_SELECTED, NULL);
	}

	return OPERATOR_FINISHED;
}

void GPENCIL_OT_select_border(wmOperatorType *ot)
{
	/* identifiers */
	ot->name = "Border Select";
	ot->description = "Select Grease Pencil strokes within a rectangular region";
	ot->idname = "GPENCIL_OT_select_border";

	/* callbacks */
	ot->invoke = WM_gesture_border_invoke;
	ot->exec = gpencil_border_select_exec;
	ot->modal = WM_gesture_border_modal;
	ot->cancel = WM_gesture_border_cancel;

	ot->poll = gpencil_select_poll;

	/* flags */
	ot->flag = OPTYPE_REGISTER | OPTYPE_UNDO;

	/* rna */
	WM_operator_properties_gesture_border_select(ot);
}

/* ********************************************** */
/* Lasso */

static int gpencil_lasso_select_exec(bContext *C, wmOperator *op)
{
	bGPdata *gpd = ED_gpencil_data_get_active(C);
	GP_SpaceConversion gsc = {NULL};
	rcti rect = {0};
<<<<<<< HEAD
	
	const bool extend = RNA_boolean_get(op->ptr, "extend") && ((gpd->flag & GP_DATA_STROKE_PAINTMODE) == 0);
=======

	const bool extend = RNA_boolean_get(op->ptr, "extend");
>>>>>>> 95011f6d
	const bool select = !RNA_boolean_get(op->ptr, "deselect");

	int mcords_tot;
	const int (*mcords)[2] = WM_gesture_lasso_path_to_array(C, op, &mcords_tot);

	bool changed = false;

	/* sanity check */
	if (mcords == NULL)
		return OPERATOR_PASS_THROUGH;

	/* compute boundbox of lasso (for faster testing later) */
	BLI_lasso_boundbox(&rect, mcords, mcords_tot);

	/* init space conversion stuff */
	gp_point_conversion_init(C, &gsc);

	/* deselect all strokes first? */
	if (select && !extend) {
		CTX_DATA_BEGIN(C, bGPDstroke *, gps, editable_gpencil_strokes)
		{
			bGPDspoint *pt;
			int i;

			for (i = 0, pt = gps->points; i < gps->totpoints; i++, pt++) {
				pt->flag &= ~GP_SPOINT_SELECT;
			}

			gps->flag &= ~GP_STROKE_SELECT;
		}
		CTX_DATA_END;
	}

	/* select/deselect points */
	GP_EDITABLE_STROKES_BEGIN(C, gpl, gps)
	{
		bGPDspoint *pt;
		int i;

		for (i = 0, pt = gps->points; i < gps->totpoints; i++, pt++) {
			int x0, y0;

			/* convert point coords to screenspace */
			bGPDspoint pt2;
			gp_point_to_parent_space(pt, diff_mat, &pt2);
			gp_point_to_xy(&gsc, gps, &pt2, &x0, &y0);
			/* test if in lasso boundbox + within the lasso noose */
			if ((!ELEM(V2D_IS_CLIPPED, x0, y0)) && BLI_rcti_isect_pt(&rect, x0, y0) &&
			    BLI_lasso_is_point_inside(mcords, mcords_tot, x0, y0, INT_MAX))
			{
				if (select) {
					pt->flag |= GP_SPOINT_SELECT;
				}
				else {
					pt->flag &= ~GP_SPOINT_SELECT;
				}

				changed = true;
			}
		}

		/* Ensure that stroke selection is in sync with its points */
		BKE_gpencil_stroke_sync_selection(gps);
	}
	GP_EDITABLE_STROKES_END;

	/* cleanup */
	MEM_freeN((void *)mcords);
<<<<<<< HEAD
	
	/* if paint mode,delete selected points */
	if (gpd->flag & GP_DATA_STROKE_PAINTMODE) {
		gp_delete_selected_point_wrap(C);
		changed = true;
		DEG_id_tag_update(&gpd->id, OB_RECALC_OB | OB_RECALC_DATA);
	}
=======
>>>>>>> 95011f6d

	/* updates */
	if (changed) {
		DEG_id_tag_update(&gpd->id, OB_RECALC_DATA);

		/* copy on write tag is needed, or else no refresh happens */
		DEG_id_tag_update(&gpd->id, DEG_TAG_COPY_ON_WRITE);

		WM_event_add_notifier(C, NC_GPENCIL | NA_SELECTED, NULL);
	}

	return OPERATOR_FINISHED;
}

void GPENCIL_OT_select_lasso(wmOperatorType *ot)
{
	ot->name = "Lasso Select Strokes";
	ot->description = "Select Grease Pencil strokes using lasso selection";
	ot->idname = "GPENCIL_OT_select_lasso";

	ot->invoke = WM_gesture_lasso_invoke;
	ot->modal = WM_gesture_lasso_modal;
	ot->exec = gpencil_lasso_select_exec;
	ot->poll = gpencil_select_poll;
	ot->cancel = WM_gesture_lasso_cancel;

	/* flags */
	ot->flag = OPTYPE_UNDO;

	/* properties */
	WM_operator_properties_gesture_lasso_select(ot);
}

/* ********************************************** */
/* Mouse Click to Select */

static int gpencil_select_exec(bContext *C, wmOperator *op)
{
	ScrArea *sa = CTX_wm_area(C);
<<<<<<< HEAD
	bGPdata *gpd = ED_gpencil_data_get_active(C);
=======
>>>>>>> 95011f6d

	/* "radius" is simply a threshold (screen space) to make it easier to test with a tolerance */
	const float radius = 0.75f * U.widget_unit;
	const int radius_squared = (int)(radius * radius);

	bool extend = RNA_boolean_get(op->ptr, "extend");
	bool deselect = RNA_boolean_get(op->ptr, "deselect");
	bool toggle = RNA_boolean_get(op->ptr, "toggle");
	bool whole = RNA_boolean_get(op->ptr, "entire_strokes");

	int mval[2] = {0};

	GP_SpaceConversion gsc = {NULL};

	bGPDstroke *hit_stroke = NULL;
	bGPDspoint *hit_point = NULL;
	int hit_distance = radius_squared;

	/* sanity checks */
	if (sa == NULL) {
		BKE_report(op->reports, RPT_ERROR, "No active area");
		return OPERATOR_CANCELLED;
	}

	/* init space conversion stuff */
	gp_point_conversion_init(C, &gsc);

	/* get mouse location */
	RNA_int_get_array(op->ptr, "location", mval);

	/* First Pass: Find stroke point which gets hit */
	/* XXX: maybe we should go from the top of the stack down instead... */
	GP_EDITABLE_STROKES_BEGIN(C, gpl, gps)
	{
		bGPDspoint *pt;
		int i;

		/* firstly, check for hit-point */
		for (i = 0, pt = gps->points; i < gps->totpoints; i++, pt++) {
			int xy[2];

			bGPDspoint pt2;
			gp_point_to_parent_space(pt, diff_mat, &pt2);
			gp_point_to_xy(&gsc, gps, &pt2, &xy[0], &xy[1]);

			/* do boundbox check first */
			if (!ELEM(V2D_IS_CLIPPED, xy[0], xy[1])) {
				const int pt_distance = len_manhattan_v2v2_int(mval, xy);

				/* check if point is inside */
				if (pt_distance <= radius_squared) {
					/* only use this point if it is a better match than the current hit - T44685 */
					if (pt_distance < hit_distance) {
						hit_stroke = gps;
						hit_point = pt;
						hit_distance = pt_distance;
					}
				}
			}
		}
	}
	GP_EDITABLE_STROKES_END;

	/* Abort if nothing hit... */
	if (ELEM(NULL, hit_stroke, hit_point)) {
		return OPERATOR_CANCELLED;
	}

	/* adjust selection behaviour - for toggle option */
	if (toggle) {
		deselect = (hit_point->flag & GP_SPOINT_SELECT) != 0;
	}

	/* If not extending selection, deselect everything else */
	if (extend == false) {
		CTX_DATA_BEGIN(C, bGPDstroke *, gps, editable_gpencil_strokes)
		{
			/* deselect stroke and its points if selected */
			if (gps->flag & GP_STROKE_SELECT) {
				bGPDspoint *pt;
				int i;

				/* deselect points */
				for (i = 0, pt = gps->points; i < gps->totpoints; i++, pt++) {
					pt->flag &= ~GP_SPOINT_SELECT;
				}

				/* deselect stroke itself too */
				gps->flag &= ~GP_STROKE_SELECT;
			}
		}
		CTX_DATA_END;
	}

	/* Perform selection operations... */
	if (whole) {
		bGPDspoint *pt;
		int i;

		/* entire stroke's points */
		for (i = 0, pt = hit_stroke->points; i < hit_stroke->totpoints; i++, pt++) {
			if (deselect == false)
				pt->flag |= GP_SPOINT_SELECT;
			else
				pt->flag &= ~GP_SPOINT_SELECT;
		}

		/* stroke too... */
		if (deselect == false)
			hit_stroke->flag |= GP_STROKE_SELECT;
		else
			hit_stroke->flag &= ~GP_STROKE_SELECT;
	}
	else {
		/* just the point (and the stroke) */
		if (deselect == false) {
			/* we're adding selection, so selection must be true */
			hit_point->flag  |= GP_SPOINT_SELECT;
			hit_stroke->flag |= GP_STROKE_SELECT;
		}
		else {
			/* deselect point */
			hit_point->flag &= ~GP_SPOINT_SELECT;

			/* ensure that stroke is selected correctly */
			BKE_gpencil_stroke_sync_selection(hit_stroke);
		}
	}

	/* updates */
	if (hit_point != NULL) {
		DEG_id_tag_update(&gpd->id, OB_RECALC_DATA);

		/* copy on write tag is needed, or else no refresh happens */
		DEG_id_tag_update(&gpd->id, DEG_TAG_COPY_ON_WRITE);

		WM_event_add_notifier(C, NC_GPENCIL | NA_SELECTED, NULL);
	}

	return OPERATOR_FINISHED;
}

static int gpencil_select_invoke(bContext *C, wmOperator *op, const wmEvent *event)
{
	RNA_int_set_array(op->ptr, "location", event->mval);
	return gpencil_select_exec(C, op);
}

void GPENCIL_OT_select(wmOperatorType *ot)
{
	PropertyRNA *prop;

	/* identifiers */
	ot->name = "Select";
	ot->description = "Select Grease Pencil strokes and/or stroke points";
	ot->idname = "GPENCIL_OT_select";

	/* callbacks */
	ot->invoke = gpencil_select_invoke;
	ot->exec = gpencil_select_exec;
	ot->poll = gpencil_select_poll;

	/* flag */
	ot->flag = OPTYPE_REGISTER | OPTYPE_UNDO;

	/* properties */
	WM_operator_properties_mouse_select(ot);

	prop = RNA_def_boolean(ot->srna, "entire_strokes", false, "Entire Strokes", "Select entire strokes instead of just the nearest stroke vertex");
	RNA_def_property_flag(prop, PROP_SKIP_SAVE);

	prop = RNA_def_int_vector(ot->srna, "location", 2, NULL, INT_MIN, INT_MAX, "Location", "Mouse location", INT_MIN, INT_MAX);
	RNA_def_property_flag(prop, PROP_HIDDEN);
}

/* ********************************************** */<|MERGE_RESOLUTION|>--- conflicted
+++ resolved
@@ -74,15 +74,9 @@
 static int gpencil_select_poll(bContext *C)
 {
 	bGPdata *gpd = ED_gpencil_data_get_active(C);
-<<<<<<< HEAD
-	
+
 	/* we just need some visible strokes, and to be in editmode or other modes only to catch event */
 	if (GPENCIL_ANY_MODE(gpd)) {
-=======
-
-	/* we just need some visible strokes, and to be in editmode */
-	if ((gpd) && (gpd->flag & GP_DATA_STROKE_EDITMODE)) {
->>>>>>> 95011f6d
 		/* TODO: include a check for visible strokes? */
 		if (gpd->layers.first)
 			return true;
@@ -103,14 +97,11 @@
 		BKE_report(op->reports, RPT_ERROR, "No Grease Pencil data");
 		return OPERATOR_CANCELLED;
 	}
-<<<<<<< HEAD
-	
+
 	/* if not edit/sculpt mode, the event is catched but not processed */
 	if (GPENCIL_NONE_EDIT_MODE(gpd)) {
 		return OPERATOR_CANCELLED;
 	}
-=======
->>>>>>> 95011f6d
 
 	/* for "toggle", test for existing selected strokes */
 	if (action == SEL_TOGGLE) {
@@ -236,14 +227,11 @@
 		return OPERATOR_CANCELLED;
 	}
 
-<<<<<<< HEAD
 	/* if not edit/sculpt mode, the event is catched but not processed */
 	if (GPENCIL_NONE_EDIT_MODE(gpd)) {
 		return OPERATOR_CANCELLED;
 	}
 
-=======
->>>>>>> 95011f6d
 	/* select all points in selected strokes */
 	CTX_DATA_BEGIN(C, bGPDstroke *, gps, editable_gpencil_strokes)
 	{
@@ -311,7 +299,7 @@
 			if (unselect_ends) {
 				start = 1;
 			}
-			
+
 			for (int i = start; i < gps->totpoints; i++) {
 				pt = &gps->points[i];
 				if ((row % 2) == 0) {
@@ -382,12 +370,8 @@
 /* On each visible layer, check for selected strokes - if found, select all others */
 static void gp_select_same_layer(bContext *C)
 {
-<<<<<<< HEAD
 	Depsgraph *depsgraph = CTX_data_depsgraph(C);
 	int cfra_eval = (int)DEG_get_ctime(depsgraph);
-=======
-	Scene *scene = CTX_data_scene(C);
->>>>>>> 95011f6d
 
 	CTX_DATA_BEGIN(C, bGPDlayer *, gpl, editable_gpencil_layers)
 	{
@@ -430,14 +414,7 @@
 /* Select all strokes with same colors as selected ones */
 static void gp_select_same_color(bContext *C)
 {
-<<<<<<< HEAD
 	/* First, build set containing all the colors of selected strokes */
-=======
-	/* First, build set containing all the colors of selected strokes
-	 * - We use the palette names, so that we can select all strokes with one
-	 *   (potentially missing) color, and remap them to something else
-	 */
->>>>>>> 95011f6d
 	GSet *selected_colors = BLI_gset_str_new("GP Selected Colors");
 
 	CTX_DATA_BEGIN(C, bGPDstroke *, gps, editable_gpencil_strokes)
@@ -467,7 +444,7 @@
 		}
 	}
 	CTX_DATA_END;
-	
+
 	/* free memomy */
 	if (selected_colors != NULL) {
 		BLI_gset_free(selected_colors, NULL);
@@ -480,14 +457,11 @@
 static int gpencil_select_grouped_exec(bContext *C, wmOperator *op)
 {
 	eGP_SelectGrouped mode = RNA_enum_get(op->ptr, "type");
-<<<<<<< HEAD
 	bGPdata *gpd = ED_gpencil_data_get_active(C);
 	/* if not edit/sculpt mode, the event is catched but not processed */
 	if (GPENCIL_NONE_EDIT_MODE(gpd)) {
 		return OPERATOR_CANCELLED;
 	}
-=======
->>>>>>> 95011f6d
 
 	switch (mode) {
 		case GP_SEL_SAME_LAYER:
@@ -860,22 +834,10 @@
 	bool changed = false;
 
 	if (gps->totpoints == 1) {
-<<<<<<< HEAD
 		bGPDspoint pt_temp;
 		gp_point_to_parent_space(gps->points, diff_mat, &pt_temp);
 		gp_point_to_xy(gsc, gps, &pt_temp, &x0, &y0);
-		
-=======
-		if (!parented) {
-			gp_point_to_xy(gsc, gps, gps->points, &x0, &y0);
-		}
-		else {
-			bGPDspoint pt_temp;
-			gp_point_to_parent_space(gps->points, diff_mat, &pt_temp);
-			gp_point_to_xy(gsc, gps, &pt_temp, &x0, &y0);
-		}
-
->>>>>>> 95011f6d
+
 		/* do boundbox check first */
 		if ((!ELEM(V2D_IS_CLIPPED, x0, y0)) && BLI_rcti_isect_pt(rect, x0, y0)) {
 			/* only check if point is inside */
@@ -906,16 +868,9 @@
 			gp_point_to_parent_space(pt1, diff_mat, &npt);
 			gp_point_to_xy(gsc, gps, &npt, &x0, &y0);
 
-<<<<<<< HEAD
 			gp_point_to_parent_space(pt2, diff_mat, &npt);
 			gp_point_to_xy(gsc, gps, &npt, &x1, &y1);
-			
-=======
-				gp_point_to_parent_space(pt2, diff_mat, &npt);
-				gp_point_to_xy(gsc, gps, &npt, &x1, &y1);
-			}
-
->>>>>>> 95011f6d
+
 			/* check that point segment of the boundbox of the selection stroke */
 			if (((!ELEM(V2D_IS_CLIPPED, x0, y0)) && BLI_rcti_isect_pt(rect, x0, y0)) ||
 			    ((!ELEM(V2D_IS_CLIPPED, x1, y1)) && BLI_rcti_isect_pt(rect, x1, y1)))
@@ -1046,11 +1001,7 @@
 	ScrArea *sa = CTX_wm_area(C);
 
 	const bool select = !RNA_boolean_get(op->ptr, "deselect");
-<<<<<<< HEAD
 	const bool extend = RNA_boolean_get(op->ptr, "extend") && ((gpd->flag & GP_DATA_STROKE_PAINTMODE) == 0);
-=======
-	const bool extend = RNA_boolean_get(op->ptr, "extend");
->>>>>>> 95011f6d
 
 	GP_SpaceConversion gsc = {NULL};
 	rcti rect = {0};
@@ -1170,13 +1121,8 @@
 	bGPdata *gpd = ED_gpencil_data_get_active(C);
 	GP_SpaceConversion gsc = {NULL};
 	rcti rect = {0};
-<<<<<<< HEAD
-	
+
 	const bool extend = RNA_boolean_get(op->ptr, "extend") && ((gpd->flag & GP_DATA_STROKE_PAINTMODE) == 0);
-=======
-
-	const bool extend = RNA_boolean_get(op->ptr, "extend");
->>>>>>> 95011f6d
 	const bool select = !RNA_boolean_get(op->ptr, "deselect");
 
 	int mcords_tot;
@@ -1245,16 +1191,13 @@
 
 	/* cleanup */
 	MEM_freeN((void *)mcords);
-<<<<<<< HEAD
-	
+
 	/* if paint mode,delete selected points */
 	if (gpd->flag & GP_DATA_STROKE_PAINTMODE) {
 		gp_delete_selected_point_wrap(C);
 		changed = true;
 		DEG_id_tag_update(&gpd->id, OB_RECALC_OB | OB_RECALC_DATA);
 	}
-=======
->>>>>>> 95011f6d
 
 	/* updates */
 	if (changed) {
@@ -1294,10 +1237,7 @@
 static int gpencil_select_exec(bContext *C, wmOperator *op)
 {
 	ScrArea *sa = CTX_wm_area(C);
-<<<<<<< HEAD
 	bGPdata *gpd = ED_gpencil_data_get_active(C);
-=======
->>>>>>> 95011f6d
 
 	/* "radius" is simply a threshold (screen space) to make it easier to test with a tolerance */
 	const float radius = 0.75f * U.widget_unit;
