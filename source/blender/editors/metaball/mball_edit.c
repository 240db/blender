--- conflicted
+++ resolved
@@ -111,11 +111,7 @@
 		ml = ml->next;
 	}
 	
-<<<<<<< HEAD
-	ml= add_metaball_element(mball, type);
-=======
 	ml = BKE_mball_element_add(mball, type);
->>>>>>> e6a02281
 	copy_v3_v3(&ml->x, mat[3]);
 
 	ml->flag |= SELECT;
@@ -198,13 +194,8 @@
 	if (percent == 0.0f)
 		return OPERATOR_CANCELLED;
 	
-<<<<<<< HEAD
-	ml= mb->editelems->first;
-	BLI_srand( BLI_rand() );	/* Random seed */
-=======
 	ml = mb->editelems->first;
 	BLI_srand(BLI_rand());  /* Random seed */
->>>>>>> e6a02281
 	
 	/* Stupid version of random selection. Should be improved. */
 	while (ml) {
