/*
 * ***** BEGIN GPL LICENSE BLOCK *****
 *
 * This program is free software; you can redistribute it and/or
 * modify it under the terms of the GNU General Public License
 * as published by the Free Software Foundation; either version 2
 * of the License, or (at your option) any later version.
 *
 * This program is distributed in the hope that it will be useful,
 * but WITHOUT ANY WARRANTY; without even the implied warranty of
 * MERCHANTABILITY or FITNESS FOR A PARTICULAR PURPOSE.  See the
 * GNU General Public License for more details.
 *
 * You should have received a copy of the GNU General Public License
 * along with this program; if not, write to the Free Software Foundation,
 * Inc., 51 Franklin Street, Fifth Floor, Boston, MA 02110-1301, USA.
 *
 * The Original Code is Copyright (C) 2001-2002 by NaN Holding BV.
 * All rights reserved.
 *
 * Contributors: Matt Ebb
 *
 * ***** END GPL LICENSE BLOCK *****
 */

/** \file blender/render/intern/source/pointdensity.c
 *  \ingroup render
 */


#include <math.h>
#include <stdlib.h>
#include <stdio.h>

#include "MEM_guardedalloc.h"

#include "BLI_math.h"
#include "BLI_blenlib.h"
#include "BLI_noise.h"
#include "BLI_kdopbvh.h"
#include "BLI_utildefines.h"

#include "BLT_translation.h"

#include "BKE_DerivedMesh.h"
#include "BKE_lattice.h"
#include "BKE_main.h"
#include "BKE_object.h"
#include "BKE_particle.h"
#include "BKE_scene.h"
#include "BKE_texture.h"
#include "BKE_colortools.h"

#include "DNA_meshdata_types.h"
#include "DNA_texture_types.h"
#include "DNA_particle_types.h"

#include "render_types.h"
#include "texture.h"
#include "pointdensity.h"

#include "RE_render_ext.h"

/* ~~~~~~~~~~~~~~~~~~~~~~~~~~~~~~~~~~~~~~~~~~~~~~~~~~~~~~~~~~~~~~~~~~~~~ */
/* defined in pipeline.c, is hardcopy of active dynamic allocated Render */
/* only to be used here in this file, it's for speed */
extern struct Render R;
/* ~~~~~~~~~~~~~~~~~~~~~~~~~~~~~~~~~~~~~~~~~~~~~~~~~~~~~~~~~~~~~~~~~~~~~ */

static ThreadMutex sample_mutex = PTHREAD_MUTEX_INITIALIZER;

static int point_data_used(PointDensity *pd)
{
	int pd_bitflag = 0;

	if (pd->source == TEX_PD_PSYS) {
		if ((pd->noise_influence == TEX_PD_NOISE_VEL) ||
		    (pd->falloff_type == TEX_PD_FALLOFF_PARTICLE_VEL) ||
		    (pd->color_source == TEX_PD_COLOR_PARTVEL) ||
		    (pd->color_source == TEX_PD_COLOR_PARTSPEED))
		{
			pd_bitflag |= POINT_DATA_VEL;
		}
		if ((pd->noise_influence == TEX_PD_NOISE_AGE) ||
		    (pd->color_source == TEX_PD_COLOR_PARTAGE) ||
		    (pd->falloff_type == TEX_PD_FALLOFF_PARTICLE_AGE))
		{
			pd_bitflag |= POINT_DATA_LIFE;
		}
	}

	return pd_bitflag;
}


/* additional data stored alongside the point density BVH,
 * accessible by point index number to retrieve other information
 * such as particle velocity or lifetime */
static void alloc_point_data(PointDensity *pd, int total_particles, int point_data_used)
{
	int data_size = 0;

	if (point_data_used & POINT_DATA_VEL) {
		/* store 3 channels of velocity data */
		data_size += 3;
	}
	if (point_data_used & POINT_DATA_LIFE) {
		/* store 1 channel of lifetime data */
		data_size += 1;
	}

	if (data_size) {
		pd->point_data = MEM_mallocN(sizeof(float) * data_size * total_particles,
		                             "particle point data");
	}
}

static void pointdensity_cache_psys(Scene *scene,
                                    PointDensity *pd,
                                    Object *ob,
                                    ParticleSystem *psys,
                                    float viewmat[4][4],
                                    float winmat[4][4],
                                    int winx, int winy,
                                    const bool use_render_params)
{
	DerivedMesh *dm;
	ParticleKey state;
	ParticleCacheKey *cache;
	ParticleSimulationData sim = {NULL};
	ParticleData *pa = NULL;
	float cfra = BKE_scene_frame_get(scene);
	int i /*, childexists*/ /* UNUSED */;
	int total_particles, offset = 0;
	int data_used = point_data_used(pd);
	float partco[3];

	/* init everything */
	if (!psys || !ob || !pd) {
		return;
	}

	/* Just to create a valid rendering context for particles */
	if (use_render_params) {
		psys_render_set(ob, psys, viewmat, winmat, winx, winy, 0);
	}

	if (use_render_params) {
		dm = mesh_create_derived_render(scene,
		                                ob,
		                                CD_MASK_BAREMESH | CD_MASK_MTFACE | CD_MASK_MCOL);
	}
	else {
		dm = mesh_get_derived_final(scene,
		                            ob,
		                            CD_MASK_BAREMESH | CD_MASK_MTFACE | CD_MASK_MCOL);
	}

	if (!psys_check_enabled(ob, psys)) {
		psys_render_restore(ob, psys);
		return;
	}

	sim.scene = scene;
	sim.ob = ob;
	sim.psys = psys;
	sim.psmd = psys_get_modifier(ob, psys);

	/* in case ob->imat isn't up-to-date */
	invert_m4_m4(ob->imat, ob->obmat);

	total_particles = psys->totpart + psys->totchild;
	psys->lattice_deform_data = psys_create_lattice_deform_data(&sim);

	pd->point_tree = BLI_bvhtree_new(total_particles, 0.0, 4, 6);
	alloc_point_data(pd, total_particles, data_used);
	pd->totpoints = total_particles;
	if (data_used & POINT_DATA_VEL) {
		offset = pd->totpoints * 3;
	}

#if 0 /* UNUSED */
	if (psys->totchild > 0 && !(psys->part->draw & PART_DRAW_PARENT))
		childexists = 1;
#endif

	for (i = 0, pa = psys->particles; i < total_particles; i++, pa++) {

		if (psys->part->type == PART_HAIR) {
			/* hair particles */
			if (i < psys->totpart && psys->pathcache)
				cache = psys->pathcache[i];
			else if (i >= psys->totpart && psys->childcache)
				cache = psys->childcache[i - psys->totpart];
			else
				continue;

			cache += cache->segments; /* use endpoint */

			copy_v3_v3(state.co, cache->co);
			zero_v3(state.vel);
			state.time = 0.0f;
		}
		else {
			/* emitter particles */
			state.time = cfra;

			if (!psys_get_particle_state(&sim, i, &state, 0))
				continue;

			if (data_used & POINT_DATA_LIFE) {
				if (i < psys->totpart) {
					state.time = (cfra - pa->time) / pa->lifetime;
				}
				else {
					ChildParticle *cpa = (psys->child + i) - psys->totpart;
					float pa_birthtime, pa_dietime;

					state.time = psys_get_child_time(psys, cpa, cfra, &pa_birthtime, &pa_dietime);
				}
			}
		}

		copy_v3_v3(partco, state.co);

		if (pd->psys_cache_space == TEX_PD_OBJECTSPACE)
			mul_m4_v3(ob->imat, partco);
		else if (pd->psys_cache_space == TEX_PD_OBJECTLOC) {
			sub_v3_v3(partco, ob->loc);
		}
		else {
			/* TEX_PD_WORLDSPACE */
		}

		BLI_bvhtree_insert(pd->point_tree, i, partco, 1);

		if (data_used & POINT_DATA_VEL) {
			pd->point_data[i * 3 + 0] = state.vel[0];
			pd->point_data[i * 3 + 1] = state.vel[1];
			pd->point_data[i * 3 + 2] = state.vel[2];
		}
		if (data_used & POINT_DATA_LIFE) {
			pd->point_data[offset + i] = state.time;
		}
	}

	BLI_bvhtree_balance(pd->point_tree);
	dm->release(dm);

	if (psys->lattice_deform_data) {
		end_latt_deform(psys->lattice_deform_data);
		psys->lattice_deform_data = NULL;
	}

	if (use_render_params) {
		psys_render_restore(ob, psys);
	}
}


static void pointdensity_cache_object(Scene *scene,
                                      PointDensity *pd,
                                      Object *ob,
                                      const bool use_render_params)
{
	int i;
	DerivedMesh *dm;
	MVert *mvert = NULL;

	if (use_render_params) {
		dm = mesh_create_derived_render(scene,
		                                ob,
		                                CD_MASK_BAREMESH | CD_MASK_MTFACE | CD_MASK_MCOL);
	}
	else {
		dm = mesh_get_derived_final(scene,
		                            ob,
		                            CD_MASK_BAREMESH | CD_MASK_MTFACE | CD_MASK_MCOL);

	}
	mvert = dm->getVertArray(dm);	/* local object space */

	pd->totpoints = dm->getNumVerts(dm);
	if (pd->totpoints == 0) {
		return;
	}

	pd->point_tree = BLI_bvhtree_new(pd->totpoints, 0.0, 4, 6);

	for (i = 0; i < pd->totpoints; i++, mvert++) {
		float co[3];

		copy_v3_v3(co, mvert->co);

		switch (pd->ob_cache_space) {
			case TEX_PD_OBJECTSPACE:
				break;
			case TEX_PD_OBJECTLOC:
				mul_m4_v3(ob->obmat, co);
				sub_v3_v3(co, ob->loc);
				break;
			case TEX_PD_WORLDSPACE:
			default:
				mul_m4_v3(ob->obmat, co);
				break;
		}

		BLI_bvhtree_insert(pd->point_tree, i, co, 1);
	}

	BLI_bvhtree_balance(pd->point_tree);
	dm->release(dm);

}

static void cache_pointdensity_ex(Scene *scene,
                                  PointDensity *pd,
                                  float viewmat[4][4],
                                  float winmat[4][4],
                                  int winx, int winy,
                                  const bool use_render_params)
{
	if (pd == NULL) {
		return;
	}

	if (pd->point_tree) {
		BLI_bvhtree_free(pd->point_tree);
		pd->point_tree = NULL;
	}

	if (pd->source == TEX_PD_PSYS) {
		Object *ob = pd->object;
		ParticleSystem *psys;

		if (!ob || !pd->psys) {
			return;
		}

		psys = BLI_findlink(&ob->particlesystem, pd->psys - 1);
		if (!psys) {
			return;
		}

		pointdensity_cache_psys(scene,
		                        pd,
		                        ob,
		                        psys,
		                        viewmat, winmat,
		                        winx, winy,
		                        use_render_params);
	}
	else if (pd->source == TEX_PD_OBJECT) {
		Object *ob = pd->object;
		if (ob && ob->type == OB_MESH)
			pointdensity_cache_object(scene, pd, ob, use_render_params);
	}
}

void cache_pointdensity(Render *re, PointDensity *pd)
{
	cache_pointdensity_ex(re->scene,
	                      pd,
	                      re->viewmat, re->winmat,
	                      re->winx, re->winy,
	                      true);
}

void free_pointdensity(PointDensity *pd)
{
	if (pd == NULL) {
		return;
	}

	if (pd->point_tree) {
		BLI_bvhtree_free(pd->point_tree);
		pd->point_tree = NULL;
	}

	if (pd->point_data) {
		MEM_freeN(pd->point_data);
		pd->point_data = NULL;
	}
	pd->totpoints = 0;
}

void make_pointdensities(Render *re)
{
	Tex *tex;

	if (re->scene->r.scemode & R_BUTS_PREVIEW) {
		return;
	}

	re->i.infostr = IFACE_("Caching Point Densities");
	re->stats_draw(re->sdh, &re->i);

	for (tex = re->main->tex.first; tex != NULL; tex = tex->id.next) {
		if (tex->id.us && tex->type == TEX_POINTDENSITY) {
			cache_pointdensity(re, tex->pd);
		}
	}

	re->i.infostr = NULL;
	re->stats_draw(re->sdh, &re->i);
}

void free_pointdensities(Render *re)
{
	Tex *tex;

	if (re->scene->r.scemode & R_BUTS_PREVIEW)
		return;

	for (tex = re->main->tex.first; tex != NULL; tex = tex->id.next) {
		if (tex->id.us && tex->type == TEX_POINTDENSITY) {
			free_pointdensity(tex->pd);
		}
	}
}

typedef struct PointDensityRangeData {
	float *density;
	float squared_radius;
	const float *point_data;
	float *vec;
	float softness;
	short falloff_type;
	short noise_influence;
	float *age;
	int point_data_used;
	int offset;
	struct CurveMapping *density_curve;
	float velscale;
} PointDensityRangeData;

static void accum_density(void *userdata, int index, float squared_dist)
{
	PointDensityRangeData *pdr = (PointDensityRangeData *)userdata;
	const float dist = (pdr->squared_radius - squared_dist) / pdr->squared_radius * 0.5f;
	float density = 0.0f;

	if (pdr->point_data_used & POINT_DATA_VEL) {
		pdr->vec[0] += pdr->point_data[index * 3 + 0]; // * density;
		pdr->vec[1] += pdr->point_data[index * 3 + 1]; // * density;
		pdr->vec[2] += pdr->point_data[index * 3 + 2]; // * density;
	}
	if (pdr->point_data_used & POINT_DATA_LIFE) {
		*pdr->age += pdr->point_data[pdr->offset + index]; // * density;
	}

	if (pdr->falloff_type == TEX_PD_FALLOFF_STD)
		density = dist;
	else if (pdr->falloff_type == TEX_PD_FALLOFF_SMOOTH)
		density = 3.0f * dist * dist - 2.0f * dist * dist * dist;
	else if (pdr->falloff_type == TEX_PD_FALLOFF_SOFT)
		density = pow(dist, pdr->softness);
	else if (pdr->falloff_type == TEX_PD_FALLOFF_CONSTANT)
		density = pdr->squared_radius;
	else if (pdr->falloff_type == TEX_PD_FALLOFF_ROOT)
		density = sqrtf(dist);
	else if (pdr->falloff_type == TEX_PD_FALLOFF_PARTICLE_AGE) {
		if (pdr->point_data_used & POINT_DATA_LIFE)
			density = dist * MIN2(pdr->point_data[pdr->offset + index], 1.0f);
		else
			density = dist;
	}
	else if (pdr->falloff_type == TEX_PD_FALLOFF_PARTICLE_VEL) {
		if (pdr->point_data_used & POINT_DATA_VEL)
			density = dist * len_v3(pdr->point_data + index * 3) * pdr->velscale;
		else
			density = dist;
	}

	if (pdr->density_curve && dist != 0.0f) {
		curvemapping_initialize(pdr->density_curve);
		density = curvemapping_evaluateF(pdr->density_curve, 0, density / dist) * dist;
	}

	*pdr->density += density;
}


static void init_pointdensityrangedata(PointDensity *pd, PointDensityRangeData *pdr,
	float *density, float *vec, float *age, struct CurveMapping *density_curve, float velscale)
{
	pdr->squared_radius = pd->radius * pd->radius;
	pdr->density = density;
	pdr->point_data = pd->point_data;
	pdr->falloff_type = pd->falloff_type;
	pdr->vec = vec;
	pdr->age = age;
	pdr->softness = pd->falloff_softness;
	pdr->noise_influence = pd->noise_influence;
	pdr->point_data_used = point_data_used(pd);
	pdr->offset = (pdr->point_data_used & POINT_DATA_VEL) ? pd->totpoints * 3 : 0;
	pdr->density_curve = density_curve;
	pdr->velscale = velscale;
}


static int pointdensity(PointDensity *pd,
                        const float texvec[3],
                        TexResult *texres,
                        float *r_age,
                        float r_vec[3])
{
	int retval = TEX_INT;
	PointDensityRangeData pdr;
	float density = 0.0f, age = 0.0f, time = 0.0f;
	float vec[3] = {0.0f, 0.0f, 0.0f}, co[3];
	float turb, noise_fac;
	int num = 0;

	texres->tin = 0.0f;

	if ((!pd) || (!pd->point_tree))
		return 0;

	init_pointdensityrangedata(pd, &pdr, &density, vec, &age,
	        (pd->flag & TEX_PD_FALLOFF_CURVE ? pd->falloff_curve : NULL),
	        pd->falloff_speed_scale * 0.001f);
	noise_fac = pd->noise_fac * 0.5f;	/* better default */

	copy_v3_v3(co, texvec);

	if (point_data_used(pd)) {
		/* does a BVH lookup to find accumulated density and additional point data *
		 * stores particle velocity vector in 'vec', and particle lifetime in 'time' */
		num = BLI_bvhtree_range_query(pd->point_tree, co, pd->radius, accum_density, &pdr);
		if (num > 0) {
			age /= num;
			mul_v3_fl(vec, 1.0f / num);
		}

		/* reset */
		density = vec[0] = vec[1] = vec[2] = 0.0f;
	}

	if (pd->flag & TEX_PD_TURBULENCE) {

		if (pd->noise_influence == TEX_PD_NOISE_AGE) {
			turb = BLI_gTurbulence(pd->noise_size, texvec[0] + age, texvec[1] + age, texvec[2] + age,
			                       pd->noise_depth, 0, pd->noise_basis);
		}
		else if (pd->noise_influence == TEX_PD_NOISE_TIME) {
			time = R.r.cfra / (float)R.r.efra;
			turb = BLI_gTurbulence(pd->noise_size, texvec[0] + time, texvec[1] + time, texvec[2] + time,
			                       pd->noise_depth, 0, pd->noise_basis);
			//turb = BLI_turbulence(pd->noise_size, texvec[0]+time, texvec[1]+time, texvec[2]+time, pd->noise_depth);
		}
		else {
			turb = BLI_gTurbulence(pd->noise_size, texvec[0] + vec[0], texvec[1] + vec[1], texvec[2] + vec[2],
			                       pd->noise_depth, 0, pd->noise_basis);
		}

		turb -= 0.5f;	/* re-center 0.0-1.0 range around 0 to prevent offsetting result */

		/* now we have an offset coordinate to use for the density lookup */
		co[0] = texvec[0] + noise_fac * turb;
		co[1] = texvec[1] + noise_fac * turb;
		co[2] = texvec[2] + noise_fac * turb;
	}

	/* BVH query with the potentially perturbed coordinates */
	num = BLI_bvhtree_range_query(pd->point_tree, co, pd->radius, accum_density, &pdr);
	if (num > 0) {
		age /= num;
		mul_v3_fl(vec, 1.0f / num);
	}

	texres->tin = density;
	if (r_age != NULL) {
		*r_age = age;
	}
	if (r_vec != NULL) {
		copy_v3_v3(r_vec, vec);
	}

	return retval;
}

static int pointdensity_color(PointDensity *pd, TexResult *texres, float age, const float vec[3])
{
	int retval = 0;
	float col[4];

	retval |= TEX_RGB;

	switch (pd->color_source) {
		case TEX_PD_COLOR_PARTAGE:
			if (pd->coba) {
				if (do_colorband(pd->coba, age, col)) {
					texres->talpha = true;
					copy_v3_v3(&texres->tr, col);
					texres->tin *= col[3];
					texres->ta = texres->tin;
				}
			}
			break;
		case TEX_PD_COLOR_PARTSPEED:
		{
			float speed = len_v3(vec) * pd->speed_scale;

			if (pd->coba) {
				if (do_colorband(pd->coba, speed, col)) {
					texres->talpha = true;
					copy_v3_v3(&texres->tr, col);
					texres->tin *= col[3];
					texres->ta = texres->tin;
				}
			}
			break;
		}
		case TEX_PD_COLOR_PARTVEL:
			texres->talpha = true;
			mul_v3_v3fl(&texres->tr, vec, pd->speed_scale);
			texres->ta = texres->tin;
			break;
		case TEX_PD_COLOR_CONSTANT:
		default:
			texres->tr = texres->tg = texres->tb = texres->ta = 1.0f;
			break;
	}
	
	return retval;
}

int pointdensitytex(Tex *tex, const float texvec[3], TexResult *texres)
{
	PointDensity *pd = tex->pd;
	float age = 0.0f;
	float vec[3] = {0.0f, 0.0f, 0.0f};
	int retval = pointdensity(pd, texvec, texres, &age, vec);

	BRICONT;

	if (pd->color_source == TEX_PD_COLOR_CONSTANT)
		return retval;

	retval |= pointdensity_color(pd, texres, age, vec);
	BRICONTRGB;

	return retval;

#if 0
	if (texres->nor!=NULL) {
		texres->nor[0] = texres->nor[1] = texres->nor[2] = 0.0f;
	}
#endif
}

static void sample_dummy_point_density(int resolution, float *values)
{
	memset(values, 0, sizeof(float) * 4 * resolution * resolution * resolution);
}

static void particle_system_minmax(Scene *scene,
                                   Object *object,
                                   ParticleSystem *psys,
                                   float radius,
                                   const bool use_render_params,
                                   float min[3], float max[3])
{
	const float size[3] = {radius, radius, radius};
	const float cfra = BKE_scene_frame_get(scene);
	ParticleSettings *part = psys->part;
	ParticleSimulationData sim = {NULL};
	ParticleData *pa = NULL;
	int i;
	int total_particles;
	float mat[4][4], imat[4][4];

	INIT_MINMAX(min, max);
	if (part->type == PART_HAIR) {
		/* TOOD(sergey): Not supported currently. */
		return;
	}

	unit_m4(mat);
	if (use_render_params) {
		psys_render_set(object, psys, mat, mat, 1, 1, 0);
	}

	sim.scene = scene;
	sim.ob = object;
	sim.psys = psys;
	sim.psmd = psys_get_modifier(object, psys);

	invert_m4_m4(imat, object->obmat);
	total_particles = psys->totpart + psys->totchild;
	psys->lattice_deform_data = psys_create_lattice_deform_data(&sim);

	for (i = 0, pa = psys->particles; i < total_particles; i++, pa++) {
		float co_object[3], co_min[3], co_max[3];
		ParticleKey state;
		state.time = cfra;
		if (!psys_get_particle_state(&sim, i, &state, 0)) {
			continue;
		}
		mul_v3_m4v3(co_object, imat, state.co);
		sub_v3_v3v3(co_min, co_object, size);
		add_v3_v3v3(co_max, co_object, size);
		minmax_v3v3_v3(min, max, co_min);
		minmax_v3v3_v3(min, max, co_max);
	}

	if (psys->lattice_deform_data) {
		end_latt_deform(psys->lattice_deform_data);
		psys->lattice_deform_data = NULL;
	}

	if (use_render_params) {
		psys_render_restore(object, psys);
	}
}

<<<<<<< HEAD
void RE_sample_point_density(Scene *scene,
                             PointDensity *pd,
                             const int resolution,
                             const bool use_render_params,
                             float *values)
=======
void RE_point_density_cache(
        Scene *scene,
        PointDensity *pd,
        const bool use_render_params)
>>>>>>> f6c11062
{
	float mat[4][4];
	/* Same matricies/resolution as dupli_render_particle_set(). */
	unit_m4(mat);
	BLI_mutex_lock(&sample_mutex);
	cache_pointdensity_ex(scene, pd, mat, mat, 1, 1, use_render_params);
	BLI_mutex_unlock(&sample_mutex);
}

void RE_point_density_minmax(
        struct Scene *scene,
        struct PointDensity *pd,
        const bool use_render_params,
        float r_min[3], float r_max[3])
{
	Object *object = pd->object;
	if (object == NULL) {
		zero_v3(r_min);
		zero_v3(r_max);
		return;
	}
	if (pd->source == TEX_PD_PSYS) {
		ParticleSystem *psys;
		if (pd->psys == 0) {
			zero_v3(r_min);
			zero_v3(r_max);
			return;
		}
		psys = BLI_findlink(&object->particlesystem, pd->psys - 1);
		if (psys == NULL) {
			zero_v3(r_min);
			zero_v3(r_max);
			return;
		}
		particle_system_minmax(scene,
		                       object,
		                       psys,
		                       pd->radius,
		                       use_render_params,
<<<<<<< HEAD
		                       min, max);
=======
		                       r_min, r_max);
>>>>>>> f6c11062
	}
	else {
		float radius[3] = {pd->radius, pd->radius, pd->radius};
		float *loc, *size;
		BKE_object_obdata_texspace_get(pd->object, NULL, &loc, &size, NULL);
		sub_v3_v3v3(r_min, loc, size);
		add_v3_v3v3(r_max, loc, size);
		/* Adjust texture space to include density points on the boundaries. */
		sub_v3_v3(r_min, radius);
		add_v3_v3(r_max, radius);
	}
}

/* NOTE 1: Requires RE_point_density_cache() to be called first.
 * NOTE 2: Frees point density structure after sampling.
 */
void RE_point_density_sample(
        Scene *scene,
        PointDensity *pd,
        const int resolution,
        const bool use_render_params,
        float *values)
{
	const size_t resolution2 = resolution * resolution;
	Object *object = pd->object;
	size_t x, y, z;
	float min[3], max[3], dim[3];

	/* TODO(sergey): Implement some sort of assert() that point density
	 * was cached already.
	 */

	if (object == NULL) {
		sample_dummy_point_density(resolution, values);
		return;
	}

	RE_point_density_minmax(scene,
	                        pd,
	                        use_render_params,
	                        min,
	                        max);
	sub_v3_v3v3(dim, max, min);
	if (dim[0] <= 0.0f || dim[1] <= 0.0f || dim[2] <= 0.0f) {
		sample_dummy_point_density(resolution, values);
		return;
	}

	BLI_mutex_lock(&sample_mutex);
<<<<<<< HEAD
	cache_pointdensity_ex(scene, pd, mat, mat, 1, 1, use_render_params);
=======
>>>>>>> f6c11062
	for (z = 0; z < resolution; ++z) {
		for (y = 0; y < resolution; ++y) {
			for (x = 0; x < resolution; ++x) {
				size_t index = z * resolution2 + y * resolution + x;
				float texvec[3];
				float age, vec[3];
				TexResult texres;

				copy_v3_v3(texvec, min);
				texvec[0] += dim[0] * (float)x / (float)resolution;
				texvec[1] += dim[1] * (float)y / (float)resolution;
				texvec[2] += dim[2] * (float)z / (float)resolution;

				pointdensity(pd, texvec, &texres, &age, vec);
				pointdensity_color(pd, &texres, age, vec);

				copy_v3_v3(&values[index*4 + 0], &texres.tr);
				values[index*4 + 3] = texres.tin;
			}
		}
	}
	free_pointdensity(pd);
	BLI_mutex_unlock(&sample_mutex);
}<|MERGE_RESOLUTION|>--- conflicted
+++ resolved
@@ -715,18 +715,10 @@
 	}
 }
 
-<<<<<<< HEAD
-void RE_sample_point_density(Scene *scene,
-                             PointDensity *pd,
-                             const int resolution,
-                             const bool use_render_params,
-                             float *values)
-=======
 void RE_point_density_cache(
         Scene *scene,
         PointDensity *pd,
         const bool use_render_params)
->>>>>>> f6c11062
 {
 	float mat[4][4];
 	/* Same matricies/resolution as dupli_render_particle_set(). */
@@ -766,11 +758,7 @@
 		                       psys,
 		                       pd->radius,
 		                       use_render_params,
-<<<<<<< HEAD
-		                       min, max);
-=======
 		                       r_min, r_max);
->>>>>>> f6c11062
 	}
 	else {
 		float radius[3] = {pd->radius, pd->radius, pd->radius};
@@ -820,10 +808,6 @@
 	}
 
 	BLI_mutex_lock(&sample_mutex);
-<<<<<<< HEAD
-	cache_pointdensity_ex(scene, pd, mat, mat, 1, 1, use_render_params);
-=======
->>>>>>> f6c11062
 	for (z = 0; z < resolution; ++z) {
 		for (y = 0; y < resolution; ++y) {
 			for (x = 0; x < resolution; ++x) {
