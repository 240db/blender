--- conflicted
+++ resolved
@@ -1028,17 +1028,9 @@
 void RNA_property_string_set(PointerRNA *ptr, PropertyRNA *prop, const char *value);
 void RNA_property_string_set_bytes(PointerRNA *ptr, PropertyRNA *prop, const char *value, int len);
 int RNA_property_string_length(PointerRNA *ptr, PropertyRNA *prop);
-<<<<<<< HEAD
 void RNA_property_string_get_default(PropertyRNA *prop, char *value, int max_len);
-char *RNA_property_string_get_default_alloc(PointerRNA *ptr,
-                                            PropertyRNA *prop,
-                                            char *fixedbuf,
-                                            int fixedlen);
-=======
-void RNA_property_string_get_default(PointerRNA *ptr, PropertyRNA *prop, char *value);
 char *RNA_property_string_get_default_alloc(
     PointerRNA *ptr, PropertyRNA *prop, char *fixedbuf, int fixedlen, int *r_len);
->>>>>>> 5ef3afd8
 int RNA_property_string_default_length(PointerRNA *ptr, PropertyRNA *prop);
 
 int RNA_property_enum_get(PointerRNA *ptr, PropertyRNA *prop);
