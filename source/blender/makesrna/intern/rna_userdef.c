--- conflicted
+++ resolved
@@ -6327,15 +6327,13 @@
   RNA_def_property_ui_text(
       prop, "Override Templates", "Enable library override template in the python API");
 
-<<<<<<< HEAD
   prop = RNA_def_property(srna, "use_sculpt_uvsmooth", PROP_BOOLEAN, PROP_NONE);
   RNA_def_property_boolean_sdna(prop, NULL, "use_sculpt_uvsmooth", 1);
   RNA_def_property_ui_text(prop, "Sculpt UV Smooth", "Enable UV smooth sculpt brush");
-=======
+
   prop = RNA_def_property(srna, "use_geometry_nodes_fields", PROP_BOOLEAN, PROP_NONE);
   RNA_def_property_boolean_sdna(prop, NULL, "use_geometry_nodes_fields", 1);
   RNA_def_property_ui_text(prop, "Geometry Nodes Fields", "Enable field nodes in geometry nodes");
->>>>>>> db7fca35
 }
 
 static void rna_def_userdef_addon_collection(BlenderRNA *brna, PropertyRNA *cprop)
