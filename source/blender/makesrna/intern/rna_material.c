--- conflicted
+++ resolved
@@ -702,8 +702,6 @@
   RNA_def_property_ui_text(prop, "Mask", "");
   RNA_def_property_update(prop, NC_GPENCIL | ND_SHADING, "rna_MaterialLineArt_update");
 
-<<<<<<< HEAD
-=======
   prop = RNA_def_property(srna, "use_mat_occlusion", PROP_BOOLEAN, PROP_NONE);
   RNA_def_property_boolean_default(prop, 0);
   RNA_def_property_boolean_sdna(prop, NULL, "flags", LRT_MATERIAL_CUSTOM_OCCLUSION_EFFECTIVENESS);
@@ -712,7 +710,6 @@
                            "Use custom occlusion effectiveness for this material");
   RNA_def_property_update(prop, NC_GPENCIL | ND_SHADING, "rna_MaterialLineArt_update");
 
->>>>>>> ff01070b
   prop = RNA_def_property(srna, "mat_occlusion", PROP_INT, PROP_NONE);
   RNA_def_property_int_default(prop, 1);
   RNA_def_property_ui_range(prop, 0.0f, 5.0f, 1.0f, 1);
