/*
 * This program is free software; you can redistribute it and/or
 * modify it under the terms of the GNU General Public License
 * as published by the Free Software Foundation; either version 2
 * of the License, or (at your option) any later version.
 *
 * This program is distributed in the hope that it will be useful,
 * but WITHOUT ANY WARRANTY; without even the implied warranty of
 * MERCHANTABILITY or FITNESS FOR A PARTICULAR PURPOSE.  See the
 * GNU General Public License for more details.
 *
 * You should have received a copy of the GNU General Public License
 * along with this program; if not, write to the Free Software Foundation,
 * Inc., 51 Franklin Street, Fifth Floor, Boston, MA 02110-1301, USA.
 */

/** \file
 * \ingroup RNA
 */

#include <stdlib.h>
#include <assert.h>

#include "DNA_brush_types.h"
#include "DNA_texture_types.h"
#include "DNA_scene_types.h"
#include "DNA_object_types.h"
#include "DNA_workspace_types.h"
#include "DNA_gpencil_types.h"

#include "BLI_math.h"

#include "RNA_define.h"
#include "RNA_enum_types.h"

#include "rna_internal.h"

#include "IMB_imbuf.h"

#include "WM_types.h"

static const EnumPropertyItem prop_direction_items[] = {
    {0, "ADD", ICON_ADD, "Add", "Add effect of brush"},
    {BRUSH_DIR_IN, "SUBTRACT", ICON_REMOVE, "Subtract", "Subtract effect of brush"},
    {0, NULL, 0, NULL, NULL},
};

static const EnumPropertyItem sculpt_stroke_method_items[] = {
    {0, "DOTS", 0, "Dots", "Apply paint on each mouse move step"},
    {BRUSH_DRAG_DOT, "DRAG_DOT", 0, "Drag Dot", "Allows a single dot to be carefully positioned"},
    {BRUSH_SPACE,
     "SPACE",
     0,
     "Space",
     "Limit brush application to the distance specified by spacing"},
    {BRUSH_AIRBRUSH,
     "AIRBRUSH",
     0,
     "Airbrush",
     "Keep applying paint effect while holding mouse (spray)"},
    {BRUSH_ANCHORED, "ANCHORED", 0, "Anchored", "Keep the brush anchored to the initial location"},
    {BRUSH_LINE, "LINE", 0, "Line", "Draw a line with dabs separated according to spacing"},
    {BRUSH_CURVE,
     "CURVE",
     0,
     "Curve",
     "Define the stroke curve with a bezier curve (dabs are separated according to spacing)"},
    {0, NULL, 0, NULL, NULL},
};

const EnumPropertyItem rna_enum_brush_sculpt_tool_items[] = {
<<<<<<< HEAD
	{SCULPT_TOOL_PAINT, "PAINT", ICON_BRUSH_SCULPT_DRAW, "Paint", ""},
	{SCULPT_TOOL_DRAW, "DRAW", ICON_BRUSH_SCULPT_DRAW, "Draw", ""},
	{SCULPT_TOOL_CLAY, "CLAY", ICON_BRUSH_CLAY, "Clay", ""},
	{SCULPT_TOOL_CLAY_STRIPS, "CLAY_STRIPS", ICON_BRUSH_CLAY_STRIPS, "Clay Strips", ""},
	{SCULPT_TOOL_LAYER, "LAYER", ICON_BRUSH_LAYER, "Layer", ""},
	{SCULPT_TOOL_INFLATE, "INFLATE", ICON_BRUSH_INFLATE, "Inflate", ""},
	{SCULPT_TOOL_BLOB, "BLOB", ICON_BRUSH_BLOB, "Blob", ""},
	{SCULPT_TOOL_CREASE, "CREASE", ICON_BRUSH_CREASE, "Crease", ""},
	{0, "", 0, NULL, NULL},
	{SCULPT_TOOL_SMOOTH, "SMOOTH", ICON_BRUSH_SMOOTH, "Smooth", ""},
	{SCULPT_TOOL_FLATTEN, "FLATTEN", ICON_BRUSH_FLATTEN, "Flatten", ""},
	{SCULPT_TOOL_FILL, "FILL", ICON_BRUSH_FILL, "Fill", ""},
	{SCULPT_TOOL_SCRAPE, "SCRAPE", ICON_BRUSH_SCRAPE, "Scrape", ""},
	{SCULPT_TOOL_PINCH, "PINCH", ICON_BRUSH_PINCH, "Pinch", ""},
	{0, "", 0, NULL, NULL},
	{SCULPT_TOOL_DAM, "DAM", ICON_BRUSH_PINCH, "Dam", ""},
	{0, "", 0, NULL, NULL},
	{SCULPT_TOOL_GRAB, "GRAB", ICON_BRUSH_GRAB, "Grab", ""},
	{SCULPT_TOOL_SNAKE_HOOK, "SNAKE_HOOK", ICON_BRUSH_SNAKE_HOOK, "Snake Hook", ""},
	{SCULPT_TOOL_THUMB, "THUMB", ICON_BRUSH_THUMB, "Thumb", ""},
	{SCULPT_TOOL_NUDGE, "NUDGE", ICON_BRUSH_NUDGE, "Nudge", ""},
	{SCULPT_TOOL_ROTATE, "ROTATE", ICON_BRUSH_ROTATE, "Rotate", ""},
	{0, "", 0, NULL, NULL},
	{SCULPT_TOOL_MASK, "MASK", ICON_BRUSH_MASK, "Mask", ""},
	{SCULPT_TOOL_SIMPLIFY, "SIMPLIFY", ICON_BRUSH_DATA /* icon TODO */, "Simplify", ""},
	{0, NULL, 0, NULL, NULL},
=======
    {SCULPT_TOOL_DRAW, "DRAW", ICON_BRUSH_SCULPT_DRAW, "Draw", ""},
    {SCULPT_TOOL_CLAY, "CLAY", ICON_BRUSH_CLAY, "Clay", ""},
    {SCULPT_TOOL_CLAY_STRIPS, "CLAY_STRIPS", ICON_BRUSH_CLAY_STRIPS, "Clay Strips", ""},
    {SCULPT_TOOL_LAYER, "LAYER", ICON_BRUSH_LAYER, "Layer", ""},
    {SCULPT_TOOL_INFLATE, "INFLATE", ICON_BRUSH_INFLATE, "Inflate", ""},
    {SCULPT_TOOL_BLOB, "BLOB", ICON_BRUSH_BLOB, "Blob", ""},
    {SCULPT_TOOL_CREASE, "CREASE", ICON_BRUSH_CREASE, "Crease", ""},
    {0, "", 0, NULL, NULL},
    {SCULPT_TOOL_SMOOTH, "SMOOTH", ICON_BRUSH_SMOOTH, "Smooth", ""},
    {SCULPT_TOOL_FLATTEN, "FLATTEN", ICON_BRUSH_FLATTEN, "Flatten", ""},
    {SCULPT_TOOL_FILL, "FILL", ICON_BRUSH_FILL, "Fill", ""},
    {SCULPT_TOOL_SCRAPE, "SCRAPE", ICON_BRUSH_SCRAPE, "Scrape", ""},
    {SCULPT_TOOL_PINCH, "PINCH", ICON_BRUSH_PINCH, "Pinch", ""},
    {0, "", 0, NULL, NULL},
    {SCULPT_TOOL_GRAB, "GRAB", ICON_BRUSH_GRAB, "Grab", ""},
    {SCULPT_TOOL_SNAKE_HOOK, "SNAKE_HOOK", ICON_BRUSH_SNAKE_HOOK, "Snake Hook", ""},
    {SCULPT_TOOL_THUMB, "THUMB", ICON_BRUSH_THUMB, "Thumb", ""},
    {SCULPT_TOOL_NUDGE, "NUDGE", ICON_BRUSH_NUDGE, "Nudge", ""},
    {SCULPT_TOOL_ROTATE, "ROTATE", ICON_BRUSH_ROTATE, "Rotate", ""},
    {0, "", 0, NULL, NULL},
    {SCULPT_TOOL_MASK, "MASK", ICON_BRUSH_MASK, "Mask", ""},
    {SCULPT_TOOL_SIMPLIFY, "SIMPLIFY", ICON_BRUSH_DATA /* icon TODO */, "Simplify", ""},
    {0, NULL, 0, NULL, NULL},
>>>>>>> e12c08e8
};

const EnumPropertyItem rna_enum_brush_vertex_tool_items[] = {
    {VPAINT_TOOL_DRAW, "DRAW", ICON_BRUSH_MIX, "Draw", ""},
    {VPAINT_TOOL_BLUR, "BLUR", ICON_BRUSH_BLUR, "Blur", ""},
    {VPAINT_TOOL_AVERAGE, "AVERAGE", ICON_BRUSH_BLUR, "Average", ""},
    {VPAINT_TOOL_SMEAR, "SMEAR", ICON_BRUSH_BLUR, "Smear", ""},
    {0, NULL, 0, NULL, NULL},
};

const EnumPropertyItem rna_enum_brush_weight_tool_items[] = {
    {WPAINT_TOOL_DRAW, "DRAW", ICON_BRUSH_MIX, "Draw", ""},
    {WPAINT_TOOL_BLUR, "BLUR", ICON_BRUSH_BLUR, "Blur", ""},
    {WPAINT_TOOL_AVERAGE, "AVERAGE", ICON_BRUSH_BLUR, "Average", ""},
    {WPAINT_TOOL_SMEAR, "SMEAR", ICON_BRUSH_BLUR, "Smear", ""},
    {0, NULL, 0, NULL, NULL},
};

const EnumPropertyItem rna_enum_brush_image_tool_items[] = {
    {PAINT_TOOL_DRAW, "DRAW", ICON_BRUSH_TEXDRAW, "Draw", ""},
    {PAINT_TOOL_SOFTEN, "SOFTEN", ICON_BRUSH_SOFTEN, "Soften", ""},
    {PAINT_TOOL_SMEAR, "SMEAR", ICON_BRUSH_SMEAR, "Smear", ""},
    {PAINT_TOOL_CLONE, "CLONE", ICON_BRUSH_CLONE, "Clone", ""},
    {PAINT_TOOL_FILL, "FILL", ICON_BRUSH_TEXFILL, "Fill", ""},
    {PAINT_TOOL_MASK, "MASK", ICON_BRUSH_TEXMASK, "Mask", ""},
    {0, NULL, 0, NULL, NULL},
};

const EnumPropertyItem rna_enum_brush_gpencil_types_items[] = {
    {GPAINT_TOOL_DRAW,
     "DRAW",
     ICON_STROKE,
     "Draw",
     "The brush is of type used for drawing strokes"},
    {GPAINT_TOOL_FILL, "FILL", ICON_COLOR, "Fill", "The brush is of type used for filling areas"},
    {GPAINT_TOOL_ERASE,
     "ERASE",
     ICON_PANEL_CLOSE,
     "Erase",
     "The brush is used for erasing strokes"},
    {0, NULL, 0, NULL, NULL},
};

#ifndef RNA_RUNTIME
static EnumPropertyItem rna_enum_gpencil_brush_eraser_modes_items[] = {
    {GP_BRUSH_ERASER_SOFT, "SOFT", 0, "Soft", "Use soft eraser"},
    {GP_BRUSH_ERASER_HARD, "HARD", 0, "Hard", "Use hard eraser"},
    {GP_BRUSH_ERASER_STROKE, "STROKE", 0, "Stroke", "Use stroke eraser"},
    {0, NULL, 0, NULL, NULL},
};

static EnumPropertyItem rna_enum_gpencil_fill_draw_modes_items[] = {
    {GP_FILL_DMODE_BOTH,
     "BOTH",
     0,
     "Default",
     "Use both visible strokes and edit lines as fill boundary limits"},
    {GP_FILL_DMODE_STROKE, "STROKE", 0, "Strokes", "Use visible strokes as fill boundary limits"},
    {GP_FILL_DMODE_CONTROL, "CONTROL", 0, "Edit Lines", "Use edit lines as fill boundary limits"},
    {0, NULL, 0, NULL, NULL}};

static EnumPropertyItem rna_enum_gpencil_brush_icons_items[] = {
    {GP_BRUSH_ICON_PENCIL, "PENCIL", ICON_GPBRUSH_PENCIL, "Pencil", ""},
    {GP_BRUSH_ICON_PEN, "PEN", ICON_GPBRUSH_PEN, "Pen", ""},
    {GP_BRUSH_ICON_INK, "INK", ICON_GPBRUSH_INK, "Ink", ""},
    {GP_BRUSH_ICON_INKNOISE, "INKNOISE", ICON_GPBRUSH_INKNOISE, "Ink Noise", ""},
    {GP_BRUSH_ICON_BLOCK, "BLOCK", ICON_GPBRUSH_BLOCK, "Block", ""},
    {GP_BRUSH_ICON_MARKER, "MARKER", ICON_GPBRUSH_MARKER, "Marker", ""},
    {GP_BRUSH_ICON_FILL, "FILL", ICON_GPBRUSH_FILL, "Fill", ""},
    {GP_BRUSH_ICON_ERASE_SOFT, "SOFT", ICON_GPBRUSH_ERASE_SOFT, "Eraser Soft", ""},
    {GP_BRUSH_ICON_ERASE_HARD, "HARD", ICON_GPBRUSH_ERASE_HARD, "Eraser Hard", ""},
    {GP_BRUSH_ICON_ERASE_STROKE, "STROKE", ICON_GPBRUSH_ERASE_STROKE, "Eraser Stroke", ""},
    {0, NULL, 0, NULL, NULL},
};
#endif

#ifdef RNA_RUNTIME

#  include "MEM_guardedalloc.h"

#  include "RNA_access.h"

#  include "BKE_colorband.h"
#  include "BKE_brush.h"
#  include "BKE_icons.h"
#  include "BKE_gpencil.h"
#  include "BKE_paint.h"
#  include "BKE_material.h"

#  include "WM_api.h"

static bool rna_BrushCapabilitiesSculpt_has_accumulate_get(PointerRNA *ptr)
{
  Brush *br = (Brush *)ptr->data;
  return SCULPT_TOOL_HAS_ACCUMULATE(br->sculpt_tool);
}

static bool rna_BrushCapabilitiesSculpt_has_topology_rake_get(PointerRNA *ptr)
{
  Brush *br = (Brush *)ptr->data;
  return SCULPT_TOOL_HAS_TOPOLOGY_RAKE(br->sculpt_tool);
}

static bool rna_BrushCapabilitiesSculpt_has_auto_smooth_get(PointerRNA *ptr)
{
  Brush *br = (Brush *)ptr->data;
  return !ELEM(br->sculpt_tool, SCULPT_TOOL_MASK, SCULPT_TOOL_SMOOTH);
}

static bool rna_BrushCapabilitiesSculpt_has_height_get(PointerRNA *ptr)
{
  Brush *br = (Brush *)ptr->data;
  return br->sculpt_tool == SCULPT_TOOL_LAYER;
}

static bool rna_BrushCapabilitiesSculpt_has_jitter_get(PointerRNA *ptr)
{
  Brush *br = (Brush *)ptr->data;
  return (!(br->flag & BRUSH_ANCHORED) && !(br->flag & BRUSH_DRAG_DOT) &&
          !ELEM(br->sculpt_tool,
                SCULPT_TOOL_GRAB,
                SCULPT_TOOL_ROTATE,
                SCULPT_TOOL_SNAKE_HOOK,
                SCULPT_TOOL_THUMB));
}

static bool rna_BrushCapabilitiesSculpt_has_normal_weight_get(PointerRNA *ptr)
{
  Brush *br = (Brush *)ptr->data;
  return SCULPT_TOOL_HAS_NORMAL_WEIGHT(br->sculpt_tool);
}

static bool rna_BrushCapabilitiesSculpt_has_rake_factor_get(PointerRNA *ptr)
{
  Brush *br = (Brush *)ptr->data;
  return SCULPT_TOOL_HAS_RAKE(br->sculpt_tool);
}

static bool rna_BrushCapabilities_has_overlay_get(PointerRNA *ptr)
{
  Brush *br = (Brush *)ptr->data;
  return ELEM(
      br->mtex.brush_map_mode, MTEX_MAP_MODE_VIEW, MTEX_MAP_MODE_TILED, MTEX_MAP_MODE_STENCIL);
}

static bool rna_BrushCapabilitiesSculpt_has_persistence_get(PointerRNA *ptr)
{
  Brush *br = (Brush *)ptr->data;
  return br->sculpt_tool == SCULPT_TOOL_LAYER;
}

static bool rna_BrushCapabilitiesSculpt_has_pinch_factor_get(PointerRNA *ptr)
{
  Brush *br = (Brush *)ptr->data;
  return ELEM(br->sculpt_tool, SCULPT_TOOL_BLOB, SCULPT_TOOL_CREASE, SCULPT_TOOL_SNAKE_HOOK);
}

static bool rna_BrushCapabilitiesSculpt_has_plane_offset_get(PointerRNA *ptr)
{
  Brush *br = (Brush *)ptr->data;
  return ELEM(br->sculpt_tool,
              SCULPT_TOOL_CLAY,
              SCULPT_TOOL_CLAY_STRIPS,
              SCULPT_TOOL_FILL,
              SCULPT_TOOL_FLATTEN,
              SCULPT_TOOL_SCRAPE);
}

static bool rna_BrushCapabilitiesSculpt_has_random_texture_angle_get(PointerRNA *ptr)
{
  Brush *br = (Brush *)ptr->data;
  return (!ELEM(br->sculpt_tool,
                SCULPT_TOOL_GRAB,
                SCULPT_TOOL_ROTATE,
                SCULPT_TOOL_SNAKE_HOOK,
                SCULPT_TOOL_THUMB));
}

static bool rna_TextureCapabilities_has_random_texture_angle_get(PointerRNA *ptr)
{
  MTex *mtex = (MTex *)ptr->data;
  return ELEM(mtex->brush_map_mode, MTEX_MAP_MODE_VIEW, MTEX_MAP_MODE_AREA, MTEX_MAP_MODE_RANDOM);
}

static bool rna_BrushCapabilities_has_random_texture_angle_get(PointerRNA *ptr)
{
  Brush *br = (Brush *)ptr->data;
  return !(br->flag & BRUSH_ANCHORED);
}

static bool rna_BrushCapabilitiesSculpt_has_sculpt_plane_get(PointerRNA *ptr)
{
  Brush *br = (Brush *)ptr->data;
  return !ELEM(br->sculpt_tool,
               SCULPT_TOOL_INFLATE,
               SCULPT_TOOL_MASK,
               SCULPT_TOOL_PINCH,
               SCULPT_TOOL_SMOOTH);
}

static bool rna_BrushCapabilitiesSculpt_has_secondary_color_get(PointerRNA *ptr)
{
  Brush *br = (Brush *)ptr->data;
  return BKE_brush_sculpt_has_secondary_color(br);
}

static bool rna_BrushCapabilitiesSculpt_has_smooth_stroke_get(PointerRNA *ptr)
{
  Brush *br = (Brush *)ptr->data;
  return (!(br->flag & BRUSH_ANCHORED) && !(br->flag & BRUSH_DRAG_DOT) &&
          !(br->flag & BRUSH_LINE) && !(br->flag & BRUSH_CURVE) &&
          !ELEM(br->sculpt_tool,
                SCULPT_TOOL_GRAB,
                SCULPT_TOOL_ROTATE,
                SCULPT_TOOL_SNAKE_HOOK,
                SCULPT_TOOL_THUMB));
}

static bool rna_BrushCapabilities_has_smooth_stroke_get(PointerRNA *ptr)
{
  Brush *br = (Brush *)ptr->data;
  return (!(br->flag & BRUSH_ANCHORED) && !(br->flag & BRUSH_DRAG_DOT) &&
          !(br->flag & BRUSH_LINE) && !(br->flag & BRUSH_CURVE));
}

static bool rna_BrushCapabilitiesSculpt_has_space_attenuation_get(PointerRNA *ptr)
{
  Brush *br = (Brush *)ptr->data;
  return ((br->flag & (BRUSH_SPACE | BRUSH_LINE | BRUSH_CURVE)) && !ELEM(br->sculpt_tool,
                                                                         SCULPT_TOOL_GRAB,
                                                                         SCULPT_TOOL_ROTATE,
                                                                         SCULPT_TOOL_SMOOTH,
                                                                         SCULPT_TOOL_SNAKE_HOOK));
}

static bool rna_BrushCapabilitiesImagePaint_has_space_attenuation_get(PointerRNA *ptr)
{
  Brush *br = (Brush *)ptr->data;
  return (br->flag & (BRUSH_SPACE | BRUSH_LINE | BRUSH_CURVE)) &&
         br->imagepaint_tool != PAINT_TOOL_FILL;
}

static bool rna_BrushCapabilitiesImagePaint_has_color_get(PointerRNA *ptr)
{
  Brush *br = (Brush *)ptr->data;
  return ELEM(br->imagepaint_tool, PAINT_TOOL_DRAW, PAINT_TOOL_FILL);
}

static bool rna_BrushCapabilitiesVertexPaint_has_color_get(PointerRNA *ptr)
{
  Brush *br = (Brush *)ptr->data;
  return ELEM(br->vertexpaint_tool, VPAINT_TOOL_DRAW);
}

static bool rna_BrushCapabilitiesWeightPaint_has_weight_get(PointerRNA *ptr)
{
  Brush *br = (Brush *)ptr->data;
  return ELEM(br->weightpaint_tool, WPAINT_TOOL_DRAW);
}

static bool rna_BrushCapabilities_has_spacing_get(PointerRNA *ptr)
{
  Brush *br = (Brush *)ptr->data;
  return (!(br->flag & BRUSH_ANCHORED));
}

static bool rna_BrushCapabilitiesSculpt_has_strength_pressure_get(PointerRNA *ptr)
{
  Brush *br = (Brush *)ptr->data;
  return !ELEM(br->sculpt_tool, SCULPT_TOOL_GRAB, SCULPT_TOOL_SNAKE_HOOK);
}

static bool rna_TextureCapabilities_has_texture_angle_get(PointerRNA *ptr)
{
  MTex *mtex = (MTex *)ptr->data;
  return mtex->brush_map_mode != MTEX_MAP_MODE_3D;
}

static bool rna_BrushCapabilitiesSculpt_has_direction_get(PointerRNA *ptr)
{
  Brush *br = (Brush *)ptr->data;
  return !ELEM(br->sculpt_tool,
               SCULPT_TOOL_DRAW,
               SCULPT_TOOL_CLAY,
               SCULPT_TOOL_CLAY_STRIPS,
               SCULPT_TOOL_LAYER,
               SCULPT_TOOL_INFLATE,
               SCULPT_TOOL_BLOB,
               SCULPT_TOOL_CREASE,
               SCULPT_TOOL_FLATTEN,
               SCULPT_TOOL_FILL,
               SCULPT_TOOL_SCRAPE,
               SCULPT_TOOL_CLAY,
               SCULPT_TOOL_PINCH,
               SCULPT_TOOL_MASK);
}

static bool rna_BrushCapabilitiesSculpt_has_gravity_get(PointerRNA *ptr)
{
  Brush *br = (Brush *)ptr->data;
  return !ELEM(br->sculpt_tool, SCULPT_TOOL_MASK, SCULPT_TOOL_SMOOTH);
}

static bool rna_TextureCapabilities_has_texture_angle_source_get(PointerRNA *ptr)
{
  MTex *mtex = (MTex *)ptr->data;
  return ELEM(mtex->brush_map_mode, MTEX_MAP_MODE_VIEW, MTEX_MAP_MODE_AREA, MTEX_MAP_MODE_RANDOM);
}

static bool rna_BrushCapabilitiesImagePaint_has_accumulate_get(PointerRNA *ptr)
{
  /* only support for draw tool */
  Brush *br = (Brush *)ptr->data;

  return ((br->flag & BRUSH_AIRBRUSH) || (br->flag & BRUSH_DRAG_DOT) ||
          (br->flag & BRUSH_ANCHORED) || (br->imagepaint_tool == PAINT_TOOL_SOFTEN) ||
          (br->imagepaint_tool == PAINT_TOOL_SMEAR) || (br->imagepaint_tool == PAINT_TOOL_FILL) ||
          (br->mtex.tex && !ELEM(br->mtex.brush_map_mode,
                                 MTEX_MAP_MODE_TILED,
                                 MTEX_MAP_MODE_STENCIL,
                                 MTEX_MAP_MODE_3D))) ?
             false :
             true;
}

static bool rna_BrushCapabilitiesImagePaint_has_radius_get(PointerRNA *ptr)
{
  /* only support for draw tool */
  Brush *br = (Brush *)ptr->data;

  return (br->imagepaint_tool != PAINT_TOOL_FILL);
}

static PointerRNA rna_Sculpt_tool_capabilities_get(PointerRNA *ptr)
{
  return rna_pointer_inherit_refine(ptr, &RNA_BrushCapabilitiesSculpt, ptr->id.data);
}

static PointerRNA rna_Imapaint_tool_capabilities_get(PointerRNA *ptr)
{
  return rna_pointer_inherit_refine(ptr, &RNA_BrushCapabilitiesImagePaint, ptr->id.data);
}

static PointerRNA rna_Vertexpaint_tool_capabilities_get(PointerRNA *ptr)
{
  return rna_pointer_inherit_refine(ptr, &RNA_BrushCapabilitiesVertexPaint, ptr->id.data);
}

static PointerRNA rna_Weightpaint_tool_capabilities_get(PointerRNA *ptr)
{
  return rna_pointer_inherit_refine(ptr, &RNA_BrushCapabilitiesWeightPaint, ptr->id.data);
}

static PointerRNA rna_Brush_capabilities_get(PointerRNA *ptr)
{
  return rna_pointer_inherit_refine(ptr, &RNA_BrushCapabilities, ptr->id.data);
}

static void rna_Brush_reset_icon(Brush *br)
{
  ID *id = &br->id;

  if (br->flag & BRUSH_CUSTOM_ICON)
    return;

  if (id->icon_id >= BIFICONID_LAST) {
    BKE_icon_id_delete(id);
    BKE_previewimg_id_free(id);
  }

  id->icon_id = 0;
}

static void rna_Brush_update(Main *UNUSED(bmain), Scene *UNUSED(scene), PointerRNA *ptr)
{
  Brush *br = (Brush *)ptr->data;
  WM_main_add_notifier(NC_BRUSH | NA_EDITED, br);
  /*WM_main_add_notifier(NC_SPACE|ND_SPACE_VIEW3D, NULL); */
}

static void rna_Brush_material_update(bContext *UNUSED(C), PointerRNA *UNUSED(ptr))
{
  /* number of material users changed */
  WM_main_add_notifier(NC_SPACE | ND_SPACE_PROPERTIES, NULL);
}

static void rna_Brush_main_tex_update(bContext *C, PointerRNA *ptr)
{
  Main *bmain = CTX_data_main(C);
  Scene *scene = CTX_data_scene(C);
  ViewLayer *view_layer = CTX_data_view_layer(C);
  Brush *br = (Brush *)ptr->data;
  BKE_paint_invalidate_overlay_tex(scene, view_layer, br->mtex.tex);
  rna_Brush_update(bmain, scene, ptr);
}

static void rna_Brush_secondary_tex_update(bContext *C, PointerRNA *ptr)
{
  Main *bmain = CTX_data_main(C);
  Scene *scene = CTX_data_scene(C);
  ViewLayer *view_layer = CTX_data_view_layer(C);
  Brush *br = (Brush *)ptr->data;
  BKE_paint_invalidate_overlay_tex(scene, view_layer, br->mask_mtex.tex);
  rna_Brush_update(bmain, scene, ptr);
}

static void rna_Brush_size_update(Main *bmain, Scene *scene, PointerRNA *ptr)
{
  BKE_paint_invalidate_overlay_all();
  rna_Brush_update(bmain, scene, ptr);
}

static void rna_Brush_update_and_reset_icon(Main *bmain, Scene *scene, PointerRNA *ptr)
{
  Brush *br = ptr->data;
  rna_Brush_reset_icon(br);
  rna_Brush_update(bmain, scene, ptr);
}

static void rna_Brush_stroke_update(Main *bmain, Scene *scene, PointerRNA *ptr)
{
  WM_main_add_notifier(NC_SCENE | ND_TOOLSETTINGS, scene);
  rna_Brush_update(bmain, scene, ptr);
}

static void rna_Brush_icon_update(Main *UNUSED(bmain), Scene *UNUSED(scene), PointerRNA *ptr)
{
  Brush *br = (Brush *)ptr->data;

  if (br->icon_imbuf) {
    IMB_freeImBuf(br->icon_imbuf);
    br->icon_imbuf = NULL;
  }

  br->id.icon_id = 0;

  if (br->flag & BRUSH_CUSTOM_ICON) {
    BKE_icon_changed(BKE_icon_id_ensure(&br->id));
  }

  WM_main_add_notifier(NC_BRUSH | NA_EDITED, br);
}

static void rna_TextureSlot_brush_angle_update(bContext *C, PointerRNA *ptr)
{
  Scene *scene = CTX_data_scene(C);
  MTex *mtex = ptr->data;
  /* skip invalidation of overlay for stencil mode */
  if (mtex->mapping != MTEX_MAP_MODE_STENCIL) {
    ViewLayer *view_layer = CTX_data_view_layer(C);
    BKE_paint_invalidate_overlay_tex(scene, view_layer, mtex->tex);
  }

  rna_TextureSlot_update(C, ptr);
}

static void rna_Brush_set_size(PointerRNA *ptr, int value)
{
  Brush *brush = ptr->data;

  /* scale unprojected radius so it stays consistent with brush size */
  BKE_brush_scale_unprojected_radius(&brush->unprojected_radius, value, brush->size);
  brush->size = value;
}

static void rna_Brush_use_gradient_set(PointerRNA *ptr, bool value)
{
  Brush *br = (Brush *)ptr->data;

  if (value)
    br->flag |= BRUSH_USE_GRADIENT;
  else
    br->flag &= ~BRUSH_USE_GRADIENT;

  if ((br->flag & BRUSH_USE_GRADIENT) && br->gradient == NULL)
    br->gradient = BKE_colorband_add(true);
}

static void rna_Brush_set_unprojected_radius(PointerRNA *ptr, float value)
{
  Brush *brush = ptr->data;

  /* scale brush size so it stays consistent with unprojected_radius */
  BKE_brush_scale_size(&brush->size, value, brush->unprojected_radius);
  brush->unprojected_radius = value;
}

static const EnumPropertyItem *rna_Brush_direction_itemf(bContext *C,
                                                         PointerRNA *ptr,
                                                         PropertyRNA *UNUSED(prop),
                                                         bool *UNUSED(r_free))
{
  ePaintMode mode = BKE_paintmode_get_active_from_context(C);

  static const EnumPropertyItem prop_default_items[] = {
      {0, NULL, 0, NULL, NULL},
  };

  /* sculpt mode */
  static const EnumPropertyItem prop_flatten_contrast_items[] = {
      {BRUSH_DIR_IN, "CONTRAST", ICON_ADD, "Contrast", "Subtract effect of brush"},
      {0, "FLATTEN", ICON_REMOVE, "Flatten", "Add effect of brush"},
      {0, NULL, 0, NULL, NULL},
  };

  static const EnumPropertyItem prop_fill_deepen_items[] = {
      {0, "FILL", ICON_ADD, "Fill", "Add effect of brush"},
      {BRUSH_DIR_IN, "DEEPEN", ICON_REMOVE, "Deepen", "Subtract effect of brush"},
      {0, NULL, 0, NULL, NULL},
  };

  static const EnumPropertyItem prop_scrape_peaks_items[] = {
      {0, "SCRAPE", ICON_ADD, "Scrape", "Add effect of brush"},
      {BRUSH_DIR_IN, "PEAKS", ICON_REMOVE, "Peaks", "Subtract effect of brush"},
      {0, NULL, 0, NULL, NULL},
  };

  static const EnumPropertyItem prop_pinch_magnify_items[] = {
      {BRUSH_DIR_IN, "MAGNIFY", ICON_ADD, "Magnify", "Subtract effect of brush"},
      {0, "PINCH", ICON_REMOVE, "Pinch", "Add effect of brush"},
      {0, NULL, 0, NULL, NULL},
  };

  static const EnumPropertyItem prop_inflate_deflate_items[] = {
      {0, "INFLATE", ICON_ADD, "Inflate", "Add effect of brush"},
      {BRUSH_DIR_IN, "DEFLATE", ICON_REMOVE, "Deflate", "Subtract effect of brush"},
      {0, NULL, 0, NULL, NULL},
  };

  /* texture paint mode */
  static const EnumPropertyItem prop_soften_sharpen_items[] = {
      {BRUSH_DIR_IN, "SHARPEN", ICON_ADD, "Sharpen", "Sharpen effect of brush"},
      {0, "SOFTEN", ICON_REMOVE, "Soften", "Blur effect of brush"},
      {0, NULL, 0, NULL, NULL},
  };

  Brush *me = (Brush *)(ptr->data);

  switch (mode) {
    case PAINT_MODE_SCULPT:
      switch (me->sculpt_tool) {
        case SCULPT_TOOL_DRAW:
        case SCULPT_TOOL_CREASE:
        case SCULPT_TOOL_BLOB:
        case SCULPT_TOOL_LAYER:
        case SCULPT_TOOL_CLAY:
        case SCULPT_TOOL_CLAY_STRIPS:
          return prop_direction_items;

        case SCULPT_TOOL_MASK:
          switch ((BrushMaskTool)me->mask_tool) {
            case BRUSH_MASK_DRAW:
              return prop_direction_items;

            case BRUSH_MASK_SMOOTH:
              return prop_default_items;

            default:
              return prop_default_items;
          }

        case SCULPT_TOOL_FLATTEN:
          return prop_flatten_contrast_items;

        case SCULPT_TOOL_FILL:
          return prop_fill_deepen_items;

        case SCULPT_TOOL_SCRAPE:
          return prop_scrape_peaks_items;

        case SCULPT_TOOL_PINCH:
          return prop_pinch_magnify_items;

        case SCULPT_TOOL_INFLATE:
          return prop_inflate_deflate_items;

        default:
          return prop_default_items;
      }

    case PAINT_MODE_TEXTURE_2D:
    case PAINT_MODE_TEXTURE_3D:
      switch (me->imagepaint_tool) {
        case PAINT_TOOL_SOFTEN:
          return prop_soften_sharpen_items;

        default:
          return prop_default_items;
      }

    default:
      return prop_default_items;
  }
}

static const EnumPropertyItem *rna_Brush_stroke_itemf(bContext *C,
                                                      PointerRNA *UNUSED(ptr),
                                                      PropertyRNA *UNUSED(prop),
                                                      bool *UNUSED(r_free))
{
  ePaintMode mode = BKE_paintmode_get_active_from_context(C);

  static const EnumPropertyItem brush_stroke_method_items[] = {
      {0, "DOTS", 0, "Dots", "Apply paint on each mouse move step"},
      {BRUSH_SPACE,
       "SPACE",
       0,
       "Space",
       "Limit brush application to the distance specified by spacing"},
      {BRUSH_AIRBRUSH,
       "AIRBRUSH",
       0,
       "Airbrush",
       "Keep applying paint effect while holding mouse (spray)"},
      {BRUSH_LINE, "LINE", 0, "Line", "Drag a line with dabs separated according to spacing"},
      {BRUSH_CURVE,
       "CURVE",
       0,
       "Curve",
       "Define the stroke curve with a bezier curve. Dabs are separated according to spacing"},
      {0, NULL, 0, NULL, NULL},
  };

  switch (mode) {
    case PAINT_MODE_SCULPT:
    case PAINT_MODE_TEXTURE_2D:
    case PAINT_MODE_TEXTURE_3D:
      return sculpt_stroke_method_items;

    default:
      return brush_stroke_method_items;
  }
}

/* Grease Pencil Drawing Brushes Settings */
static char *rna_BrushGpencilSettings_path(PointerRNA *UNUSED(ptr))
{
  return BLI_strdup("tool_settings.gpencil_paint.brush.gpencil_settings");
}

static void rna_BrushGpencilSettings_default_eraser_update(Main *bmain,
                                                           Scene *scene,
                                                           PointerRNA *UNUSED(ptr))
{
  ToolSettings *ts = scene->toolsettings;
  Paint *paint = &ts->gp_paint->paint;
  Brush *brush_cur = paint->brush;

  /* disable default eraser in all brushes */
  for (Brush *brush = bmain->brushes.first; brush; brush = brush->id.next) {
    if ((brush != brush_cur) && (brush->ob_mode == OB_MODE_PAINT_GPENCIL) &&
        (brush->gpencil_tool == GPAINT_TOOL_ERASE)) {
      brush->gpencil_settings->flag &= ~GP_BRUSH_DEFAULT_ERASER;
    }
  }
}

static void rna_BrushGpencilSettings_use_material_pin_update(bContext *C, PointerRNA *ptr)
{
  ViewLayer *view_layer = CTX_data_view_layer(C);
  Object *ob = OBACT(view_layer);
  Brush *brush = ptr->id.data;

  if (brush->gpencil_settings->flag & GP_BRUSH_MATERIAL_PINNED) {
    Material *material = give_current_material(ob, ob->actcol);
    BKE_gpencil_brush_material_set(brush, material);
  }
  else {
    BKE_gpencil_brush_material_set(brush, NULL);
  }

  /* number of material users changed */
  WM_event_add_notifier(C, NC_SPACE | ND_SPACE_PROPERTIES, NULL);
}

static void rna_BrushGpencilSettings_eraser_mode_update(Main *UNUSED(bmain),
                                                        Scene *scene,
                                                        PointerRNA *UNUSED(ptr))
{
  ToolSettings *ts = scene->toolsettings;
  Paint *paint = &ts->gp_paint->paint;
  Brush *brush = paint->brush;

  /* set eraser icon */
  if ((brush) && (brush->gpencil_tool == GPAINT_TOOL_ERASE)) {
    switch (brush->gpencil_settings->eraser_mode) {
      case GP_BRUSH_ERASER_SOFT:
        brush->gpencil_settings->icon_id = GP_BRUSH_ICON_ERASE_SOFT;
        break;
      case GP_BRUSH_ERASER_HARD:
        brush->gpencil_settings->icon_id = GP_BRUSH_ICON_ERASE_HARD;
        break;
      case GP_BRUSH_ERASER_STROKE:
        brush->gpencil_settings->icon_id = GP_BRUSH_ICON_ERASE_STROKE;
        break;
      default:
        brush->gpencil_settings->icon_id = GP_BRUSH_ICON_ERASE_SOFT;
        break;
    }
  }
}

static bool rna_BrushGpencilSettings_material_poll(PointerRNA *UNUSED(ptr), PointerRNA value)
{
  Material *ma = (Material *)value.data;

  /* GP materials only */
  return (ma->gp_style != NULL);
}

#else

static void rna_def_brush_texture_slot(BlenderRNA *brna)
{
  StructRNA *srna;
  PropertyRNA *prop;

  static const EnumPropertyItem prop_map_mode_items[] = {
      {MTEX_MAP_MODE_VIEW, "VIEW_PLANE", 0, "View Plane", ""},
      {MTEX_MAP_MODE_AREA, "AREA_PLANE", 0, "Area Plane", ""},
      {MTEX_MAP_MODE_TILED, "TILED", 0, "Tiled", ""},
      {MTEX_MAP_MODE_3D, "3D", 0, "3D", ""},
      {MTEX_MAP_MODE_RANDOM, "RANDOM", 0, "Random", ""},
      {MTEX_MAP_MODE_STENCIL, "STENCIL", 0, "Stencil", ""},
      {0, NULL, 0, NULL, NULL},
  };

  static const EnumPropertyItem prop_tex_paint_map_mode_items[] = {
      {MTEX_MAP_MODE_VIEW, "VIEW_PLANE", 0, "View Plane", ""},
      {MTEX_MAP_MODE_TILED, "TILED", 0, "Tiled", ""},
      {MTEX_MAP_MODE_3D, "3D", 0, "3D", ""},
      {MTEX_MAP_MODE_RANDOM, "RANDOM", 0, "Random", ""},
      {MTEX_MAP_MODE_STENCIL, "STENCIL", 0, "Stencil", ""},
      {0, NULL, 0, NULL, NULL},
  };

  static const EnumPropertyItem prop_mask_paint_map_mode_items[] = {
      {MTEX_MAP_MODE_VIEW, "VIEW_PLANE", 0, "View Plane", ""},
      {MTEX_MAP_MODE_TILED, "TILED", 0, "Tiled", ""},
      {MTEX_MAP_MODE_RANDOM, "RANDOM", 0, "Random", ""},
      {MTEX_MAP_MODE_STENCIL, "STENCIL", 0, "Stencil", ""},
      {0, NULL, 0, NULL, NULL},
  };

#  define TEXTURE_CAPABILITY(prop_name_, ui_name_) \
    prop = RNA_def_property(srna, #prop_name_, PROP_BOOLEAN, PROP_NONE); \
    RNA_def_property_clear_flag(prop, PROP_EDITABLE); \
    RNA_def_property_boolean_funcs(prop, "rna_TextureCapabilities_" #prop_name_ "_get", NULL); \
    RNA_def_property_ui_text(prop, ui_name_, NULL)

  srna = RNA_def_struct(brna, "BrushTextureSlot", "TextureSlot");
  RNA_def_struct_sdna(srna, "MTex");
  RNA_def_struct_ui_text(
      srna, "Brush Texture Slot", "Texture slot for textures in a Brush data-block");

  prop = RNA_def_property(srna, "angle", PROP_FLOAT, PROP_ANGLE);
  RNA_def_property_float_sdna(prop, NULL, "rot");
  RNA_def_property_range(prop, 0, M_PI * 2);
  RNA_def_property_ui_text(prop, "Angle", "Brush texture rotation");
  RNA_def_property_flag(prop, PROP_CONTEXT_UPDATE);
  RNA_def_property_update(prop, 0, "rna_TextureSlot_brush_angle_update");

  prop = RNA_def_property(srna, "map_mode", PROP_ENUM, PROP_NONE);
  RNA_def_property_enum_sdna(prop, NULL, "brush_map_mode");
  RNA_def_property_enum_items(prop, prop_map_mode_items);
  RNA_def_property_ui_text(prop, "Mode", "");
  RNA_def_property_flag(prop, PROP_CONTEXT_UPDATE);
  RNA_def_property_update(prop, 0, "rna_TextureSlot_update");

  prop = RNA_def_property(srna, "tex_paint_map_mode", PROP_ENUM, PROP_NONE);
  RNA_def_property_enum_sdna(prop, NULL, "brush_map_mode");
  RNA_def_property_enum_items(prop, prop_tex_paint_map_mode_items);
  RNA_def_property_ui_text(prop, "Mode", "");
  RNA_def_property_flag(prop, PROP_CONTEXT_UPDATE);
  RNA_def_property_update(prop, 0, "rna_TextureSlot_update");

  prop = RNA_def_property(srna, "mask_map_mode", PROP_ENUM, PROP_NONE);
  RNA_def_property_enum_sdna(prop, NULL, "brush_map_mode");
  RNA_def_property_enum_items(prop, prop_mask_paint_map_mode_items);
  RNA_def_property_ui_text(prop, "Mode", "");
  RNA_def_property_flag(prop, PROP_CONTEXT_UPDATE);
  RNA_def_property_update(prop, 0, "rna_TextureSlot_update");

  prop = RNA_def_property(srna, "use_rake", PROP_BOOLEAN, PROP_NONE);
  RNA_def_property_boolean_sdna(prop, NULL, "brush_angle_mode", MTEX_ANGLE_RAKE);
  RNA_def_property_ui_text(prop, "Rake", "");
  RNA_def_property_flag(prop, PROP_CONTEXT_UPDATE);
  RNA_def_property_update(prop, 0, "rna_TextureSlot_update");

  prop = RNA_def_property(srna, "use_random", PROP_BOOLEAN, PROP_NONE);
  RNA_def_property_boolean_sdna(prop, NULL, "brush_angle_mode", MTEX_ANGLE_RANDOM);
  RNA_def_property_ui_text(prop, "Random", "");
  RNA_def_property_flag(prop, PROP_CONTEXT_UPDATE);
  RNA_def_property_update(prop, 0, "rna_TextureSlot_update");

  prop = RNA_def_property(srna, "random_angle", PROP_FLOAT, PROP_ANGLE);
  RNA_def_property_range(prop, 0, M_PI * 2);
  RNA_def_property_ui_text(prop, "Random Angle", "Brush texture random angle");
  RNA_def_property_flag(prop, PROP_CONTEXT_UPDATE);
  RNA_def_property_update(prop, 0, "rna_TextureSlot_update");

  TEXTURE_CAPABILITY(has_texture_angle_source, "Has Texture Angle Source");
  TEXTURE_CAPABILITY(has_random_texture_angle, "Has Random Texture Angle");
  TEXTURE_CAPABILITY(has_texture_angle, "Has Texture Angle Source");
}

static void rna_def_sculpt_capabilities(BlenderRNA *brna)
{
  StructRNA *srna;
  PropertyRNA *prop;

  srna = RNA_def_struct(brna, "BrushCapabilitiesSculpt", NULL);
  RNA_def_struct_sdna(srna, "Brush");
  RNA_def_struct_nested(brna, srna, "Brush");
  RNA_def_struct_ui_text(srna,
                         "Sculpt Capabilities",
                         "Read-only indications of which brush operations "
                         "are supported by the current sculpt tool");

#  define SCULPT_TOOL_CAPABILITY(prop_name_, ui_name_) \
    prop = RNA_def_property(srna, #prop_name_, PROP_BOOLEAN, PROP_NONE); \
    RNA_def_property_clear_flag(prop, PROP_EDITABLE); \
    RNA_def_property_boolean_funcs( \
        prop, "rna_BrushCapabilitiesSculpt_" #prop_name_ "_get", NULL); \
    RNA_def_property_ui_text(prop, ui_name_, NULL)

  SCULPT_TOOL_CAPABILITY(has_accumulate, "Has Accumulate");
  SCULPT_TOOL_CAPABILITY(has_auto_smooth, "Has Auto Smooth");
  SCULPT_TOOL_CAPABILITY(has_topology_rake, "Has Topology Rake");
  SCULPT_TOOL_CAPABILITY(has_height, "Has Height");
  SCULPT_TOOL_CAPABILITY(has_jitter, "Has Jitter");
  SCULPT_TOOL_CAPABILITY(has_normal_weight, "Has Crease/Pinch Factor");
  SCULPT_TOOL_CAPABILITY(has_rake_factor, "Has Rake Factor");
  SCULPT_TOOL_CAPABILITY(has_persistence, "Has Persistence");
  SCULPT_TOOL_CAPABILITY(has_pinch_factor, "Has Pinch Factor");
  SCULPT_TOOL_CAPABILITY(has_plane_offset, "Has Plane Offset");
  SCULPT_TOOL_CAPABILITY(has_random_texture_angle, "Has Random Texture Angle");
  SCULPT_TOOL_CAPABILITY(has_sculpt_plane, "Has Sculpt Plane");
  SCULPT_TOOL_CAPABILITY(has_secondary_color, "Has Secondary Color");
  SCULPT_TOOL_CAPABILITY(has_smooth_stroke, "Has Smooth Stroke");
  SCULPT_TOOL_CAPABILITY(has_space_attenuation, "Has Space Attenuation");
  SCULPT_TOOL_CAPABILITY(has_strength_pressure, "Has Strength Pressure");
  SCULPT_TOOL_CAPABILITY(has_direction, "Has Direction");
  SCULPT_TOOL_CAPABILITY(has_gravity, "Has Gravity");

#  undef SCULPT_CAPABILITY
}

static void rna_def_brush_capabilities(BlenderRNA *brna)
{
  StructRNA *srna;
  PropertyRNA *prop;

  srna = RNA_def_struct(brna, "BrushCapabilities", NULL);
  RNA_def_struct_sdna(srna, "Brush");
  RNA_def_struct_nested(brna, srna, "Brush");
  RNA_def_struct_ui_text(
      srna, "Brush Capabilities", "Read-only indications of supported operations");

#  define BRUSH_CAPABILITY(prop_name_, ui_name_) \
    prop = RNA_def_property(srna, #prop_name_, PROP_BOOLEAN, PROP_NONE); \
    RNA_def_property_clear_flag(prop, PROP_EDITABLE); \
    RNA_def_property_boolean_funcs(prop, "rna_BrushCapabilities_" #prop_name_ "_get", NULL); \
    RNA_def_property_ui_text(prop, ui_name_, NULL)

  BRUSH_CAPABILITY(has_overlay, "Has Overlay");
  BRUSH_CAPABILITY(has_random_texture_angle, "Has Random Texture Angle");
  BRUSH_CAPABILITY(has_spacing, "Has Spacing");
  BRUSH_CAPABILITY(has_smooth_stroke, "Has Smooth Stroke");

#  undef BRUSH_CAPABILITY
}

static void rna_def_image_paint_capabilities(BlenderRNA *brna)
{
  StructRNA *srna;
  PropertyRNA *prop;

  srna = RNA_def_struct(brna, "BrushCapabilitiesImagePaint", NULL);
  RNA_def_struct_sdna(srna, "Brush");
  RNA_def_struct_nested(brna, srna, "Brush");
  RNA_def_struct_ui_text(
      srna, "Image Paint Capabilities", "Read-only indications of supported operations");

#  define IMAPAINT_TOOL_CAPABILITY(prop_name_, ui_name_) \
    prop = RNA_def_property(srna, #prop_name_, PROP_BOOLEAN, PROP_NONE); \
    RNA_def_property_clear_flag(prop, PROP_EDITABLE); \
    RNA_def_property_boolean_funcs( \
        prop, "rna_BrushCapabilitiesImagePaint_" #prop_name_ "_get", NULL); \
    RNA_def_property_ui_text(prop, ui_name_, NULL)

  IMAPAINT_TOOL_CAPABILITY(has_accumulate, "Has Accumulate");
  IMAPAINT_TOOL_CAPABILITY(has_space_attenuation, "Has Space Attenuation");
  IMAPAINT_TOOL_CAPABILITY(has_radius, "Has Radius");
  IMAPAINT_TOOL_CAPABILITY(has_color, "Has Color");

#  undef IMAPAINT_TOOL_CAPABILITY
}

static void rna_def_vertex_paint_capabilities(BlenderRNA *brna)
{
  StructRNA *srna;
  PropertyRNA *prop;

  srna = RNA_def_struct(brna, "BrushCapabilitiesVertexPaint", NULL);
  RNA_def_struct_sdna(srna, "Brush");
  RNA_def_struct_nested(brna, srna, "Brush");
  RNA_def_struct_ui_text(
      srna, "Vertex Paint Capabilities", "Read-only indications of supported operations");

#  define VPAINT_TOOL_CAPABILITY(prop_name_, ui_name_) \
    prop = RNA_def_property(srna, #prop_name_, PROP_BOOLEAN, PROP_NONE); \
    RNA_def_property_clear_flag(prop, PROP_EDITABLE); \
    RNA_def_property_boolean_funcs( \
        prop, "rna_BrushCapabilitiesVertexPaint_" #prop_name_ "_get", NULL); \
    RNA_def_property_ui_text(prop, ui_name_, NULL)

  VPAINT_TOOL_CAPABILITY(has_color, "Has Color");

#  undef VPAINT_TOOL_CAPABILITY
}

static void rna_def_weight_paint_capabilities(BlenderRNA *brna)
{
  StructRNA *srna;
  PropertyRNA *prop;

  srna = RNA_def_struct(brna, "BrushCapabilitiesWeightPaint", NULL);
  RNA_def_struct_sdna(srna, "Brush");
  RNA_def_struct_nested(brna, srna, "Brush");
  RNA_def_struct_ui_text(
      srna, "Weight Paint Capabilities", "Read-only indications of supported operations");

#  define WPAINT_TOOL_CAPABILITY(prop_name_, ui_name_) \
    prop = RNA_def_property(srna, #prop_name_, PROP_BOOLEAN, PROP_NONE); \
    RNA_def_property_clear_flag(prop, PROP_EDITABLE); \
    RNA_def_property_boolean_funcs( \
        prop, "rna_BrushCapabilitiesWeightPaint_" #prop_name_ "_get", NULL); \
    RNA_def_property_ui_text(prop, ui_name_, NULL)

  WPAINT_TOOL_CAPABILITY(has_weight, "Has Weight");

#  undef WPAINT_TOOL_CAPABILITY
}

static void rna_def_gpencil_options(BlenderRNA *brna)
{
  StructRNA *srna;
  PropertyRNA *prop;

  srna = RNA_def_struct(brna, "BrushGpencilSettings", NULL);
  RNA_def_struct_sdna(srna, "BrushGpencilSettings");
  RNA_def_struct_path_func(srna, "rna_BrushGpencilSettings_path");
  RNA_def_struct_ui_text(srna, "Grease Pencil Brush Settings", "Settings for grease pencil brush");

  /* Sensitivity factor for new strokes */
  prop = RNA_def_property(srna, "pen_sensitivity_factor", PROP_FLOAT, PROP_NONE);
  RNA_def_property_float_sdna(prop, NULL, "draw_sensitivity");
  RNA_def_property_range(prop, 0.1f, 3.0f);
  RNA_def_property_ui_text(prop, "Sensitivity", "Pressure sensitivity factor for new strokes");
  RNA_def_property_clear_flag(prop, PROP_ANIMATABLE);
  RNA_def_property_update(prop, NC_GPENCIL | ND_DATA, NULL);

  /* Strength factor for new strokes */
  prop = RNA_def_property(srna, "pen_strength", PROP_FLOAT, PROP_FACTOR);
  RNA_def_property_float_sdna(prop, NULL, "draw_strength");
  RNA_def_property_range(prop, 0.0f, 1.0f);
  RNA_def_property_ui_range(prop, 0.0f, 1.0f, 0.001, 3);
  RNA_def_property_ui_text(
      prop, "Strength", "Color strength for new strokes (affect alpha factor of color)");
  RNA_def_property_clear_flag(prop, PROP_ANIMATABLE);
  RNA_def_property_update(prop, NC_GPENCIL | ND_DATA, NULL);

  /* Jitter factor for new strokes */
  prop = RNA_def_property(srna, "pen_jitter", PROP_FLOAT, PROP_FACTOR);
  RNA_def_property_float_sdna(prop, NULL, "draw_jitter");
  RNA_def_property_range(prop, 0.0f, 1.0f);
  RNA_def_property_ui_text(prop, "Jitter", "Jitter factor for new strokes");
  RNA_def_property_clear_flag(prop, PROP_ANIMATABLE);
  RNA_def_property_update(prop, NC_GPENCIL | ND_DATA, NULL);

  /* Randomnes factor for pressure */
  prop = RNA_def_property(srna, "random_pressure", PROP_FLOAT, PROP_FACTOR);
  RNA_def_property_float_sdna(prop, NULL, "draw_random_press");
  RNA_def_property_range(prop, 0.0f, 1.0f);
  RNA_def_property_ui_text(
      prop, "Pressure Randomness", "Randomness factor for pressure in new strokes");
  RNA_def_property_clear_flag(prop, PROP_ANIMATABLE);
  RNA_def_property_update(prop, NC_GPENCIL | ND_DATA, NULL);

  /* Randomnes factor for strength */
  prop = RNA_def_property(srna, "random_strength", PROP_FLOAT, PROP_FACTOR);
  RNA_def_property_float_sdna(prop, NULL, "draw_random_strength");
  RNA_def_property_range(prop, 0.0f, 1.0f);
  RNA_def_property_ui_text(
      prop, "Strength Randomness", "Randomness factor strength in new strokes");
  RNA_def_property_clear_flag(prop, PROP_ANIMATABLE);
  RNA_def_property_update(prop, NC_GPENCIL | ND_DATA, NULL);

  /* Randomnes factor for subdivision */
  prop = RNA_def_property(srna, "random_subdiv", PROP_FLOAT, PROP_FACTOR);
  RNA_def_property_float_sdna(prop, NULL, "draw_random_sub");
  RNA_def_property_range(prop, 0.0f, 1.0f);
  RNA_def_property_ui_text(
      prop, "Random Subdivision", "Randomness factor for new strokes after subdivision");
  RNA_def_property_clear_flag(prop, PROP_ANIMATABLE);
  RNA_def_property_update(prop, NC_GPENCIL | ND_DATA, NULL);

  /* Angle when brush is full size */
  prop = RNA_def_property(srna, "angle", PROP_FLOAT, PROP_ANGLE);
  RNA_def_property_float_sdna(prop, NULL, "draw_angle");
  RNA_def_property_range(prop, -M_PI_2, M_PI_2);
  RNA_def_property_ui_text(prop,
                           "Angle",
                           "Direction of the stroke at which brush gives maximal thickness "
                           "(0° for horizontal)");
  RNA_def_property_clear_flag(prop, PROP_ANIMATABLE);
  RNA_def_property_update(prop, NC_GPENCIL | ND_DATA, NULL);

  /* Factor to change brush size depending of angle */
  prop = RNA_def_property(srna, "angle_factor", PROP_FLOAT, PROP_FACTOR);
  RNA_def_property_float_sdna(prop, NULL, "draw_angle_factor");
  RNA_def_property_range(prop, 0.0f, 1.0f);
  RNA_def_property_ui_text(
      prop,
      "Angle Factor",
      "Reduce brush thickness by this factor when stroke is perpendicular to 'Angle' direction");
  RNA_def_property_clear_flag(prop, PROP_ANIMATABLE);
  RNA_def_property_update(prop, NC_GPENCIL | ND_DATA, NULL);

  /* Smoothing factor for new strokes */
  prop = RNA_def_property(srna, "pen_smooth_factor", PROP_FLOAT, PROP_NONE);
  RNA_def_property_float_sdna(prop, NULL, "draw_smoothfac");
  RNA_def_property_range(prop, 0.0, 2.0f);
  RNA_def_property_ui_text(
      prop,
      "Smooth",
      "Amount of smoothing to apply after finish newly created strokes, to reduce jitter/noise");
  RNA_def_property_clear_flag(prop, PROP_ANIMATABLE);
  RNA_def_property_update(prop, NC_GPENCIL | ND_DATA, NULL);

  /* Iterations of the Smoothing factor */
  prop = RNA_def_property(srna, "pen_smooth_steps", PROP_INT, PROP_NONE);
  RNA_def_property_int_sdna(prop, NULL, "draw_smoothlvl");
  RNA_def_property_range(prop, 1, 3);
  RNA_def_property_ui_text(prop, "Iterations", "Number of times to smooth newly created strokes");
  RNA_def_property_clear_flag(prop, PROP_ANIMATABLE);
  RNA_def_property_update(prop, NC_GPENCIL | ND_DATA, NULL);

  /* Thickness smoothing factor for new strokes */
  prop = RNA_def_property(srna, "pen_thick_smooth_factor", PROP_FLOAT, PROP_NONE);
  RNA_def_property_float_sdna(prop, NULL, "thick_smoothfac");
  RNA_def_property_range(prop, 0.0, 2.0f);
  RNA_def_property_ui_text(prop,
                           "Smooth Thickness",
                           "Amount of thickness smoothing to apply after finish newly created "
                           "strokes, to reduce jitter/noise");
  RNA_def_property_clear_flag(prop, PROP_ANIMATABLE);
  RNA_def_property_update(prop, NC_GPENCIL | ND_DATA, NULL);

  /* Thickness iterations of the Smoothing factor */
  prop = RNA_def_property(srna, "pen_thick_smooth_steps", PROP_INT, PROP_NONE);
  RNA_def_property_int_sdna(prop, NULL, "thick_smoothlvl");
  RNA_def_property_range(prop, 1, 3);
  RNA_def_property_ui_text(prop,
                           "Iterations Thickness",
                           "Number of times to smooth thickness for newly created strokes");
  RNA_def_property_clear_flag(prop, PROP_ANIMATABLE);
  RNA_def_property_update(prop, NC_GPENCIL | ND_DATA, NULL);

  /* Subdivision level for new strokes */
  prop = RNA_def_property(srna, "pen_subdivision_steps", PROP_INT, PROP_NONE);
  RNA_def_property_int_sdna(prop, NULL, "draw_subdivide");
  RNA_def_property_range(prop, 0, 3);
  RNA_def_property_ui_text(
      prop,
      "Subdivision Steps",
      "Number of times to subdivide newly created strokes, for less jagged strokes");
  RNA_def_property_clear_flag(prop, PROP_ANIMATABLE);
  RNA_def_property_update(prop, NC_GPENCIL | ND_DATA, NULL);

  /* Curves for pressure */
  prop = RNA_def_property(srna, "curve_sensitivity", PROP_POINTER, PROP_NONE);
  RNA_def_property_pointer_sdna(prop, NULL, "curve_sensitivity");
  RNA_def_property_struct_type(prop, "CurveMapping");
  RNA_def_property_ui_text(prop, "Curve Sensitivity", "Curve used for the sensitivity");
  RNA_def_property_clear_flag(prop, PROP_ANIMATABLE);
  RNA_def_property_update(prop, NC_GPENCIL | ND_DATA, NULL);

  prop = RNA_def_property(srna, "curve_strength", PROP_POINTER, PROP_NONE);
  RNA_def_property_pointer_sdna(prop, NULL, "curve_strength");
  RNA_def_property_struct_type(prop, "CurveMapping");
  RNA_def_property_ui_text(prop, "Curve Strength", "Curve used for the strength");
  RNA_def_property_clear_flag(prop, PROP_ANIMATABLE);
  RNA_def_property_update(prop, NC_GPENCIL | ND_DATA, NULL);

  prop = RNA_def_property(srna, "curve_jitter", PROP_POINTER, PROP_NONE);
  RNA_def_property_pointer_sdna(prop, NULL, "curve_jitter");
  RNA_def_property_struct_type(prop, "CurveMapping");
  RNA_def_property_ui_text(prop, "Curve Jitter", "Curve used for the jitter effect");
  RNA_def_property_clear_flag(prop, PROP_ANIMATABLE);
  RNA_def_property_update(prop, NC_GPENCIL | ND_DATA, NULL);

  /* fill threshold for transparence */
  prop = RNA_def_property(srna, "fill_threshold", PROP_FLOAT, PROP_FACTOR);
  RNA_def_property_float_sdna(prop, NULL, "fill_threshold");
  RNA_def_property_range(prop, 0.0f, 1.0f);
  RNA_def_property_ui_text(
      prop, "Threshold", "Threshold to consider color transparent for filling");
  RNA_def_property_clear_flag(prop, PROP_ANIMATABLE);
  RNA_def_property_update(prop, NC_GPENCIL | ND_DATA, NULL);

  /* fill leak size */
  prop = RNA_def_property(srna, "fill_leak", PROP_INT, PROP_PIXEL);
  RNA_def_property_int_sdna(prop, NULL, "fill_leak");
  RNA_def_property_range(prop, 0, 100);
  RNA_def_property_ui_text(prop, "Leak Size", "Size in pixels to consider the leak closed");
  RNA_def_property_clear_flag(prop, PROP_ANIMATABLE);
  RNA_def_property_update(prop, NC_GPENCIL | ND_DATA, NULL);

  /* fill factor size */
  prop = RNA_def_property(srna, "fill_factor", PROP_INT, PROP_NONE);
  RNA_def_property_int_sdna(prop, NULL, "fill_factor");
  RNA_def_property_range(prop, 1, 8);
  RNA_def_property_ui_text(
      prop,
      "Resolution",
      "Multiplier for fill resolution, higher resolution is more accurate but slower");
  RNA_def_property_clear_flag(prop, PROP_ANIMATABLE);
  RNA_def_property_update(prop, NC_GPENCIL | ND_DATA, NULL);

  /* fill simplify steps */
  prop = RNA_def_property(srna, "fill_simplify_level", PROP_INT, PROP_NONE);
  RNA_def_property_int_sdna(prop, NULL, "fill_simplylvl");
  RNA_def_property_range(prop, 0, 10);
  RNA_def_property_ui_text(
      prop, "Simplify", "Number of simplify steps (large values reduce fill accuracy)");
  RNA_def_property_clear_flag(prop, PROP_ANIMATABLE);
  RNA_def_property_update(prop, NC_GPENCIL | ND_DATA, NULL);

  prop = RNA_def_property(srna, "uv_random", PROP_FLOAT, PROP_FACTOR);
  RNA_def_property_float_sdna(prop, NULL, "uv_random");
  RNA_def_property_range(prop, 0.0, 1.0);
  RNA_def_property_ui_text(prop, "UV Random", "Random factor for autogenerated UV rotation");
  RNA_def_property_clear_flag(prop, PROP_ANIMATABLE);
  RNA_def_property_update(prop, NC_GPENCIL | ND_DATA, NULL);

  /* gradient control */
  prop = RNA_def_property(srna, "gradient_factor", PROP_FLOAT, PROP_FACTOR);
  RNA_def_property_float_sdna(prop, NULL, "gradient_f");
  RNA_def_property_range(prop, 0.001f, 1.0f);
  RNA_def_property_float_default(prop, 1.0f);
  RNA_def_property_ui_text(prop,
                           "Border Opacity Factor",
                           "Amount of gradient for Dot strokes (set to 1 for full solid)");
  RNA_def_parameter_clear_flags(prop, PROP_ANIMATABLE, 0);

  /* gradient shape ratio */
  prop = RNA_def_property(srna, "gradient_shape", PROP_FLOAT, PROP_XYZ);
  RNA_def_property_float_sdna(prop, NULL, "gradient_s");
  RNA_def_property_array(prop, 2);
  RNA_def_property_range(prop, 0.01f, 1.0f);
  RNA_def_property_float_default(prop, 1.0f);
  RNA_def_property_ui_text(prop, "Aspect Ratio", "");
  RNA_def_parameter_clear_flags(prop, PROP_ANIMATABLE, 0);

  prop = RNA_def_property(srna, "input_samples", PROP_INT, PROP_NONE);
  RNA_def_property_int_sdna(prop, NULL, "input_samples");
  RNA_def_property_range(prop, 0, GP_MAX_INPUT_SAMPLES);
  RNA_def_property_ui_text(
      prop,
      "Input Samples",
      "Generate intermediate points for very fast mouse movements. Set to 0 to disable");
  RNA_def_property_clear_flag(prop, PROP_ANIMATABLE);
  RNA_def_property_update(prop, NC_GPENCIL | ND_DATA, NULL);

  /* active smooth factor while drawing */
  prop = RNA_def_property(srna, "active_smooth_factor", PROP_FLOAT, PROP_FACTOR);
  RNA_def_property_float_sdna(prop, NULL, "active_smooth");
  RNA_def_property_range(prop, 0.0f, 1.0f);
  RNA_def_property_ui_text(prop, "Active Smooth", "Amount of smoothing while drawing ");
  RNA_def_property_clear_flag(prop, PROP_ANIMATABLE);
  RNA_def_property_update(prop, NC_GPENCIL | ND_DATA, NULL);

  prop = RNA_def_property(srna, "eraser_strength_factor", PROP_FLOAT, PROP_PERCENTAGE);
  RNA_def_property_float_sdna(prop, NULL, "era_strength_f");
  RNA_def_property_range(prop, 0.0, 100.0);
  RNA_def_property_ui_range(prop, 0.0, 100.0, 10, 1);
  RNA_def_property_ui_text(prop, "Affect Stroke Strength", "Amount of erasing for strength ");
  RNA_def_property_clear_flag(prop, PROP_ANIMATABLE);
  RNA_def_property_update(prop, NC_GPENCIL | ND_DATA, NULL);

  prop = RNA_def_property(srna, "eraser_thickness_factor", PROP_FLOAT, PROP_PERCENTAGE);
  RNA_def_property_float_sdna(prop, NULL, "era_thickness_f");
  RNA_def_property_range(prop, 0.0, 100.0);
  RNA_def_property_ui_range(prop, 0.0, 100.0, 10, 1);
  RNA_def_property_ui_text(prop, "Affect Stroke Thickness", "Amount of erasing for thickness ");
  RNA_def_property_clear_flag(prop, PROP_ANIMATABLE);
  RNA_def_property_update(prop, NC_GPENCIL | ND_DATA, NULL);

  /* brush standard icon */
  prop = RNA_def_property(srna, "gp_icon", PROP_ENUM, PROP_NONE);
  RNA_def_property_enum_sdna(prop, NULL, "icon_id");
  RNA_def_property_enum_items(prop, rna_enum_gpencil_brush_icons_items);
  RNA_def_property_clear_flag(prop, PROP_ANIMATABLE);
  RNA_def_property_ui_text(prop, "Grease Pencil Icon", "");

  /* Flags */
  prop = RNA_def_property(srna, "use_pressure", PROP_BOOLEAN, PROP_NONE);
  RNA_def_property_boolean_sdna(prop, NULL, "flag", GP_BRUSH_USE_PRESSURE);
  RNA_def_property_ui_icon(prop, ICON_STYLUS_PRESSURE, 0);
  RNA_def_property_ui_text(prop, "Use Pressure", "Use tablet pressure");
  RNA_def_property_clear_flag(prop, PROP_ANIMATABLE);
  RNA_def_property_update(prop, NC_GPENCIL | ND_DATA, NULL);

  prop = RNA_def_property(srna, "use_strength_pressure", PROP_BOOLEAN, PROP_NONE);
  RNA_def_property_boolean_sdna(prop, NULL, "flag", GP_BRUSH_USE_STENGTH_PRESSURE);
  RNA_def_property_ui_icon(prop, ICON_STYLUS_PRESSURE, 0);
  RNA_def_property_ui_text(
      prop, "Use Pressure Strength", "Use tablet pressure for color strength");
  RNA_def_property_clear_flag(prop, PROP_ANIMATABLE);
  RNA_def_property_update(prop, NC_GPENCIL | ND_DATA, NULL);

  prop = RNA_def_property(srna, "use_jitter_pressure", PROP_BOOLEAN, PROP_NONE);
  RNA_def_property_boolean_sdna(prop, NULL, "flag", GP_BRUSH_USE_JITTER_PRESSURE);
  RNA_def_property_ui_icon(prop, ICON_STYLUS_PRESSURE, 0);
  RNA_def_property_ui_text(prop, "Use Pressure Jitter", "Use tablet pressure for jitter");
  RNA_def_property_clear_flag(prop, PROP_ANIMATABLE);
  RNA_def_property_update(prop, NC_GPENCIL | ND_DATA, NULL);

  prop = RNA_def_property(srna, "use_settings_stabilizer", PROP_BOOLEAN, PROP_NONE);
  RNA_def_property_boolean_sdna(prop, NULL, "flag", GP_BRUSH_STABILIZE_MOUSE);
  RNA_def_property_boolean_default(prop, true);
  RNA_def_property_ui_text(prop,
                           "Use Stabilizer",
                           "Draw lines with a delay to allow smooth strokes. Press Shift key to "
                           "override while drawing");
  RNA_def_property_clear_flag(prop, PROP_ANIMATABLE);

  prop = RNA_def_property(srna, "use_cursor", PROP_BOOLEAN, PROP_NONE);
  RNA_def_property_boolean_sdna(prop, NULL, "flag", GP_BRUSH_ENABLE_CURSOR);
  RNA_def_property_boolean_default(prop, true);
  RNA_def_property_ui_text(prop, "Enable Cursor", "Enable cursor on screen");
  RNA_def_property_clear_flag(prop, PROP_ANIMATABLE);

  prop = RNA_def_property(srna, "eraser_mode", PROP_ENUM, PROP_NONE);
  RNA_def_property_enum_sdna(prop, NULL, "eraser_mode");
  RNA_def_property_enum_items(prop, rna_enum_gpencil_brush_eraser_modes_items);
  RNA_def_property_ui_text(prop, "Mode", "Eraser Mode");
  RNA_def_property_clear_flag(prop, PROP_ANIMATABLE);
  RNA_def_property_update(
      prop, NC_GPENCIL | ND_DATA, "rna_BrushGpencilSettings_eraser_mode_update");

  prop = RNA_def_property(srna, "fill_draw_mode", PROP_ENUM, PROP_NONE);
  RNA_def_property_enum_sdna(prop, NULL, "fill_draw_mode");
  RNA_def_property_enum_items(prop, rna_enum_gpencil_fill_draw_modes_items);
  RNA_def_property_ui_text(prop, "Mode", "Mode to draw boundary limits");
  RNA_def_property_clear_flag(prop, PROP_ANIMATABLE);

  prop = RNA_def_property(srna, "trim", PROP_BOOLEAN, PROP_NONE);
  RNA_def_property_boolean_sdna(prop, NULL, "flag", GP_BRUSH_TRIM_STROKE);
  RNA_def_property_boolean_default(prop, false);
  RNA_def_property_ui_text(prop, "Trim Stroke Ends", "Trim intersecting stroke ends");
  RNA_def_property_clear_flag(prop, PROP_ANIMATABLE);

  /* Material */
  prop = RNA_def_property(srna, "material", PROP_POINTER, PROP_NONE);
  RNA_def_property_struct_type(prop, "Material");
  RNA_def_property_pointer_funcs(prop, NULL, NULL, NULL, "rna_BrushGpencilSettings_material_poll");
  RNA_def_property_flag(prop, PROP_EDITABLE | PROP_ID_SELF_CHECK | PROP_CONTEXT_UPDATE);
  RNA_def_property_ui_text(prop, "Material", "Material used for strokes drawn using this brush");
  RNA_def_property_clear_flag(prop, PROP_ANIMATABLE);
  RNA_def_property_update(prop, NC_GPENCIL | ND_DATA, "rna_Brush_material_update");

  prop = RNA_def_property(srna, "show_fill_boundary", PROP_BOOLEAN, PROP_NONE);
  RNA_def_property_boolean_sdna(prop, NULL, "flag", GP_BRUSH_FILL_SHOW_HELPLINES);
  RNA_def_property_boolean_default(prop, true);
  RNA_def_property_ui_text(prop, "Show Lines", "Show help lines for filling to see boundaries");
  RNA_def_property_clear_flag(prop, PROP_ANIMATABLE);

  prop = RNA_def_property(srna, "show_fill", PROP_BOOLEAN, PROP_NONE);
  RNA_def_property_boolean_negative_sdna(prop, NULL, "flag", GP_BRUSH_FILL_HIDE);
  RNA_def_property_boolean_default(prop, true);
  RNA_def_property_ui_text(
      prop, "Show Fill", "Show transparent lines to use as boundary for filling");
  RNA_def_property_clear_flag(prop, PROP_ANIMATABLE);

  prop = RNA_def_property(srna, "use_default_eraser", PROP_BOOLEAN, PROP_NONE);
  RNA_def_property_boolean_sdna(prop, NULL, "flag", GP_BRUSH_DEFAULT_ERASER);
  RNA_def_property_boolean_default(prop, true);
  RNA_def_property_ui_icon(prop, ICON_UNPINNED, 1);
  RNA_def_property_ui_text(
      prop, "Default Eraser", "Use this brush when enable eraser with fast switch key");
  RNA_def_property_clear_flag(prop, PROP_ANIMATABLE);
  RNA_def_property_update(
      prop, NC_GPENCIL | ND_DATA, "rna_BrushGpencilSettings_default_eraser_update");

  prop = RNA_def_property(srna, "use_settings_postprocess", PROP_BOOLEAN, PROP_NONE);
  RNA_def_property_boolean_sdna(prop, NULL, "flag", GP_BRUSH_GROUP_SETTINGS);
  RNA_def_property_ui_text(
      prop, "Use Post-Process Settings", "Additional post processing options for new strokes");
  RNA_def_property_clear_flag(prop, PROP_ANIMATABLE);

  prop = RNA_def_property(srna, "use_settings_random", PROP_BOOLEAN, PROP_NONE);
  RNA_def_property_boolean_sdna(prop, NULL, "flag", GP_BRUSH_GROUP_RANDOM);
  RNA_def_property_ui_text(prop, "Random Settings", "Random brush settings");
  RNA_def_property_clear_flag(prop, PROP_ANIMATABLE);

  prop = RNA_def_property(srna, "use_material_pin", PROP_BOOLEAN, PROP_NONE);
  RNA_def_property_boolean_sdna(prop, NULL, "flag", GP_BRUSH_MATERIAL_PINNED);
  RNA_def_property_flag(prop, PROP_CONTEXT_UPDATE);
  RNA_def_property_ui_icon(prop, ICON_UNPINNED, 1);
  RNA_def_property_ui_text(prop, "Pin Material", "Keep material assigned to brush");
  RNA_def_property_clear_flag(prop, PROP_ANIMATABLE);
  RNA_def_property_update(
      prop, NC_GPENCIL | ND_DATA, "rna_BrushGpencilSettings_use_material_pin_update");

  prop = RNA_def_property(srna, "show_lasso", PROP_BOOLEAN, PROP_NONE);
  RNA_def_property_boolean_negative_sdna(prop, NULL, "flag", GP_BRUSH_DISSABLE_LASSO);
  RNA_def_property_ui_text(prop, "Show Lasso", "Do not draw fill color while drawing the stroke");
  RNA_def_property_clear_flag(prop, PROP_ANIMATABLE);

  prop = RNA_def_property(srna, "use_occlude_eraser", PROP_BOOLEAN, PROP_NONE);
  RNA_def_property_boolean_negative_sdna(prop, NULL, "flag", GP_BRUSH_OCCLUDE_ERASER);
  RNA_def_property_ui_text(prop, "Occlude Eraser", "Erase only strokes visible and not occluded");
  RNA_def_property_clear_flag(prop, PROP_ANIMATABLE);
}

static void rna_def_brush(BlenderRNA *brna)
{
<<<<<<< HEAD
	StructRNA *srna;
	PropertyRNA *prop;

	static const EnumPropertyItem prop_blend_items[] = {
		{IMB_BLEND_MIX, "MIX", 0, "Mix", "Use mix blending mode while painting"},
		{0, "", ICON_NONE, NULL, NULL},
		{IMB_BLEND_DARKEN, "DARKEN", 0, "Darken", "Use darken blending mode while painting"},
		{IMB_BLEND_MUL, "MUL", 0, "Multiply", "Use multiply blending mode while painting"},
		{IMB_BLEND_COLORBURN, "COLORBURN", 0, "Color burn", "Use color burn blending mode while painting"},
		{IMB_BLEND_LINEARBURN, "LINEARBURN", 0, "Linear burn", "Use linear burn blending mode while painting"},
		{0, "", ICON_NONE, NULL, NULL},
		{IMB_BLEND_LIGHTEN, "LIGHTEN", 0, "Lighten", "Use lighten blending mode while painting"},
		{IMB_BLEND_SCREEN, "SCREEN", 0, "Screen", "Use screen blending mode while painting"},
		{IMB_BLEND_COLORDODGE, "COLORDODGE", 0, "Color dodge", "Use color dodge blending mode while painting"},
		{IMB_BLEND_ADD, "ADD", 0, "Add", "Use add blending mode while painting"},
		{0, "", ICON_NONE, NULL, NULL},
		{IMB_BLEND_OVERLAY, "OVERLAY", 0, "Overlay", "Use overlay blending mode while painting"},
		{IMB_BLEND_SOFTLIGHT, "SOFTLIGHT", 0, "Soft light", "Use softlight blending mode while painting"},
		{IMB_BLEND_HARDLIGHT, "HARDLIGHT", 0, "Hard light", "Use hard light blending mode while painting"},
		{IMB_BLEND_VIVIDLIGHT, "VIVIDLIGHT", 0, "Vivid light", "Use vividlight blending mode while painting"},
		{IMB_BLEND_LINEARLIGHT, "LINEARLIGHT", 0, "Linear light", "Use linearlight blending mode while painting"},
		{IMB_BLEND_PINLIGHT, "PINLIGHT", 0, "Pin light", "Use pinlight blending mode while painting"},
		{0, "", ICON_NONE, NULL, NULL},
		{IMB_BLEND_DIFFERENCE, "DIFFERENCE", 0, "Difference", "Use difference blending mode while painting"},
		{IMB_BLEND_EXCLUSION, "EXCLUSION", 0, "Exclusion", "Use exclusion blending mode while painting"},
		{IMB_BLEND_SUB, "SUB", 0, "Subtract", "Use subtract blending mode while painting"},
		{0, "", ICON_NONE, NULL, NULL},
		{IMB_BLEND_HUE, "HUE", 0, "Hue", "Use hue blending mode while painting"},
		{IMB_BLEND_SATURATION, "SATURATION", 0, "Saturation", "Use saturation blending mode while painting"},
		{IMB_BLEND_COLOR, "COLOR", 0, "Color", "Use color blending mode while painting"},
		{IMB_BLEND_LUMINOSITY, "LUMINOSITY", 0, "Luminosity", "Use luminosity blending mode while painting"},
		{0, "", ICON_NONE, NULL, NULL},
		{IMB_BLEND_ERASE_ALPHA, "ERASE_ALPHA", 0, "Erase Alpha", "Erase alpha while painting"},
		{IMB_BLEND_ADD_ALPHA, "ADD_ALPHA", 0, "Add Alpha", "Add alpha while painting"},
		{0, NULL, 0, NULL, NULL},
	};

	static const EnumPropertyItem brush_sculpt_plane_items[] = {
		{SCULPT_DISP_DIR_AREA, "AREA", 0, "Area Plane", ""},
		{SCULPT_DISP_DIR_VIEW, "VIEW", 0, "View Plane", ""},
		{SCULPT_DISP_DIR_X, "X", 0, "X Plane", ""},
		{SCULPT_DISP_DIR_Y, "Y", 0, "Y Plane", ""},
		{SCULPT_DISP_DIR_Z, "Z", 0, "Z Plane", ""},
		{0, NULL, 0, NULL, NULL},
	};

	static const EnumPropertyItem brush_mask_tool_items[] = {
		{BRUSH_MASK_DRAW, "DRAW", 0, "Draw", ""},
		{BRUSH_MASK_SMOOTH, "SMOOTH", 0, "Smooth", ""},
		{0, NULL, 0, NULL, NULL},
	};

	static const EnumPropertyItem brush_blur_mode_items[] = {
		{KERNEL_BOX, "BOX", 0, "Box", ""},
		{KERNEL_GAUSSIAN, "GAUSSIAN", 0, "Gaussian", ""},
		{0, NULL, 0, NULL, NULL},
	};

	static const EnumPropertyItem brush_gradient_items[] = {
		{BRUSH_GRADIENT_PRESSURE, "PRESSURE", 0, "Pressure", ""},
		{BRUSH_GRADIENT_SPACING_REPEAT, "SPACING_REPEAT", 0, "Repeat", ""},
		{BRUSH_GRADIENT_SPACING_CLAMP, "SPACING_CLAMP", 0, "Clamp", ""},
		{0, NULL, 0, NULL, NULL},
	};

	static const EnumPropertyItem brush_gradient_fill_items[] = {
		{BRUSH_GRADIENT_LINEAR, "LINEAR", 0, "Linear", ""},
		{BRUSH_GRADIENT_RADIAL, "RADIAL", 0, "Radial", ""},
		{0, NULL, 0, NULL, NULL},
	};

	static const EnumPropertyItem brush_mask_pressure_items[] = {
		{0, "NONE", 0, "Off", ""},
		{BRUSH_MASK_PRESSURE_RAMP, "RAMP", ICON_STYLUS_PRESSURE, "Ramp", ""},
		{BRUSH_MASK_PRESSURE_CUTOFF, "CUTOFF", ICON_STYLUS_PRESSURE, "Cutoff", ""},
		{0, NULL, 0, NULL, NULL},
	};

	static const EnumPropertyItem brush_curve_preset_items[] = {
		{BRUSH_CURVE_CUSTOM, "CUSTOM", 0, "Custom", ""},
		{BRUSH_CURVE_SMOOTH, "SMOOTH", 0, "Smooth", ""},
		{BRUSH_CURVE_SPHERE, "SPHERE", 0, "Sphere", ""},
		{BRUSH_CURVE_ROOT, "ROOT", 0, "Root", ""},
		{BRUSH_CURVE_SHARP, "SHARP", 0, "Sharp", ""},
		{BRUSH_CURVE_LIN, "LIN", 0, "Linear", ""},
		{BRUSH_CURVE_POW4, "POW4", 0, "Sharper", ""},
		{BRUSH_CURVE_INVSQUARE, "INVSQUARE", 0, "Inverse square", ""},
		{BRUSH_CURVE_CONSTANT, "CONSTANT", 0, "Constant", ""},
		{0, NULL, 0, NULL, NULL},
	};

	static const EnumPropertyItem brush_automasking_mode_items[] = {
		{BRUSH_AUTOMASKING_NONE, "NONE", 0, "Disabled", ""},
		{BRUSH_AUTOMASKING_TOPOLOGY, "TOPOLOGY", 0, "Topology", ""},
		{BRUSH_AUTOMASKING_EDGES, "EDGES", 0, "Edges", ""},
		{0, NULL, 0, NULL, NULL},
	};

	static const EnumPropertyItem brush_sculpt_color_mix_mode_items[] = {
		{BRUSH_SCULPT_COLOR_NONE, "NONE", 0, "Disabled", ""},
		{BRUSH_SCULPT_COLOR_MIX, "MIX", 0, "Mix", ""},
		{0, NULL, 0, NULL, NULL},
	};

	static const EnumPropertyItem brush_size_unit_items[] = {
		{0, "VIEW", 0, "View", "Measure brush size relateve to the view"},
		{BRUSH_LOCK_SIZE, "SCENE", 0, "Scene", "Measure brush size relateve to the scene"},
		{0, NULL, 0, NULL, NULL},
	};

	srna = RNA_def_struct(brna, "Brush", "ID");
	RNA_def_struct_ui_text(srna, "Brush", "Brush data-block for storing brush settings for painting and sculpting");
	RNA_def_struct_ui_icon(srna, ICON_BRUSH_DATA);

	/* enums */
	prop = RNA_def_property(srna, "blend", PROP_ENUM, PROP_NONE);
	RNA_def_property_enum_items(prop, prop_blend_items);
	RNA_def_property_ui_text(prop, "Blending mode", "Brush blending mode");
	RNA_def_property_update(prop, 0, "rna_Brush_update");


	/**
	 * Begin per-mode tool properties.
	 *
	 * keep in sync with #BKE_paint_get_tool_prop_id_from_paintmode
	 */
	prop = RNA_def_property(srna, "sculpt_tool", PROP_ENUM, PROP_NONE);
	RNA_def_property_enum_items(prop, rna_enum_brush_sculpt_tool_items);
	RNA_def_property_ui_text(prop, "Sculpt Tool", "");
	RNA_def_property_update(prop, 0, "rna_Brush_update_and_reset_icon");

	prop = RNA_def_property(srna, "vertex_tool", PROP_ENUM, PROP_NONE);
	RNA_def_property_enum_sdna(prop, NULL, "vertexpaint_tool");
	RNA_def_property_enum_items(prop, rna_enum_brush_vertex_tool_items);
	RNA_def_property_ui_text(prop, "Vertex Paint Tool", "");
	RNA_def_property_update(prop, 0, "rna_Brush_update_and_reset_icon");

	prop = RNA_def_property(srna, "weight_tool", PROP_ENUM, PROP_NONE);
	RNA_def_property_enum_sdna(prop, NULL, "weightpaint_tool");
	RNA_def_property_enum_items(prop, rna_enum_brush_weight_tool_items);
	RNA_def_property_ui_text(prop, "Weight Paint Tool", "");
	RNA_def_property_update(prop, 0, "rna_Brush_update_and_reset_icon");

	prop = RNA_def_property(srna, "image_tool", PROP_ENUM, PROP_NONE);
	RNA_def_property_enum_sdna(prop, NULL, "imagepaint_tool");
	RNA_def_property_enum_items(prop, rna_enum_brush_image_tool_items);
	RNA_def_property_ui_text(prop, "Image Paint Tool", "");
	RNA_def_property_update(prop, NC_SPACE | ND_SPACE_IMAGE, "rna_Brush_update_and_reset_icon");

	prop = RNA_def_property(srna, "gpencil_tool", PROP_ENUM, PROP_NONE);
	RNA_def_property_enum_sdna(prop, NULL, "gpencil_tool");
	RNA_def_property_enum_items(prop, rna_enum_brush_gpencil_types_items);
	RNA_def_property_ui_text(prop, "Type", "Category of the brush");
	RNA_def_property_clear_flag(prop, PROP_ANIMATABLE);
	/** End per mode tool properties. */


	prop = RNA_def_property(srna, "direction", PROP_ENUM, PROP_NONE);
	RNA_def_property_enum_bitflag_sdna(prop, NULL, "flag");
	RNA_def_property_enum_items(prop, prop_direction_items);
	RNA_def_property_enum_funcs(prop, NULL, NULL, "rna_Brush_direction_itemf");
	RNA_def_property_ui_text(prop, "Direction", "");
	RNA_def_property_update(prop, 0, "rna_Brush_update");

	prop = RNA_def_property(srna, "stroke_method", PROP_ENUM, PROP_NONE);
	RNA_def_property_enum_bitflag_sdna(prop, NULL, "flag");
	RNA_def_property_enum_items(prop, sculpt_stroke_method_items);
	RNA_def_property_enum_funcs(prop, NULL, NULL, "rna_Brush_stroke_itemf");
	RNA_def_property_ui_text(prop, "Stroke Method", "");
	RNA_def_property_update(prop, 0, "rna_Brush_stroke_update");

	prop = RNA_def_property(srna, "sculpt_plane", PROP_ENUM, PROP_NONE);
	RNA_def_property_enum_items(prop, brush_sculpt_plane_items);
	RNA_def_property_ui_text(prop, "Sculpt Plane", "");
	RNA_def_property_update(prop, 0, "rna_Brush_update");

	prop = RNA_def_property(srna, "mask_tool", PROP_ENUM, PROP_NONE);
	RNA_def_property_enum_items(prop, brush_mask_tool_items);
	RNA_def_property_ui_text(prop, "Mask Tool", "");
	RNA_def_property_update(prop, 0, "rna_Brush_update");

	prop = RNA_def_property(srna, "curve_preset", PROP_ENUM, PROP_NONE);
	RNA_def_property_enum_items(prop, brush_curve_preset_items);
	RNA_def_property_ui_text(prop, "Curve Preset", "");
	RNA_def_property_update(prop, 0, "rna_Brush_update");

	prop = RNA_def_property(srna, "automasking_mode", PROP_ENUM, PROP_NONE);
	RNA_def_property_enum_items(prop, brush_automasking_mode_items);
	RNA_def_property_ui_text(prop, "Automasking", "");
	RNA_def_property_update(prop, 0, "rna_Brush_update");

	prop = RNA_def_property(srna, "sculpt_color_mix_mode", PROP_ENUM, PROP_NONE);
	RNA_def_property_enum_items(prop, brush_sculpt_color_mix_mode_items);
	RNA_def_property_ui_text(prop, "Color Mode", "");
	RNA_def_property_update(prop, 0, "rna_Brush_update");

	/* number values */
	prop = RNA_def_property(srna, "size", PROP_INT, PROP_PIXEL);
	RNA_def_property_int_funcs(prop, NULL, "rna_Brush_set_size", NULL);
	RNA_def_property_range(prop, 1, MAX_BRUSH_PIXEL_RADIUS * 10);
	RNA_def_property_ui_range(prop, 1, MAX_BRUSH_PIXEL_RADIUS, 1, -1);
	RNA_def_property_ui_text(prop, "Radius", "Radius of the brush in pixels");
	RNA_def_property_update(prop, 0, "rna_Brush_size_update");

	prop = RNA_def_property(srna, "unprojected_radius", PROP_FLOAT, PROP_DISTANCE);
	RNA_def_property_float_funcs(prop, NULL, "rna_Brush_set_unprojected_radius", NULL);
	RNA_def_property_range(prop, 0.001, FLT_MAX);
	RNA_def_property_ui_range(prop, 0.001, 1, 0, -1);
	RNA_def_property_ui_text(prop, "Unprojected Radius", "Radius of brush in Blender units");
	RNA_def_property_update(prop, 0, "rna_Brush_size_update");

	prop = RNA_def_property(srna, "jitter", PROP_FLOAT, PROP_NONE);
	RNA_def_property_float_sdna(prop, NULL, "jitter");
	RNA_def_property_range(prop, 0.0f, 1000.0f);
	RNA_def_property_ui_range(prop, 0.0f, 2.0f, 0.1, 4);
	RNA_def_property_ui_text(prop, "Jitter", "Jitter the position of the brush while painting");
	RNA_def_property_update(prop, 0, "rna_Brush_update");

	prop = RNA_def_property(srna, "jitter_absolute", PROP_INT, PROP_PIXEL);
	RNA_def_property_int_sdna(prop, NULL, "jitter_absolute");
	RNA_def_property_range(prop, 0, 1000000);
	RNA_def_property_ui_text(prop, "Jitter", "Jitter the position of the brush in pixels while painting");
	RNA_def_property_update(prop, 0, "rna_Brush_update");

	prop = RNA_def_property(srna, "spacing", PROP_INT, PROP_PERCENTAGE);
	RNA_def_property_int_sdna(prop, NULL, "spacing");
	RNA_def_property_range(prop, 1, 1000);
	RNA_def_property_ui_range(prop, 1, 500, 5, -1);
	RNA_def_property_ui_text(prop, "Spacing", "Spacing between brush daubs as a percentage of brush diameter");
	RNA_def_property_update(prop, 0, "rna_Brush_update");

	prop = RNA_def_property(srna, "grad_spacing", PROP_INT, PROP_PIXEL);
	RNA_def_property_int_sdna(prop, NULL, "gradient_spacing");
	RNA_def_property_range(prop, 1, 10000);
	RNA_def_property_ui_range(prop, 1, 10000, 5, -1);
	RNA_def_property_ui_text(prop, "Gradient Spacing", "Spacing before brush gradient goes full circle");
	RNA_def_property_update(prop, 0, "rna_Brush_update");

	prop = RNA_def_property(srna, "smooth_stroke_radius", PROP_INT, PROP_PIXEL);
	RNA_def_property_range(prop, 10, 200);
	RNA_def_property_ui_text(prop, "Smooth Stroke Radius", "Minimum distance from last point before stroke continues");
	RNA_def_property_update(prop, 0, "rna_Brush_update");

	prop = RNA_def_property(srna, "smooth_stroke_factor", PROP_FLOAT, PROP_FACTOR);
	RNA_def_property_range(prop, 0.5, 0.99);
	RNA_def_property_ui_text(prop, "Smooth Stroke Factor", "Higher values give a smoother stroke");
	RNA_def_property_update(prop, 0, "rna_Brush_update");

	prop = RNA_def_property(srna, "rate", PROP_FLOAT, PROP_NONE);
	RNA_def_property_float_sdna(prop, NULL, "rate");
	RNA_def_property_range(prop, 0.0001f, 10000.0f);
	RNA_def_property_ui_range(prop, 0.01f, 1.0f, 1, 3);
	RNA_def_property_ui_text(prop, "Rate", "Interval between paints for Airbrush");
	RNA_def_property_update(prop, 0, "rna_Brush_update");

	prop = RNA_def_property(srna, "color", PROP_FLOAT, PROP_COLOR_GAMMA);
	RNA_def_property_range(prop, 0.0, 1.0);
	RNA_def_property_float_sdna(prop, NULL, "rgb");
	RNA_def_property_ui_text(prop, "Color", "");
	RNA_def_property_update(prop, 0, "rna_Brush_update");

	prop = RNA_def_property(srna, "secondary_color", PROP_FLOAT, PROP_COLOR_GAMMA);
	RNA_def_property_range(prop, 0.0, 1.0);
	RNA_def_property_float_sdna(prop, NULL, "secondary_rgb");
	RNA_def_property_ui_text(prop, "Secondary Color", "");
	RNA_def_property_update(prop, 0, "rna_Brush_update");

	prop = RNA_def_property(srna, "weight", PROP_FLOAT, PROP_FACTOR);
	RNA_def_property_float_default(prop, 1.0f);
	RNA_def_property_range(prop, 0.0f, 1.0f);
	RNA_def_property_ui_range(prop, 0.0f, 1.0f, 0.001, 3);
	RNA_def_property_ui_text(prop, "Weight", "Vertex weight when brush is applied");
	RNA_def_property_update(prop, 0, "rna_Brush_update");

	prop = RNA_def_property(srna, "strength", PROP_FLOAT, PROP_FACTOR);
	RNA_def_property_float_sdna(prop, NULL, "alpha");
	RNA_def_property_float_default(prop, 0.5f);
	RNA_def_property_range(prop, 0.0f, 10.0f);
	RNA_def_property_ui_range(prop, 0.0f, 1.0f, 0.001, 3);
	RNA_def_property_ui_text(prop, "Strength", "How powerful the effect of the brush is when applied");
	RNA_def_property_update(prop, 0, "rna_Brush_update");

	prop = RNA_def_property(srna, "plane_offset", PROP_FLOAT, PROP_DISTANCE);
	RNA_def_property_float_sdna(prop, NULL, "plane_offset");
	RNA_def_property_float_default(prop, 0);
	RNA_def_property_range(prop, -2.0f, 2.0f);
	RNA_def_property_ui_range(prop, -0.5f, 0.5f, 0.001, 3);
	RNA_def_property_ui_text(prop, "Plane Offset",
	                         "Adjust plane on which the brush acts towards or away from the object surface");
	RNA_def_property_update(prop, 0, "rna_Brush_update");

	prop = RNA_def_property(srna, "plane_trim", PROP_FLOAT, PROP_DISTANCE);
	RNA_def_property_float_sdna(prop, NULL, "plane_trim");
	RNA_def_property_float_default(prop, 0.5f);
	RNA_def_property_range(prop, 0, 1.0f);
	RNA_def_property_ui_text(prop, "Plane Trim",
	                         "If a vertex is further away from offset plane than this, then it is not affected");
	RNA_def_property_update(prop, 0, "rna_Brush_update");

	prop = RNA_def_property(srna, "height", PROP_FLOAT, PROP_DISTANCE);
	RNA_def_property_float_sdna(prop, NULL, "height");
	RNA_def_property_float_default(prop, 0.5f);
	RNA_def_property_range(prop, 0, 1.0f);
	RNA_def_property_ui_text(prop, "Brush Height", "Affectable height of brush (layer height for layer tool, i.e.)");
	RNA_def_property_update(prop, 0, "rna_Brush_update");

	prop = RNA_def_property(srna, "texture_sample_bias", PROP_FLOAT, PROP_DISTANCE);
	RNA_def_property_float_sdna(prop, NULL, "texture_sample_bias");
	RNA_def_property_float_default(prop, 0);
	RNA_def_property_range(prop, -1, 1);
	RNA_def_property_ui_text(prop, "Texture Sample Bias", "Value added to texture samples");
	RNA_def_property_update(prop, 0, "rna_Brush_update");

	prop = RNA_def_property(srna, "normal_weight", PROP_FLOAT, PROP_FACTOR);
	RNA_def_property_float_sdna(prop, NULL, "normal_weight");
	RNA_def_property_float_default(prop, 0);
	RNA_def_property_range(prop, 0.0f, 1.0f);
	RNA_def_property_ui_text(prop, "Normal Weight", "How much grab will pull vertexes out of surface during a grab");
	RNA_def_property_update(prop, 0, "rna_Brush_update");

	prop = RNA_def_property(srna, "rake_factor", PROP_FLOAT, PROP_FACTOR);
	RNA_def_property_float_sdna(prop, NULL, "rake_factor");
	RNA_def_property_float_default(prop, 0);
	RNA_def_property_range(prop, 0.0f, 10.0f);
	RNA_def_property_ui_range(prop, 0.0f, 1.0f, 0.001, 3);
	RNA_def_property_ui_text(prop, "Rake", "How much grab will follow cursor rotation");
	RNA_def_property_update(prop, 0, "rna_Brush_update");

	prop = RNA_def_property(srna, "crease_pinch_factor", PROP_FLOAT, PROP_FACTOR);
	RNA_def_property_float_sdna(prop, NULL, "crease_pinch_factor");
	RNA_def_property_float_default(prop, 2.0f / 3.0f);
	RNA_def_property_range(prop, 0.0f, 1.0f);
	RNA_def_property_ui_text(prop, "Crease Brush Pinch Factor", "How much the crease brush pinches");
	RNA_def_property_update(prop, 0, "rna_Brush_update");

	prop = RNA_def_property(srna, "auto_smooth_factor", PROP_FLOAT, PROP_FACTOR);
	RNA_def_property_float_sdna(prop, NULL, "autosmooth_factor");
	RNA_def_property_float_default(prop, 0);
	RNA_def_property_range(prop, 0.0f, 1.0f);
	RNA_def_property_ui_range(prop, 0.0f, 1.0f, 0.001, 3);
	RNA_def_property_ui_text(prop, "Autosmooth", "Amount of smoothing to automatically apply to each stroke");
	RNA_def_property_update(prop, 0, "rna_Brush_update");

	prop = RNA_def_property(srna, "normal_radius_factor", PROP_FLOAT, PROP_FACTOR);
	RNA_def_property_float_sdna(prop, NULL, "normal_radius_factor");
	RNA_def_property_float_default(prop, 0.2f);
	RNA_def_property_range(prop, 0.0f, 1.0f);
	RNA_def_property_ui_range(prop, 0.0f, 1.0f, 0.001, 3);
	RNA_def_property_ui_text(prop, "Normal Radius", "Ratio between the brush radius and the radius that is going to be used to sample the normal");
	RNA_def_property_update(prop, 0, "rna_Brush_update");

	prop = RNA_def_property(srna, "topology_rake_factor", PROP_FLOAT, PROP_FACTOR);
	RNA_def_property_float_sdna(prop, NULL, "topology_rake_factor");
	RNA_def_property_float_default(prop, 0);
	RNA_def_property_range(prop, 0.0f, 1.0f);
	RNA_def_property_ui_range(prop, 0.0f, 1.0f, 0.001, 3);
	RNA_def_property_ui_text(prop, "Topology Rake", "Automatically align edges to the brush direction to "
	                                                "to generate cleaner topology and define sharp features "
	                                                "dynamic topology. Best used on low-poly meshes as it has "
	                                                "a performance impact");
	RNA_def_property_update(prop, 0, "rna_Brush_update");

	prop = RNA_def_property(srna, "stencil_pos", PROP_FLOAT, PROP_XYZ);
	RNA_def_property_float_sdna(prop, NULL, "stencil_pos");
	RNA_def_property_array(prop, 2);
	RNA_def_property_ui_text(prop, "Stencil Position", "Position of stencil in viewport");
	RNA_def_property_update(prop, 0, "rna_Brush_update");

	prop = RNA_def_property(srna, "stencil_dimension", PROP_FLOAT, PROP_XYZ);
	RNA_def_property_float_sdna(prop, NULL, "stencil_dimension");
	RNA_def_property_array(prop, 2);
	RNA_def_property_ui_text(prop, "Stencil Dimensions", "Dimensions of stencil in viewport");
	RNA_def_property_update(prop, 0, "rna_Brush_update");

	prop = RNA_def_property(srna, "mask_stencil_pos", PROP_FLOAT, PROP_XYZ);
	RNA_def_property_float_sdna(prop, NULL, "mask_stencil_pos");
	RNA_def_property_array(prop, 2);
	RNA_def_property_ui_text(prop, "Mask Stencil Position", "Position of mask stencil in viewport");
	RNA_def_property_update(prop, 0, "rna_Brush_update");

	prop = RNA_def_property(srna, "mask_stencil_dimension", PROP_FLOAT, PROP_XYZ);
	RNA_def_property_float_sdna(prop, NULL, "mask_stencil_dimension");
	RNA_def_property_array(prop, 2);
	RNA_def_property_ui_text(prop, "Mask Stencil Dimensions", "Dimensions of mask stencil in viewport");
	RNA_def_property_update(prop, 0, "rna_Brush_update");

	prop = RNA_def_property(srna, "sharp_threshold", PROP_FLOAT, PROP_NONE);
	RNA_def_property_range(prop, 0.0, 100.0);
	RNA_def_property_ui_range(prop, 0.0, 1.0, 1, 3);
	RNA_def_property_float_sdna(prop, NULL, "sharp_threshold");
	RNA_def_property_ui_text(prop, "Sharp Threshold", "Threshold below which, no sharpening is done");
	RNA_def_property_update(prop, 0, "rna_Brush_update");

	prop = RNA_def_property(srna, "fill_threshold", PROP_FLOAT, PROP_NONE);
	RNA_def_property_range(prop, 0.0, 100.0);
	RNA_def_property_ui_range(prop, 0.0, 1.0, 1, 3);
	RNA_def_property_float_sdna(prop, NULL, "fill_threshold");
	RNA_def_property_ui_text(prop, "Fill Threshold", "Threshold above which filling is not propagated");
	RNA_def_property_update(prop, 0, "rna_Brush_update");

	prop = RNA_def_property(srna, "blur_kernel_radius", PROP_INT, PROP_NONE);
	RNA_def_property_int_sdna(prop, NULL, "blur_kernel_radius");
	RNA_def_property_range(prop, 1, 10000);
	RNA_def_property_ui_range(prop, 1, 50, 1, -1);
	RNA_def_property_ui_text(prop, "Kernel Radius", "Radius of kernel used for soften and sharpen in pixels");
	RNA_def_property_update(prop, 0, "rna_Brush_update");

	prop = RNA_def_property(srna, "blur_mode", PROP_ENUM, PROP_NONE);
	RNA_def_property_enum_items(prop, brush_blur_mode_items);
	RNA_def_property_ui_text(prop, "Blur Mode", "");
	RNA_def_property_update(prop, 0, "rna_Brush_update");

	prop = RNA_def_property(srna, "falloff_angle", PROP_FLOAT, PROP_ANGLE);
	RNA_def_property_float_sdna(prop, NULL, "falloff_angle");
	RNA_def_property_range(prop, 0, M_PI / 2);
	RNA_def_property_ui_text(prop, "Falloff Angle",
	                         "Paint most on faces pointing towards the view according to this angle");
	RNA_def_property_update(prop, 0, "rna_Brush_update");

	/* flag */
	/* This is an enum but its unlikely we add other shapes, so expose as a boolean. */
	prop = RNA_def_property(srna, "use_projected", PROP_BOOLEAN, PROP_NONE);
	RNA_def_property_boolean_sdna(prop, NULL, "falloff_shape", BRUSH_AIRBRUSH);
	RNA_def_property_ui_text(prop, "2D Falloff", "Apply brush influence in 2D circle instead of a sphere");
	RNA_def_property_update(prop, 0, "rna_Brush_update");

	prop = RNA_def_property(srna, "use_airbrush", PROP_BOOLEAN, PROP_NONE);
	RNA_def_property_boolean_sdna(prop, NULL, "flag", BRUSH_AIRBRUSH);
	RNA_def_property_ui_text(prop, "Airbrush", "Keep applying paint effect while holding mouse (spray)");
	RNA_def_property_update(prop, 0, "rna_Brush_update");

	prop = RNA_def_property(srna, "use_original_normal", PROP_BOOLEAN, PROP_NONE);
	RNA_def_property_boolean_sdna(prop, NULL, "flag", BRUSH_ORIGINAL_NORMAL);
	RNA_def_property_ui_text(prop, "Original Normal",
	                         "When locked keep using normal of surface where stroke was initiated");
	RNA_def_property_update(prop, 0, "rna_Brush_update");

	prop = RNA_def_property(srna, "use_world_spacing", PROP_BOOLEAN, PROP_NONE);
	RNA_def_property_boolean_sdna(prop, NULL, "flag2", BRUSH_WORLD_SPACING);
	RNA_def_property_ui_text(prop, "Use world spacing",
	                         "Compute the distance between steps in world space");
	RNA_def_property_update(prop, 0, "rna_Brush_update");

	prop = RNA_def_property(srna, "use_pressure_strength", PROP_BOOLEAN, PROP_NONE);
	RNA_def_property_boolean_sdna(prop, NULL, "flag", BRUSH_ALPHA_PRESSURE);
	RNA_def_property_ui_icon(prop, ICON_STYLUS_PRESSURE, 0);
	RNA_def_property_ui_text(prop, "Strength Pressure", "Enable tablet pressure sensitivity for strength");
	RNA_def_property_update(prop, 0, "rna_Brush_update");

	prop = RNA_def_property(srna, "use_offset_pressure", PROP_BOOLEAN, PROP_NONE);
	RNA_def_property_boolean_sdna(prop, NULL, "flag", BRUSH_OFFSET_PRESSURE);
	RNA_def_property_ui_icon(prop, ICON_STYLUS_PRESSURE, 0);
	RNA_def_property_ui_text(prop, "Plane Offset Pressure", "Enable tablet pressure sensitivity for offset");
	RNA_def_property_update(prop, 0, "rna_Brush_update");

	prop = RNA_def_property(srna, "use_pressure_size", PROP_BOOLEAN, PROP_NONE);
	RNA_def_property_boolean_sdna(prop, NULL, "flag", BRUSH_SIZE_PRESSURE);
	RNA_def_property_ui_icon(prop, ICON_STYLUS_PRESSURE, 0);
	RNA_def_property_ui_text(prop, "Size Pressure", "Enable tablet pressure sensitivity for size");
	RNA_def_property_update(prop, 0, "rna_Brush_update");

	prop = RNA_def_property(srna, "use_gradient", PROP_BOOLEAN, PROP_NONE);
	RNA_def_property_boolean_sdna(prop, NULL, "flag", BRUSH_USE_GRADIENT);
	RNA_def_property_boolean_funcs(prop, NULL, "rna_Brush_use_gradient_set");
	RNA_def_property_ui_text(prop, "Use Gradient", "Use Gradient by utilizing a sampling method");
	RNA_def_property_update(prop, 0, "rna_Brush_update");

	prop = RNA_def_property(srna, "use_pressure_jitter", PROP_BOOLEAN, PROP_NONE);
	RNA_def_property_boolean_sdna(prop, NULL, "flag", BRUSH_JITTER_PRESSURE);
	RNA_def_property_ui_icon(prop, ICON_STYLUS_PRESSURE, 0);
	RNA_def_property_ui_text(prop, "Jitter Pressure", "Enable tablet pressure sensitivity for jitter");
	RNA_def_property_update(prop, 0, "rna_Brush_update");

	prop = RNA_def_property(srna, "use_pressure_spacing", PROP_BOOLEAN, PROP_NONE);
	RNA_def_property_boolean_sdna(prop, NULL, "flag", BRUSH_SPACING_PRESSURE);
	RNA_def_property_ui_icon(prop, ICON_STYLUS_PRESSURE, 0);
	RNA_def_property_ui_text(prop, "Spacing Pressure", "Enable tablet pressure sensitivity for spacing");
	RNA_def_property_update(prop, 0, "rna_Brush_update");

	prop = RNA_def_property(srna, "use_pressure_masking", PROP_ENUM, PROP_NONE);
	RNA_def_property_enum_sdna(prop, NULL, "mask_pressure");
	RNA_def_property_enum_items(prop, brush_mask_pressure_items);
	RNA_def_property_ui_text(prop, "Mask Pressure Mode", "Pen pressure makes texture influence smaller");
	RNA_def_property_update(prop, 0, "rna_Brush_update");

	prop = RNA_def_property(srna, "use_inverse_smooth_pressure", PROP_BOOLEAN, PROP_NONE);
	RNA_def_property_boolean_sdna(prop, NULL, "flag", BRUSH_INVERSE_SMOOTH_PRESSURE);
	RNA_def_property_ui_icon(prop, ICON_STYLUS_PRESSURE, 0);
	RNA_def_property_ui_text(prop, "Inverse Smooth Pressure", "Lighter pressure causes more smoothing to be applied");
	RNA_def_property_update(prop, 0, "rna_Brush_update");

	prop = RNA_def_property(srna, "use_relative_jitter", PROP_BOOLEAN, PROP_NONE);
	RNA_def_property_boolean_negative_sdna(prop, NULL, "flag", BRUSH_ABSOLUTE_JITTER);
	RNA_def_property_ui_icon(prop, ICON_UNLOCKED, true);
	RNA_def_property_ui_text(prop, "Absolute Jitter", "Jittering happens in screen space, not relative to brush size");
	RNA_def_property_update(prop, 0, "rna_Brush_update");

	prop = RNA_def_property(srna, "use_plane_trim", PROP_BOOLEAN, PROP_NONE);
	RNA_def_property_boolean_sdna(prop, NULL, "flag", BRUSH_PLANE_TRIM);
	RNA_def_property_ui_text(prop, "Use Plane Trim", "Enable Plane Trim");
	RNA_def_property_update(prop, 0, "rna_Brush_update");

	prop = RNA_def_property(srna, "use_frontface", PROP_BOOLEAN, PROP_NONE);
	RNA_def_property_boolean_sdna(prop, NULL, "flag", BRUSH_FRONTFACE);
	RNA_def_property_ui_text(prop, "Use Front-Face", "Brush only affects vertexes that face the viewer");
	RNA_def_property_update(prop, 0, "rna_Brush_update");

	prop = RNA_def_property(srna, "use_frontface_falloff", PROP_BOOLEAN, PROP_NONE);
	RNA_def_property_boolean_sdna(prop, NULL, "flag", BRUSH_FRONTFACE_FALLOFF);
	RNA_def_property_ui_text(prop, "Use Front-Face Falloff", "Blend brush influence by how much they face the front");
	RNA_def_property_update(prop, 0, "rna_Brush_update");

	prop = RNA_def_property(srna, "use_anchor", PROP_BOOLEAN, PROP_NONE);
	RNA_def_property_boolean_sdna(prop, NULL, "flag", BRUSH_ANCHORED);
	RNA_def_property_ui_text(prop, "Anchored", "Keep the brush anchored to the initial location");
	RNA_def_property_update(prop, 0, "rna_Brush_update");

	prop = RNA_def_property(srna, "use_space", PROP_BOOLEAN, PROP_NONE);
	RNA_def_property_boolean_sdna(prop, NULL, "flag", BRUSH_SPACE);
	RNA_def_property_ui_text(prop, "Space", "Limit brush application to the distance specified by spacing");
	RNA_def_property_update(prop, 0, "rna_Brush_update");

	prop = RNA_def_property(srna, "use_line", PROP_BOOLEAN, PROP_NONE);
	RNA_def_property_boolean_sdna(prop, NULL, "flag", BRUSH_LINE);
	RNA_def_property_ui_text(prop, "Line", "Draw a line with dabs separated according to spacing");
	RNA_def_property_update(prop, 0, "rna_Brush_update");

	prop = RNA_def_property(srna, "use_curve", PROP_BOOLEAN, PROP_NONE);
	RNA_def_property_boolean_sdna(prop, NULL, "flag", BRUSH_CURVE);
	RNA_def_property_ui_text(prop, "Curve", "Define the stroke curve with a bezier curve. Dabs are separated according to spacing");
	RNA_def_property_update(prop, 0, "rna_Brush_update");

	prop = RNA_def_property(srna, "use_smooth_stroke", PROP_BOOLEAN, PROP_NONE);
	RNA_def_property_boolean_sdna(prop, NULL, "flag", BRUSH_SMOOTH_STROKE);
	RNA_def_property_ui_text(prop, "Smooth Stroke", "Brush lags behind mouse and follows a smoother path");
	RNA_def_property_update(prop, 0, "rna_Brush_update");

	prop = RNA_def_property(srna, "use_persistent", PROP_BOOLEAN, PROP_NONE);
	RNA_def_property_boolean_sdna(prop, NULL, "flag", BRUSH_PERSISTENT);
	RNA_def_property_ui_text(prop, "Persistent", "Sculpt on a persistent layer of the mesh");
	RNA_def_property_update(prop, 0, "rna_Brush_update");

	prop = RNA_def_property(srna, "use_accumulate", PROP_BOOLEAN, PROP_NONE);
	RNA_def_property_boolean_sdna(prop, NULL, "flag", BRUSH_ACCUMULATE);
	RNA_def_property_ui_text(prop, "Accumulate", "Accumulate stroke daubs on top of each other");
	RNA_def_property_update(prop, 0, "rna_Brush_update");

	prop = RNA_def_property(srna, "use_space_attenuation", PROP_BOOLEAN, PROP_NONE);
	RNA_def_property_boolean_sdna(prop, NULL, "flag", BRUSH_SPACE_ATTEN);
	RNA_def_property_ui_text(prop, "Adjust Strength for Spacing",
	                         "Automatically adjust strength to give consistent results for different spacings");
	RNA_def_property_update(prop, 0, "rna_Brush_update");

	/* adaptive space is not implemented yet */
	prop = RNA_def_property(srna, "use_adaptive_space", PROP_BOOLEAN, PROP_NONE);
	RNA_def_property_boolean_sdna(prop, NULL, "flag", BRUSH_ADAPTIVE_SPACE);
	RNA_def_property_ui_text(prop, "Adaptive Spacing",
	                         "Space daubs according to surface orientation instead of screen space");
	RNA_def_property_update(prop, 0, "rna_Brush_update");

	prop = RNA_def_property(srna, "use_locked_size", PROP_ENUM, PROP_NONE); /* as an enum */
	RNA_def_property_enum_bitflag_sdna(prop, NULL, "flag");
	RNA_def_property_enum_items(prop, brush_size_unit_items);
	RNA_def_property_ui_text(prop, "Radius Unit", "Measure brush size relative to the view or the scene");
	RNA_def_property_update(prop, 0, "rna_Brush_update");

	prop = RNA_def_property(srna, "use_edge_to_edge", PROP_BOOLEAN, PROP_NONE);
	RNA_def_property_boolean_sdna(prop, NULL, "flag", BRUSH_EDGE_TO_EDGE);
	RNA_def_property_ui_text(prop, "Edge-to-edge", "Drag anchor brush from edge-to-edge");
	RNA_def_property_update(prop, 0, "rna_Brush_update");

	prop = RNA_def_property(srna, "use_restore_mesh", PROP_BOOLEAN, PROP_NONE);
	RNA_def_property_boolean_sdna(prop, NULL, "flag", BRUSH_DRAG_DOT);
	RNA_def_property_ui_text(prop, "Restore Mesh", "Allow a single dot to be carefully positioned");
	RNA_def_property_update(prop, 0, "rna_Brush_update");

	/* only for projection paint & vertex paint, TODO, other paint modes */
	prop = RNA_def_property(srna, "use_alpha", PROP_BOOLEAN, PROP_NONE);
	RNA_def_property_boolean_negative_sdna(prop, NULL, "flag", BRUSH_LOCK_ALPHA);
	RNA_def_property_ui_text(prop, "Affect Alpha", "When this is disabled, lock alpha while painting");
	RNA_def_property_update(prop, 0, "rna_Brush_update");

	prop = RNA_def_property(srna, "curve", PROP_POINTER, PROP_NONE);
	RNA_def_property_flag(prop, PROP_NEVER_NULL);
	RNA_def_property_ui_text(prop, "Curve", "Editable falloff curve");
	RNA_def_property_update(prop, 0, "rna_Brush_update");

	prop = RNA_def_property(srna, "paint_curve", PROP_POINTER, PROP_NONE);
	RNA_def_property_flag(prop, PROP_EDITABLE);
	RNA_def_property_ui_text(prop, "Paint Curve", "Active Paint Curve");
	RNA_def_property_update(prop, 0, "rna_Brush_update");

	prop = RNA_def_property(srna, "gradient", PROP_POINTER, PROP_NEVER_NULL);
	RNA_def_property_pointer_sdna(prop, NULL, "gradient");
	RNA_def_property_struct_type(prop, "ColorRamp");
	RNA_def_property_ui_text(prop, "Gradient", "");
	RNA_def_property_update(prop, 0, "rna_Brush_update");

	/* gradient source */
	prop = RNA_def_property(srna, "gradient_stroke_mode", PROP_ENUM, PROP_NONE);
	RNA_def_property_enum_items(prop, brush_gradient_items);
	RNA_def_property_ui_text(prop, "Gradient Stroke Mode", "");
	RNA_def_property_update(prop, 0, "rna_Brush_update");

	prop = RNA_def_property(srna, "gradient_fill_mode", PROP_ENUM, PROP_NONE);
	RNA_def_property_enum_items(prop, brush_gradient_fill_items);
	RNA_def_property_ui_text(prop, "Gradient Fill Mode", "");
	RNA_def_property_update(prop, 0, "rna_Brush_update");

	/* overlay flags */
	prop = RNA_def_property(srna, "use_primary_overlay", PROP_BOOLEAN, PROP_NONE);
	RNA_def_property_boolean_sdna(prop, NULL, "overlay_flags", BRUSH_OVERLAY_PRIMARY);
	RNA_def_property_ui_text(prop, "Use Texture Overlay", "Show texture in viewport");
	RNA_def_property_update(prop, 0, "rna_Brush_update");

	prop = RNA_def_property(srna, "use_secondary_overlay", PROP_BOOLEAN, PROP_NONE);
	RNA_def_property_boolean_sdna(prop, NULL, "overlay_flags", BRUSH_OVERLAY_SECONDARY);
	RNA_def_property_ui_text(prop, "Use Texture Overlay", "Show texture in viewport");
	RNA_def_property_update(prop, 0, "rna_Brush_update");

	prop = RNA_def_property(srna, "use_cursor_overlay", PROP_BOOLEAN, PROP_NONE);
	RNA_def_property_boolean_sdna(prop, NULL, "overlay_flags", BRUSH_OVERLAY_CURSOR);
	RNA_def_property_ui_text(prop, "Use Cursor Overlay", "Show cursor in viewport");
	RNA_def_property_update(prop, 0, "rna_Brush_update");

	prop = RNA_def_property(srna, "use_cursor_overlay_override", PROP_BOOLEAN, PROP_NONE);
	RNA_def_property_boolean_sdna(prop, NULL, "overlay_flags", BRUSH_OVERLAY_CURSOR_OVERRIDE_ON_STROKE);
	RNA_def_property_ui_text(prop, "Override Overlay", "Don't show overlay during a stroke");
	RNA_def_property_update(prop, 0, "rna_Brush_update");

	prop = RNA_def_property(srna, "use_primary_overlay_override", PROP_BOOLEAN, PROP_NONE);
	RNA_def_property_boolean_sdna(prop, NULL, "overlay_flags", BRUSH_OVERLAY_PRIMARY_OVERRIDE_ON_STROKE);
	RNA_def_property_ui_text(prop, "Override Overlay", "Don't show overlay during a stroke");
	RNA_def_property_update(prop, 0, "rna_Brush_update");

	prop = RNA_def_property(srna, "use_secondary_overlay_override", PROP_BOOLEAN, PROP_NONE);
	RNA_def_property_boolean_sdna(prop, NULL, "overlay_flags", BRUSH_OVERLAY_SECONDARY_OVERRIDE_ON_STROKE);
	RNA_def_property_ui_text(prop, "Override Overlay", "Don't show overlay during a stroke");
	RNA_def_property_update(prop, 0, "rna_Brush_update");

	/* paint mode flags */
	prop = RNA_def_property(srna, "use_paint_sculpt", PROP_BOOLEAN, PROP_NONE);
	RNA_def_property_boolean_sdna(prop, NULL, "ob_mode", OB_MODE_SCULPT);
	RNA_def_property_ui_text(prop, "Use Sculpt", "Use this brush in sculpt mode");

	prop = RNA_def_property(srna, "use_paint_vertex", PROP_BOOLEAN, PROP_NONE);
	RNA_def_property_boolean_sdna(prop, NULL, "ob_mode", OB_MODE_VERTEX_PAINT);
	RNA_def_property_ui_text(prop, "Use Vertex", "Use this brush in vertex paint mode");

	prop = RNA_def_property(srna, "use_paint_weight", PROP_BOOLEAN, PROP_NONE);
	RNA_def_property_boolean_sdna(prop, NULL, "ob_mode", OB_MODE_WEIGHT_PAINT);
	RNA_def_property_ui_text(prop, "Use Weight", "Use this brush in weight paint mode");

	prop = RNA_def_property(srna, "use_paint_image", PROP_BOOLEAN, PROP_NONE);
	RNA_def_property_boolean_sdna(prop, NULL, "ob_mode", OB_MODE_TEXTURE_PAINT);
	RNA_def_property_ui_text(prop, "Use Texture", "Use this brush in texture paint mode");

	prop = RNA_def_property(srna, "use_paint_grease_pencil", PROP_BOOLEAN, PROP_NONE);
	RNA_def_property_boolean_sdna(prop, NULL, "ob_mode", OB_MODE_PAINT_GPENCIL);
	RNA_def_property_ui_text(prop, "Use Sculpt", "Use this brush in grease pencil drawing mode");

	/* texture */
	prop = RNA_def_property(srna, "texture_slot", PROP_POINTER, PROP_NONE);
	RNA_def_property_struct_type(prop, "BrushTextureSlot");
	RNA_def_property_pointer_sdna(prop, NULL, "mtex");
	RNA_def_property_clear_flag(prop, PROP_EDITABLE);
	RNA_def_property_ui_text(prop, "Texture Slot", "");

	prop = RNA_def_property(srna, "texture", PROP_POINTER, PROP_NONE);
	RNA_def_property_pointer_sdna(prop, NULL, "mtex.tex");
	RNA_def_property_flag(prop, PROP_EDITABLE | PROP_CONTEXT_UPDATE);
	RNA_def_property_ui_text(prop, "Texture", "");
	RNA_def_property_update(prop, NC_TEXTURE, "rna_Brush_main_tex_update");

	prop = RNA_def_property(srna, "mask_texture_slot", PROP_POINTER, PROP_NONE);
	RNA_def_property_struct_type(prop, "BrushTextureSlot");
	RNA_def_property_pointer_sdna(prop, NULL, "mask_mtex");
	RNA_def_property_clear_flag(prop, PROP_EDITABLE);
	RNA_def_property_ui_text(prop, "Mask Texture Slot", "");

	prop = RNA_def_property(srna, "mask_texture", PROP_POINTER, PROP_NONE);
	RNA_def_property_pointer_sdna(prop, NULL, "mask_mtex.tex");
	RNA_def_property_flag(prop, PROP_EDITABLE | PROP_CONTEXT_UPDATE);
	RNA_def_property_ui_text(prop, "Mask Texture", "");
	RNA_def_property_update(prop, NC_TEXTURE, "rna_Brush_secondary_tex_update");

	prop = RNA_def_property(srna, "texture_overlay_alpha", PROP_INT, PROP_PERCENTAGE);
	RNA_def_property_int_sdna(prop, NULL, "texture_overlay_alpha");
	RNA_def_property_range(prop, 0, 100);
	RNA_def_property_ui_text(prop, "Texture Overlay Alpha", "");
	RNA_def_property_update(prop, 0, "rna_Brush_update");

	prop = RNA_def_property(srna, "mask_overlay_alpha", PROP_INT, PROP_PERCENTAGE);
	RNA_def_property_int_sdna(prop, NULL, "mask_overlay_alpha");
	RNA_def_property_range(prop, 0, 100);
	RNA_def_property_ui_text(prop, "Mask Texture Overlay Alpha", "");
	RNA_def_property_update(prop, 0, "rna_Brush_update");

	prop = RNA_def_property(srna, "cursor_overlay_alpha", PROP_INT, PROP_PERCENTAGE);
	RNA_def_property_int_sdna(prop, NULL, "cursor_overlay_alpha");
	RNA_def_property_range(prop, 0, 100);
	RNA_def_property_ui_text(prop, "Mask Texture Overlay Alpha", "");
	RNA_def_property_update(prop, 0, "rna_Brush_update");

	prop = RNA_def_property(srna, "cursor_color_add", PROP_FLOAT, PROP_COLOR);
	RNA_def_property_float_sdna(prop, NULL, "add_col");
	RNA_def_property_array(prop, 3);
	RNA_def_property_ui_text(prop, "Add Color", "Color of cursor when adding");
	RNA_def_property_update(prop, 0, "rna_Brush_update");

	prop = RNA_def_property(srna, "cursor_color_subtract", PROP_FLOAT, PROP_COLOR);
	RNA_def_property_float_sdna(prop, NULL, "sub_col");
	RNA_def_property_array(prop, 3);
	RNA_def_property_ui_text(prop, "Subtract Color", "Color of cursor when subtracting");
	RNA_def_property_update(prop, 0, "rna_Brush_update");

	prop = RNA_def_property(srna, "use_custom_icon", PROP_BOOLEAN, PROP_NONE);
	RNA_def_property_boolean_sdna(prop, NULL, "flag", BRUSH_CUSTOM_ICON);
	RNA_def_property_ui_text(prop, "Custom Icon", "Set the brush icon from an image file");
	RNA_def_property_update(prop, 0, "rna_Brush_icon_update");

	prop = RNA_def_property(srna, "icon_filepath", PROP_STRING, PROP_FILEPATH);
	RNA_def_property_string_sdna(prop, NULL, "icon_filepath");
	RNA_def_property_ui_text(prop, "Brush Icon Filepath", "File path to brush icon");
	RNA_def_property_update(prop, 0, "rna_Brush_icon_update");

	/* clone tool */
	prop = RNA_def_property(srna, "clone_image", PROP_POINTER, PROP_NONE);
	RNA_def_property_pointer_sdna(prop, NULL, "clone.image");
	RNA_def_property_flag(prop, PROP_EDITABLE);
	RNA_def_property_ui_text(prop, "Clone Image", "Image for clone tool");
	RNA_def_property_update(prop, NC_SPACE | ND_SPACE_IMAGE, "rna_Brush_update");

	prop = RNA_def_property(srna, "clone_alpha", PROP_FLOAT, PROP_FACTOR);
	RNA_def_property_float_sdna(prop, NULL, "clone.alpha");
	RNA_def_property_range(prop, 0.0f, 1.0f);
	RNA_def_property_ui_text(prop, "Clone Alpha", "Opacity of clone image display");
	RNA_def_property_update(prop, NC_SPACE | ND_SPACE_IMAGE, "rna_Brush_update");

	prop = RNA_def_property(srna, "clone_offset", PROP_FLOAT, PROP_XYZ);
	RNA_def_property_float_sdna(prop, NULL, "clone.offset");
	RNA_def_property_ui_text(prop, "Clone Offset", "");
	RNA_def_property_ui_range(prop, -1.0f, 1.0f, 10.0f, 3);
	RNA_def_property_update(prop, NC_SPACE | ND_SPACE_IMAGE, "rna_Brush_update");

	prop = RNA_def_property(srna, "brush_capabilities", PROP_POINTER, PROP_NONE);
	RNA_def_property_flag(prop, PROP_NEVER_NULL);
	RNA_def_property_struct_type(prop, "BrushCapabilities");
	RNA_def_property_pointer_funcs(prop, "rna_Brush_capabilities_get", NULL, NULL, NULL);
	RNA_def_property_ui_text(prop, "Brush Capabilities", "Brush's capabilities");

	/* brush capabilities (mode-dependent) */
	prop = RNA_def_property(srna, "sculpt_capabilities", PROP_POINTER, PROP_NONE);
	RNA_def_property_flag(prop, PROP_NEVER_NULL);
	RNA_def_property_struct_type(prop, "BrushCapabilitiesSculpt");
	RNA_def_property_pointer_funcs(prop, "rna_Sculpt_tool_capabilities_get", NULL, NULL, NULL);
	RNA_def_property_ui_text(prop, "Sculpt Capabilities", "");

	prop = RNA_def_property(srna, "image_paint_capabilities", PROP_POINTER, PROP_NONE);
	RNA_def_property_flag(prop, PROP_NEVER_NULL);
	RNA_def_property_struct_type(prop, "BrushCapabilitiesImagePaint");
	RNA_def_property_pointer_funcs(prop, "rna_Imapaint_tool_capabilities_get", NULL, NULL, NULL);
	RNA_def_property_ui_text(prop, "Image Paint Capabilities", "");

	prop = RNA_def_property(srna, "vertex_paint_capabilities", PROP_POINTER, PROP_NONE);
	RNA_def_property_flag(prop, PROP_NEVER_NULL);
	RNA_def_property_struct_type(prop, "BrushCapabilitiesVertexPaint");
	RNA_def_property_pointer_funcs(prop, "rna_Vertexpaint_tool_capabilities_get", NULL, NULL, NULL);
	RNA_def_property_ui_text(prop, "Vertex Paint Capabilities", "");

	prop = RNA_def_property(srna, "weight_paint_capabilities", PROP_POINTER, PROP_NONE);
	RNA_def_property_flag(prop, PROP_NEVER_NULL);
	RNA_def_property_struct_type(prop, "BrushCapabilitiesWeightPaint");
	RNA_def_property_pointer_funcs(prop, "rna_Weightpaint_tool_capabilities_get", NULL, NULL, NULL);
	RNA_def_property_ui_text(prop, "Weight Paint Capabilities", "");

	prop = RNA_def_property(srna, "gpencil_settings", PROP_POINTER, PROP_NONE);
	RNA_def_property_struct_type(prop, "BrushGpencilSettings");
	RNA_def_property_pointer_sdna(prop, NULL, "gpencil_settings");
	RNA_def_property_clear_flag(prop, PROP_EDITABLE);
	RNA_def_property_ui_text(prop, "Gpencil Settings", "");

=======
  StructRNA *srna;
  PropertyRNA *prop;

  static const EnumPropertyItem prop_blend_items[] = {
      {IMB_BLEND_MIX, "MIX", 0, "Mix", "Use mix blending mode while painting"},
      {0, "", ICON_NONE, NULL, NULL},
      {IMB_BLEND_DARKEN, "DARKEN", 0, "Darken", "Use darken blending mode while painting"},
      {IMB_BLEND_MUL, "MUL", 0, "Multiply", "Use multiply blending mode while painting"},
      {IMB_BLEND_COLORBURN,
       "COLORBURN",
       0,
       "Color burn",
       "Use color burn blending mode while painting"},
      {IMB_BLEND_LINEARBURN,
       "LINEARBURN",
       0,
       "Linear burn",
       "Use linear burn blending mode while painting"},
      {0, "", ICON_NONE, NULL, NULL},
      {IMB_BLEND_LIGHTEN, "LIGHTEN", 0, "Lighten", "Use lighten blending mode while painting"},
      {IMB_BLEND_SCREEN, "SCREEN", 0, "Screen", "Use screen blending mode while painting"},
      {IMB_BLEND_COLORDODGE,
       "COLORDODGE",
       0,
       "Color dodge",
       "Use color dodge blending mode while painting"},
      {IMB_BLEND_ADD, "ADD", 0, "Add", "Use add blending mode while painting"},
      {0, "", ICON_NONE, NULL, NULL},
      {IMB_BLEND_OVERLAY, "OVERLAY", 0, "Overlay", "Use overlay blending mode while painting"},
      {IMB_BLEND_SOFTLIGHT,
       "SOFTLIGHT",
       0,
       "Soft light",
       "Use softlight blending mode while painting"},
      {IMB_BLEND_HARDLIGHT,
       "HARDLIGHT",
       0,
       "Hard light",
       "Use hard light blending mode while painting"},
      {IMB_BLEND_VIVIDLIGHT,
       "VIVIDLIGHT",
       0,
       "Vivid light",
       "Use vividlight blending mode while painting"},
      {IMB_BLEND_LINEARLIGHT,
       "LINEARLIGHT",
       0,
       "Linear light",
       "Use linearlight blending mode while painting"},
      {IMB_BLEND_PINLIGHT,
       "PINLIGHT",
       0,
       "Pin light",
       "Use pinlight blending mode while painting"},
      {0, "", ICON_NONE, NULL, NULL},
      {IMB_BLEND_DIFFERENCE,
       "DIFFERENCE",
       0,
       "Difference",
       "Use difference blending mode while painting"},
      {IMB_BLEND_EXCLUSION,
       "EXCLUSION",
       0,
       "Exclusion",
       "Use exclusion blending mode while painting"},
      {IMB_BLEND_SUB, "SUB", 0, "Subtract", "Use subtract blending mode while painting"},
      {0, "", ICON_NONE, NULL, NULL},
      {IMB_BLEND_HUE, "HUE", 0, "Hue", "Use hue blending mode while painting"},
      {IMB_BLEND_SATURATION,
       "SATURATION",
       0,
       "Saturation",
       "Use saturation blending mode while painting"},
      {IMB_BLEND_COLOR, "COLOR", 0, "Color", "Use color blending mode while painting"},
      {IMB_BLEND_LUMINOSITY,
       "LUMINOSITY",
       0,
       "Luminosity",
       "Use luminosity blending mode while painting"},
      {0, "", ICON_NONE, NULL, NULL},
      {IMB_BLEND_ERASE_ALPHA, "ERASE_ALPHA", 0, "Erase Alpha", "Erase alpha while painting"},
      {IMB_BLEND_ADD_ALPHA, "ADD_ALPHA", 0, "Add Alpha", "Add alpha while painting"},
      {0, NULL, 0, NULL, NULL},
  };

  static const EnumPropertyItem brush_sculpt_plane_items[] = {
      {SCULPT_DISP_DIR_AREA, "AREA", 0, "Area Plane", ""},
      {SCULPT_DISP_DIR_VIEW, "VIEW", 0, "View Plane", ""},
      {SCULPT_DISP_DIR_X, "X", 0, "X Plane", ""},
      {SCULPT_DISP_DIR_Y, "Y", 0, "Y Plane", ""},
      {SCULPT_DISP_DIR_Z, "Z", 0, "Z Plane", ""},
      {0, NULL, 0, NULL, NULL},
  };

  static const EnumPropertyItem brush_mask_tool_items[] = {
      {BRUSH_MASK_DRAW, "DRAW", 0, "Draw", ""},
      {BRUSH_MASK_SMOOTH, "SMOOTH", 0, "Smooth", ""},
      {0, NULL, 0, NULL, NULL},
  };

  static const EnumPropertyItem brush_blur_mode_items[] = {
      {KERNEL_BOX, "BOX", 0, "Box", ""},
      {KERNEL_GAUSSIAN, "GAUSSIAN", 0, "Gaussian", ""},
      {0, NULL, 0, NULL, NULL},
  };

  static const EnumPropertyItem brush_gradient_items[] = {
      {BRUSH_GRADIENT_PRESSURE, "PRESSURE", 0, "Pressure", ""},
      {BRUSH_GRADIENT_SPACING_REPEAT, "SPACING_REPEAT", 0, "Repeat", ""},
      {BRUSH_GRADIENT_SPACING_CLAMP, "SPACING_CLAMP", 0, "Clamp", ""},
      {0, NULL, 0, NULL, NULL},
  };

  static const EnumPropertyItem brush_gradient_fill_items[] = {
      {BRUSH_GRADIENT_LINEAR, "LINEAR", 0, "Linear", ""},
      {BRUSH_GRADIENT_RADIAL, "RADIAL", 0, "Radial", ""},
      {0, NULL, 0, NULL, NULL},
  };

  static const EnumPropertyItem brush_mask_pressure_items[] = {
      {0, "NONE", 0, "Off", ""},
      {BRUSH_MASK_PRESSURE_RAMP, "RAMP", ICON_STYLUS_PRESSURE, "Ramp", ""},
      {BRUSH_MASK_PRESSURE_CUTOFF, "CUTOFF", ICON_STYLUS_PRESSURE, "Cutoff", ""},
      {0, NULL, 0, NULL, NULL},
  };

  static const EnumPropertyItem brush_size_unit_items[] = {
      {0, "VIEW", 0, "View", "Measure brush size relateve to the view"},
      {BRUSH_LOCK_SIZE, "SCENE", 0, "Scene", "Measure brush size relateve to the scene"},
      {0, NULL, 0, NULL, NULL},
  };

  srna = RNA_def_struct(brna, "Brush", "ID");
  RNA_def_struct_ui_text(
      srna, "Brush", "Brush data-block for storing brush settings for painting and sculpting");
  RNA_def_struct_ui_icon(srna, ICON_BRUSH_DATA);

  /* enums */
  prop = RNA_def_property(srna, "blend", PROP_ENUM, PROP_NONE);
  RNA_def_property_enum_items(prop, prop_blend_items);
  RNA_def_property_ui_text(prop, "Blending mode", "Brush blending mode");
  RNA_def_property_update(prop, 0, "rna_Brush_update");

  /**
   * Begin per-mode tool properties.
   *
   * keep in sync with #BKE_paint_get_tool_prop_id_from_paintmode
   */
  prop = RNA_def_property(srna, "sculpt_tool", PROP_ENUM, PROP_NONE);
  RNA_def_property_enum_items(prop, rna_enum_brush_sculpt_tool_items);
  RNA_def_property_ui_text(prop, "Sculpt Tool", "");
  RNA_def_property_update(prop, 0, "rna_Brush_update_and_reset_icon");

  prop = RNA_def_property(srna, "vertex_tool", PROP_ENUM, PROP_NONE);
  RNA_def_property_enum_sdna(prop, NULL, "vertexpaint_tool");
  RNA_def_property_enum_items(prop, rna_enum_brush_vertex_tool_items);
  RNA_def_property_ui_text(prop, "Vertex Paint Tool", "");
  RNA_def_property_update(prop, 0, "rna_Brush_update_and_reset_icon");

  prop = RNA_def_property(srna, "weight_tool", PROP_ENUM, PROP_NONE);
  RNA_def_property_enum_sdna(prop, NULL, "weightpaint_tool");
  RNA_def_property_enum_items(prop, rna_enum_brush_weight_tool_items);
  RNA_def_property_ui_text(prop, "Weight Paint Tool", "");
  RNA_def_property_update(prop, 0, "rna_Brush_update_and_reset_icon");

  prop = RNA_def_property(srna, "image_tool", PROP_ENUM, PROP_NONE);
  RNA_def_property_enum_sdna(prop, NULL, "imagepaint_tool");
  RNA_def_property_enum_items(prop, rna_enum_brush_image_tool_items);
  RNA_def_property_ui_text(prop, "Image Paint Tool", "");
  RNA_def_property_update(prop, NC_SPACE | ND_SPACE_IMAGE, "rna_Brush_update_and_reset_icon");

  prop = RNA_def_property(srna, "gpencil_tool", PROP_ENUM, PROP_NONE);
  RNA_def_property_enum_sdna(prop, NULL, "gpencil_tool");
  RNA_def_property_enum_items(prop, rna_enum_brush_gpencil_types_items);
  RNA_def_property_ui_text(prop, "Type", "Category of the brush");
  RNA_def_property_clear_flag(prop, PROP_ANIMATABLE);
  /** End per mode tool properties. */

  prop = RNA_def_property(srna, "direction", PROP_ENUM, PROP_NONE);
  RNA_def_property_enum_bitflag_sdna(prop, NULL, "flag");
  RNA_def_property_enum_items(prop, prop_direction_items);
  RNA_def_property_enum_funcs(prop, NULL, NULL, "rna_Brush_direction_itemf");
  RNA_def_property_ui_text(prop, "Direction", "");
  RNA_def_property_update(prop, 0, "rna_Brush_update");

  prop = RNA_def_property(srna, "stroke_method", PROP_ENUM, PROP_NONE);
  RNA_def_property_enum_bitflag_sdna(prop, NULL, "flag");
  RNA_def_property_enum_items(prop, sculpt_stroke_method_items);
  RNA_def_property_enum_funcs(prop, NULL, NULL, "rna_Brush_stroke_itemf");
  RNA_def_property_ui_text(prop, "Stroke Method", "");
  RNA_def_property_update(prop, 0, "rna_Brush_stroke_update");

  prop = RNA_def_property(srna, "sculpt_plane", PROP_ENUM, PROP_NONE);
  RNA_def_property_enum_items(prop, brush_sculpt_plane_items);
  RNA_def_property_ui_text(prop, "Sculpt Plane", "");
  RNA_def_property_update(prop, 0, "rna_Brush_update");

  prop = RNA_def_property(srna, "mask_tool", PROP_ENUM, PROP_NONE);
  RNA_def_property_enum_items(prop, brush_mask_tool_items);
  RNA_def_property_ui_text(prop, "Mask Tool", "");
  RNA_def_property_update(prop, 0, "rna_Brush_update");

  /* number values */
  prop = RNA_def_property(srna, "size", PROP_INT, PROP_PIXEL);
  RNA_def_property_int_funcs(prop, NULL, "rna_Brush_set_size", NULL);
  RNA_def_property_range(prop, 1, MAX_BRUSH_PIXEL_RADIUS * 10);
  RNA_def_property_ui_range(prop, 1, MAX_BRUSH_PIXEL_RADIUS, 1, -1);
  RNA_def_property_ui_text(prop, "Radius", "Radius of the brush in pixels");
  RNA_def_property_update(prop, 0, "rna_Brush_size_update");

  prop = RNA_def_property(srna, "unprojected_radius", PROP_FLOAT, PROP_DISTANCE);
  RNA_def_property_float_funcs(prop, NULL, "rna_Brush_set_unprojected_radius", NULL);
  RNA_def_property_range(prop, 0.001, FLT_MAX);
  RNA_def_property_ui_range(prop, 0.001, 1, 0, -1);
  RNA_def_property_ui_text(prop, "Unprojected Radius", "Radius of brush in Blender units");
  RNA_def_property_update(prop, 0, "rna_Brush_size_update");

  prop = RNA_def_property(srna, "jitter", PROP_FLOAT, PROP_NONE);
  RNA_def_property_float_sdna(prop, NULL, "jitter");
  RNA_def_property_range(prop, 0.0f, 1000.0f);
  RNA_def_property_ui_range(prop, 0.0f, 2.0f, 0.1, 4);
  RNA_def_property_ui_text(prop, "Jitter", "Jitter the position of the brush while painting");
  RNA_def_property_update(prop, 0, "rna_Brush_update");

  prop = RNA_def_property(srna, "jitter_absolute", PROP_INT, PROP_PIXEL);
  RNA_def_property_int_sdna(prop, NULL, "jitter_absolute");
  RNA_def_property_range(prop, 0, 1000000);
  RNA_def_property_ui_text(
      prop, "Jitter", "Jitter the position of the brush in pixels while painting");
  RNA_def_property_update(prop, 0, "rna_Brush_update");

  prop = RNA_def_property(srna, "spacing", PROP_INT, PROP_PERCENTAGE);
  RNA_def_property_int_sdna(prop, NULL, "spacing");
  RNA_def_property_range(prop, 1, 1000);
  RNA_def_property_ui_range(prop, 1, 500, 5, -1);
  RNA_def_property_ui_text(
      prop, "Spacing", "Spacing between brush daubs as a percentage of brush diameter");
  RNA_def_property_update(prop, 0, "rna_Brush_update");

  prop = RNA_def_property(srna, "grad_spacing", PROP_INT, PROP_PIXEL);
  RNA_def_property_int_sdna(prop, NULL, "gradient_spacing");
  RNA_def_property_range(prop, 1, 10000);
  RNA_def_property_ui_range(prop, 1, 10000, 5, -1);
  RNA_def_property_ui_text(
      prop, "Gradient Spacing", "Spacing before brush gradient goes full circle");
  RNA_def_property_update(prop, 0, "rna_Brush_update");

  prop = RNA_def_property(srna, "smooth_stroke_radius", PROP_INT, PROP_PIXEL);
  RNA_def_property_range(prop, 10, 200);
  RNA_def_property_ui_text(
      prop, "Smooth Stroke Radius", "Minimum distance from last point before stroke continues");
  RNA_def_property_update(prop, 0, "rna_Brush_update");

  prop = RNA_def_property(srna, "smooth_stroke_factor", PROP_FLOAT, PROP_FACTOR);
  RNA_def_property_range(prop, 0.5, 0.99);
  RNA_def_property_ui_text(prop, "Smooth Stroke Factor", "Higher values give a smoother stroke");
  RNA_def_property_update(prop, 0, "rna_Brush_update");

  prop = RNA_def_property(srna, "rate", PROP_FLOAT, PROP_NONE);
  RNA_def_property_float_sdna(prop, NULL, "rate");
  RNA_def_property_range(prop, 0.0001f, 10000.0f);
  RNA_def_property_ui_range(prop, 0.01f, 1.0f, 1, 3);
  RNA_def_property_ui_text(prop, "Rate", "Interval between paints for Airbrush");
  RNA_def_property_update(prop, 0, "rna_Brush_update");

  prop = RNA_def_property(srna, "color", PROP_FLOAT, PROP_COLOR_GAMMA);
  RNA_def_property_range(prop, 0.0, 1.0);
  RNA_def_property_float_sdna(prop, NULL, "rgb");
  RNA_def_property_ui_text(prop, "Color", "");
  RNA_def_property_update(prop, 0, "rna_Brush_update");

  prop = RNA_def_property(srna, "secondary_color", PROP_FLOAT, PROP_COLOR_GAMMA);
  RNA_def_property_range(prop, 0.0, 1.0);
  RNA_def_property_float_sdna(prop, NULL, "secondary_rgb");
  RNA_def_property_ui_text(prop, "Secondary Color", "");
  RNA_def_property_update(prop, 0, "rna_Brush_update");

  prop = RNA_def_property(srna, "weight", PROP_FLOAT, PROP_FACTOR);
  RNA_def_property_float_default(prop, 1.0f);
  RNA_def_property_range(prop, 0.0f, 1.0f);
  RNA_def_property_ui_range(prop, 0.0f, 1.0f, 0.001, 3);
  RNA_def_property_ui_text(prop, "Weight", "Vertex weight when brush is applied");
  RNA_def_property_update(prop, 0, "rna_Brush_update");

  prop = RNA_def_property(srna, "strength", PROP_FLOAT, PROP_FACTOR);
  RNA_def_property_float_sdna(prop, NULL, "alpha");
  RNA_def_property_float_default(prop, 0.5f);
  RNA_def_property_range(prop, 0.0f, 10.0f);
  RNA_def_property_ui_range(prop, 0.0f, 1.0f, 0.001, 3);
  RNA_def_property_ui_text(
      prop, "Strength", "How powerful the effect of the brush is when applied");
  RNA_def_property_update(prop, 0, "rna_Brush_update");

  prop = RNA_def_property(srna, "plane_offset", PROP_FLOAT, PROP_DISTANCE);
  RNA_def_property_float_sdna(prop, NULL, "plane_offset");
  RNA_def_property_float_default(prop, 0);
  RNA_def_property_range(prop, -2.0f, 2.0f);
  RNA_def_property_ui_range(prop, -0.5f, 0.5f, 0.001, 3);
  RNA_def_property_ui_text(
      prop,
      "Plane Offset",
      "Adjust plane on which the brush acts towards or away from the object surface");
  RNA_def_property_update(prop, 0, "rna_Brush_update");

  prop = RNA_def_property(srna, "plane_trim", PROP_FLOAT, PROP_DISTANCE);
  RNA_def_property_float_sdna(prop, NULL, "plane_trim");
  RNA_def_property_float_default(prop, 0.5f);
  RNA_def_property_range(prop, 0, 1.0f);
  RNA_def_property_ui_text(
      prop,
      "Plane Trim",
      "If a vertex is further away from offset plane than this, then it is not affected");
  RNA_def_property_update(prop, 0, "rna_Brush_update");

  prop = RNA_def_property(srna, "height", PROP_FLOAT, PROP_DISTANCE);
  RNA_def_property_float_sdna(prop, NULL, "height");
  RNA_def_property_float_default(prop, 0.5f);
  RNA_def_property_range(prop, 0, 1.0f);
  RNA_def_property_ui_text(
      prop, "Brush Height", "Affectable height of brush (layer height for layer tool, i.e.)");
  RNA_def_property_update(prop, 0, "rna_Brush_update");

  prop = RNA_def_property(srna, "texture_sample_bias", PROP_FLOAT, PROP_DISTANCE);
  RNA_def_property_float_sdna(prop, NULL, "texture_sample_bias");
  RNA_def_property_float_default(prop, 0);
  RNA_def_property_range(prop, -1, 1);
  RNA_def_property_ui_text(prop, "Texture Sample Bias", "Value added to texture samples");
  RNA_def_property_update(prop, 0, "rna_Brush_update");

  prop = RNA_def_property(srna, "normal_weight", PROP_FLOAT, PROP_FACTOR);
  RNA_def_property_float_sdna(prop, NULL, "normal_weight");
  RNA_def_property_float_default(prop, 0);
  RNA_def_property_range(prop, 0.0f, 1.0f);
  RNA_def_property_ui_text(
      prop, "Normal Weight", "How much grab will pull vertexes out of surface during a grab");
  RNA_def_property_update(prop, 0, "rna_Brush_update");

  prop = RNA_def_property(srna, "rake_factor", PROP_FLOAT, PROP_FACTOR);
  RNA_def_property_float_sdna(prop, NULL, "rake_factor");
  RNA_def_property_float_default(prop, 0);
  RNA_def_property_range(prop, 0.0f, 10.0f);
  RNA_def_property_ui_range(prop, 0.0f, 1.0f, 0.001, 3);
  RNA_def_property_ui_text(prop, "Rake", "How much grab will follow cursor rotation");
  RNA_def_property_update(prop, 0, "rna_Brush_update");

  prop = RNA_def_property(srna, "crease_pinch_factor", PROP_FLOAT, PROP_FACTOR);
  RNA_def_property_float_sdna(prop, NULL, "crease_pinch_factor");
  RNA_def_property_float_default(prop, 2.0f / 3.0f);
  RNA_def_property_range(prop, 0.0f, 1.0f);
  RNA_def_property_ui_text(prop, "Crease Brush Pinch Factor", "How much the crease brush pinches");
  RNA_def_property_update(prop, 0, "rna_Brush_update");

  prop = RNA_def_property(srna, "auto_smooth_factor", PROP_FLOAT, PROP_FACTOR);
  RNA_def_property_float_sdna(prop, NULL, "autosmooth_factor");
  RNA_def_property_float_default(prop, 0);
  RNA_def_property_range(prop, 0.0f, 1.0f);
  RNA_def_property_ui_range(prop, 0.0f, 1.0f, 0.001, 3);
  RNA_def_property_ui_text(
      prop, "Autosmooth", "Amount of smoothing to automatically apply to each stroke");
  RNA_def_property_update(prop, 0, "rna_Brush_update");

  prop = RNA_def_property(srna, "topology_rake_factor", PROP_FLOAT, PROP_FACTOR);
  RNA_def_property_float_sdna(prop, NULL, "topology_rake_factor");
  RNA_def_property_float_default(prop, 0);
  RNA_def_property_range(prop, 0.0f, 1.0f);
  RNA_def_property_ui_range(prop, 0.0f, 1.0f, 0.001, 3);
  RNA_def_property_ui_text(prop,
                           "Topology Rake",
                           "Automatically align edges to the brush direction to "
                           "to generate cleaner topology and define sharp features "
                           "dynamic topology. Best used on low-poly meshes as it has "
                           "a performance impact");
  RNA_def_property_update(prop, 0, "rna_Brush_update");

  prop = RNA_def_property(srna, "stencil_pos", PROP_FLOAT, PROP_XYZ);
  RNA_def_property_float_sdna(prop, NULL, "stencil_pos");
  RNA_def_property_array(prop, 2);
  RNA_def_property_ui_text(prop, "Stencil Position", "Position of stencil in viewport");
  RNA_def_property_update(prop, 0, "rna_Brush_update");

  prop = RNA_def_property(srna, "stencil_dimension", PROP_FLOAT, PROP_XYZ);
  RNA_def_property_float_sdna(prop, NULL, "stencil_dimension");
  RNA_def_property_array(prop, 2);
  RNA_def_property_ui_text(prop, "Stencil Dimensions", "Dimensions of stencil in viewport");
  RNA_def_property_update(prop, 0, "rna_Brush_update");

  prop = RNA_def_property(srna, "mask_stencil_pos", PROP_FLOAT, PROP_XYZ);
  RNA_def_property_float_sdna(prop, NULL, "mask_stencil_pos");
  RNA_def_property_array(prop, 2);
  RNA_def_property_ui_text(prop, "Mask Stencil Position", "Position of mask stencil in viewport");
  RNA_def_property_update(prop, 0, "rna_Brush_update");

  prop = RNA_def_property(srna, "mask_stencil_dimension", PROP_FLOAT, PROP_XYZ);
  RNA_def_property_float_sdna(prop, NULL, "mask_stencil_dimension");
  RNA_def_property_array(prop, 2);
  RNA_def_property_ui_text(
      prop, "Mask Stencil Dimensions", "Dimensions of mask stencil in viewport");
  RNA_def_property_update(prop, 0, "rna_Brush_update");

  prop = RNA_def_property(srna, "sharp_threshold", PROP_FLOAT, PROP_NONE);
  RNA_def_property_range(prop, 0.0, 100.0);
  RNA_def_property_ui_range(prop, 0.0, 1.0, 1, 3);
  RNA_def_property_float_sdna(prop, NULL, "sharp_threshold");
  RNA_def_property_ui_text(
      prop, "Sharp Threshold", "Threshold below which, no sharpening is done");
  RNA_def_property_update(prop, 0, "rna_Brush_update");

  prop = RNA_def_property(srna, "fill_threshold", PROP_FLOAT, PROP_NONE);
  RNA_def_property_range(prop, 0.0, 100.0);
  RNA_def_property_ui_range(prop, 0.0, 1.0, 1, 3);
  RNA_def_property_float_sdna(prop, NULL, "fill_threshold");
  RNA_def_property_ui_text(
      prop, "Fill Threshold", "Threshold above which filling is not propagated");
  RNA_def_property_update(prop, 0, "rna_Brush_update");

  prop = RNA_def_property(srna, "blur_kernel_radius", PROP_INT, PROP_NONE);
  RNA_def_property_int_sdna(prop, NULL, "blur_kernel_radius");
  RNA_def_property_range(prop, 1, 10000);
  RNA_def_property_ui_range(prop, 1, 50, 1, -1);
  RNA_def_property_ui_text(
      prop, "Kernel Radius", "Radius of kernel used for soften and sharpen in pixels");
  RNA_def_property_update(prop, 0, "rna_Brush_update");

  prop = RNA_def_property(srna, "blur_mode", PROP_ENUM, PROP_NONE);
  RNA_def_property_enum_items(prop, brush_blur_mode_items);
  RNA_def_property_ui_text(prop, "Blur Mode", "");
  RNA_def_property_update(prop, 0, "rna_Brush_update");

  prop = RNA_def_property(srna, "falloff_angle", PROP_FLOAT, PROP_ANGLE);
  RNA_def_property_float_sdna(prop, NULL, "falloff_angle");
  RNA_def_property_range(prop, 0, M_PI / 2);
  RNA_def_property_ui_text(
      prop,
      "Falloff Angle",
      "Paint most on faces pointing towards the view according to this angle");
  RNA_def_property_update(prop, 0, "rna_Brush_update");

  /* flag */
  /* This is an enum but its unlikely we add other shapes, so expose as a boolean. */
  prop = RNA_def_property(srna, "use_projected", PROP_BOOLEAN, PROP_NONE);
  RNA_def_property_boolean_sdna(prop, NULL, "falloff_shape", BRUSH_AIRBRUSH);
  RNA_def_property_ui_text(
      prop, "2D Falloff", "Apply brush influence in 2D circle instead of a sphere");
  RNA_def_property_update(prop, 0, "rna_Brush_update");

  prop = RNA_def_property(srna, "use_airbrush", PROP_BOOLEAN, PROP_NONE);
  RNA_def_property_boolean_sdna(prop, NULL, "flag", BRUSH_AIRBRUSH);
  RNA_def_property_ui_text(
      prop, "Airbrush", "Keep applying paint effect while holding mouse (spray)");
  RNA_def_property_update(prop, 0, "rna_Brush_update");

  prop = RNA_def_property(srna, "use_original_normal", PROP_BOOLEAN, PROP_NONE);
  RNA_def_property_boolean_sdna(prop, NULL, "flag", BRUSH_ORIGINAL_NORMAL);
  RNA_def_property_ui_text(prop,
                           "Original Normal",
                           "When locked keep using normal of surface where stroke was initiated");
  RNA_def_property_update(prop, 0, "rna_Brush_update");

  prop = RNA_def_property(srna, "use_pressure_strength", PROP_BOOLEAN, PROP_NONE);
  RNA_def_property_boolean_sdna(prop, NULL, "flag", BRUSH_ALPHA_PRESSURE);
  RNA_def_property_ui_icon(prop, ICON_STYLUS_PRESSURE, 0);
  RNA_def_property_ui_text(
      prop, "Strength Pressure", "Enable tablet pressure sensitivity for strength");
  RNA_def_property_update(prop, 0, "rna_Brush_update");

  prop = RNA_def_property(srna, "use_offset_pressure", PROP_BOOLEAN, PROP_NONE);
  RNA_def_property_boolean_sdna(prop, NULL, "flag", BRUSH_OFFSET_PRESSURE);
  RNA_def_property_ui_icon(prop, ICON_STYLUS_PRESSURE, 0);
  RNA_def_property_ui_text(
      prop, "Plane Offset Pressure", "Enable tablet pressure sensitivity for offset");
  RNA_def_property_update(prop, 0, "rna_Brush_update");

  prop = RNA_def_property(srna, "use_pressure_size", PROP_BOOLEAN, PROP_NONE);
  RNA_def_property_boolean_sdna(prop, NULL, "flag", BRUSH_SIZE_PRESSURE);
  RNA_def_property_ui_icon(prop, ICON_STYLUS_PRESSURE, 0);
  RNA_def_property_ui_text(prop, "Size Pressure", "Enable tablet pressure sensitivity for size");
  RNA_def_property_update(prop, 0, "rna_Brush_update");

  prop = RNA_def_property(srna, "use_gradient", PROP_BOOLEAN, PROP_NONE);
  RNA_def_property_boolean_sdna(prop, NULL, "flag", BRUSH_USE_GRADIENT);
  RNA_def_property_boolean_funcs(prop, NULL, "rna_Brush_use_gradient_set");
  RNA_def_property_ui_text(prop, "Use Gradient", "Use Gradient by utilizing a sampling method");
  RNA_def_property_update(prop, 0, "rna_Brush_update");

  prop = RNA_def_property(srna, "use_pressure_jitter", PROP_BOOLEAN, PROP_NONE);
  RNA_def_property_boolean_sdna(prop, NULL, "flag", BRUSH_JITTER_PRESSURE);
  RNA_def_property_ui_icon(prop, ICON_STYLUS_PRESSURE, 0);
  RNA_def_property_ui_text(
      prop, "Jitter Pressure", "Enable tablet pressure sensitivity for jitter");
  RNA_def_property_update(prop, 0, "rna_Brush_update");

  prop = RNA_def_property(srna, "use_pressure_spacing", PROP_BOOLEAN, PROP_NONE);
  RNA_def_property_boolean_sdna(prop, NULL, "flag", BRUSH_SPACING_PRESSURE);
  RNA_def_property_ui_icon(prop, ICON_STYLUS_PRESSURE, 0);
  RNA_def_property_ui_text(
      prop, "Spacing Pressure", "Enable tablet pressure sensitivity for spacing");
  RNA_def_property_update(prop, 0, "rna_Brush_update");

  prop = RNA_def_property(srna, "use_pressure_masking", PROP_ENUM, PROP_NONE);
  RNA_def_property_enum_sdna(prop, NULL, "mask_pressure");
  RNA_def_property_enum_items(prop, brush_mask_pressure_items);
  RNA_def_property_ui_text(
      prop, "Mask Pressure Mode", "Pen pressure makes texture influence smaller");
  RNA_def_property_update(prop, 0, "rna_Brush_update");

  prop = RNA_def_property(srna, "use_inverse_smooth_pressure", PROP_BOOLEAN, PROP_NONE);
  RNA_def_property_boolean_sdna(prop, NULL, "flag", BRUSH_INVERSE_SMOOTH_PRESSURE);
  RNA_def_property_ui_icon(prop, ICON_STYLUS_PRESSURE, 0);
  RNA_def_property_ui_text(
      prop, "Inverse Smooth Pressure", "Lighter pressure causes more smoothing to be applied");
  RNA_def_property_update(prop, 0, "rna_Brush_update");

  prop = RNA_def_property(srna, "use_relative_jitter", PROP_BOOLEAN, PROP_NONE);
  RNA_def_property_boolean_negative_sdna(prop, NULL, "flag", BRUSH_ABSOLUTE_JITTER);
  RNA_def_property_ui_icon(prop, ICON_UNLOCKED, true);
  RNA_def_property_ui_text(
      prop, "Absolute Jitter", "Jittering happens in screen space, not relative to brush size");
  RNA_def_property_update(prop, 0, "rna_Brush_update");

  prop = RNA_def_property(srna, "use_plane_trim", PROP_BOOLEAN, PROP_NONE);
  RNA_def_property_boolean_sdna(prop, NULL, "flag", BRUSH_PLANE_TRIM);
  RNA_def_property_ui_text(prop, "Use Plane Trim", "Enable Plane Trim");
  RNA_def_property_update(prop, 0, "rna_Brush_update");

  prop = RNA_def_property(srna, "use_frontface", PROP_BOOLEAN, PROP_NONE);
  RNA_def_property_boolean_sdna(prop, NULL, "flag", BRUSH_FRONTFACE);
  RNA_def_property_ui_text(
      prop, "Use Front-Face", "Brush only affects vertexes that face the viewer");
  RNA_def_property_update(prop, 0, "rna_Brush_update");

  prop = RNA_def_property(srna, "use_frontface_falloff", PROP_BOOLEAN, PROP_NONE);
  RNA_def_property_boolean_sdna(prop, NULL, "flag", BRUSH_FRONTFACE_FALLOFF);
  RNA_def_property_ui_text(
      prop, "Use Front-Face Falloff", "Blend brush influence by how much they face the front");
  RNA_def_property_update(prop, 0, "rna_Brush_update");

  prop = RNA_def_property(srna, "use_anchor", PROP_BOOLEAN, PROP_NONE);
  RNA_def_property_boolean_sdna(prop, NULL, "flag", BRUSH_ANCHORED);
  RNA_def_property_ui_text(prop, "Anchored", "Keep the brush anchored to the initial location");
  RNA_def_property_update(prop, 0, "rna_Brush_update");

  prop = RNA_def_property(srna, "use_space", PROP_BOOLEAN, PROP_NONE);
  RNA_def_property_boolean_sdna(prop, NULL, "flag", BRUSH_SPACE);
  RNA_def_property_ui_text(
      prop, "Space", "Limit brush application to the distance specified by spacing");
  RNA_def_property_update(prop, 0, "rna_Brush_update");

  prop = RNA_def_property(srna, "use_line", PROP_BOOLEAN, PROP_NONE);
  RNA_def_property_boolean_sdna(prop, NULL, "flag", BRUSH_LINE);
  RNA_def_property_ui_text(prop, "Line", "Draw a line with dabs separated according to spacing");
  RNA_def_property_update(prop, 0, "rna_Brush_update");

  prop = RNA_def_property(srna, "use_curve", PROP_BOOLEAN, PROP_NONE);
  RNA_def_property_boolean_sdna(prop, NULL, "flag", BRUSH_CURVE);
  RNA_def_property_ui_text(
      prop,
      "Curve",
      "Define the stroke curve with a bezier curve. Dabs are separated according to spacing");
  RNA_def_property_update(prop, 0, "rna_Brush_update");

  prop = RNA_def_property(srna, "use_smooth_stroke", PROP_BOOLEAN, PROP_NONE);
  RNA_def_property_boolean_sdna(prop, NULL, "flag", BRUSH_SMOOTH_STROKE);
  RNA_def_property_ui_text(
      prop, "Smooth Stroke", "Brush lags behind mouse and follows a smoother path");
  RNA_def_property_update(prop, 0, "rna_Brush_update");

  prop = RNA_def_property(srna, "use_persistent", PROP_BOOLEAN, PROP_NONE);
  RNA_def_property_boolean_sdna(prop, NULL, "flag", BRUSH_PERSISTENT);
  RNA_def_property_ui_text(prop, "Persistent", "Sculpt on a persistent layer of the mesh");
  RNA_def_property_update(prop, 0, "rna_Brush_update");

  prop = RNA_def_property(srna, "use_accumulate", PROP_BOOLEAN, PROP_NONE);
  RNA_def_property_boolean_sdna(prop, NULL, "flag", BRUSH_ACCUMULATE);
  RNA_def_property_ui_text(prop, "Accumulate", "Accumulate stroke daubs on top of each other");
  RNA_def_property_update(prop, 0, "rna_Brush_update");

  prop = RNA_def_property(srna, "use_space_attenuation", PROP_BOOLEAN, PROP_NONE);
  RNA_def_property_boolean_sdna(prop, NULL, "flag", BRUSH_SPACE_ATTEN);
  RNA_def_property_ui_text(
      prop,
      "Adjust Strength for Spacing",
      "Automatically adjust strength to give consistent results for different spacings");
  RNA_def_property_update(prop, 0, "rna_Brush_update");

  /* adaptive space is not implemented yet */
  prop = RNA_def_property(srna, "use_adaptive_space", PROP_BOOLEAN, PROP_NONE);
  RNA_def_property_boolean_sdna(prop, NULL, "flag", BRUSH_ADAPTIVE_SPACE);
  RNA_def_property_ui_text(prop,
                           "Adaptive Spacing",
                           "Space daubs according to surface orientation instead of screen space");
  RNA_def_property_update(prop, 0, "rna_Brush_update");

  prop = RNA_def_property(srna, "use_locked_size", PROP_ENUM, PROP_NONE); /* as an enum */
  RNA_def_property_enum_bitflag_sdna(prop, NULL, "flag");
  RNA_def_property_enum_items(prop, brush_size_unit_items);
  RNA_def_property_ui_text(
      prop, "Radius Unit", "Measure brush size relative to the view or the scene");
  RNA_def_property_update(prop, 0, "rna_Brush_update");

  prop = RNA_def_property(srna, "use_edge_to_edge", PROP_BOOLEAN, PROP_NONE);
  RNA_def_property_boolean_sdna(prop, NULL, "flag", BRUSH_EDGE_TO_EDGE);
  RNA_def_property_ui_text(prop, "Edge-to-edge", "Drag anchor brush from edge-to-edge");
  RNA_def_property_update(prop, 0, "rna_Brush_update");

  prop = RNA_def_property(srna, "use_restore_mesh", PROP_BOOLEAN, PROP_NONE);
  RNA_def_property_boolean_sdna(prop, NULL, "flag", BRUSH_DRAG_DOT);
  RNA_def_property_ui_text(prop, "Restore Mesh", "Allow a single dot to be carefully positioned");
  RNA_def_property_update(prop, 0, "rna_Brush_update");

  /* only for projection paint & vertex paint, TODO, other paint modes */
  prop = RNA_def_property(srna, "use_alpha", PROP_BOOLEAN, PROP_NONE);
  RNA_def_property_boolean_negative_sdna(prop, NULL, "flag", BRUSH_LOCK_ALPHA);
  RNA_def_property_ui_text(
      prop, "Affect Alpha", "When this is disabled, lock alpha while painting");
  RNA_def_property_update(prop, 0, "rna_Brush_update");

  prop = RNA_def_property(srna, "curve", PROP_POINTER, PROP_NONE);
  RNA_def_property_flag(prop, PROP_NEVER_NULL);
  RNA_def_property_ui_text(prop, "Curve", "Editable falloff curve");
  RNA_def_property_update(prop, 0, "rna_Brush_update");

  prop = RNA_def_property(srna, "paint_curve", PROP_POINTER, PROP_NONE);
  RNA_def_property_flag(prop, PROP_EDITABLE);
  RNA_def_property_ui_text(prop, "Paint Curve", "Active Paint Curve");
  RNA_def_property_update(prop, 0, "rna_Brush_update");

  prop = RNA_def_property(srna, "gradient", PROP_POINTER, PROP_NEVER_NULL);
  RNA_def_property_pointer_sdna(prop, NULL, "gradient");
  RNA_def_property_struct_type(prop, "ColorRamp");
  RNA_def_property_ui_text(prop, "Gradient", "");
  RNA_def_property_update(prop, 0, "rna_Brush_update");

  /* gradient source */
  prop = RNA_def_property(srna, "gradient_stroke_mode", PROP_ENUM, PROP_NONE);
  RNA_def_property_enum_items(prop, brush_gradient_items);
  RNA_def_property_ui_text(prop, "Gradient Stroke Mode", "");
  RNA_def_property_update(prop, 0, "rna_Brush_update");

  prop = RNA_def_property(srna, "gradient_fill_mode", PROP_ENUM, PROP_NONE);
  RNA_def_property_enum_items(prop, brush_gradient_fill_items);
  RNA_def_property_ui_text(prop, "Gradient Fill Mode", "");
  RNA_def_property_update(prop, 0, "rna_Brush_update");

  /* overlay flags */
  prop = RNA_def_property(srna, "use_primary_overlay", PROP_BOOLEAN, PROP_NONE);
  RNA_def_property_boolean_sdna(prop, NULL, "overlay_flags", BRUSH_OVERLAY_PRIMARY);
  RNA_def_property_ui_text(prop, "Use Texture Overlay", "Show texture in viewport");
  RNA_def_property_update(prop, 0, "rna_Brush_update");

  prop = RNA_def_property(srna, "use_secondary_overlay", PROP_BOOLEAN, PROP_NONE);
  RNA_def_property_boolean_sdna(prop, NULL, "overlay_flags", BRUSH_OVERLAY_SECONDARY);
  RNA_def_property_ui_text(prop, "Use Texture Overlay", "Show texture in viewport");
  RNA_def_property_update(prop, 0, "rna_Brush_update");

  prop = RNA_def_property(srna, "use_cursor_overlay", PROP_BOOLEAN, PROP_NONE);
  RNA_def_property_boolean_sdna(prop, NULL, "overlay_flags", BRUSH_OVERLAY_CURSOR);
  RNA_def_property_ui_text(prop, "Use Cursor Overlay", "Show cursor in viewport");
  RNA_def_property_update(prop, 0, "rna_Brush_update");

  prop = RNA_def_property(srna, "use_cursor_overlay_override", PROP_BOOLEAN, PROP_NONE);
  RNA_def_property_boolean_sdna(
      prop, NULL, "overlay_flags", BRUSH_OVERLAY_CURSOR_OVERRIDE_ON_STROKE);
  RNA_def_property_ui_text(prop, "Override Overlay", "Don't show overlay during a stroke");
  RNA_def_property_update(prop, 0, "rna_Brush_update");

  prop = RNA_def_property(srna, "use_primary_overlay_override", PROP_BOOLEAN, PROP_NONE);
  RNA_def_property_boolean_sdna(
      prop, NULL, "overlay_flags", BRUSH_OVERLAY_PRIMARY_OVERRIDE_ON_STROKE);
  RNA_def_property_ui_text(prop, "Override Overlay", "Don't show overlay during a stroke");
  RNA_def_property_update(prop, 0, "rna_Brush_update");

  prop = RNA_def_property(srna, "use_secondary_overlay_override", PROP_BOOLEAN, PROP_NONE);
  RNA_def_property_boolean_sdna(
      prop, NULL, "overlay_flags", BRUSH_OVERLAY_SECONDARY_OVERRIDE_ON_STROKE);
  RNA_def_property_ui_text(prop, "Override Overlay", "Don't show overlay during a stroke");
  RNA_def_property_update(prop, 0, "rna_Brush_update");

  /* paint mode flags */
  prop = RNA_def_property(srna, "use_paint_sculpt", PROP_BOOLEAN, PROP_NONE);
  RNA_def_property_boolean_sdna(prop, NULL, "ob_mode", OB_MODE_SCULPT);
  RNA_def_property_ui_text(prop, "Use Sculpt", "Use this brush in sculpt mode");

  prop = RNA_def_property(srna, "use_paint_vertex", PROP_BOOLEAN, PROP_NONE);
  RNA_def_property_boolean_sdna(prop, NULL, "ob_mode", OB_MODE_VERTEX_PAINT);
  RNA_def_property_ui_text(prop, "Use Vertex", "Use this brush in vertex paint mode");

  prop = RNA_def_property(srna, "use_paint_weight", PROP_BOOLEAN, PROP_NONE);
  RNA_def_property_boolean_sdna(prop, NULL, "ob_mode", OB_MODE_WEIGHT_PAINT);
  RNA_def_property_ui_text(prop, "Use Weight", "Use this brush in weight paint mode");

  prop = RNA_def_property(srna, "use_paint_image", PROP_BOOLEAN, PROP_NONE);
  RNA_def_property_boolean_sdna(prop, NULL, "ob_mode", OB_MODE_TEXTURE_PAINT);
  RNA_def_property_ui_text(prop, "Use Texture", "Use this brush in texture paint mode");

  prop = RNA_def_property(srna, "use_paint_grease_pencil", PROP_BOOLEAN, PROP_NONE);
  RNA_def_property_boolean_sdna(prop, NULL, "ob_mode", OB_MODE_PAINT_GPENCIL);
  RNA_def_property_ui_text(prop, "Use Sculpt", "Use this brush in grease pencil drawing mode");

  /* texture */
  prop = RNA_def_property(srna, "texture_slot", PROP_POINTER, PROP_NONE);
  RNA_def_property_struct_type(prop, "BrushTextureSlot");
  RNA_def_property_pointer_sdna(prop, NULL, "mtex");
  RNA_def_property_clear_flag(prop, PROP_EDITABLE);
  RNA_def_property_ui_text(prop, "Texture Slot", "");

  prop = RNA_def_property(srna, "texture", PROP_POINTER, PROP_NONE);
  RNA_def_property_pointer_sdna(prop, NULL, "mtex.tex");
  RNA_def_property_flag(prop, PROP_EDITABLE | PROP_CONTEXT_UPDATE);
  RNA_def_property_ui_text(prop, "Texture", "");
  RNA_def_property_update(prop, NC_TEXTURE, "rna_Brush_main_tex_update");

  prop = RNA_def_property(srna, "mask_texture_slot", PROP_POINTER, PROP_NONE);
  RNA_def_property_struct_type(prop, "BrushTextureSlot");
  RNA_def_property_pointer_sdna(prop, NULL, "mask_mtex");
  RNA_def_property_clear_flag(prop, PROP_EDITABLE);
  RNA_def_property_ui_text(prop, "Mask Texture Slot", "");

  prop = RNA_def_property(srna, "mask_texture", PROP_POINTER, PROP_NONE);
  RNA_def_property_pointer_sdna(prop, NULL, "mask_mtex.tex");
  RNA_def_property_flag(prop, PROP_EDITABLE | PROP_CONTEXT_UPDATE);
  RNA_def_property_ui_text(prop, "Mask Texture", "");
  RNA_def_property_update(prop, NC_TEXTURE, "rna_Brush_secondary_tex_update");

  prop = RNA_def_property(srna, "texture_overlay_alpha", PROP_INT, PROP_PERCENTAGE);
  RNA_def_property_int_sdna(prop, NULL, "texture_overlay_alpha");
  RNA_def_property_range(prop, 0, 100);
  RNA_def_property_ui_text(prop, "Texture Overlay Alpha", "");
  RNA_def_property_update(prop, 0, "rna_Brush_update");

  prop = RNA_def_property(srna, "mask_overlay_alpha", PROP_INT, PROP_PERCENTAGE);
  RNA_def_property_int_sdna(prop, NULL, "mask_overlay_alpha");
  RNA_def_property_range(prop, 0, 100);
  RNA_def_property_ui_text(prop, "Mask Texture Overlay Alpha", "");
  RNA_def_property_update(prop, 0, "rna_Brush_update");

  prop = RNA_def_property(srna, "cursor_overlay_alpha", PROP_INT, PROP_PERCENTAGE);
  RNA_def_property_int_sdna(prop, NULL, "cursor_overlay_alpha");
  RNA_def_property_range(prop, 0, 100);
  RNA_def_property_ui_text(prop, "Mask Texture Overlay Alpha", "");
  RNA_def_property_update(prop, 0, "rna_Brush_update");

  prop = RNA_def_property(srna, "cursor_color_add", PROP_FLOAT, PROP_COLOR);
  RNA_def_property_float_sdna(prop, NULL, "add_col");
  RNA_def_property_array(prop, 3);
  RNA_def_property_ui_text(prop, "Add Color", "Color of cursor when adding");
  RNA_def_property_update(prop, 0, "rna_Brush_update");

  prop = RNA_def_property(srna, "cursor_color_subtract", PROP_FLOAT, PROP_COLOR);
  RNA_def_property_float_sdna(prop, NULL, "sub_col");
  RNA_def_property_array(prop, 3);
  RNA_def_property_ui_text(prop, "Subtract Color", "Color of cursor when subtracting");
  RNA_def_property_update(prop, 0, "rna_Brush_update");

  prop = RNA_def_property(srna, "use_custom_icon", PROP_BOOLEAN, PROP_NONE);
  RNA_def_property_boolean_sdna(prop, NULL, "flag", BRUSH_CUSTOM_ICON);
  RNA_def_property_ui_text(prop, "Custom Icon", "Set the brush icon from an image file");
  RNA_def_property_update(prop, 0, "rna_Brush_icon_update");

  prop = RNA_def_property(srna, "icon_filepath", PROP_STRING, PROP_FILEPATH);
  RNA_def_property_string_sdna(prop, NULL, "icon_filepath");
  RNA_def_property_ui_text(prop, "Brush Icon Filepath", "File path to brush icon");
  RNA_def_property_update(prop, 0, "rna_Brush_icon_update");

  /* clone tool */
  prop = RNA_def_property(srna, "clone_image", PROP_POINTER, PROP_NONE);
  RNA_def_property_pointer_sdna(prop, NULL, "clone.image");
  RNA_def_property_flag(prop, PROP_EDITABLE);
  RNA_def_property_ui_text(prop, "Clone Image", "Image for clone tool");
  RNA_def_property_update(prop, NC_SPACE | ND_SPACE_IMAGE, "rna_Brush_update");

  prop = RNA_def_property(srna, "clone_alpha", PROP_FLOAT, PROP_FACTOR);
  RNA_def_property_float_sdna(prop, NULL, "clone.alpha");
  RNA_def_property_range(prop, 0.0f, 1.0f);
  RNA_def_property_ui_text(prop, "Clone Alpha", "Opacity of clone image display");
  RNA_def_property_update(prop, NC_SPACE | ND_SPACE_IMAGE, "rna_Brush_update");

  prop = RNA_def_property(srna, "clone_offset", PROP_FLOAT, PROP_XYZ);
  RNA_def_property_float_sdna(prop, NULL, "clone.offset");
  RNA_def_property_ui_text(prop, "Clone Offset", "");
  RNA_def_property_ui_range(prop, -1.0f, 1.0f, 10.0f, 3);
  RNA_def_property_update(prop, NC_SPACE | ND_SPACE_IMAGE, "rna_Brush_update");

  prop = RNA_def_property(srna, "brush_capabilities", PROP_POINTER, PROP_NONE);
  RNA_def_property_flag(prop, PROP_NEVER_NULL);
  RNA_def_property_struct_type(prop, "BrushCapabilities");
  RNA_def_property_pointer_funcs(prop, "rna_Brush_capabilities_get", NULL, NULL, NULL);
  RNA_def_property_ui_text(prop, "Brush Capabilities", "Brush's capabilities");

  /* brush capabilities (mode-dependent) */
  prop = RNA_def_property(srna, "sculpt_capabilities", PROP_POINTER, PROP_NONE);
  RNA_def_property_flag(prop, PROP_NEVER_NULL);
  RNA_def_property_struct_type(prop, "BrushCapabilitiesSculpt");
  RNA_def_property_pointer_funcs(prop, "rna_Sculpt_tool_capabilities_get", NULL, NULL, NULL);
  RNA_def_property_ui_text(prop, "Sculpt Capabilities", "");

  prop = RNA_def_property(srna, "image_paint_capabilities", PROP_POINTER, PROP_NONE);
  RNA_def_property_flag(prop, PROP_NEVER_NULL);
  RNA_def_property_struct_type(prop, "BrushCapabilitiesImagePaint");
  RNA_def_property_pointer_funcs(prop, "rna_Imapaint_tool_capabilities_get", NULL, NULL, NULL);
  RNA_def_property_ui_text(prop, "Image Paint Capabilities", "");

  prop = RNA_def_property(srna, "vertex_paint_capabilities", PROP_POINTER, PROP_NONE);
  RNA_def_property_flag(prop, PROP_NEVER_NULL);
  RNA_def_property_struct_type(prop, "BrushCapabilitiesVertexPaint");
  RNA_def_property_pointer_funcs(prop, "rna_Vertexpaint_tool_capabilities_get", NULL, NULL, NULL);
  RNA_def_property_ui_text(prop, "Vertex Paint Capabilities", "");

  prop = RNA_def_property(srna, "weight_paint_capabilities", PROP_POINTER, PROP_NONE);
  RNA_def_property_flag(prop, PROP_NEVER_NULL);
  RNA_def_property_struct_type(prop, "BrushCapabilitiesWeightPaint");
  RNA_def_property_pointer_funcs(prop, "rna_Weightpaint_tool_capabilities_get", NULL, NULL, NULL);
  RNA_def_property_ui_text(prop, "Weight Paint Capabilities", "");

  prop = RNA_def_property(srna, "gpencil_settings", PROP_POINTER, PROP_NONE);
  RNA_def_property_struct_type(prop, "BrushGpencilSettings");
  RNA_def_property_pointer_sdna(prop, NULL, "gpencil_settings");
  RNA_def_property_clear_flag(prop, PROP_EDITABLE);
  RNA_def_property_ui_text(prop, "Gpencil Settings", "");
>>>>>>> e12c08e8
}

/**
 * A brush stroke is a list of changes to the brush that
 * can occur during a stroke
 *
 * - 3D location of the brush
 * - 2D mouse location
 * - Tablet pressure
 * - Direction flip
 * - Tool switch
 * - Time
 */
static void rna_def_operator_stroke_element(BlenderRNA *brna)
{
  StructRNA *srna;
  PropertyRNA *prop;

  srna = RNA_def_struct(brna, "OperatorStrokeElement", "PropertyGroup");
  RNA_def_struct_ui_text(srna, "Operator Stroke Element", "");

  prop = RNA_def_property(srna, "location", PROP_FLOAT, PROP_XYZ);
  RNA_def_property_flag(prop, PROP_IDPROPERTY);
  RNA_def_property_array(prop, 3);
  RNA_def_property_ui_text(prop, "Location", "");

  prop = RNA_def_property(srna, "mouse", PROP_FLOAT, PROP_XYZ);
  RNA_def_property_flag(prop, PROP_IDPROPERTY);
  RNA_def_property_array(prop, 2);
  RNA_def_property_ui_text(prop, "Mouse", "");

  prop = RNA_def_property(srna, "pressure", PROP_FLOAT, PROP_FACTOR);
  RNA_def_property_flag(prop, PROP_IDPROPERTY);
  RNA_def_property_range(prop, 0.0f, 1.0f);
  RNA_def_property_ui_text(prop, "Pressure", "Tablet pressure");

  prop = RNA_def_property(srna, "size", PROP_FLOAT, PROP_NONE);
  RNA_def_property_flag(prop, PROP_IDPROPERTY);
  RNA_def_property_range(prop, 0.0f, FLT_MAX);
  RNA_def_property_ui_text(prop, "Brush Size", "Brush Size in screen space");

  prop = RNA_def_property(srna, "pen_flip", PROP_BOOLEAN, PROP_NONE);
  RNA_def_property_flag(prop, PROP_IDPROPERTY);
  RNA_def_property_ui_text(prop, "Flip", "");

  /* used in uv painting */
  prop = RNA_def_property(srna, "time", PROP_FLOAT, PROP_UNSIGNED);
  RNA_def_property_flag(prop, PROP_IDPROPERTY);
  RNA_def_property_ui_text(prop, "Time", "");

  /* used for Grease Pencil sketching sessions */
  prop = RNA_def_property(srna, "is_start", PROP_BOOLEAN, PROP_NONE);
  RNA_def_property_flag(prop, PROP_IDPROPERTY);
  RNA_def_property_ui_text(prop, "Is Stroke Start", "");

  /* XXX: Tool (this will be for pressing a modifier key for a different brush,
   *      e.g. switching to a Smooth brush in the middle of the stroke */

  /* XXX: i don't think blender currently supports the ability to properly do a remappable modifier
   *      in the middle of a stroke */
}

void RNA_def_brush(BlenderRNA *brna)
{
  rna_def_brush(brna);
  rna_def_brush_capabilities(brna);
  rna_def_sculpt_capabilities(brna);
  rna_def_image_paint_capabilities(brna);
  rna_def_vertex_paint_capabilities(brna);
  rna_def_weight_paint_capabilities(brna);
  rna_def_gpencil_options(brna);
  rna_def_brush_texture_slot(brna);
  rna_def_operator_stroke_element(brna);
}

#endif<|MERGE_RESOLUTION|>--- conflicted
+++ resolved
@@ -69,34 +69,7 @@
 };
 
 const EnumPropertyItem rna_enum_brush_sculpt_tool_items[] = {
-<<<<<<< HEAD
-	{SCULPT_TOOL_PAINT, "PAINT", ICON_BRUSH_SCULPT_DRAW, "Paint", ""},
-	{SCULPT_TOOL_DRAW, "DRAW", ICON_BRUSH_SCULPT_DRAW, "Draw", ""},
-	{SCULPT_TOOL_CLAY, "CLAY", ICON_BRUSH_CLAY, "Clay", ""},
-	{SCULPT_TOOL_CLAY_STRIPS, "CLAY_STRIPS", ICON_BRUSH_CLAY_STRIPS, "Clay Strips", ""},
-	{SCULPT_TOOL_LAYER, "LAYER", ICON_BRUSH_LAYER, "Layer", ""},
-	{SCULPT_TOOL_INFLATE, "INFLATE", ICON_BRUSH_INFLATE, "Inflate", ""},
-	{SCULPT_TOOL_BLOB, "BLOB", ICON_BRUSH_BLOB, "Blob", ""},
-	{SCULPT_TOOL_CREASE, "CREASE", ICON_BRUSH_CREASE, "Crease", ""},
-	{0, "", 0, NULL, NULL},
-	{SCULPT_TOOL_SMOOTH, "SMOOTH", ICON_BRUSH_SMOOTH, "Smooth", ""},
-	{SCULPT_TOOL_FLATTEN, "FLATTEN", ICON_BRUSH_FLATTEN, "Flatten", ""},
-	{SCULPT_TOOL_FILL, "FILL", ICON_BRUSH_FILL, "Fill", ""},
-	{SCULPT_TOOL_SCRAPE, "SCRAPE", ICON_BRUSH_SCRAPE, "Scrape", ""},
-	{SCULPT_TOOL_PINCH, "PINCH", ICON_BRUSH_PINCH, "Pinch", ""},
-	{0, "", 0, NULL, NULL},
-	{SCULPT_TOOL_DAM, "DAM", ICON_BRUSH_PINCH, "Dam", ""},
-	{0, "", 0, NULL, NULL},
-	{SCULPT_TOOL_GRAB, "GRAB", ICON_BRUSH_GRAB, "Grab", ""},
-	{SCULPT_TOOL_SNAKE_HOOK, "SNAKE_HOOK", ICON_BRUSH_SNAKE_HOOK, "Snake Hook", ""},
-	{SCULPT_TOOL_THUMB, "THUMB", ICON_BRUSH_THUMB, "Thumb", ""},
-	{SCULPT_TOOL_NUDGE, "NUDGE", ICON_BRUSH_NUDGE, "Nudge", ""},
-	{SCULPT_TOOL_ROTATE, "ROTATE", ICON_BRUSH_ROTATE, "Rotate", ""},
-	{0, "", 0, NULL, NULL},
-	{SCULPT_TOOL_MASK, "MASK", ICON_BRUSH_MASK, "Mask", ""},
-	{SCULPT_TOOL_SIMPLIFY, "SIMPLIFY", ICON_BRUSH_DATA /* icon TODO */, "Simplify", ""},
-	{0, NULL, 0, NULL, NULL},
-=======
+    {SCULPT_TOOL_PAINT, "PAINT", ICON_BRUSH_SCULPT_DRAW, "Paint", ""},
     {SCULPT_TOOL_DRAW, "DRAW", ICON_BRUSH_SCULPT_DRAW, "Draw", ""},
     {SCULPT_TOOL_CLAY, "CLAY", ICON_BRUSH_CLAY, "Clay", ""},
     {SCULPT_TOOL_CLAY_STRIPS, "CLAY_STRIPS", ICON_BRUSH_CLAY_STRIPS, "Clay Strips", ""},
@@ -111,6 +84,8 @@
     {SCULPT_TOOL_SCRAPE, "SCRAPE", ICON_BRUSH_SCRAPE, "Scrape", ""},
     {SCULPT_TOOL_PINCH, "PINCH", ICON_BRUSH_PINCH, "Pinch", ""},
     {0, "", 0, NULL, NULL},
+    {SCULPT_TOOL_DAM, "DAM", ICON_BRUSH_PINCH, "Dam", ""},
+    {0, "", 0, NULL, NULL},
     {SCULPT_TOOL_GRAB, "GRAB", ICON_BRUSH_GRAB, "Grab", ""},
     {SCULPT_TOOL_SNAKE_HOOK, "SNAKE_HOOK", ICON_BRUSH_SNAKE_HOOK, "Snake Hook", ""},
     {SCULPT_TOOL_THUMB, "THUMB", ICON_BRUSH_THUMB, "Thumb", ""},
@@ -120,7 +95,6 @@
     {SCULPT_TOOL_MASK, "MASK", ICON_BRUSH_MASK, "Mask", ""},
     {SCULPT_TOOL_SIMPLIFY, "SIMPLIFY", ICON_BRUSH_DATA /* icon TODO */, "Simplify", ""},
     {0, NULL, 0, NULL, NULL},
->>>>>>> e12c08e8
 };
 
 const EnumPropertyItem rna_enum_brush_vertex_tool_items[] = {
@@ -1451,790 +1425,6 @@
 
 static void rna_def_brush(BlenderRNA *brna)
 {
-<<<<<<< HEAD
-	StructRNA *srna;
-	PropertyRNA *prop;
-
-	static const EnumPropertyItem prop_blend_items[] = {
-		{IMB_BLEND_MIX, "MIX", 0, "Mix", "Use mix blending mode while painting"},
-		{0, "", ICON_NONE, NULL, NULL},
-		{IMB_BLEND_DARKEN, "DARKEN", 0, "Darken", "Use darken blending mode while painting"},
-		{IMB_BLEND_MUL, "MUL", 0, "Multiply", "Use multiply blending mode while painting"},
-		{IMB_BLEND_COLORBURN, "COLORBURN", 0, "Color burn", "Use color burn blending mode while painting"},
-		{IMB_BLEND_LINEARBURN, "LINEARBURN", 0, "Linear burn", "Use linear burn blending mode while painting"},
-		{0, "", ICON_NONE, NULL, NULL},
-		{IMB_BLEND_LIGHTEN, "LIGHTEN", 0, "Lighten", "Use lighten blending mode while painting"},
-		{IMB_BLEND_SCREEN, "SCREEN", 0, "Screen", "Use screen blending mode while painting"},
-		{IMB_BLEND_COLORDODGE, "COLORDODGE", 0, "Color dodge", "Use color dodge blending mode while painting"},
-		{IMB_BLEND_ADD, "ADD", 0, "Add", "Use add blending mode while painting"},
-		{0, "", ICON_NONE, NULL, NULL},
-		{IMB_BLEND_OVERLAY, "OVERLAY", 0, "Overlay", "Use overlay blending mode while painting"},
-		{IMB_BLEND_SOFTLIGHT, "SOFTLIGHT", 0, "Soft light", "Use softlight blending mode while painting"},
-		{IMB_BLEND_HARDLIGHT, "HARDLIGHT", 0, "Hard light", "Use hard light blending mode while painting"},
-		{IMB_BLEND_VIVIDLIGHT, "VIVIDLIGHT", 0, "Vivid light", "Use vividlight blending mode while painting"},
-		{IMB_BLEND_LINEARLIGHT, "LINEARLIGHT", 0, "Linear light", "Use linearlight blending mode while painting"},
-		{IMB_BLEND_PINLIGHT, "PINLIGHT", 0, "Pin light", "Use pinlight blending mode while painting"},
-		{0, "", ICON_NONE, NULL, NULL},
-		{IMB_BLEND_DIFFERENCE, "DIFFERENCE", 0, "Difference", "Use difference blending mode while painting"},
-		{IMB_BLEND_EXCLUSION, "EXCLUSION", 0, "Exclusion", "Use exclusion blending mode while painting"},
-		{IMB_BLEND_SUB, "SUB", 0, "Subtract", "Use subtract blending mode while painting"},
-		{0, "", ICON_NONE, NULL, NULL},
-		{IMB_BLEND_HUE, "HUE", 0, "Hue", "Use hue blending mode while painting"},
-		{IMB_BLEND_SATURATION, "SATURATION", 0, "Saturation", "Use saturation blending mode while painting"},
-		{IMB_BLEND_COLOR, "COLOR", 0, "Color", "Use color blending mode while painting"},
-		{IMB_BLEND_LUMINOSITY, "LUMINOSITY", 0, "Luminosity", "Use luminosity blending mode while painting"},
-		{0, "", ICON_NONE, NULL, NULL},
-		{IMB_BLEND_ERASE_ALPHA, "ERASE_ALPHA", 0, "Erase Alpha", "Erase alpha while painting"},
-		{IMB_BLEND_ADD_ALPHA, "ADD_ALPHA", 0, "Add Alpha", "Add alpha while painting"},
-		{0, NULL, 0, NULL, NULL},
-	};
-
-	static const EnumPropertyItem brush_sculpt_plane_items[] = {
-		{SCULPT_DISP_DIR_AREA, "AREA", 0, "Area Plane", ""},
-		{SCULPT_DISP_DIR_VIEW, "VIEW", 0, "View Plane", ""},
-		{SCULPT_DISP_DIR_X, "X", 0, "X Plane", ""},
-		{SCULPT_DISP_DIR_Y, "Y", 0, "Y Plane", ""},
-		{SCULPT_DISP_DIR_Z, "Z", 0, "Z Plane", ""},
-		{0, NULL, 0, NULL, NULL},
-	};
-
-	static const EnumPropertyItem brush_mask_tool_items[] = {
-		{BRUSH_MASK_DRAW, "DRAW", 0, "Draw", ""},
-		{BRUSH_MASK_SMOOTH, "SMOOTH", 0, "Smooth", ""},
-		{0, NULL, 0, NULL, NULL},
-	};
-
-	static const EnumPropertyItem brush_blur_mode_items[] = {
-		{KERNEL_BOX, "BOX", 0, "Box", ""},
-		{KERNEL_GAUSSIAN, "GAUSSIAN", 0, "Gaussian", ""},
-		{0, NULL, 0, NULL, NULL},
-	};
-
-	static const EnumPropertyItem brush_gradient_items[] = {
-		{BRUSH_GRADIENT_PRESSURE, "PRESSURE", 0, "Pressure", ""},
-		{BRUSH_GRADIENT_SPACING_REPEAT, "SPACING_REPEAT", 0, "Repeat", ""},
-		{BRUSH_GRADIENT_SPACING_CLAMP, "SPACING_CLAMP", 0, "Clamp", ""},
-		{0, NULL, 0, NULL, NULL},
-	};
-
-	static const EnumPropertyItem brush_gradient_fill_items[] = {
-		{BRUSH_GRADIENT_LINEAR, "LINEAR", 0, "Linear", ""},
-		{BRUSH_GRADIENT_RADIAL, "RADIAL", 0, "Radial", ""},
-		{0, NULL, 0, NULL, NULL},
-	};
-
-	static const EnumPropertyItem brush_mask_pressure_items[] = {
-		{0, "NONE", 0, "Off", ""},
-		{BRUSH_MASK_PRESSURE_RAMP, "RAMP", ICON_STYLUS_PRESSURE, "Ramp", ""},
-		{BRUSH_MASK_PRESSURE_CUTOFF, "CUTOFF", ICON_STYLUS_PRESSURE, "Cutoff", ""},
-		{0, NULL, 0, NULL, NULL},
-	};
-
-	static const EnumPropertyItem brush_curve_preset_items[] = {
-		{BRUSH_CURVE_CUSTOM, "CUSTOM", 0, "Custom", ""},
-		{BRUSH_CURVE_SMOOTH, "SMOOTH", 0, "Smooth", ""},
-		{BRUSH_CURVE_SPHERE, "SPHERE", 0, "Sphere", ""},
-		{BRUSH_CURVE_ROOT, "ROOT", 0, "Root", ""},
-		{BRUSH_CURVE_SHARP, "SHARP", 0, "Sharp", ""},
-		{BRUSH_CURVE_LIN, "LIN", 0, "Linear", ""},
-		{BRUSH_CURVE_POW4, "POW4", 0, "Sharper", ""},
-		{BRUSH_CURVE_INVSQUARE, "INVSQUARE", 0, "Inverse square", ""},
-		{BRUSH_CURVE_CONSTANT, "CONSTANT", 0, "Constant", ""},
-		{0, NULL, 0, NULL, NULL},
-	};
-
-	static const EnumPropertyItem brush_automasking_mode_items[] = {
-		{BRUSH_AUTOMASKING_NONE, "NONE", 0, "Disabled", ""},
-		{BRUSH_AUTOMASKING_TOPOLOGY, "TOPOLOGY", 0, "Topology", ""},
-		{BRUSH_AUTOMASKING_EDGES, "EDGES", 0, "Edges", ""},
-		{0, NULL, 0, NULL, NULL},
-	};
-
-	static const EnumPropertyItem brush_sculpt_color_mix_mode_items[] = {
-		{BRUSH_SCULPT_COLOR_NONE, "NONE", 0, "Disabled", ""},
-		{BRUSH_SCULPT_COLOR_MIX, "MIX", 0, "Mix", ""},
-		{0, NULL, 0, NULL, NULL},
-	};
-
-	static const EnumPropertyItem brush_size_unit_items[] = {
-		{0, "VIEW", 0, "View", "Measure brush size relateve to the view"},
-		{BRUSH_LOCK_SIZE, "SCENE", 0, "Scene", "Measure brush size relateve to the scene"},
-		{0, NULL, 0, NULL, NULL},
-	};
-
-	srna = RNA_def_struct(brna, "Brush", "ID");
-	RNA_def_struct_ui_text(srna, "Brush", "Brush data-block for storing brush settings for painting and sculpting");
-	RNA_def_struct_ui_icon(srna, ICON_BRUSH_DATA);
-
-	/* enums */
-	prop = RNA_def_property(srna, "blend", PROP_ENUM, PROP_NONE);
-	RNA_def_property_enum_items(prop, prop_blend_items);
-	RNA_def_property_ui_text(prop, "Blending mode", "Brush blending mode");
-	RNA_def_property_update(prop, 0, "rna_Brush_update");
-
-
-	/**
-	 * Begin per-mode tool properties.
-	 *
-	 * keep in sync with #BKE_paint_get_tool_prop_id_from_paintmode
-	 */
-	prop = RNA_def_property(srna, "sculpt_tool", PROP_ENUM, PROP_NONE);
-	RNA_def_property_enum_items(prop, rna_enum_brush_sculpt_tool_items);
-	RNA_def_property_ui_text(prop, "Sculpt Tool", "");
-	RNA_def_property_update(prop, 0, "rna_Brush_update_and_reset_icon");
-
-	prop = RNA_def_property(srna, "vertex_tool", PROP_ENUM, PROP_NONE);
-	RNA_def_property_enum_sdna(prop, NULL, "vertexpaint_tool");
-	RNA_def_property_enum_items(prop, rna_enum_brush_vertex_tool_items);
-	RNA_def_property_ui_text(prop, "Vertex Paint Tool", "");
-	RNA_def_property_update(prop, 0, "rna_Brush_update_and_reset_icon");
-
-	prop = RNA_def_property(srna, "weight_tool", PROP_ENUM, PROP_NONE);
-	RNA_def_property_enum_sdna(prop, NULL, "weightpaint_tool");
-	RNA_def_property_enum_items(prop, rna_enum_brush_weight_tool_items);
-	RNA_def_property_ui_text(prop, "Weight Paint Tool", "");
-	RNA_def_property_update(prop, 0, "rna_Brush_update_and_reset_icon");
-
-	prop = RNA_def_property(srna, "image_tool", PROP_ENUM, PROP_NONE);
-	RNA_def_property_enum_sdna(prop, NULL, "imagepaint_tool");
-	RNA_def_property_enum_items(prop, rna_enum_brush_image_tool_items);
-	RNA_def_property_ui_text(prop, "Image Paint Tool", "");
-	RNA_def_property_update(prop, NC_SPACE | ND_SPACE_IMAGE, "rna_Brush_update_and_reset_icon");
-
-	prop = RNA_def_property(srna, "gpencil_tool", PROP_ENUM, PROP_NONE);
-	RNA_def_property_enum_sdna(prop, NULL, "gpencil_tool");
-	RNA_def_property_enum_items(prop, rna_enum_brush_gpencil_types_items);
-	RNA_def_property_ui_text(prop, "Type", "Category of the brush");
-	RNA_def_property_clear_flag(prop, PROP_ANIMATABLE);
-	/** End per mode tool properties. */
-
-
-	prop = RNA_def_property(srna, "direction", PROP_ENUM, PROP_NONE);
-	RNA_def_property_enum_bitflag_sdna(prop, NULL, "flag");
-	RNA_def_property_enum_items(prop, prop_direction_items);
-	RNA_def_property_enum_funcs(prop, NULL, NULL, "rna_Brush_direction_itemf");
-	RNA_def_property_ui_text(prop, "Direction", "");
-	RNA_def_property_update(prop, 0, "rna_Brush_update");
-
-	prop = RNA_def_property(srna, "stroke_method", PROP_ENUM, PROP_NONE);
-	RNA_def_property_enum_bitflag_sdna(prop, NULL, "flag");
-	RNA_def_property_enum_items(prop, sculpt_stroke_method_items);
-	RNA_def_property_enum_funcs(prop, NULL, NULL, "rna_Brush_stroke_itemf");
-	RNA_def_property_ui_text(prop, "Stroke Method", "");
-	RNA_def_property_update(prop, 0, "rna_Brush_stroke_update");
-
-	prop = RNA_def_property(srna, "sculpt_plane", PROP_ENUM, PROP_NONE);
-	RNA_def_property_enum_items(prop, brush_sculpt_plane_items);
-	RNA_def_property_ui_text(prop, "Sculpt Plane", "");
-	RNA_def_property_update(prop, 0, "rna_Brush_update");
-
-	prop = RNA_def_property(srna, "mask_tool", PROP_ENUM, PROP_NONE);
-	RNA_def_property_enum_items(prop, brush_mask_tool_items);
-	RNA_def_property_ui_text(prop, "Mask Tool", "");
-	RNA_def_property_update(prop, 0, "rna_Brush_update");
-
-	prop = RNA_def_property(srna, "curve_preset", PROP_ENUM, PROP_NONE);
-	RNA_def_property_enum_items(prop, brush_curve_preset_items);
-	RNA_def_property_ui_text(prop, "Curve Preset", "");
-	RNA_def_property_update(prop, 0, "rna_Brush_update");
-
-	prop = RNA_def_property(srna, "automasking_mode", PROP_ENUM, PROP_NONE);
-	RNA_def_property_enum_items(prop, brush_automasking_mode_items);
-	RNA_def_property_ui_text(prop, "Automasking", "");
-	RNA_def_property_update(prop, 0, "rna_Brush_update");
-
-	prop = RNA_def_property(srna, "sculpt_color_mix_mode", PROP_ENUM, PROP_NONE);
-	RNA_def_property_enum_items(prop, brush_sculpt_color_mix_mode_items);
-	RNA_def_property_ui_text(prop, "Color Mode", "");
-	RNA_def_property_update(prop, 0, "rna_Brush_update");
-
-	/* number values */
-	prop = RNA_def_property(srna, "size", PROP_INT, PROP_PIXEL);
-	RNA_def_property_int_funcs(prop, NULL, "rna_Brush_set_size", NULL);
-	RNA_def_property_range(prop, 1, MAX_BRUSH_PIXEL_RADIUS * 10);
-	RNA_def_property_ui_range(prop, 1, MAX_BRUSH_PIXEL_RADIUS, 1, -1);
-	RNA_def_property_ui_text(prop, "Radius", "Radius of the brush in pixels");
-	RNA_def_property_update(prop, 0, "rna_Brush_size_update");
-
-	prop = RNA_def_property(srna, "unprojected_radius", PROP_FLOAT, PROP_DISTANCE);
-	RNA_def_property_float_funcs(prop, NULL, "rna_Brush_set_unprojected_radius", NULL);
-	RNA_def_property_range(prop, 0.001, FLT_MAX);
-	RNA_def_property_ui_range(prop, 0.001, 1, 0, -1);
-	RNA_def_property_ui_text(prop, "Unprojected Radius", "Radius of brush in Blender units");
-	RNA_def_property_update(prop, 0, "rna_Brush_size_update");
-
-	prop = RNA_def_property(srna, "jitter", PROP_FLOAT, PROP_NONE);
-	RNA_def_property_float_sdna(prop, NULL, "jitter");
-	RNA_def_property_range(prop, 0.0f, 1000.0f);
-	RNA_def_property_ui_range(prop, 0.0f, 2.0f, 0.1, 4);
-	RNA_def_property_ui_text(prop, "Jitter", "Jitter the position of the brush while painting");
-	RNA_def_property_update(prop, 0, "rna_Brush_update");
-
-	prop = RNA_def_property(srna, "jitter_absolute", PROP_INT, PROP_PIXEL);
-	RNA_def_property_int_sdna(prop, NULL, "jitter_absolute");
-	RNA_def_property_range(prop, 0, 1000000);
-	RNA_def_property_ui_text(prop, "Jitter", "Jitter the position of the brush in pixels while painting");
-	RNA_def_property_update(prop, 0, "rna_Brush_update");
-
-	prop = RNA_def_property(srna, "spacing", PROP_INT, PROP_PERCENTAGE);
-	RNA_def_property_int_sdna(prop, NULL, "spacing");
-	RNA_def_property_range(prop, 1, 1000);
-	RNA_def_property_ui_range(prop, 1, 500, 5, -1);
-	RNA_def_property_ui_text(prop, "Spacing", "Spacing between brush daubs as a percentage of brush diameter");
-	RNA_def_property_update(prop, 0, "rna_Brush_update");
-
-	prop = RNA_def_property(srna, "grad_spacing", PROP_INT, PROP_PIXEL);
-	RNA_def_property_int_sdna(prop, NULL, "gradient_spacing");
-	RNA_def_property_range(prop, 1, 10000);
-	RNA_def_property_ui_range(prop, 1, 10000, 5, -1);
-	RNA_def_property_ui_text(prop, "Gradient Spacing", "Spacing before brush gradient goes full circle");
-	RNA_def_property_update(prop, 0, "rna_Brush_update");
-
-	prop = RNA_def_property(srna, "smooth_stroke_radius", PROP_INT, PROP_PIXEL);
-	RNA_def_property_range(prop, 10, 200);
-	RNA_def_property_ui_text(prop, "Smooth Stroke Radius", "Minimum distance from last point before stroke continues");
-	RNA_def_property_update(prop, 0, "rna_Brush_update");
-
-	prop = RNA_def_property(srna, "smooth_stroke_factor", PROP_FLOAT, PROP_FACTOR);
-	RNA_def_property_range(prop, 0.5, 0.99);
-	RNA_def_property_ui_text(prop, "Smooth Stroke Factor", "Higher values give a smoother stroke");
-	RNA_def_property_update(prop, 0, "rna_Brush_update");
-
-	prop = RNA_def_property(srna, "rate", PROP_FLOAT, PROP_NONE);
-	RNA_def_property_float_sdna(prop, NULL, "rate");
-	RNA_def_property_range(prop, 0.0001f, 10000.0f);
-	RNA_def_property_ui_range(prop, 0.01f, 1.0f, 1, 3);
-	RNA_def_property_ui_text(prop, "Rate", "Interval between paints for Airbrush");
-	RNA_def_property_update(prop, 0, "rna_Brush_update");
-
-	prop = RNA_def_property(srna, "color", PROP_FLOAT, PROP_COLOR_GAMMA);
-	RNA_def_property_range(prop, 0.0, 1.0);
-	RNA_def_property_float_sdna(prop, NULL, "rgb");
-	RNA_def_property_ui_text(prop, "Color", "");
-	RNA_def_property_update(prop, 0, "rna_Brush_update");
-
-	prop = RNA_def_property(srna, "secondary_color", PROP_FLOAT, PROP_COLOR_GAMMA);
-	RNA_def_property_range(prop, 0.0, 1.0);
-	RNA_def_property_float_sdna(prop, NULL, "secondary_rgb");
-	RNA_def_property_ui_text(prop, "Secondary Color", "");
-	RNA_def_property_update(prop, 0, "rna_Brush_update");
-
-	prop = RNA_def_property(srna, "weight", PROP_FLOAT, PROP_FACTOR);
-	RNA_def_property_float_default(prop, 1.0f);
-	RNA_def_property_range(prop, 0.0f, 1.0f);
-	RNA_def_property_ui_range(prop, 0.0f, 1.0f, 0.001, 3);
-	RNA_def_property_ui_text(prop, "Weight", "Vertex weight when brush is applied");
-	RNA_def_property_update(prop, 0, "rna_Brush_update");
-
-	prop = RNA_def_property(srna, "strength", PROP_FLOAT, PROP_FACTOR);
-	RNA_def_property_float_sdna(prop, NULL, "alpha");
-	RNA_def_property_float_default(prop, 0.5f);
-	RNA_def_property_range(prop, 0.0f, 10.0f);
-	RNA_def_property_ui_range(prop, 0.0f, 1.0f, 0.001, 3);
-	RNA_def_property_ui_text(prop, "Strength", "How powerful the effect of the brush is when applied");
-	RNA_def_property_update(prop, 0, "rna_Brush_update");
-
-	prop = RNA_def_property(srna, "plane_offset", PROP_FLOAT, PROP_DISTANCE);
-	RNA_def_property_float_sdna(prop, NULL, "plane_offset");
-	RNA_def_property_float_default(prop, 0);
-	RNA_def_property_range(prop, -2.0f, 2.0f);
-	RNA_def_property_ui_range(prop, -0.5f, 0.5f, 0.001, 3);
-	RNA_def_property_ui_text(prop, "Plane Offset",
-	                         "Adjust plane on which the brush acts towards or away from the object surface");
-	RNA_def_property_update(prop, 0, "rna_Brush_update");
-
-	prop = RNA_def_property(srna, "plane_trim", PROP_FLOAT, PROP_DISTANCE);
-	RNA_def_property_float_sdna(prop, NULL, "plane_trim");
-	RNA_def_property_float_default(prop, 0.5f);
-	RNA_def_property_range(prop, 0, 1.0f);
-	RNA_def_property_ui_text(prop, "Plane Trim",
-	                         "If a vertex is further away from offset plane than this, then it is not affected");
-	RNA_def_property_update(prop, 0, "rna_Brush_update");
-
-	prop = RNA_def_property(srna, "height", PROP_FLOAT, PROP_DISTANCE);
-	RNA_def_property_float_sdna(prop, NULL, "height");
-	RNA_def_property_float_default(prop, 0.5f);
-	RNA_def_property_range(prop, 0, 1.0f);
-	RNA_def_property_ui_text(prop, "Brush Height", "Affectable height of brush (layer height for layer tool, i.e.)");
-	RNA_def_property_update(prop, 0, "rna_Brush_update");
-
-	prop = RNA_def_property(srna, "texture_sample_bias", PROP_FLOAT, PROP_DISTANCE);
-	RNA_def_property_float_sdna(prop, NULL, "texture_sample_bias");
-	RNA_def_property_float_default(prop, 0);
-	RNA_def_property_range(prop, -1, 1);
-	RNA_def_property_ui_text(prop, "Texture Sample Bias", "Value added to texture samples");
-	RNA_def_property_update(prop, 0, "rna_Brush_update");
-
-	prop = RNA_def_property(srna, "normal_weight", PROP_FLOAT, PROP_FACTOR);
-	RNA_def_property_float_sdna(prop, NULL, "normal_weight");
-	RNA_def_property_float_default(prop, 0);
-	RNA_def_property_range(prop, 0.0f, 1.0f);
-	RNA_def_property_ui_text(prop, "Normal Weight", "How much grab will pull vertexes out of surface during a grab");
-	RNA_def_property_update(prop, 0, "rna_Brush_update");
-
-	prop = RNA_def_property(srna, "rake_factor", PROP_FLOAT, PROP_FACTOR);
-	RNA_def_property_float_sdna(prop, NULL, "rake_factor");
-	RNA_def_property_float_default(prop, 0);
-	RNA_def_property_range(prop, 0.0f, 10.0f);
-	RNA_def_property_ui_range(prop, 0.0f, 1.0f, 0.001, 3);
-	RNA_def_property_ui_text(prop, "Rake", "How much grab will follow cursor rotation");
-	RNA_def_property_update(prop, 0, "rna_Brush_update");
-
-	prop = RNA_def_property(srna, "crease_pinch_factor", PROP_FLOAT, PROP_FACTOR);
-	RNA_def_property_float_sdna(prop, NULL, "crease_pinch_factor");
-	RNA_def_property_float_default(prop, 2.0f / 3.0f);
-	RNA_def_property_range(prop, 0.0f, 1.0f);
-	RNA_def_property_ui_text(prop, "Crease Brush Pinch Factor", "How much the crease brush pinches");
-	RNA_def_property_update(prop, 0, "rna_Brush_update");
-
-	prop = RNA_def_property(srna, "auto_smooth_factor", PROP_FLOAT, PROP_FACTOR);
-	RNA_def_property_float_sdna(prop, NULL, "autosmooth_factor");
-	RNA_def_property_float_default(prop, 0);
-	RNA_def_property_range(prop, 0.0f, 1.0f);
-	RNA_def_property_ui_range(prop, 0.0f, 1.0f, 0.001, 3);
-	RNA_def_property_ui_text(prop, "Autosmooth", "Amount of smoothing to automatically apply to each stroke");
-	RNA_def_property_update(prop, 0, "rna_Brush_update");
-
-	prop = RNA_def_property(srna, "normal_radius_factor", PROP_FLOAT, PROP_FACTOR);
-	RNA_def_property_float_sdna(prop, NULL, "normal_radius_factor");
-	RNA_def_property_float_default(prop, 0.2f);
-	RNA_def_property_range(prop, 0.0f, 1.0f);
-	RNA_def_property_ui_range(prop, 0.0f, 1.0f, 0.001, 3);
-	RNA_def_property_ui_text(prop, "Normal Radius", "Ratio between the brush radius and the radius that is going to be used to sample the normal");
-	RNA_def_property_update(prop, 0, "rna_Brush_update");
-
-	prop = RNA_def_property(srna, "topology_rake_factor", PROP_FLOAT, PROP_FACTOR);
-	RNA_def_property_float_sdna(prop, NULL, "topology_rake_factor");
-	RNA_def_property_float_default(prop, 0);
-	RNA_def_property_range(prop, 0.0f, 1.0f);
-	RNA_def_property_ui_range(prop, 0.0f, 1.0f, 0.001, 3);
-	RNA_def_property_ui_text(prop, "Topology Rake", "Automatically align edges to the brush direction to "
-	                                                "to generate cleaner topology and define sharp features "
-	                                                "dynamic topology. Best used on low-poly meshes as it has "
-	                                                "a performance impact");
-	RNA_def_property_update(prop, 0, "rna_Brush_update");
-
-	prop = RNA_def_property(srna, "stencil_pos", PROP_FLOAT, PROP_XYZ);
-	RNA_def_property_float_sdna(prop, NULL, "stencil_pos");
-	RNA_def_property_array(prop, 2);
-	RNA_def_property_ui_text(prop, "Stencil Position", "Position of stencil in viewport");
-	RNA_def_property_update(prop, 0, "rna_Brush_update");
-
-	prop = RNA_def_property(srna, "stencil_dimension", PROP_FLOAT, PROP_XYZ);
-	RNA_def_property_float_sdna(prop, NULL, "stencil_dimension");
-	RNA_def_property_array(prop, 2);
-	RNA_def_property_ui_text(prop, "Stencil Dimensions", "Dimensions of stencil in viewport");
-	RNA_def_property_update(prop, 0, "rna_Brush_update");
-
-	prop = RNA_def_property(srna, "mask_stencil_pos", PROP_FLOAT, PROP_XYZ);
-	RNA_def_property_float_sdna(prop, NULL, "mask_stencil_pos");
-	RNA_def_property_array(prop, 2);
-	RNA_def_property_ui_text(prop, "Mask Stencil Position", "Position of mask stencil in viewport");
-	RNA_def_property_update(prop, 0, "rna_Brush_update");
-
-	prop = RNA_def_property(srna, "mask_stencil_dimension", PROP_FLOAT, PROP_XYZ);
-	RNA_def_property_float_sdna(prop, NULL, "mask_stencil_dimension");
-	RNA_def_property_array(prop, 2);
-	RNA_def_property_ui_text(prop, "Mask Stencil Dimensions", "Dimensions of mask stencil in viewport");
-	RNA_def_property_update(prop, 0, "rna_Brush_update");
-
-	prop = RNA_def_property(srna, "sharp_threshold", PROP_FLOAT, PROP_NONE);
-	RNA_def_property_range(prop, 0.0, 100.0);
-	RNA_def_property_ui_range(prop, 0.0, 1.0, 1, 3);
-	RNA_def_property_float_sdna(prop, NULL, "sharp_threshold");
-	RNA_def_property_ui_text(prop, "Sharp Threshold", "Threshold below which, no sharpening is done");
-	RNA_def_property_update(prop, 0, "rna_Brush_update");
-
-	prop = RNA_def_property(srna, "fill_threshold", PROP_FLOAT, PROP_NONE);
-	RNA_def_property_range(prop, 0.0, 100.0);
-	RNA_def_property_ui_range(prop, 0.0, 1.0, 1, 3);
-	RNA_def_property_float_sdna(prop, NULL, "fill_threshold");
-	RNA_def_property_ui_text(prop, "Fill Threshold", "Threshold above which filling is not propagated");
-	RNA_def_property_update(prop, 0, "rna_Brush_update");
-
-	prop = RNA_def_property(srna, "blur_kernel_radius", PROP_INT, PROP_NONE);
-	RNA_def_property_int_sdna(prop, NULL, "blur_kernel_radius");
-	RNA_def_property_range(prop, 1, 10000);
-	RNA_def_property_ui_range(prop, 1, 50, 1, -1);
-	RNA_def_property_ui_text(prop, "Kernel Radius", "Radius of kernel used for soften and sharpen in pixels");
-	RNA_def_property_update(prop, 0, "rna_Brush_update");
-
-	prop = RNA_def_property(srna, "blur_mode", PROP_ENUM, PROP_NONE);
-	RNA_def_property_enum_items(prop, brush_blur_mode_items);
-	RNA_def_property_ui_text(prop, "Blur Mode", "");
-	RNA_def_property_update(prop, 0, "rna_Brush_update");
-
-	prop = RNA_def_property(srna, "falloff_angle", PROP_FLOAT, PROP_ANGLE);
-	RNA_def_property_float_sdna(prop, NULL, "falloff_angle");
-	RNA_def_property_range(prop, 0, M_PI / 2);
-	RNA_def_property_ui_text(prop, "Falloff Angle",
-	                         "Paint most on faces pointing towards the view according to this angle");
-	RNA_def_property_update(prop, 0, "rna_Brush_update");
-
-	/* flag */
-	/* This is an enum but its unlikely we add other shapes, so expose as a boolean. */
-	prop = RNA_def_property(srna, "use_projected", PROP_BOOLEAN, PROP_NONE);
-	RNA_def_property_boolean_sdna(prop, NULL, "falloff_shape", BRUSH_AIRBRUSH);
-	RNA_def_property_ui_text(prop, "2D Falloff", "Apply brush influence in 2D circle instead of a sphere");
-	RNA_def_property_update(prop, 0, "rna_Brush_update");
-
-	prop = RNA_def_property(srna, "use_airbrush", PROP_BOOLEAN, PROP_NONE);
-	RNA_def_property_boolean_sdna(prop, NULL, "flag", BRUSH_AIRBRUSH);
-	RNA_def_property_ui_text(prop, "Airbrush", "Keep applying paint effect while holding mouse (spray)");
-	RNA_def_property_update(prop, 0, "rna_Brush_update");
-
-	prop = RNA_def_property(srna, "use_original_normal", PROP_BOOLEAN, PROP_NONE);
-	RNA_def_property_boolean_sdna(prop, NULL, "flag", BRUSH_ORIGINAL_NORMAL);
-	RNA_def_property_ui_text(prop, "Original Normal",
-	                         "When locked keep using normal of surface where stroke was initiated");
-	RNA_def_property_update(prop, 0, "rna_Brush_update");
-
-	prop = RNA_def_property(srna, "use_world_spacing", PROP_BOOLEAN, PROP_NONE);
-	RNA_def_property_boolean_sdna(prop, NULL, "flag2", BRUSH_WORLD_SPACING);
-	RNA_def_property_ui_text(prop, "Use world spacing",
-	                         "Compute the distance between steps in world space");
-	RNA_def_property_update(prop, 0, "rna_Brush_update");
-
-	prop = RNA_def_property(srna, "use_pressure_strength", PROP_BOOLEAN, PROP_NONE);
-	RNA_def_property_boolean_sdna(prop, NULL, "flag", BRUSH_ALPHA_PRESSURE);
-	RNA_def_property_ui_icon(prop, ICON_STYLUS_PRESSURE, 0);
-	RNA_def_property_ui_text(prop, "Strength Pressure", "Enable tablet pressure sensitivity for strength");
-	RNA_def_property_update(prop, 0, "rna_Brush_update");
-
-	prop = RNA_def_property(srna, "use_offset_pressure", PROP_BOOLEAN, PROP_NONE);
-	RNA_def_property_boolean_sdna(prop, NULL, "flag", BRUSH_OFFSET_PRESSURE);
-	RNA_def_property_ui_icon(prop, ICON_STYLUS_PRESSURE, 0);
-	RNA_def_property_ui_text(prop, "Plane Offset Pressure", "Enable tablet pressure sensitivity for offset");
-	RNA_def_property_update(prop, 0, "rna_Brush_update");
-
-	prop = RNA_def_property(srna, "use_pressure_size", PROP_BOOLEAN, PROP_NONE);
-	RNA_def_property_boolean_sdna(prop, NULL, "flag", BRUSH_SIZE_PRESSURE);
-	RNA_def_property_ui_icon(prop, ICON_STYLUS_PRESSURE, 0);
-	RNA_def_property_ui_text(prop, "Size Pressure", "Enable tablet pressure sensitivity for size");
-	RNA_def_property_update(prop, 0, "rna_Brush_update");
-
-	prop = RNA_def_property(srna, "use_gradient", PROP_BOOLEAN, PROP_NONE);
-	RNA_def_property_boolean_sdna(prop, NULL, "flag", BRUSH_USE_GRADIENT);
-	RNA_def_property_boolean_funcs(prop, NULL, "rna_Brush_use_gradient_set");
-	RNA_def_property_ui_text(prop, "Use Gradient", "Use Gradient by utilizing a sampling method");
-	RNA_def_property_update(prop, 0, "rna_Brush_update");
-
-	prop = RNA_def_property(srna, "use_pressure_jitter", PROP_BOOLEAN, PROP_NONE);
-	RNA_def_property_boolean_sdna(prop, NULL, "flag", BRUSH_JITTER_PRESSURE);
-	RNA_def_property_ui_icon(prop, ICON_STYLUS_PRESSURE, 0);
-	RNA_def_property_ui_text(prop, "Jitter Pressure", "Enable tablet pressure sensitivity for jitter");
-	RNA_def_property_update(prop, 0, "rna_Brush_update");
-
-	prop = RNA_def_property(srna, "use_pressure_spacing", PROP_BOOLEAN, PROP_NONE);
-	RNA_def_property_boolean_sdna(prop, NULL, "flag", BRUSH_SPACING_PRESSURE);
-	RNA_def_property_ui_icon(prop, ICON_STYLUS_PRESSURE, 0);
-	RNA_def_property_ui_text(prop, "Spacing Pressure", "Enable tablet pressure sensitivity for spacing");
-	RNA_def_property_update(prop, 0, "rna_Brush_update");
-
-	prop = RNA_def_property(srna, "use_pressure_masking", PROP_ENUM, PROP_NONE);
-	RNA_def_property_enum_sdna(prop, NULL, "mask_pressure");
-	RNA_def_property_enum_items(prop, brush_mask_pressure_items);
-	RNA_def_property_ui_text(prop, "Mask Pressure Mode", "Pen pressure makes texture influence smaller");
-	RNA_def_property_update(prop, 0, "rna_Brush_update");
-
-	prop = RNA_def_property(srna, "use_inverse_smooth_pressure", PROP_BOOLEAN, PROP_NONE);
-	RNA_def_property_boolean_sdna(prop, NULL, "flag", BRUSH_INVERSE_SMOOTH_PRESSURE);
-	RNA_def_property_ui_icon(prop, ICON_STYLUS_PRESSURE, 0);
-	RNA_def_property_ui_text(prop, "Inverse Smooth Pressure", "Lighter pressure causes more smoothing to be applied");
-	RNA_def_property_update(prop, 0, "rna_Brush_update");
-
-	prop = RNA_def_property(srna, "use_relative_jitter", PROP_BOOLEAN, PROP_NONE);
-	RNA_def_property_boolean_negative_sdna(prop, NULL, "flag", BRUSH_ABSOLUTE_JITTER);
-	RNA_def_property_ui_icon(prop, ICON_UNLOCKED, true);
-	RNA_def_property_ui_text(prop, "Absolute Jitter", "Jittering happens in screen space, not relative to brush size");
-	RNA_def_property_update(prop, 0, "rna_Brush_update");
-
-	prop = RNA_def_property(srna, "use_plane_trim", PROP_BOOLEAN, PROP_NONE);
-	RNA_def_property_boolean_sdna(prop, NULL, "flag", BRUSH_PLANE_TRIM);
-	RNA_def_property_ui_text(prop, "Use Plane Trim", "Enable Plane Trim");
-	RNA_def_property_update(prop, 0, "rna_Brush_update");
-
-	prop = RNA_def_property(srna, "use_frontface", PROP_BOOLEAN, PROP_NONE);
-	RNA_def_property_boolean_sdna(prop, NULL, "flag", BRUSH_FRONTFACE);
-	RNA_def_property_ui_text(prop, "Use Front-Face", "Brush only affects vertexes that face the viewer");
-	RNA_def_property_update(prop, 0, "rna_Brush_update");
-
-	prop = RNA_def_property(srna, "use_frontface_falloff", PROP_BOOLEAN, PROP_NONE);
-	RNA_def_property_boolean_sdna(prop, NULL, "flag", BRUSH_FRONTFACE_FALLOFF);
-	RNA_def_property_ui_text(prop, "Use Front-Face Falloff", "Blend brush influence by how much they face the front");
-	RNA_def_property_update(prop, 0, "rna_Brush_update");
-
-	prop = RNA_def_property(srna, "use_anchor", PROP_BOOLEAN, PROP_NONE);
-	RNA_def_property_boolean_sdna(prop, NULL, "flag", BRUSH_ANCHORED);
-	RNA_def_property_ui_text(prop, "Anchored", "Keep the brush anchored to the initial location");
-	RNA_def_property_update(prop, 0, "rna_Brush_update");
-
-	prop = RNA_def_property(srna, "use_space", PROP_BOOLEAN, PROP_NONE);
-	RNA_def_property_boolean_sdna(prop, NULL, "flag", BRUSH_SPACE);
-	RNA_def_property_ui_text(prop, "Space", "Limit brush application to the distance specified by spacing");
-	RNA_def_property_update(prop, 0, "rna_Brush_update");
-
-	prop = RNA_def_property(srna, "use_line", PROP_BOOLEAN, PROP_NONE);
-	RNA_def_property_boolean_sdna(prop, NULL, "flag", BRUSH_LINE);
-	RNA_def_property_ui_text(prop, "Line", "Draw a line with dabs separated according to spacing");
-	RNA_def_property_update(prop, 0, "rna_Brush_update");
-
-	prop = RNA_def_property(srna, "use_curve", PROP_BOOLEAN, PROP_NONE);
-	RNA_def_property_boolean_sdna(prop, NULL, "flag", BRUSH_CURVE);
-	RNA_def_property_ui_text(prop, "Curve", "Define the stroke curve with a bezier curve. Dabs are separated according to spacing");
-	RNA_def_property_update(prop, 0, "rna_Brush_update");
-
-	prop = RNA_def_property(srna, "use_smooth_stroke", PROP_BOOLEAN, PROP_NONE);
-	RNA_def_property_boolean_sdna(prop, NULL, "flag", BRUSH_SMOOTH_STROKE);
-	RNA_def_property_ui_text(prop, "Smooth Stroke", "Brush lags behind mouse and follows a smoother path");
-	RNA_def_property_update(prop, 0, "rna_Brush_update");
-
-	prop = RNA_def_property(srna, "use_persistent", PROP_BOOLEAN, PROP_NONE);
-	RNA_def_property_boolean_sdna(prop, NULL, "flag", BRUSH_PERSISTENT);
-	RNA_def_property_ui_text(prop, "Persistent", "Sculpt on a persistent layer of the mesh");
-	RNA_def_property_update(prop, 0, "rna_Brush_update");
-
-	prop = RNA_def_property(srna, "use_accumulate", PROP_BOOLEAN, PROP_NONE);
-	RNA_def_property_boolean_sdna(prop, NULL, "flag", BRUSH_ACCUMULATE);
-	RNA_def_property_ui_text(prop, "Accumulate", "Accumulate stroke daubs on top of each other");
-	RNA_def_property_update(prop, 0, "rna_Brush_update");
-
-	prop = RNA_def_property(srna, "use_space_attenuation", PROP_BOOLEAN, PROP_NONE);
-	RNA_def_property_boolean_sdna(prop, NULL, "flag", BRUSH_SPACE_ATTEN);
-	RNA_def_property_ui_text(prop, "Adjust Strength for Spacing",
-	                         "Automatically adjust strength to give consistent results for different spacings");
-	RNA_def_property_update(prop, 0, "rna_Brush_update");
-
-	/* adaptive space is not implemented yet */
-	prop = RNA_def_property(srna, "use_adaptive_space", PROP_BOOLEAN, PROP_NONE);
-	RNA_def_property_boolean_sdna(prop, NULL, "flag", BRUSH_ADAPTIVE_SPACE);
-	RNA_def_property_ui_text(prop, "Adaptive Spacing",
-	                         "Space daubs according to surface orientation instead of screen space");
-	RNA_def_property_update(prop, 0, "rna_Brush_update");
-
-	prop = RNA_def_property(srna, "use_locked_size", PROP_ENUM, PROP_NONE); /* as an enum */
-	RNA_def_property_enum_bitflag_sdna(prop, NULL, "flag");
-	RNA_def_property_enum_items(prop, brush_size_unit_items);
-	RNA_def_property_ui_text(prop, "Radius Unit", "Measure brush size relative to the view or the scene");
-	RNA_def_property_update(prop, 0, "rna_Brush_update");
-
-	prop = RNA_def_property(srna, "use_edge_to_edge", PROP_BOOLEAN, PROP_NONE);
-	RNA_def_property_boolean_sdna(prop, NULL, "flag", BRUSH_EDGE_TO_EDGE);
-	RNA_def_property_ui_text(prop, "Edge-to-edge", "Drag anchor brush from edge-to-edge");
-	RNA_def_property_update(prop, 0, "rna_Brush_update");
-
-	prop = RNA_def_property(srna, "use_restore_mesh", PROP_BOOLEAN, PROP_NONE);
-	RNA_def_property_boolean_sdna(prop, NULL, "flag", BRUSH_DRAG_DOT);
-	RNA_def_property_ui_text(prop, "Restore Mesh", "Allow a single dot to be carefully positioned");
-	RNA_def_property_update(prop, 0, "rna_Brush_update");
-
-	/* only for projection paint & vertex paint, TODO, other paint modes */
-	prop = RNA_def_property(srna, "use_alpha", PROP_BOOLEAN, PROP_NONE);
-	RNA_def_property_boolean_negative_sdna(prop, NULL, "flag", BRUSH_LOCK_ALPHA);
-	RNA_def_property_ui_text(prop, "Affect Alpha", "When this is disabled, lock alpha while painting");
-	RNA_def_property_update(prop, 0, "rna_Brush_update");
-
-	prop = RNA_def_property(srna, "curve", PROP_POINTER, PROP_NONE);
-	RNA_def_property_flag(prop, PROP_NEVER_NULL);
-	RNA_def_property_ui_text(prop, "Curve", "Editable falloff curve");
-	RNA_def_property_update(prop, 0, "rna_Brush_update");
-
-	prop = RNA_def_property(srna, "paint_curve", PROP_POINTER, PROP_NONE);
-	RNA_def_property_flag(prop, PROP_EDITABLE);
-	RNA_def_property_ui_text(prop, "Paint Curve", "Active Paint Curve");
-	RNA_def_property_update(prop, 0, "rna_Brush_update");
-
-	prop = RNA_def_property(srna, "gradient", PROP_POINTER, PROP_NEVER_NULL);
-	RNA_def_property_pointer_sdna(prop, NULL, "gradient");
-	RNA_def_property_struct_type(prop, "ColorRamp");
-	RNA_def_property_ui_text(prop, "Gradient", "");
-	RNA_def_property_update(prop, 0, "rna_Brush_update");
-
-	/* gradient source */
-	prop = RNA_def_property(srna, "gradient_stroke_mode", PROP_ENUM, PROP_NONE);
-	RNA_def_property_enum_items(prop, brush_gradient_items);
-	RNA_def_property_ui_text(prop, "Gradient Stroke Mode", "");
-	RNA_def_property_update(prop, 0, "rna_Brush_update");
-
-	prop = RNA_def_property(srna, "gradient_fill_mode", PROP_ENUM, PROP_NONE);
-	RNA_def_property_enum_items(prop, brush_gradient_fill_items);
-	RNA_def_property_ui_text(prop, "Gradient Fill Mode", "");
-	RNA_def_property_update(prop, 0, "rna_Brush_update");
-
-	/* overlay flags */
-	prop = RNA_def_property(srna, "use_primary_overlay", PROP_BOOLEAN, PROP_NONE);
-	RNA_def_property_boolean_sdna(prop, NULL, "overlay_flags", BRUSH_OVERLAY_PRIMARY);
-	RNA_def_property_ui_text(prop, "Use Texture Overlay", "Show texture in viewport");
-	RNA_def_property_update(prop, 0, "rna_Brush_update");
-
-	prop = RNA_def_property(srna, "use_secondary_overlay", PROP_BOOLEAN, PROP_NONE);
-	RNA_def_property_boolean_sdna(prop, NULL, "overlay_flags", BRUSH_OVERLAY_SECONDARY);
-	RNA_def_property_ui_text(prop, "Use Texture Overlay", "Show texture in viewport");
-	RNA_def_property_update(prop, 0, "rna_Brush_update");
-
-	prop = RNA_def_property(srna, "use_cursor_overlay", PROP_BOOLEAN, PROP_NONE);
-	RNA_def_property_boolean_sdna(prop, NULL, "overlay_flags", BRUSH_OVERLAY_CURSOR);
-	RNA_def_property_ui_text(prop, "Use Cursor Overlay", "Show cursor in viewport");
-	RNA_def_property_update(prop, 0, "rna_Brush_update");
-
-	prop = RNA_def_property(srna, "use_cursor_overlay_override", PROP_BOOLEAN, PROP_NONE);
-	RNA_def_property_boolean_sdna(prop, NULL, "overlay_flags", BRUSH_OVERLAY_CURSOR_OVERRIDE_ON_STROKE);
-	RNA_def_property_ui_text(prop, "Override Overlay", "Don't show overlay during a stroke");
-	RNA_def_property_update(prop, 0, "rna_Brush_update");
-
-	prop = RNA_def_property(srna, "use_primary_overlay_override", PROP_BOOLEAN, PROP_NONE);
-	RNA_def_property_boolean_sdna(prop, NULL, "overlay_flags", BRUSH_OVERLAY_PRIMARY_OVERRIDE_ON_STROKE);
-	RNA_def_property_ui_text(prop, "Override Overlay", "Don't show overlay during a stroke");
-	RNA_def_property_update(prop, 0, "rna_Brush_update");
-
-	prop = RNA_def_property(srna, "use_secondary_overlay_override", PROP_BOOLEAN, PROP_NONE);
-	RNA_def_property_boolean_sdna(prop, NULL, "overlay_flags", BRUSH_OVERLAY_SECONDARY_OVERRIDE_ON_STROKE);
-	RNA_def_property_ui_text(prop, "Override Overlay", "Don't show overlay during a stroke");
-	RNA_def_property_update(prop, 0, "rna_Brush_update");
-
-	/* paint mode flags */
-	prop = RNA_def_property(srna, "use_paint_sculpt", PROP_BOOLEAN, PROP_NONE);
-	RNA_def_property_boolean_sdna(prop, NULL, "ob_mode", OB_MODE_SCULPT);
-	RNA_def_property_ui_text(prop, "Use Sculpt", "Use this brush in sculpt mode");
-
-	prop = RNA_def_property(srna, "use_paint_vertex", PROP_BOOLEAN, PROP_NONE);
-	RNA_def_property_boolean_sdna(prop, NULL, "ob_mode", OB_MODE_VERTEX_PAINT);
-	RNA_def_property_ui_text(prop, "Use Vertex", "Use this brush in vertex paint mode");
-
-	prop = RNA_def_property(srna, "use_paint_weight", PROP_BOOLEAN, PROP_NONE);
-	RNA_def_property_boolean_sdna(prop, NULL, "ob_mode", OB_MODE_WEIGHT_PAINT);
-	RNA_def_property_ui_text(prop, "Use Weight", "Use this brush in weight paint mode");
-
-	prop = RNA_def_property(srna, "use_paint_image", PROP_BOOLEAN, PROP_NONE);
-	RNA_def_property_boolean_sdna(prop, NULL, "ob_mode", OB_MODE_TEXTURE_PAINT);
-	RNA_def_property_ui_text(prop, "Use Texture", "Use this brush in texture paint mode");
-
-	prop = RNA_def_property(srna, "use_paint_grease_pencil", PROP_BOOLEAN, PROP_NONE);
-	RNA_def_property_boolean_sdna(prop, NULL, "ob_mode", OB_MODE_PAINT_GPENCIL);
-	RNA_def_property_ui_text(prop, "Use Sculpt", "Use this brush in grease pencil drawing mode");
-
-	/* texture */
-	prop = RNA_def_property(srna, "texture_slot", PROP_POINTER, PROP_NONE);
-	RNA_def_property_struct_type(prop, "BrushTextureSlot");
-	RNA_def_property_pointer_sdna(prop, NULL, "mtex");
-	RNA_def_property_clear_flag(prop, PROP_EDITABLE);
-	RNA_def_property_ui_text(prop, "Texture Slot", "");
-
-	prop = RNA_def_property(srna, "texture", PROP_POINTER, PROP_NONE);
-	RNA_def_property_pointer_sdna(prop, NULL, "mtex.tex");
-	RNA_def_property_flag(prop, PROP_EDITABLE | PROP_CONTEXT_UPDATE);
-	RNA_def_property_ui_text(prop, "Texture", "");
-	RNA_def_property_update(prop, NC_TEXTURE, "rna_Brush_main_tex_update");
-
-	prop = RNA_def_property(srna, "mask_texture_slot", PROP_POINTER, PROP_NONE);
-	RNA_def_property_struct_type(prop, "BrushTextureSlot");
-	RNA_def_property_pointer_sdna(prop, NULL, "mask_mtex");
-	RNA_def_property_clear_flag(prop, PROP_EDITABLE);
-	RNA_def_property_ui_text(prop, "Mask Texture Slot", "");
-
-	prop = RNA_def_property(srna, "mask_texture", PROP_POINTER, PROP_NONE);
-	RNA_def_property_pointer_sdna(prop, NULL, "mask_mtex.tex");
-	RNA_def_property_flag(prop, PROP_EDITABLE | PROP_CONTEXT_UPDATE);
-	RNA_def_property_ui_text(prop, "Mask Texture", "");
-	RNA_def_property_update(prop, NC_TEXTURE, "rna_Brush_secondary_tex_update");
-
-	prop = RNA_def_property(srna, "texture_overlay_alpha", PROP_INT, PROP_PERCENTAGE);
-	RNA_def_property_int_sdna(prop, NULL, "texture_overlay_alpha");
-	RNA_def_property_range(prop, 0, 100);
-	RNA_def_property_ui_text(prop, "Texture Overlay Alpha", "");
-	RNA_def_property_update(prop, 0, "rna_Brush_update");
-
-	prop = RNA_def_property(srna, "mask_overlay_alpha", PROP_INT, PROP_PERCENTAGE);
-	RNA_def_property_int_sdna(prop, NULL, "mask_overlay_alpha");
-	RNA_def_property_range(prop, 0, 100);
-	RNA_def_property_ui_text(prop, "Mask Texture Overlay Alpha", "");
-	RNA_def_property_update(prop, 0, "rna_Brush_update");
-
-	prop = RNA_def_property(srna, "cursor_overlay_alpha", PROP_INT, PROP_PERCENTAGE);
-	RNA_def_property_int_sdna(prop, NULL, "cursor_overlay_alpha");
-	RNA_def_property_range(prop, 0, 100);
-	RNA_def_property_ui_text(prop, "Mask Texture Overlay Alpha", "");
-	RNA_def_property_update(prop, 0, "rna_Brush_update");
-
-	prop = RNA_def_property(srna, "cursor_color_add", PROP_FLOAT, PROP_COLOR);
-	RNA_def_property_float_sdna(prop, NULL, "add_col");
-	RNA_def_property_array(prop, 3);
-	RNA_def_property_ui_text(prop, "Add Color", "Color of cursor when adding");
-	RNA_def_property_update(prop, 0, "rna_Brush_update");
-
-	prop = RNA_def_property(srna, "cursor_color_subtract", PROP_FLOAT, PROP_COLOR);
-	RNA_def_property_float_sdna(prop, NULL, "sub_col");
-	RNA_def_property_array(prop, 3);
-	RNA_def_property_ui_text(prop, "Subtract Color", "Color of cursor when subtracting");
-	RNA_def_property_update(prop, 0, "rna_Brush_update");
-
-	prop = RNA_def_property(srna, "use_custom_icon", PROP_BOOLEAN, PROP_NONE);
-	RNA_def_property_boolean_sdna(prop, NULL, "flag", BRUSH_CUSTOM_ICON);
-	RNA_def_property_ui_text(prop, "Custom Icon", "Set the brush icon from an image file");
-	RNA_def_property_update(prop, 0, "rna_Brush_icon_update");
-
-	prop = RNA_def_property(srna, "icon_filepath", PROP_STRING, PROP_FILEPATH);
-	RNA_def_property_string_sdna(prop, NULL, "icon_filepath");
-	RNA_def_property_ui_text(prop, "Brush Icon Filepath", "File path to brush icon");
-	RNA_def_property_update(prop, 0, "rna_Brush_icon_update");
-
-	/* clone tool */
-	prop = RNA_def_property(srna, "clone_image", PROP_POINTER, PROP_NONE);
-	RNA_def_property_pointer_sdna(prop, NULL, "clone.image");
-	RNA_def_property_flag(prop, PROP_EDITABLE);
-	RNA_def_property_ui_text(prop, "Clone Image", "Image for clone tool");
-	RNA_def_property_update(prop, NC_SPACE | ND_SPACE_IMAGE, "rna_Brush_update");
-
-	prop = RNA_def_property(srna, "clone_alpha", PROP_FLOAT, PROP_FACTOR);
-	RNA_def_property_float_sdna(prop, NULL, "clone.alpha");
-	RNA_def_property_range(prop, 0.0f, 1.0f);
-	RNA_def_property_ui_text(prop, "Clone Alpha", "Opacity of clone image display");
-	RNA_def_property_update(prop, NC_SPACE | ND_SPACE_IMAGE, "rna_Brush_update");
-
-	prop = RNA_def_property(srna, "clone_offset", PROP_FLOAT, PROP_XYZ);
-	RNA_def_property_float_sdna(prop, NULL, "clone.offset");
-	RNA_def_property_ui_text(prop, "Clone Offset", "");
-	RNA_def_property_ui_range(prop, -1.0f, 1.0f, 10.0f, 3);
-	RNA_def_property_update(prop, NC_SPACE | ND_SPACE_IMAGE, "rna_Brush_update");
-
-	prop = RNA_def_property(srna, "brush_capabilities", PROP_POINTER, PROP_NONE);
-	RNA_def_property_flag(prop, PROP_NEVER_NULL);
-	RNA_def_property_struct_type(prop, "BrushCapabilities");
-	RNA_def_property_pointer_funcs(prop, "rna_Brush_capabilities_get", NULL, NULL, NULL);
-	RNA_def_property_ui_text(prop, "Brush Capabilities", "Brush's capabilities");
-
-	/* brush capabilities (mode-dependent) */
-	prop = RNA_def_property(srna, "sculpt_capabilities", PROP_POINTER, PROP_NONE);
-	RNA_def_property_flag(prop, PROP_NEVER_NULL);
-	RNA_def_property_struct_type(prop, "BrushCapabilitiesSculpt");
-	RNA_def_property_pointer_funcs(prop, "rna_Sculpt_tool_capabilities_get", NULL, NULL, NULL);
-	RNA_def_property_ui_text(prop, "Sculpt Capabilities", "");
-
-	prop = RNA_def_property(srna, "image_paint_capabilities", PROP_POINTER, PROP_NONE);
-	RNA_def_property_flag(prop, PROP_NEVER_NULL);
-	RNA_def_property_struct_type(prop, "BrushCapabilitiesImagePaint");
-	RNA_def_property_pointer_funcs(prop, "rna_Imapaint_tool_capabilities_get", NULL, NULL, NULL);
-	RNA_def_property_ui_text(prop, "Image Paint Capabilities", "");
-
-	prop = RNA_def_property(srna, "vertex_paint_capabilities", PROP_POINTER, PROP_NONE);
-	RNA_def_property_flag(prop, PROP_NEVER_NULL);
-	RNA_def_property_struct_type(prop, "BrushCapabilitiesVertexPaint");
-	RNA_def_property_pointer_funcs(prop, "rna_Vertexpaint_tool_capabilities_get", NULL, NULL, NULL);
-	RNA_def_property_ui_text(prop, "Vertex Paint Capabilities", "");
-
-	prop = RNA_def_property(srna, "weight_paint_capabilities", PROP_POINTER, PROP_NONE);
-	RNA_def_property_flag(prop, PROP_NEVER_NULL);
-	RNA_def_property_struct_type(prop, "BrushCapabilitiesWeightPaint");
-	RNA_def_property_pointer_funcs(prop, "rna_Weightpaint_tool_capabilities_get", NULL, NULL, NULL);
-	RNA_def_property_ui_text(prop, "Weight Paint Capabilities", "");
-
-	prop = RNA_def_property(srna, "gpencil_settings", PROP_POINTER, PROP_NONE);
-	RNA_def_property_struct_type(prop, "BrushGpencilSettings");
-	RNA_def_property_pointer_sdna(prop, NULL, "gpencil_settings");
-	RNA_def_property_clear_flag(prop, PROP_EDITABLE);
-	RNA_def_property_ui_text(prop, "Gpencil Settings", "");
-
-=======
   StructRNA *srna;
   PropertyRNA *prop;
 
@@ -2361,6 +1551,32 @@
       {0, NULL, 0, NULL, NULL},
   };
 
+  static const EnumPropertyItem brush_curve_preset_items[] = {
+      {BRUSH_CURVE_CUSTOM, "CUSTOM", 0, "Custom", ""},
+      {BRUSH_CURVE_SMOOTH, "SMOOTH", 0, "Smooth", ""},
+      {BRUSH_CURVE_SPHERE, "SPHERE", 0, "Sphere", ""},
+      {BRUSH_CURVE_ROOT, "ROOT", 0, "Root", ""},
+      {BRUSH_CURVE_SHARP, "SHARP", 0, "Sharp", ""},
+      {BRUSH_CURVE_LIN, "LIN", 0, "Linear", ""},
+      {BRUSH_CURVE_POW4, "POW4", 0, "Sharper", ""},
+      {BRUSH_CURVE_INVSQUARE, "INVSQUARE", 0, "Inverse square", ""},
+      {BRUSH_CURVE_CONSTANT, "CONSTANT", 0, "Constant", ""},
+      {0, NULL, 0, NULL, NULL},
+  };
+
+  static const EnumPropertyItem brush_automasking_mode_items[] = {
+      {BRUSH_AUTOMASKING_NONE, "NONE", 0, "Disabled", ""},
+      {BRUSH_AUTOMASKING_TOPOLOGY, "TOPOLOGY", 0, "Topology", ""},
+      {BRUSH_AUTOMASKING_EDGES, "EDGES", 0, "Edges", ""},
+      {0, NULL, 0, NULL, NULL},
+  };
+
+  static const EnumPropertyItem brush_sculpt_color_mix_mode_items[] = {
+      {BRUSH_SCULPT_COLOR_NONE, "NONE", 0, "Disabled", ""},
+      {BRUSH_SCULPT_COLOR_MIX, "MIX", 0, "Mix", ""},
+      {0, NULL, 0, NULL, NULL},
+  };
+
   static const EnumPropertyItem brush_size_unit_items[] = {
       {0, "VIEW", 0, "View", "Measure brush size relateve to the view"},
       {BRUSH_LOCK_SIZE, "SCENE", 0, "Scene", "Measure brush size relateve to the scene"},
@@ -2437,6 +1653,21 @@
   RNA_def_property_ui_text(prop, "Mask Tool", "");
   RNA_def_property_update(prop, 0, "rna_Brush_update");
 
+  prop = RNA_def_property(srna, "curve_preset", PROP_ENUM, PROP_NONE);
+  RNA_def_property_enum_items(prop, brush_curve_preset_items);
+  RNA_def_property_ui_text(prop, "Curve Preset", "");
+  RNA_def_property_update(prop, 0, "rna_Brush_update");
+
+  prop = RNA_def_property(srna, "automasking_mode", PROP_ENUM, PROP_NONE);
+  RNA_def_property_enum_items(prop, brush_automasking_mode_items);
+  RNA_def_property_ui_text(prop, "Automasking", "");
+  RNA_def_property_update(prop, 0, "rna_Brush_update");
+
+  prop = RNA_def_property(srna, "sculpt_color_mix_mode", PROP_ENUM, PROP_NONE);
+  RNA_def_property_enum_items(prop, brush_sculpt_color_mix_mode_items);
+  RNA_def_property_ui_text(prop, "Color Mode", "");
+  RNA_def_property_update(prop, 0, "rna_Brush_update");
+
   /* number values */
   prop = RNA_def_property(srna, "size", PROP_INT, PROP_PIXEL);
   RNA_def_property_int_funcs(prop, NULL, "rna_Brush_set_size", NULL);
@@ -2594,6 +1825,17 @@
   RNA_def_property_ui_range(prop, 0.0f, 1.0f, 0.001, 3);
   RNA_def_property_ui_text(
       prop, "Autosmooth", "Amount of smoothing to automatically apply to each stroke");
+  RNA_def_property_update(prop, 0, "rna_Brush_update");
+
+  prop = RNA_def_property(srna, "normal_radius_factor", PROP_FLOAT, PROP_FACTOR);
+  RNA_def_property_float_sdna(prop, NULL, "normal_radius_factor");
+  RNA_def_property_float_default(prop, 0.2f);
+  RNA_def_property_range(prop, 0.0f, 1.0f);
+  RNA_def_property_ui_range(prop, 0.0f, 1.0f, 0.001, 3);
+  RNA_def_property_ui_text(prop,
+                           "Normal Radius",
+                           "Ratio between the brush radius and the radius that is going to be "
+                           "used to sample the normal");
   RNA_def_property_update(prop, 0, "rna_Brush_update");
 
   prop = RNA_def_property(srna, "topology_rake_factor", PROP_FLOAT, PROP_FACTOR);
@@ -2693,6 +1935,12 @@
                            "When locked keep using normal of surface where stroke was initiated");
   RNA_def_property_update(prop, 0, "rna_Brush_update");
 
+  prop = RNA_def_property(srna, "use_world_spacing", PROP_BOOLEAN, PROP_NONE);
+  RNA_def_property_boolean_sdna(prop, NULL, "flag2", BRUSH_WORLD_SPACING);
+  RNA_def_property_ui_text(
+      prop, "Use world spacing", "Compute the distance between steps in world space");
+  RNA_def_property_update(prop, 0, "rna_Brush_update");
+
   prop = RNA_def_property(srna, "use_pressure_strength", PROP_BOOLEAN, PROP_NONE);
   RNA_def_property_boolean_sdna(prop, NULL, "flag", BRUSH_ALPHA_PRESSURE);
   RNA_def_property_ui_icon(prop, ICON_STYLUS_PRESSURE, 0);
@@ -3053,7 +2301,6 @@
   RNA_def_property_pointer_sdna(prop, NULL, "gpencil_settings");
   RNA_def_property_clear_flag(prop, PROP_EDITABLE);
   RNA_def_property_ui_text(prop, "Gpencil Settings", "");
->>>>>>> e12c08e8
 }
 
 /**
