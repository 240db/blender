/*
 * This program is free software; you can redistribute it and/or
 * modify it under the terms of the GNU General Public License
 * as published by the Free Software Foundation; either version 2
 * of the License, or (at your option) any later version.
 *
 * This program is distributed in the hope that it will be useful,
 * but WITHOUT ANY WARRANTY; without even the implied warranty of
 * MERCHANTABILITY or FITNESS FOR A PARTICULAR PURPOSE.  See the
 * GNU General Public License for more details.
 *
 * You should have received a copy of the GNU General Public License
 * along with this program; if not, write to the Free Software Foundation,
 * Inc., 51 Franklin Street, Fifth Floor, Boston, MA 02110-1301, USA.
 *
 * The Original Code is Copyright (C) 2009 Blender Foundation.
 * All rights reserved.
 */

/** \file
 * \ingroup blf
 *
 * Deals with drawing text to OpenGL or bitmap buffers.
 *
 * Also low level functions for managing \a FontBLF.
 */

#include <math.h>
#include <stdio.h>
#include <stdlib.h>
#include <string.h>

#include <ft2build.h>

#include FT_FREETYPE_H
#include FT_GLYPH_H

#include "MEM_guardedalloc.h"

#include "DNA_vec_types.h"

#include "BLI_listbase.h"
#include "BLI_math.h"
#include "BLI_math_color_blend.h"
#include "BLI_rect.h"
#include "BLI_string.h"
#include "BLI_string_utf8.h"
#include "BLI_threads.h"

#include "BLF_api.h"

#include "UI_interface.h"

#include "GPU_batch.h"
#include "GPU_matrix.h"

#include "blf_internal.h"
#include "blf_internal_types.h"

#include "BLI_strict_flags.h"

#ifdef WIN32
#  define FT_New_Face FT_New_Face__win32_compat
#endif

/* Batching buffer for drawing. */
BatchBLF g_batch;

/* freetype2 handle ONLY for this file! */
static FT_Library ft_lib;
static SpinLock ft_lib_mutex;
static SpinLock blf_glyph_cache_mutex;

/* -------------------------------------------------------------------- */
/** \name Glyph Batching
 * \{ */

/**
 * Draw-calls are precious! make them count!
 * Since most of the Text elements are not covered by other UI elements, we can
 * group some strings together and render them in one draw-call. This behavior
 * is on demand only, between #BLF_batch_draw_begin() and #BLF_batch_draw_end().
 */
static void blf_batch_draw_init(void)
{
  GPUVertFormat format = {0};
  g_batch.pos_loc = GPU_vertformat_attr_add(&format, "pos", GPU_COMP_F32, 4, GPU_FETCH_FLOAT);
  g_batch.col_loc = GPU_vertformat_attr_add(
      &format, "col", GPU_COMP_U8, 4, GPU_FETCH_INT_TO_FLOAT_UNIT);
  g_batch.offset_loc = GPU_vertformat_attr_add(&format, "offset", GPU_COMP_I32, 1, GPU_FETCH_INT);
  g_batch.glyph_size_loc = GPU_vertformat_attr_add(
      &format, "glyph_size", GPU_COMP_I32, 2, GPU_FETCH_INT);

  g_batch.verts = GPU_vertbuf_create_with_format_ex(&format, GPU_USAGE_STREAM);
  GPU_vertbuf_data_alloc(g_batch.verts, BLF_BATCH_DRAW_LEN_MAX);

  GPU_vertbuf_attr_get_raw_data(g_batch.verts, g_batch.pos_loc, &g_batch.pos_step);
  GPU_vertbuf_attr_get_raw_data(g_batch.verts, g_batch.col_loc, &g_batch.col_step);
  GPU_vertbuf_attr_get_raw_data(g_batch.verts, g_batch.offset_loc, &g_batch.offset_step);
  GPU_vertbuf_attr_get_raw_data(g_batch.verts, g_batch.glyph_size_loc, &g_batch.glyph_size_step);
  g_batch.glyph_len = 0;

  /* A dummy VBO containing 4 points, attributes are not used. */
  GPUVertBuf *vbo = GPU_vertbuf_create_with_format(&format);
  GPU_vertbuf_data_alloc(vbo, 4);

  /* We render a quad as a triangle strip and instance it for each glyph. */
  g_batch.batch = GPU_batch_create_ex(GPU_PRIM_TRI_STRIP, vbo, NULL, GPU_BATCH_OWNS_VBO);
  GPU_batch_instbuf_set(g_batch.batch, g_batch.verts, true);
}

static void blf_batch_draw_exit(void)
{
  GPU_BATCH_DISCARD_SAFE(g_batch.batch);
}

void blf_batch_draw_begin(FontBLF *font)
{
  if (g_batch.batch == NULL) {
    blf_batch_draw_init();
  }

  const bool font_changed = (g_batch.font != font);
  const bool simple_shader = ((font->flags & (BLF_ROTATION | BLF_MATRIX | BLF_ASPECT)) == 0);
  const bool shader_changed = (simple_shader != g_batch.simple_shader);

  g_batch.active = g_batch.enabled && simple_shader;

  if (simple_shader) {
    /* Offset is applied to each glyph. */
    g_batch.ofs[0] = floorf(font->pos[0]);
    g_batch.ofs[1] = floorf(font->pos[1]);
  }
  else {
    /* Offset is baked in modelview mat. */
    zero_v2(g_batch.ofs);
  }

  if (g_batch.active) {
    float gpumat[4][4];
    GPU_matrix_model_view_get(gpumat);

    bool mat_changed = (memcmp(gpumat, g_batch.mat, sizeof(g_batch.mat)) != 0);

    if (mat_changed) {
      /* Modelviewmat is no longer the same.
       * Flush cache but with the previous mat. */
      GPU_matrix_push();
      GPU_matrix_set(g_batch.mat);
    }

    /* flush cache if config is not the same. */
    if (mat_changed || font_changed || shader_changed) {
      blf_batch_draw();
      g_batch.simple_shader = simple_shader;
      g_batch.font = font;
    }
    else {
      /* Nothing changed continue batching. */
      return;
    }

    if (mat_changed) {
      GPU_matrix_pop();
      /* Save for next memcmp. */
      memcpy(g_batch.mat, gpumat, sizeof(g_batch.mat));
    }
  }
  else {
    /* flush cache */
    blf_batch_draw();
    g_batch.font = font;
    g_batch.simple_shader = simple_shader;
  }
}

static GPUTexture *blf_batch_cache_texture_load(void)
{
  GlyphCacheBLF *gc = g_batch.glyph_cache;
  BLI_assert(gc);
  BLI_assert(gc->bitmap_len > 0);

  if (gc->bitmap_len > gc->bitmap_len_landed) {
    const int tex_width = GPU_texture_width(gc->texture);

    int bitmap_len_landed = gc->bitmap_len_landed;
    int remain = gc->bitmap_len - bitmap_len_landed;
    int offset_x = bitmap_len_landed % tex_width;
    int offset_y = bitmap_len_landed / tex_width;

    /* TODO(germano): Update more than one row in a single call. */
    while (remain) {
      int remain_row = tex_width - offset_x;
      int width = remain > remain_row ? remain_row : remain;
      GPU_texture_update_sub(gc->texture,
                             GPU_DATA_UBYTE,
                             &gc->bitmap_result[bitmap_len_landed],
                             offset_x,
                             offset_y,
                             0,
                             width,
                             1,
                             0);

      bitmap_len_landed += width;
      remain -= width;
      offset_x = 0;
      offset_y += 1;
    }

    gc->bitmap_len_landed = bitmap_len_landed;
  }

  return gc->texture;
}

void blf_batch_draw(void)
{
  if (g_batch.glyph_len == 0) {
    return;
  }

  GPU_blend(GPU_BLEND_ALPHA);

#ifndef BLF_STANDALONE
  /* We need to flush widget base first to ensure correct ordering. */
  UI_widgetbase_draw_cache_flush();
#endif

  GPUTexture *texture = blf_batch_cache_texture_load();
  GPU_vertbuf_data_len_set(g_batch.verts, g_batch.glyph_len);
  GPU_vertbuf_use(g_batch.verts); /* send data */

  GPU_batch_program_set_builtin(g_batch.batch, GPU_SHADER_TEXT);
  GPU_batch_texture_bind(g_batch.batch, "glyph", texture);
  GPU_batch_draw(g_batch.batch);

  GPU_blend(GPU_BLEND_NONE);

  GPU_texture_unbind(texture);

  /* restart to 1st vertex data pointers */
  GPU_vertbuf_attr_get_raw_data(g_batch.verts, g_batch.pos_loc, &g_batch.pos_step);
  GPU_vertbuf_attr_get_raw_data(g_batch.verts, g_batch.col_loc, &g_batch.col_step);
  GPU_vertbuf_attr_get_raw_data(g_batch.verts, g_batch.offset_loc, &g_batch.offset_step);
  GPU_vertbuf_attr_get_raw_data(g_batch.verts, g_batch.glyph_size_loc, &g_batch.glyph_size_step);
  g_batch.glyph_len = 0;
}

static void blf_batch_draw_end(void)
{
  if (!g_batch.active) {
    blf_batch_draw();
  }
}

/** \} */

/* -------------------------------------------------------------------- */

int blf_font_init(void)
{
  memset(&g_batch, 0, sizeof(g_batch));
  BLI_spin_init(&ft_lib_mutex);
  BLI_spin_init(&blf_glyph_cache_mutex);
  return FT_Init_FreeType(&ft_lib);
}

void blf_font_exit(void)
{
  FT_Done_FreeType(ft_lib);
  BLI_spin_end(&ft_lib_mutex);
  BLI_spin_end(&blf_glyph_cache_mutex);
  blf_batch_draw_exit();
}

void blf_font_size(FontBLF *font, unsigned int size, unsigned int dpi)
{
  GlyphCacheBLF *gc;
  FT_Error err;

  blf_glyph_cache_acquire(font);

  gc = blf_glyph_cache_find(font, size, dpi);
  if (gc) {
    /* Optimization: do not call FT_Set_Char_Size if size did not change. */
    if (font->size == size && font->dpi == dpi) {
      blf_glyph_cache_release(font);
      return;
    }
  }

  err = FT_Set_Char_Size(font->face, 0, ((FT_F26Dot6)(size)) * 64, dpi, dpi);
  if (err) {
    /* FIXME: here we can go through the fixed size and choice a close one */
    printf("The current font don't support the size, %u and dpi, %u\n", size, dpi);

    blf_glyph_cache_release(font);
    return;
  }

  font->size = size;
  font->dpi = dpi;

  if (!gc) {
    blf_glyph_cache_new(font);
  }
  blf_glyph_cache_release(font);
}

<<<<<<< HEAD
static GlyphBLF **blf_font_ensure_ascii_table(FontBLF *font, GlyphCacheBLF *gc)
{
  GlyphBLF **glyph_ascii_table;

  glyph_ascii_table = gc->glyph_ascii_table;

  /* build ascii on demand */
  if (glyph_ascii_table['0'] == NULL) {
    GlyphBLF *g;
    /* Skip control characters and just cache rendered glyphs for visible ASCII range. */
    for (uint i = 32; i < 128; i++) {
      g = blf_glyph_search(gc, i);
      if (!g) {
        FT_UInt glyph_index = FT_Get_Char_Index(font->face, i);
        g = blf_glyph_add(font, gc, glyph_index, i);
      }
      glyph_ascii_table[i] = g;
    }
  }

  return glyph_ascii_table;
}

=======
>>>>>>> eb278f5e
static void blf_font_ensure_ascii_kerning(FontBLF *font,
                                          GlyphCacheBLF *gc,
                                          const FT_UInt kern_mode)
{
  KerningCacheBLF *kc = font->kerning_cache;

  font->kerning_mode = kern_mode;

  if (!kc || kc->mode != kern_mode) {
    font->kerning_cache = kc = blf_kerning_cache_find(font);
    if (!kc) {
      font->kerning_cache = kc = blf_kerning_cache_new(font, gc);
    }
  }
}

/* Fast path for runs of ASCII characters. Given that common UTF-8
 * input will consist of an overwhelming majority of ASCII
 * characters.
 */

#define BLF_UTF8_NEXT_FAST(_font, _gc, _g, _str, _i, _c) \
  if (((_c) = (_str)[_i]) < GLYPH_ASCII_TABLE_SIZE) { \
    if ((_g = (_gc->glyph_ascii_table)[_c]) == NULL) { \
       _g = blf_glyph_add(_font, _gc, FT_Get_Char_Index((_font)->face, _c), _c); \
       _gc->glyph_ascii_table[_c] = _g; \
    } \
    _i++; \
  } \
  else if ((_c = BLI_str_utf8_as_unicode_step(_str, &(_i))) != BLI_UTF8_ERR) { \
    if ((_g = blf_glyph_search(_gc, _c)) == NULL) { \
      _g = blf_glyph_add(_font, _gc, FT_Get_Char_Index((_font)->face, _c), _c); \
    } \
  } \
  else { \
    _g = NULL; \
  } \
  (void)0

#define BLF_KERNING_VARS(_font, _has_kerning, _kern_mode) \
  const bool _has_kerning = FT_HAS_KERNING((_font)->face); \
  const FT_UInt _kern_mode = (_has_kerning && !((_font)->flags & BLF_KERNING_DEFAULT)) ? \
                                 FT_KERNING_UNFITTED : \
                                 FT_KERNING_DEFAULT;

/* NOTE: `blf_font_ensure_ascii_kerning(font, gc, kern_mode);` must be called before this macro. */

#define BLF_KERNING_STEP_FAST(_font, _kern_mode, _g_prev, _g, _c_prev, _c, _pen_x) \
  { \
    if (_g_prev) { \
      FT_Vector _delta; \
      if (_c_prev < KERNING_CACHE_TABLE_SIZE && _c < GLYPH_ASCII_TABLE_SIZE) { \
        _pen_x += (_font)->kerning_cache->table[_c][_c_prev]; \
      } \
      else if (FT_Get_Kerning((_font)->face, (_g_prev)->idx, (_g)->idx, _kern_mode, &(_delta)) == \
               0) { \
        _pen_x += (int)_delta.x >> 6; \
      } \
    } \
  } \
  (void)0

#define BLF_KERNING_STEP(_font, _kern_mode, _g_prev, _g, _delta, _pen_x) \
  { \
    if (_g_prev) { \
      _delta.x = _delta.y = 0; \
      if (FT_Get_Kerning((_font)->face, (_g_prev)->idx, (_g)->idx, _kern_mode, &(_delta)) == 0) { \
        _pen_x += (int)_delta.x >> 6; \
      } \
    } \
  } \
  (void)0

static void blf_font_draw_ex(FontBLF *font,
                             GlyphCacheBLF *gc,
                             const char *str,
                             size_t len,
                             struct ResultBLF *r_info,
                             int pen_y)
{
  unsigned int c, c_prev = BLI_UTF8_ERR;
  GlyphBLF *g, *g_prev = NULL;
  int pen_x = 0;
  size_t i = 0;

  if (len == 0) {
    /* early output, don't do any IMM OpenGL. */
    return;
  }

  BLF_KERNING_VARS(font, has_kerning, kern_mode);

  blf_font_ensure_ascii_kerning(font, gc, kern_mode);

  blf_batch_draw_begin(font);

  while ((i < len) && str[i]) {
    BLF_UTF8_NEXT_FAST(font, gc, g, str, i, c);

    if (UNLIKELY(c == BLI_UTF8_ERR)) {
      break;
    }
    if (UNLIKELY(g == NULL)) {
      continue;
    }
    if (has_kerning) {
      BLF_KERNING_STEP_FAST(font, kern_mode, g_prev, g, c_prev, c, pen_x);
    }

    /* do not return this loop if clipped, we want every character tested */
    blf_glyph_render(font, gc, g, (float)pen_x, (float)pen_y);

    pen_x += g->advance_i;
    g_prev = g;
    c_prev = c;
  }

  blf_batch_draw_end();

  if (r_info) {
    r_info->lines = 1;
    r_info->width = pen_x;
  }
}
void blf_font_draw(FontBLF *font, const char *str, size_t len, struct ResultBLF *r_info)
{
  GlyphCacheBLF *gc = blf_glyph_cache_acquire(font);
  blf_font_draw_ex(font, gc, str, len, r_info, 0);
  blf_glyph_cache_release(font);
}

/* faster version of blf_font_draw, ascii only for view dimensions */
static void blf_font_draw_ascii_ex(
    FontBLF *font, const char *str, size_t len, struct ResultBLF *r_info, int pen_y)
{
  unsigned int c, c_prev = BLI_UTF8_ERR;
  GlyphBLF *g, *g_prev = NULL;
  int pen_x = 0;

  GlyphCacheBLF *gc = blf_glyph_cache_acquire(font);

  BLF_KERNING_VARS(font, has_kerning, kern_mode);

  blf_font_ensure_ascii_kerning(font, gc, kern_mode);

  blf_batch_draw_begin(font);

  while ((c = *(str++)) && len--) {
    BLI_assert(c < GLYPH_ASCII_TABLE_SIZE);
    if ((g = gc->glyph_ascii_table[c]) == NULL) {
      g = blf_glyph_add(font, gc, FT_Get_Char_Index((font)->face, c), c);
      if ((gc->glyph_ascii_table[c] = g) == NULL) {
        continue;
      }
    }
    if (has_kerning) {
      BLF_KERNING_STEP_FAST(font, kern_mode, g_prev, g, c_prev, c, pen_x);
    }

    /* do not return this loop if clipped, we want every character tested */
    blf_glyph_render(font, gc, g, (float)pen_x, (float)pen_y);

    pen_x += g->advance_i;
    g_prev = g;
    c_prev = c;
  }

  blf_batch_draw_end();

  if (r_info) {
    r_info->lines = 1;
    r_info->width = pen_x;
  }

  blf_glyph_cache_release(font);
}

void blf_font_draw_ascii(FontBLF *font, const char *str, size_t len, struct ResultBLF *r_info)
{
  blf_font_draw_ascii_ex(font, str, len, r_info, 0);
}

/* use fixed column width, but an utf8 character may occupy multiple columns */
int blf_font_draw_mono(FontBLF *font, const char *str, size_t len, int cwidth)
{
  unsigned int c;
  GlyphBLF *g;
  int col, columns = 0;
  int pen_x = 0, pen_y = 0;
  size_t i = 0;

  GlyphCacheBLF *gc = blf_glyph_cache_acquire(font);

  blf_batch_draw_begin(font);

  while ((i < len) && str[i]) {
    BLF_UTF8_NEXT_FAST(font, gc, g, str, i, c);

    if (UNLIKELY(c == BLI_UTF8_ERR)) {
      break;
    }
    if (UNLIKELY(g == NULL)) {
      continue;
    }

    /* do not return this loop if clipped, we want every character tested */
    blf_glyph_render(font, gc, g, (float)pen_x, (float)pen_y);

    col = BLI_wcwidth((char32_t)c);
    if (col < 0) {
      col = 1;
    }

    columns += col;
    pen_x += cwidth * col;
  }

  blf_batch_draw_end();

  blf_glyph_cache_release(font);
  return columns;
}

/* Sanity checks are done by BLF_draw_buffer() */
static void blf_font_draw_buffer_ex(FontBLF *font,
                                    GlyphCacheBLF *gc,
                                    const char *str,
                                    size_t len,
                                    struct ResultBLF *r_info,
                                    int pen_y)
{
  unsigned int c, c_prev = BLI_UTF8_ERR;
  GlyphBLF *g, *g_prev = NULL;
  int pen_x = (int)font->pos[0];
  int pen_y_basis = (int)font->pos[1] + pen_y;
  size_t i = 0;

  /* buffer specific vars */
  FontBufInfoBLF *buf_info = &font->buf_info;
  const float *b_col_float = buf_info->col_float;
  const unsigned char *b_col_char = buf_info->col_char;
  int chx, chy;
  int y, x;

  BLF_KERNING_VARS(font, has_kerning, kern_mode);

  blf_font_ensure_ascii_kerning(font, gc, kern_mode);

  /* another buffer specific call for color conversion */

  while ((i < len) && str[i]) {
    BLF_UTF8_NEXT_FAST(font, gc, g, str, i, c);

    if (UNLIKELY(c == BLI_UTF8_ERR)) {
      break;
    }
    if (UNLIKELY(g == NULL)) {
      continue;
    }
    if (has_kerning) {
      BLF_KERNING_STEP_FAST(font, kern_mode, g_prev, g, c_prev, c, pen_x);
    }

    chx = pen_x + ((int)g->pos[0]);
    chy = pen_y_basis + g->dims[1];

    if (g->pitch < 0) {
      pen_y = pen_y_basis + (g->dims[1] - g->pos[1]);
    }
    else {
      pen_y = pen_y_basis - (g->dims[1] - g->pos[1]);
    }

    if ((chx + g->dims[0]) >= 0 && chx < buf_info->dims[0] && (pen_y + g->dims[1]) >= 0 &&
        pen_y < buf_info->dims[1]) {
      /* don't draw beyond the buffer bounds */
      int width_clip = g->dims[0];
      int height_clip = g->dims[1];
      int yb_start = g->pitch < 0 ? 0 : g->dims[1] - 1;

      if (width_clip + chx > buf_info->dims[0]) {
        width_clip -= chx + width_clip - buf_info->dims[0];
      }
      if (height_clip + pen_y > buf_info->dims[1]) {
        height_clip -= pen_y + height_clip - buf_info->dims[1];
      }

      /* drawing below the image? */
      if (pen_y < 0) {
        yb_start += (g->pitch < 0) ? -pen_y : pen_y;
        height_clip += pen_y;
        pen_y = 0;
      }

      if (buf_info->fbuf) {
        int yb = yb_start;
        for (y = ((chy >= 0) ? 0 : -chy); y < height_clip; y++) {
          for (x = ((chx >= 0) ? 0 : -chx); x < width_clip; x++) {
            const char a_byte = *(g->bitmap + x + (yb * g->pitch));
            if (a_byte) {
              const float a = (a_byte / 255.0f) * b_col_float[3];
              const size_t buf_ofs = (((size_t)(chx + x) +
                                       ((size_t)(pen_y + y) * (size_t)buf_info->dims[0])) *
                                      (size_t)buf_info->ch);
              float *fbuf = buf_info->fbuf + buf_ofs;

              float font_pixel[4];
              font_pixel[0] = b_col_float[0] * a;
              font_pixel[1] = b_col_float[1] * a;
              font_pixel[2] = b_col_float[2] * a;
              font_pixel[3] = a;
              blend_color_mix_float(fbuf, fbuf, font_pixel);
            }
          }

          if (g->pitch < 0) {
            yb++;
          }
          else {
            yb--;
          }
        }
      }

      if (buf_info->cbuf) {
        int yb = yb_start;
        for (y = ((chy >= 0) ? 0 : -chy); y < height_clip; y++) {
          for (x = ((chx >= 0) ? 0 : -chx); x < width_clip; x++) {
            const char a_byte = *(g->bitmap + x + (yb * g->pitch));

            if (a_byte) {
              const float a = (a_byte / 255.0f) * b_col_float[3];
              const size_t buf_ofs = (((size_t)(chx + x) +
                                       ((size_t)(pen_y + y) * (size_t)buf_info->dims[0])) *
                                      (size_t)buf_info->ch);
              unsigned char *cbuf = buf_info->cbuf + buf_ofs;

              uchar font_pixel[4];
              font_pixel[0] = b_col_char[0];
              font_pixel[1] = b_col_char[1];
              font_pixel[2] = b_col_char[2];
              font_pixel[3] = unit_float_to_uchar_clamp(a);
              blend_color_mix_byte(cbuf, cbuf, font_pixel);
            }
          }

          if (g->pitch < 0) {
            yb++;
          }
          else {
            yb--;
          }
        }
      }
    }

    pen_x += g->advance_i;
    g_prev = g;
    c_prev = c;
  }

  if (r_info) {
    r_info->lines = 1;
    r_info->width = pen_x;
  }
}

void blf_font_draw_buffer(FontBLF *font, const char *str, size_t len, struct ResultBLF *r_info)
{
  GlyphCacheBLF *gc = blf_glyph_cache_acquire(font);
  blf_font_draw_buffer_ex(font, gc, str, len, r_info, 0);
  blf_glyph_cache_release(font);
}

static bool blf_font_width_to_strlen_glyph_process(FontBLF *font,
                                                   const bool has_kerning,
                                                   const FT_UInt kern_mode,
                                                   const uint c_prev,
                                                   const uint c,
                                                   GlyphBLF *g_prev,
                                                   GlyphBLF *g,
                                                   int *pen_x,
                                                   const int width_i)
{
  if (UNLIKELY(c == BLI_UTF8_ERR)) {
    return true; /* break the calling loop. */
  }
  if (UNLIKELY(g == NULL)) {
    return false; /* continue the calling loop. */
  }
  if (has_kerning) {
    BLF_KERNING_STEP_FAST(font, kern_mode, g_prev, g, c_prev, c, *pen_x);
  }

  *pen_x += g->advance_i;

  return (*pen_x >= width_i);
}

size_t blf_font_width_to_strlen(
    FontBLF *font, const char *str, size_t len, float width, float *r_width)
{
  unsigned int c, c_prev = BLI_UTF8_ERR;
  GlyphBLF *g, *g_prev;
  int pen_x, width_new;
  size_t i, i_prev;

  GlyphCacheBLF *gc = blf_glyph_cache_acquire(font);
  const int width_i = (int)width;

  BLF_KERNING_VARS(font, has_kerning, kern_mode);

  if (has_kerning) {
    blf_font_ensure_ascii_kerning(font, gc, kern_mode);
  }

  for (i_prev = i = 0, width_new = pen_x = 0, g_prev = NULL, c_prev = 0; (i < len) && str[i];
       i_prev = i, width_new = pen_x, c_prev = c, g_prev = g) {
    BLF_UTF8_NEXT_FAST(font, gc, g, str, i, c);

    if (blf_font_width_to_strlen_glyph_process(
            font, has_kerning, kern_mode, c_prev, c, g_prev, g, &pen_x, width_i)) {
      break;
    }
  }

  if (r_width) {
    *r_width = (float)width_new;
  }

  blf_glyph_cache_release(font);
  return i_prev;
}

size_t blf_font_width_to_rstrlen(
    FontBLF *font, const char *str, size_t len, float width, float *r_width)
{
  unsigned int c, c_prev = BLI_UTF8_ERR;
  GlyphBLF *g, *g_prev;
  int pen_x, width_new;
  size_t i, i_prev, i_tmp;
  char *s, *s_prev;

  GlyphCacheBLF *gc = blf_glyph_cache_acquire(font);
  const int width_i = (int)width;

  BLF_KERNING_VARS(font, has_kerning, kern_mode);

  if (has_kerning) {
    blf_font_ensure_ascii_kerning(font, gc, kern_mode);
  }

  i = BLI_strnlen(str, len);
  s = BLI_str_find_prev_char_utf8(str, &str[i]);
  i = (size_t)((s != NULL) ? s - str : 0);
  s_prev = BLI_str_find_prev_char_utf8(str, s);
  i_prev = (size_t)((s_prev != NULL) ? s_prev - str : 0);

  i_tmp = i;
  BLF_UTF8_NEXT_FAST(font, gc, g, str, i_tmp, c);
  for (width_new = pen_x = 0; (s != NULL);
       i = i_prev, s = s_prev, c = c_prev, g = g_prev, g_prev = NULL, width_new = pen_x) {
    s_prev = BLI_str_find_prev_char_utf8(str, s);
    i_prev = (size_t)((s_prev != NULL) ? s_prev - str : 0);

    if (s_prev != NULL) {
      i_tmp = i_prev;
      BLF_UTF8_NEXT_FAST(font, gc, g_prev, str, i_tmp, c_prev);
      BLI_assert(i_tmp == i);
    }

    if (blf_font_width_to_strlen_glyph_process(
            font, has_kerning, kern_mode, c_prev, c, g_prev, g, &pen_x, width_i)) {
      break;
    }
  }

  if (r_width) {
    *r_width = (float)width_new;
  }

  blf_glyph_cache_release(font);
  return i;
}

static void blf_font_boundbox_ex(FontBLF *font,
                                 GlyphCacheBLF *gc,
                                 const char *str,
                                 size_t len,
                                 rctf *box,
                                 struct ResultBLF *r_info,
                                 int pen_y)
{
  unsigned int c, c_prev = BLI_UTF8_ERR;
  GlyphBLF *g, *g_prev = NULL;
  int pen_x = 0;
  size_t i = 0;
  rctf gbox;

  BLF_KERNING_VARS(font, has_kerning, kern_mode);

  box->xmin = 32000.0f;
  box->xmax = -32000.0f;
  box->ymin = 32000.0f;
  box->ymax = -32000.0f;

  blf_font_ensure_ascii_kerning(font, gc, kern_mode);

  while ((i < len) && str[i]) {
    BLF_UTF8_NEXT_FAST(font, gc, g, str, i, c);

    if (UNLIKELY(c == BLI_UTF8_ERR)) {
      break;
    }
    if (UNLIKELY(g == NULL)) {
      continue;
    }
    if (has_kerning) {
      BLF_KERNING_STEP_FAST(font, kern_mode, g_prev, g, c_prev, c, pen_x);
    }

    gbox.xmin = (float)pen_x;
    gbox.xmax = (float)pen_x + g->advance;
    gbox.ymin = g->box.ymin + (float)pen_y;
    gbox.ymax = g->box.ymax + (float)pen_y;

    if (gbox.xmin < box->xmin) {
      box->xmin = gbox.xmin;
    }
    if (gbox.ymin < box->ymin) {
      box->ymin = gbox.ymin;
    }

    if (gbox.xmax > box->xmax) {
      box->xmax = gbox.xmax;
    }
    if (gbox.ymax > box->ymax) {
      box->ymax = gbox.ymax;
    }

    pen_x += g->advance_i;
    g_prev = g;
    c_prev = c;
  }

  if (box->xmin > box->xmax) {
    box->xmin = 0.0f;
    box->ymin = 0.0f;
    box->xmax = 0.0f;
    box->ymax = 0.0f;
  }

  if (r_info) {
    r_info->lines = 1;
    r_info->width = pen_x;
  }
}
void blf_font_boundbox(
    FontBLF *font, const char *str, size_t len, rctf *r_box, struct ResultBLF *r_info)
{
  GlyphCacheBLF *gc = blf_glyph_cache_acquire(font);
  blf_font_boundbox_ex(font, gc, str, len, r_box, r_info, 0);
  blf_glyph_cache_release(font);
}

/* -------------------------------------------------------------------- */
/** \name Word-Wrap Support
 * \{ */

/**
 * Generic function to add word-wrap support for other existing functions.
 *
 * Wraps on spaces and respects newlines.
 * Intentionally ignores non-unix newlines, tabs and more advanced text formatting.
 *
 * \note If we want rich text - we better have a higher level API to handle that
 * (color, bold, switching fonts... etc).
 */
static void blf_font_wrap_apply(FontBLF *font,
                                const char *str,
                                size_t len,
                                struct ResultBLF *r_info,
                                void (*callback)(FontBLF *font,
                                                 GlyphCacheBLF *gc,
                                                 const char *str,
                                                 size_t len,
                                                 int pen_y,
                                                 void *userdata),
                                void *userdata)
{
  unsigned int c;
  GlyphBLF *g, *g_prev = NULL;
  FT_Vector delta;
  int pen_x = 0, pen_y = 0;
  size_t i = 0;
  int lines = 0;
  int pen_x_next = 0;

  GlyphCacheBLF *gc = blf_glyph_cache_acquire(font);

  BLF_KERNING_VARS(font, has_kerning, kern_mode);

  struct WordWrapVars {
    int wrap_width;
    size_t start, last[2];
  } wrap = {font->wrap_width != -1 ? font->wrap_width : INT_MAX, 0, {0, 0}};

  // printf("%s wrapping (%d, %d) `%s`:\n", __func__, len, strlen(str), str);
  while ((i < len) && str[i]) {

    /* wrap vars */
    size_t i_curr = i;
    bool do_draw = false;

    BLF_UTF8_NEXT_FAST(font, gc, g, str, i, c);

    if (UNLIKELY(c == BLI_UTF8_ERR)) {
      break;
    }
    if (UNLIKELY(g == NULL)) {
      continue;
    }
    if (has_kerning) {
      BLF_KERNING_STEP(font, kern_mode, g_prev, g, delta, pen_x);
    }

    /**
     * Implementation Detail (utf8).
     *
     * Take care with single byte offsets here,
     * since this is utf8 we can't be sure a single byte is a single character.
     *
     * This is _only_ done when we know for sure the character is ascii (newline or a space).
     */
    pen_x_next = pen_x + g->advance_i;
    if (UNLIKELY((pen_x_next >= wrap.wrap_width) && (wrap.start != wrap.last[0]))) {
      do_draw = true;
    }
    else if (UNLIKELY(((i < len) && str[i]) == 0)) {
      /* need check here for trailing newline, else we draw it */
      wrap.last[0] = i + ((g->c != '\n') ? 1 : 0);
      wrap.last[1] = i;
      do_draw = true;
    }
    else if (UNLIKELY(g->c == '\n')) {
      wrap.last[0] = i_curr + 1;
      wrap.last[1] = i;
      do_draw = true;
    }
    else if (UNLIKELY(g->c != ' ' && (g_prev ? g_prev->c == ' ' : false))) {
      wrap.last[0] = i_curr;
      wrap.last[1] = i_curr;
    }

    if (UNLIKELY(do_draw)) {
      // printf("(%03d..%03d)  `%.*s`\n",
      //        wrap.start, wrap.last[0], (wrap.last[0] - wrap.start) - 1, &str[wrap.start]);

      callback(font, gc, &str[wrap.start], (wrap.last[0] - wrap.start) - 1, pen_y, userdata);
      wrap.start = wrap.last[0];
      i = wrap.last[1];
      pen_x = 0;
      pen_y -= gc->glyph_height_max;
      g_prev = NULL;
      lines += 1;
      continue;
    }

    pen_x = pen_x_next;
    g_prev = g;
  }

  // printf("done! lines: %d, width, %d\n", lines, pen_x_next);

  if (r_info) {
    r_info->lines = lines;
    /* width of last line only (with wrapped lines) */
    r_info->width = pen_x_next;
  }

  blf_glyph_cache_release(font);
}

/* blf_font_draw__wrap */
static void blf_font_draw__wrap_cb(FontBLF *font,
                                   GlyphCacheBLF *gc,
                                   const char *str,
                                   size_t len,
                                   int pen_y,
                                   void *UNUSED(userdata))
{
  blf_font_draw_ex(font, gc, str, len, NULL, pen_y);
}
void blf_font_draw__wrap(FontBLF *font, const char *str, size_t len, struct ResultBLF *r_info)
{
  blf_font_wrap_apply(font, str, len, r_info, blf_font_draw__wrap_cb, NULL);
}

/* blf_font_boundbox__wrap */
static void blf_font_boundbox_wrap_cb(
    FontBLF *font, GlyphCacheBLF *gc, const char *str, size_t len, int pen_y, void *userdata)
{
  rctf *box = userdata;
  rctf box_single;

  blf_font_boundbox_ex(font, gc, str, len, &box_single, NULL, pen_y);
  BLI_rctf_union(box, &box_single);
}
void blf_font_boundbox__wrap(
    FontBLF *font, const char *str, size_t len, rctf *box, struct ResultBLF *r_info)
{
  box->xmin = 32000.0f;
  box->xmax = -32000.0f;
  box->ymin = 32000.0f;
  box->ymax = -32000.0f;

  blf_font_wrap_apply(font, str, len, r_info, blf_font_boundbox_wrap_cb, box);
}

/* blf_font_draw_buffer__wrap */
static void blf_font_draw_buffer__wrap_cb(FontBLF *font,
                                          GlyphCacheBLF *gc,
                                          const char *str,
                                          size_t len,
                                          int pen_y,
                                          void *UNUSED(userdata))
{
  blf_font_draw_buffer_ex(font, gc, str, len, NULL, pen_y);
}
void blf_font_draw_buffer__wrap(FontBLF *font,
                                const char *str,
                                size_t len,
                                struct ResultBLF *r_info)
{
  blf_font_wrap_apply(font, str, len, r_info, blf_font_draw_buffer__wrap_cb, NULL);
}

/** \} */

void blf_font_width_and_height(FontBLF *font,
                               const char *str,
                               size_t len,
                               float *r_width,
                               float *r_height,
                               struct ResultBLF *r_info)
{
  float xa, ya;
  rctf box;

  if (font->flags & BLF_ASPECT) {
    xa = font->aspect[0];
    ya = font->aspect[1];
  }
  else {
    xa = 1.0f;
    ya = 1.0f;
  }

  if (font->flags & BLF_WORD_WRAP) {
    blf_font_boundbox__wrap(font, str, len, &box, r_info);
  }
  else {
    blf_font_boundbox(font, str, len, &box, r_info);
  }
  *r_width = (BLI_rctf_size_x(&box) * xa);
  *r_height = (BLI_rctf_size_y(&box) * ya);
}

float blf_font_width(FontBLF *font, const char *str, size_t len, struct ResultBLF *r_info)
{
  float xa;
  rctf box;

  if (font->flags & BLF_ASPECT) {
    xa = font->aspect[0];
  }
  else {
    xa = 1.0f;
  }

  if (font->flags & BLF_WORD_WRAP) {
    blf_font_boundbox__wrap(font, str, len, &box, r_info);
  }
  else {
    blf_font_boundbox(font, str, len, &box, r_info);
  }
  return BLI_rctf_size_x(&box) * xa;
}

float blf_font_height(FontBLF *font, const char *str, size_t len, struct ResultBLF *r_info)
{
  float ya;
  rctf box;

  if (font->flags & BLF_ASPECT) {
    ya = font->aspect[1];
  }
  else {
    ya = 1.0f;
  }

  if (font->flags & BLF_WORD_WRAP) {
    blf_font_boundbox__wrap(font, str, len, &box, r_info);
  }
  else {
    blf_font_boundbox(font, str, len, &box, r_info);
  }
  return BLI_rctf_size_y(&box) * ya;
}

float blf_font_fixed_width(FontBLF *font)
{
  const unsigned int c = ' ';

  GlyphCacheBLF *gc = blf_glyph_cache_acquire(font);
  GlyphBLF *g = blf_glyph_search(gc, c);
  if (!g) {
    g = blf_glyph_add(font, gc, FT_Get_Char_Index(font->face, c), c);

    /* if we don't find the glyph. */
    if (!g) {
      blf_glyph_cache_release(font);
      return 0.0f;
    }
  }

  blf_glyph_cache_release(font);
  return g->advance;
}

/* -------------------------------------------------------------------- */
/** \name Glyph Bound Box with Callback
 * \{ */

static void blf_font_boundbox_foreach_glyph_ex(FontBLF *font,
                                               GlyphCacheBLF *gc,
                                               const char *str,
                                               size_t len,
                                               BLF_GlyphBoundsFn user_fn,
                                               void *user_data,
                                               struct ResultBLF *r_info,
                                               int pen_y)
{
  unsigned int c, c_prev = BLI_UTF8_ERR;
  GlyphBLF *g, *g_prev = NULL;
  int pen_x = 0;
  size_t i = 0, i_curr;
  rcti gbox;

  if (len == 0) {
    /* early output. */
    return;
  }

  BLF_KERNING_VARS(font, has_kerning, kern_mode);

  blf_font_ensure_ascii_kerning(font, gc, kern_mode);

  while ((i < len) && str[i]) {
    i_curr = i;
    BLF_UTF8_NEXT_FAST(font, gc, g, str, i, c);

    if (UNLIKELY(c == BLI_UTF8_ERR)) {
      break;
    }
    if (UNLIKELY(g == NULL)) {
      continue;
    }
    if (has_kerning) {
      BLF_KERNING_STEP_FAST(font, kern_mode, g_prev, g, c_prev, c, pen_x);
    }

    gbox.xmin = pen_x;
    gbox.xmax = gbox.xmin + MIN2(g->advance_i, g->dims[0]);
    gbox.ymin = pen_y;
    gbox.ymax = gbox.ymin - g->dims[1];

    pen_x += g->advance_i;

    if (user_fn(str, i_curr, &gbox, g->advance_i, &g->box, g->pos, user_data) == false) {
      break;
    }

    g_prev = g;
    c_prev = c;
  }

  if (r_info) {
    r_info->lines = 1;
    r_info->width = pen_x;
  }
}
void blf_font_boundbox_foreach_glyph(FontBLF *font,
                                     const char *str,
                                     size_t len,
                                     BLF_GlyphBoundsFn user_fn,
                                     void *user_data,
                                     struct ResultBLF *r_info)
{
  GlyphCacheBLF *gc = blf_glyph_cache_acquire(font);
  blf_font_boundbox_foreach_glyph_ex(font, gc, str, len, user_fn, user_data, r_info, 0);
  blf_glyph_cache_release(font);
}

/** \} */

int blf_font_count_missing_chars(FontBLF *font,
                                 const char *str,
                                 const size_t len,
                                 int *r_tot_chars)
{
  int missing = 0;
  size_t i = 0;

  *r_tot_chars = 0;
  while (i < len) {
    unsigned int c;

    if ((c = str[i]) < GLYPH_ASCII_TABLE_SIZE) {
      i++;
    }
    else if ((c = BLI_str_utf8_as_unicode_step(str, &i)) != BLI_UTF8_ERR) {
      if (FT_Get_Char_Index((font)->face, c) == 0) {
        missing++;
      }
    }
    (*r_tot_chars)++;
  }
  return missing;
}

void blf_font_free(FontBLF *font)
{
  BLI_spin_lock(&blf_glyph_cache_mutex);
  GlyphCacheBLF *gc;

  while ((gc = BLI_pophead(&font->cache))) {
    blf_glyph_cache_free(gc);
  }

  blf_kerning_cache_clear(font);

  FT_Done_Face(font->face);
  if (font->filename) {
    MEM_freeN(font->filename);
  }
  if (font->name) {
    MEM_freeN(font->name);
  }
  MEM_freeN(font);

  BLI_spin_unlock(&blf_glyph_cache_mutex);
}

static void blf_font_fill(FontBLF *font)
{
  font->aspect[0] = 1.0f;
  font->aspect[1] = 1.0f;
  font->aspect[2] = 1.0f;
  font->pos[0] = 0.0f;
  font->pos[1] = 0.0f;
  font->angle = 0.0f;

  for (int i = 0; i < 16; i++) {
    font->m[i] = 0;
  }

  /* annoying bright color so we can see where to add BLF_color calls */
  font->color[0] = 255;
  font->color[1] = 255;
  font->color[2] = 0;
  font->color[3] = 255;

  font->clip_rec.xmin = 0.0f;
  font->clip_rec.xmax = 0.0f;
  font->clip_rec.ymin = 0.0f;
  font->clip_rec.ymax = 0.0f;
  font->flags = 0;
  font->dpi = 0;
  font->size = 0;
  BLI_listbase_clear(&font->cache);
  BLI_listbase_clear(&font->kerning_caches);
  font->kerning_cache = NULL;
#if BLF_BLUR_ENABLE
  font->blur = 0;
#endif
  font->tex_size_max = -1;

  font->buf_info.fbuf = NULL;
  font->buf_info.cbuf = NULL;
  font->buf_info.dims[0] = 0;
  font->buf_info.dims[1] = 0;
  font->buf_info.ch = 0;
  font->buf_info.col_init[0] = 0;
  font->buf_info.col_init[1] = 0;
  font->buf_info.col_init[2] = 0;
  font->buf_info.col_init[3] = 0;

  font->ft_lib = ft_lib;
  font->ft_lib_mutex = &ft_lib_mutex;
  font->glyph_cache_mutex = &blf_glyph_cache_mutex;
}

FontBLF *blf_font_new(const char *name, const char *filename)
{
  FontBLF *font;
  FT_Error err;
  char *mfile;

  font = (FontBLF *)MEM_callocN(sizeof(FontBLF), "blf_font_new");
  err = FT_New_Face(ft_lib, filename, 0, &font->face);
  if (err) {
    MEM_freeN(font);
    return NULL;
  }

  err = FT_Select_Charmap(font->face, FT_ENCODING_UNICODE);
  if (err) {
    err = FT_Select_Charmap(font->face, FT_ENCODING_APPLE_ROMAN);
  }
  if (err && font->face->num_charmaps > 0) {
    err = FT_Select_Charmap(font->face, font->face->charmaps[0]->encoding);
  }
  if (err) {
    printf("Can't set a character map!\n");
    FT_Done_Face(font->face);
    MEM_freeN(font);
    return NULL;
  }

  mfile = blf_dir_metrics_search(filename);
  if (mfile) {
    err = FT_Attach_File(font->face, mfile);
    if (err) {
      fprintf(stderr, "FT_Attach_File failed to load '%s' with error %d\n", filename, (int)err);
    }
    MEM_freeN(mfile);
  }

  font->name = BLI_strdup(name);
  font->filename = BLI_strdup(filename);
  blf_font_fill(font);
  return font;
}

void blf_font_attach_from_mem(FontBLF *font, const unsigned char *mem, int mem_size)
{
  FT_Open_Args open;

  open.flags = FT_OPEN_MEMORY;
  open.memory_base = (const FT_Byte *)mem;
  open.memory_size = mem_size;
  FT_Attach_Stream(font->face, &open);
}

FontBLF *blf_font_new_from_mem(const char *name, const unsigned char *mem, int mem_size)
{
  FontBLF *font;
  FT_Error err;

  font = (FontBLF *)MEM_callocN(sizeof(FontBLF), "blf_font_new_from_mem");
  err = FT_New_Memory_Face(ft_lib, mem, mem_size, 0, &font->face);
  if (err) {
    MEM_freeN(font);
    return NULL;
  }

  err = FT_Select_Charmap(font->face, ft_encoding_unicode);
  if (err) {
    printf("Can't set the unicode character map!\n");
    FT_Done_Face(font->face);
    MEM_freeN(font);
    return NULL;
  }

  font->name = BLI_strdup(name);
  font->filename = NULL;
  blf_font_fill(font);
  return font;
}

int blf_font_height_max(FontBLF *font)
{
  int height_max;

  GlyphCacheBLF *gc = blf_glyph_cache_acquire(font);
  height_max = gc->glyph_height_max;

  blf_glyph_cache_release(font);
  return height_max;
}

int blf_font_width_max(FontBLF *font)
{
  int width_max;

  GlyphCacheBLF *gc = blf_glyph_cache_acquire(font);
  width_max = gc->glyph_width_max;

  blf_glyph_cache_release(font);
  return width_max;
}

float blf_font_descender(FontBLF *font)
{
  float descender;

  GlyphCacheBLF *gc = blf_glyph_cache_acquire(font);
  descender = gc->descender;

  blf_glyph_cache_release(font);
  return descender;
}

float blf_font_ascender(FontBLF *font)
{
  float ascender;

  GlyphCacheBLF *gc = blf_glyph_cache_acquire(font);
  ascender = gc->ascender;

  blf_glyph_cache_release(font);
  return ascender;
}

char *blf_display_name(FontBLF *font)
{
  if (!font->face->family_name) {
    return NULL;
  }
  return BLI_sprintfN("%s %s", font->face->family_name, font->face->style_name);
}<|MERGE_RESOLUTION|>--- conflicted
+++ resolved
@@ -308,32 +308,6 @@
   blf_glyph_cache_release(font);
 }
 
-<<<<<<< HEAD
-static GlyphBLF **blf_font_ensure_ascii_table(FontBLF *font, GlyphCacheBLF *gc)
-{
-  GlyphBLF **glyph_ascii_table;
-
-  glyph_ascii_table = gc->glyph_ascii_table;
-
-  /* build ascii on demand */
-  if (glyph_ascii_table['0'] == NULL) {
-    GlyphBLF *g;
-    /* Skip control characters and just cache rendered glyphs for visible ASCII range. */
-    for (uint i = 32; i < 128; i++) {
-      g = blf_glyph_search(gc, i);
-      if (!g) {
-        FT_UInt glyph_index = FT_Get_Char_Index(font->face, i);
-        g = blf_glyph_add(font, gc, glyph_index, i);
-      }
-      glyph_ascii_table[i] = g;
-    }
-  }
-
-  return glyph_ascii_table;
-}
-
-=======
->>>>>>> eb278f5e
 static void blf_font_ensure_ascii_kerning(FontBLF *font,
                                           GlyphCacheBLF *gc,
                                           const FT_UInt kern_mode)
@@ -358,8 +332,8 @@
 #define BLF_UTF8_NEXT_FAST(_font, _gc, _g, _str, _i, _c) \
   if (((_c) = (_str)[_i]) < GLYPH_ASCII_TABLE_SIZE) { \
     if ((_g = (_gc->glyph_ascii_table)[_c]) == NULL) { \
-       _g = blf_glyph_add(_font, _gc, FT_Get_Char_Index((_font)->face, _c), _c); \
-       _gc->glyph_ascii_table[_c] = _g; \
+      _g = blf_glyph_add(_font, _gc, FT_Get_Char_Index((_font)->face, _c), _c); \
+      _gc->glyph_ascii_table[_c] = _g; \
     } \
     _i++; \
   } \
