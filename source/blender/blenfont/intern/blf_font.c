/*
 * This program is free software; you can redistribute it and/or
 * modify it under the terms of the GNU General Public License
 * as published by the Free Software Foundation; either version 2
 * of the License, or (at your option) any later version.
 *
 * This program is distributed in the hope that it will be useful,
 * but WITHOUT ANY WARRANTY; without even the implied warranty of
 * MERCHANTABILITY or FITNESS FOR A PARTICULAR PURPOSE.  See the
 * GNU General Public License for more details.
 *
 * You should have received a copy of the GNU General Public License
 * along with this program; if not, write to the Free Software Foundation,
 * Inc., 51 Franklin Street, Fifth Floor, Boston, MA 02110-1301, USA.
 *
 * The Original Code is Copyright (C) 2009 Blender Foundation.
 * All rights reserved.
 */

/** \file
 * \ingroup blf
 *
 * Deals with drawing text to OpenGL or bitmap buffers.
 *
 * Also low level functions for managing \a FontBLF.
 */

#include <math.h>
#include <stdio.h>
#include <stdlib.h>
#include <string.h>

#include <ft2build.h>

#include FT_FREETYPE_H
#include FT_GLYPH_H

#include "MEM_guardedalloc.h"

#include "DNA_vec_types.h"

#include "BLI_listbase.h"
#include "BLI_math.h"
#include "BLI_math_color_blend.h"
#include "BLI_rect.h"
#include "BLI_string.h"
#include "BLI_string_utf8.h"
#include "BLI_threads.h"

#include "BLF_api.h"

#include "UI_interface.h"

#include "GPU_batch.h"
#include "GPU_matrix.h"

#include "blf_internal.h"
#include "blf_internal_types.h"

#include "BLI_strict_flags.h"

#ifdef WIN32
#  define FT_New_Face FT_New_Face__win32_compat
#endif

/* Batching buffer for drawing. */
BatchBLF g_batch;

/* freetype2 handle ONLY for this file! */
static FT_Library ft_lib;
static SpinLock ft_lib_mutex;
static SpinLock blf_glyph_cache_mutex;

/* -------------------------------------------------------------------- */
/** \name Glyph Batching
 * \{ */

/**
 * Draw-calls are precious! make them count!
 * Since most of the Text elements are not covered by other UI elements, we can
 * group some strings together and render them in one draw-call. This behavior
 * is on demand only, between #BLF_batch_draw_begin() and #BLF_batch_draw_end().
 */
static void blf_batch_draw_init(void)
{
  GPUVertFormat format = {0};
  g_batch.pos_loc = GPU_vertformat_attr_add(&format, "pos", GPU_COMP_F32, 4, GPU_FETCH_FLOAT);
  g_batch.col_loc = GPU_vertformat_attr_add(
      &format, "col", GPU_COMP_U8, 4, GPU_FETCH_INT_TO_FLOAT_UNIT);
  g_batch.offset_loc = GPU_vertformat_attr_add(&format, "offset", GPU_COMP_I32, 1, GPU_FETCH_INT);
  g_batch.glyph_size_loc = GPU_vertformat_attr_add(
      &format, "glyph_size", GPU_COMP_I32, 2, GPU_FETCH_INT);

  g_batch.verts = GPU_vertbuf_create_with_format_ex(&format, GPU_USAGE_STREAM);
  GPU_vertbuf_data_alloc(g_batch.verts, BLF_BATCH_DRAW_LEN_MAX);

  GPU_vertbuf_attr_get_raw_data(g_batch.verts, g_batch.pos_loc, &g_batch.pos_step);
  GPU_vertbuf_attr_get_raw_data(g_batch.verts, g_batch.col_loc, &g_batch.col_step);
  GPU_vertbuf_attr_get_raw_data(g_batch.verts, g_batch.offset_loc, &g_batch.offset_step);
  GPU_vertbuf_attr_get_raw_data(g_batch.verts, g_batch.glyph_size_loc, &g_batch.glyph_size_step);
  g_batch.glyph_len = 0;

  /* A dummy VBO containing 4 points, attributes are not used. */
  GPUVertBuf *vbo = GPU_vertbuf_create_with_format(&format);
  GPU_vertbuf_data_alloc(vbo, 4);

  /* We render a quad as a triangle strip and instance it for each glyph. */
  g_batch.batch = GPU_batch_create_ex(GPU_PRIM_TRI_STRIP, vbo, NULL, GPU_BATCH_OWNS_VBO);
  GPU_batch_instbuf_set(g_batch.batch, g_batch.verts, true);
}

static void blf_batch_draw_exit(void)
{
  GPU_BATCH_DISCARD_SAFE(g_batch.batch);
}

void blf_batch_draw_begin(FontBLF *font)
{
  if (g_batch.batch == NULL) {
    blf_batch_draw_init();
  }

  const bool font_changed = (g_batch.font != font);
  const bool simple_shader = ((font->flags & (BLF_ROTATION | BLF_MATRIX | BLF_ASPECT)) == 0);
  const bool shader_changed = (simple_shader != g_batch.simple_shader);

  g_batch.active = g_batch.enabled && simple_shader;

  if (simple_shader) {
    /* Offset is applied to each glyph. */
    g_batch.ofs[0] = floorf(font->pos[0]);
    g_batch.ofs[1] = floorf(font->pos[1]);
  }
  else {
    /* Offset is baked in modelview mat. */
    zero_v2(g_batch.ofs);
  }

  if (g_batch.active) {
    float gpumat[4][4];
    GPU_matrix_model_view_get(gpumat);

    bool mat_changed = (memcmp(gpumat, g_batch.mat, sizeof(g_batch.mat)) != 0);

    if (mat_changed) {
      /* Modelviewmat is no longer the same.
       * Flush cache but with the previous mat. */
      GPU_matrix_push();
      GPU_matrix_set(g_batch.mat);
    }

    /* flush cache if config is not the same. */
    if (mat_changed || font_changed || shader_changed) {
      blf_batch_draw();
      g_batch.simple_shader = simple_shader;
      g_batch.font = font;
    }
    else {
      /* Nothing changed continue batching. */
      return;
    }

    if (mat_changed) {
      GPU_matrix_pop();
      /* Save for next memcmp. */
      memcpy(g_batch.mat, gpumat, sizeof(g_batch.mat));
    }
  }
  else {
    /* flush cache */
    blf_batch_draw();
    g_batch.font = font;
    g_batch.simple_shader = simple_shader;
  }
}

static GPUTexture *blf_batch_cache_texture_load(void)
{
  GlyphCacheBLF *gc = g_batch.glyph_cache;
  BLI_assert(gc);
  BLI_assert(gc->bitmap_len > 0);

  if (gc->bitmap_len > gc->bitmap_len_landed) {
    const int tex_width = GPU_texture_width(gc->texture);

    int bitmap_len_landed = gc->bitmap_len_landed;
    int remain = gc->bitmap_len - bitmap_len_landed;
    int offset_x = bitmap_len_landed % tex_width;
    int offset_y = bitmap_len_landed / tex_width;

    /* TODO(germano): Update more than one row in a single call. */
    while (remain) {
      int remain_row = tex_width - offset_x;
      int width = remain > remain_row ? remain_row : remain;
      GPU_texture_update_sub(gc->texture,
                             GPU_DATA_UBYTE,
                             &gc->bitmap_result[bitmap_len_landed],
                             offset_x,
                             offset_y,
                             0,
                             width,
                             1,
                             0);

      bitmap_len_landed += width;
      remain -= width;
      offset_x = 0;
      offset_y += 1;
    }

    gc->bitmap_len_landed = bitmap_len_landed;
  }

  return gc->texture;
}

void blf_batch_draw(void)
{
  if (g_batch.glyph_len == 0) {
    return;
  }

  GPU_blend(GPU_BLEND_ALPHA);

#ifndef BLF_STANDALONE
  /* We need to flush widget base first to ensure correct ordering. */
  UI_widgetbase_draw_cache_flush();
#endif

  GPUTexture *texture = blf_batch_cache_texture_load();
  GPU_vertbuf_data_len_set(g_batch.verts, g_batch.glyph_len);
  GPU_vertbuf_use(g_batch.verts); /* send data */

  GPU_batch_program_set_builtin(g_batch.batch, GPU_SHADER_TEXT);
  GPU_batch_texture_bind(g_batch.batch, "glyph", texture);
  GPU_batch_draw(g_batch.batch);

  GPU_blend(GPU_BLEND_NONE);

  GPU_texture_unbind(texture);

  /* restart to 1st vertex data pointers */
  GPU_vertbuf_attr_get_raw_data(g_batch.verts, g_batch.pos_loc, &g_batch.pos_step);
  GPU_vertbuf_attr_get_raw_data(g_batch.verts, g_batch.col_loc, &g_batch.col_step);
  GPU_vertbuf_attr_get_raw_data(g_batch.verts, g_batch.offset_loc, &g_batch.offset_step);
  GPU_vertbuf_attr_get_raw_data(g_batch.verts, g_batch.glyph_size_loc, &g_batch.glyph_size_step);
  g_batch.glyph_len = 0;
}

static void blf_batch_draw_end(void)
{
  if (!g_batch.active) {
    blf_batch_draw();
  }
}

/** \} */

/* -------------------------------------------------------------------- */

int blf_font_init(void)
{
  memset(&g_batch, 0, sizeof(g_batch));
  BLI_spin_init(&ft_lib_mutex);
  BLI_spin_init(&blf_glyph_cache_mutex);
  return FT_Init_FreeType(&ft_lib);
}

void blf_font_exit(void)
{
  FT_Done_FreeType(ft_lib);
  BLI_spin_end(&ft_lib_mutex);
  BLI_spin_end(&blf_glyph_cache_mutex);
  blf_batch_draw_exit();
}

void blf_font_size(FontBLF *font, unsigned int size, unsigned int dpi)
{
  GlyphCacheBLF *gc;
  FT_Error err;

  blf_glyph_cache_acquire(font);

  gc = blf_glyph_cache_find(font, size, dpi);
  if (gc) {
    /* Optimization: do not call FT_Set_Char_Size if size did not change. */
    if (font->size == size && font->dpi == dpi) {
      blf_glyph_cache_release(font);
      return;
    }
  }

  err = FT_Set_Char_Size(font->face, 0, ((FT_F26Dot6)(size)) * 64, dpi, dpi);
  if (err) {
    /* FIXME: here we can go through the fixed size and choice a close one */
    printf("The current font don't support the size, %u and dpi, %u\n", size, dpi);

    blf_glyph_cache_release(font);
    return;
  }

  font->size = size;
  font->dpi = dpi;

  if (!gc) {
    blf_glyph_cache_new(font);
  }
  blf_glyph_cache_release(font);
}

static void blf_font_ensure_ascii_kerning(FontBLF *font,
                                          GlyphCacheBLF *gc,
                                          const FT_UInt kern_mode)
{
  KerningCacheBLF *kc = font->kerning_cache;

  font->kerning_mode = kern_mode;

  if (!kc || kc->mode != kern_mode) {
    font->kerning_cache = kc = blf_kerning_cache_find(font);
    if (!kc) {
      font->kerning_cache = kc = blf_kerning_cache_new(font, gc);
    }
  }
}

/* Fast path for runs of ASCII characters. Given that common UTF-8
 * input will consist of an overwhelming majority of ASCII
 * characters.
 */

<<<<<<< HEAD
#define BLF_UTF8_NEXT_FAST(_font, _gc, _g, _str, _i, _c) \
  if (((_c) = (_str)[_i]) < GLYPH_ASCII_TABLE_SIZE) { \
    if ((_g = (_gc->glyph_ascii_table)[_c]) == NULL) { \
      _g = blf_glyph_add(_font, _gc, FT_Get_Char_Index((_font)->face, _c), _c); \
      _gc->glyph_ascii_table[_c] = _g; \
    } \
    _i++; \
  } \
  else if ((_c = BLI_str_utf8_as_unicode_step(_str, &(_i))) != BLI_UTF8_ERR) { \
    if ((_g = blf_glyph_search(_gc, _c)) == NULL) { \
      _g = blf_glyph_add(_font, _gc, FT_Get_Char_Index((_font)->face, _c), _c); \
    } \
  } \
  else { \
    _g = NULL; \
  } \
  (void)0
=======
BLI_INLINE GlyphBLF *blf_utf8_next_fast(
    FontBLF *font, GlyphCacheBLF *gc, const char *str, size_t *i_p, uint *r_c)
{
  GlyphBLF *g;
  if ((*r_c = str[*i_p]) < GLYPH_ASCII_TABLE_SIZE) {
    g = (gc->glyph_ascii_table)[*r_c];
    if (UNLIKELY(g == NULL)) {
      g = blf_glyph_add(font, gc, FT_Get_Char_Index(font->face, *r_c), *r_c);
      gc->glyph_ascii_table[*r_c] = g;
    }
    (*i_p)++;
  }
  else if ((*r_c = BLI_str_utf8_as_unicode_step(str, i_p)) != BLI_UTF8_ERR) {
    g = blf_glyph_search(gc, *r_c);
    if (UNLIKELY(g == NULL)) {
      g = blf_glyph_add(font, gc, FT_Get_Char_Index(font->face, *r_c), *r_c);
    }
  }
  else {
    g = NULL;
  }
  return g;
}
>>>>>>> f41beca9

#define BLF_KERNING_VARS(_font, _has_kerning, _kern_mode) \
  const bool _has_kerning = FT_HAS_KERNING((_font)->face); \
  const FT_UInt _kern_mode = (_has_kerning && !((_font)->flags & BLF_KERNING_DEFAULT)) ? \
                                 FT_KERNING_UNFITTED : \
                                 FT_KERNING_DEFAULT;

BLI_INLINE void blf_kerning_step_fast(FontBLF *font,
                                      const FT_UInt kern_mode,
                                      const GlyphBLF *g_prev,
                                      const GlyphBLF *g,
                                      const uint c_prev,
                                      const uint c,
                                      int *pen_x_p)
{
  /* `blf_font_ensure_ascii_kerning(font, gc, kern_mode);` must be called before this function. */
  BLI_assert((font->kerning_mode == kern_mode) && (font->kerning_cache != NULL));

  if (g_prev != NULL) {
    if ((c_prev < KERNING_CACHE_TABLE_SIZE) && (c < GLYPH_ASCII_TABLE_SIZE)) {
      *pen_x_p += font->kerning_cache->ascii_table[c][c_prev];
    }
    else {
      FT_Vector delta;
      if (FT_Get_Kerning(font->face, g_prev->idx, g->idx, kern_mode, &delta) == 0) {
        *pen_x_p += (int)delta.x >> 6;
      }
    }
  }
}

static void blf_font_draw_ex(FontBLF *font,
                             GlyphCacheBLF *gc,
                             const char *str,
                             size_t len,
                             struct ResultBLF *r_info,
                             int pen_y)
{
  unsigned int c, c_prev = BLI_UTF8_ERR;
  GlyphBLF *g, *g_prev = NULL;
  int pen_x = 0;
  size_t i = 0;

  if (len == 0) {
    /* early output, don't do any IMM OpenGL. */
    return;
  }

  BLF_KERNING_VARS(font, has_kerning, kern_mode);

  blf_font_ensure_ascii_kerning(font, gc, kern_mode);

  blf_batch_draw_begin(font);

  while ((i < len) && str[i]) {
    g = blf_utf8_next_fast(font, gc, str, &i, &c);

    if (UNLIKELY(c == BLI_UTF8_ERR)) {
      break;
    }
    if (UNLIKELY(g == NULL)) {
      continue;
    }
    if (has_kerning) {
      blf_kerning_step_fast(font, kern_mode, g_prev, g, c_prev, c, &pen_x);
    }

    /* do not return this loop if clipped, we want every character tested */
    blf_glyph_render(font, gc, g, (float)pen_x, (float)pen_y);

    pen_x += g->advance_i;
    g_prev = g;
    c_prev = c;
  }

  blf_batch_draw_end();

  if (r_info) {
    r_info->lines = 1;
    r_info->width = pen_x;
  }
}
void blf_font_draw(FontBLF *font, const char *str, size_t len, struct ResultBLF *r_info)
{
  GlyphCacheBLF *gc = blf_glyph_cache_acquire(font);
  blf_font_draw_ex(font, gc, str, len, r_info, 0);
  blf_glyph_cache_release(font);
}

/* faster version of blf_font_draw, ascii only for view dimensions */
static void blf_font_draw_ascii_ex(
    FontBLF *font, const char *str, size_t len, struct ResultBLF *r_info, int pen_y)
{
  unsigned int c, c_prev = BLI_UTF8_ERR;
  GlyphBLF *g, *g_prev = NULL;
  int pen_x = 0;

  GlyphCacheBLF *gc = blf_glyph_cache_acquire(font);

  BLF_KERNING_VARS(font, has_kerning, kern_mode);

  blf_font_ensure_ascii_kerning(font, gc, kern_mode);

  blf_batch_draw_begin(font);

  while ((c = *(str++)) && len--) {
    BLI_assert(c < GLYPH_ASCII_TABLE_SIZE);
    g = gc->glyph_ascii_table[c];
    if (UNLIKELY(g == NULL)) {
      g = blf_glyph_add(font, gc, FT_Get_Char_Index((font)->face, c), c);
      gc->glyph_ascii_table[c] = g;
      if (UNLIKELY(g == NULL)) {
        continue;
      }
    }
    if (has_kerning) {
      blf_kerning_step_fast(font, kern_mode, g_prev, g, c_prev, c, &pen_x);
    }

    /* do not return this loop if clipped, we want every character tested */
    blf_glyph_render(font, gc, g, (float)pen_x, (float)pen_y);

    pen_x += g->advance_i;
    g_prev = g;
    c_prev = c;
  }

  blf_batch_draw_end();

  if (r_info) {
    r_info->lines = 1;
    r_info->width = pen_x;
  }

  blf_glyph_cache_release(font);
}

void blf_font_draw_ascii(FontBLF *font, const char *str, size_t len, struct ResultBLF *r_info)
{
  blf_font_draw_ascii_ex(font, str, len, r_info, 0);
}

/* use fixed column width, but an utf8 character may occupy multiple columns */
int blf_font_draw_mono(FontBLF *font, const char *str, size_t len, int cwidth)
{
  unsigned int c;
  GlyphBLF *g;
  int col, columns = 0;
  int pen_x = 0, pen_y = 0;
  size_t i = 0;

  GlyphCacheBLF *gc = blf_glyph_cache_acquire(font);

  blf_batch_draw_begin(font);

  while ((i < len) && str[i]) {
    g = blf_utf8_next_fast(font, gc, str, &i, &c);

    if (UNLIKELY(c == BLI_UTF8_ERR)) {
      break;
    }
    if (UNLIKELY(g == NULL)) {
      continue;
    }

    /* do not return this loop if clipped, we want every character tested */
    blf_glyph_render(font, gc, g, (float)pen_x, (float)pen_y);

    col = BLI_wcwidth((char32_t)c);
    if (col < 0) {
      col = 1;
    }

    columns += col;
    pen_x += cwidth * col;
  }

  blf_batch_draw_end();

  blf_glyph_cache_release(font);
  return columns;
}

/* Sanity checks are done by BLF_draw_buffer() */
static void blf_font_draw_buffer_ex(FontBLF *font,
                                    GlyphCacheBLF *gc,
                                    const char *str,
                                    size_t len,
                                    struct ResultBLF *r_info,
                                    int pen_y)
{
  unsigned int c, c_prev = BLI_UTF8_ERR;
  GlyphBLF *g, *g_prev = NULL;
  int pen_x = (int)font->pos[0];
  int pen_y_basis = (int)font->pos[1] + pen_y;
  size_t i = 0;

  /* buffer specific vars */
  FontBufInfoBLF *buf_info = &font->buf_info;
  const float *b_col_float = buf_info->col_float;
  const unsigned char *b_col_char = buf_info->col_char;
  int chx, chy;
  int y, x;

  BLF_KERNING_VARS(font, has_kerning, kern_mode);

  blf_font_ensure_ascii_kerning(font, gc, kern_mode);

  /* another buffer specific call for color conversion */

  while ((i < len) && str[i]) {
    g = blf_utf8_next_fast(font, gc, str, &i, &c);

    if (UNLIKELY(c == BLI_UTF8_ERR)) {
      break;
    }
    if (UNLIKELY(g == NULL)) {
      continue;
    }
    if (has_kerning) {
      blf_kerning_step_fast(font, kern_mode, g_prev, g, c_prev, c, &pen_x);
    }

    chx = pen_x + ((int)g->pos[0]);
    chy = pen_y_basis + g->dims[1];

    if (g->pitch < 0) {
      pen_y = pen_y_basis + (g->dims[1] - g->pos[1]);
    }
    else {
      pen_y = pen_y_basis - (g->dims[1] - g->pos[1]);
    }

    if ((chx + g->dims[0]) >= 0 && chx < buf_info->dims[0] && (pen_y + g->dims[1]) >= 0 &&
        pen_y < buf_info->dims[1]) {
      /* don't draw beyond the buffer bounds */
      int width_clip = g->dims[0];
      int height_clip = g->dims[1];
      int yb_start = g->pitch < 0 ? 0 : g->dims[1] - 1;

      if (width_clip + chx > buf_info->dims[0]) {
        width_clip -= chx + width_clip - buf_info->dims[0];
      }
      if (height_clip + pen_y > buf_info->dims[1]) {
        height_clip -= pen_y + height_clip - buf_info->dims[1];
      }

      /* drawing below the image? */
      if (pen_y < 0) {
        yb_start += (g->pitch < 0) ? -pen_y : pen_y;
        height_clip += pen_y;
        pen_y = 0;
      }

      if (buf_info->fbuf) {
        int yb = yb_start;
        for (y = ((chy >= 0) ? 0 : -chy); y < height_clip; y++) {
          for (x = ((chx >= 0) ? 0 : -chx); x < width_clip; x++) {
            const char a_byte = *(g->bitmap + x + (yb * g->pitch));
            if (a_byte) {
              const float a = (a_byte / 255.0f) * b_col_float[3];
              const size_t buf_ofs = (((size_t)(chx + x) +
                                       ((size_t)(pen_y + y) * (size_t)buf_info->dims[0])) *
                                      (size_t)buf_info->ch);
              float *fbuf = buf_info->fbuf + buf_ofs;

              float font_pixel[4];
              font_pixel[0] = b_col_float[0] * a;
              font_pixel[1] = b_col_float[1] * a;
              font_pixel[2] = b_col_float[2] * a;
              font_pixel[3] = a;
              blend_color_mix_float(fbuf, fbuf, font_pixel);
            }
          }

          if (g->pitch < 0) {
            yb++;
          }
          else {
            yb--;
          }
        }
      }

      if (buf_info->cbuf) {
        int yb = yb_start;
        for (y = ((chy >= 0) ? 0 : -chy); y < height_clip; y++) {
          for (x = ((chx >= 0) ? 0 : -chx); x < width_clip; x++) {
            const char a_byte = *(g->bitmap + x + (yb * g->pitch));

            if (a_byte) {
              const float a = (a_byte / 255.0f) * b_col_float[3];
              const size_t buf_ofs = (((size_t)(chx + x) +
                                       ((size_t)(pen_y + y) * (size_t)buf_info->dims[0])) *
                                      (size_t)buf_info->ch);
              unsigned char *cbuf = buf_info->cbuf + buf_ofs;

              uchar font_pixel[4];
              font_pixel[0] = b_col_char[0];
              font_pixel[1] = b_col_char[1];
              font_pixel[2] = b_col_char[2];
              font_pixel[3] = unit_float_to_uchar_clamp(a);
              blend_color_mix_byte(cbuf, cbuf, font_pixel);
            }
          }

          if (g->pitch < 0) {
            yb++;
          }
          else {
            yb--;
          }
        }
      }
    }

    pen_x += g->advance_i;
    g_prev = g;
    c_prev = c;
  }

  if (r_info) {
    r_info->lines = 1;
    r_info->width = pen_x;
  }
}

void blf_font_draw_buffer(FontBLF *font, const char *str, size_t len, struct ResultBLF *r_info)
{
  GlyphCacheBLF *gc = blf_glyph_cache_acquire(font);
  blf_font_draw_buffer_ex(font, gc, str, len, r_info, 0);
  blf_glyph_cache_release(font);
}

static bool blf_font_width_to_strlen_glyph_process(FontBLF *font,
                                                   const bool has_kerning,
                                                   const FT_UInt kern_mode,
                                                   const uint c_prev,
                                                   const uint c,
                                                   GlyphBLF *g_prev,
                                                   GlyphBLF *g,
                                                   int *pen_x,
                                                   const int width_i)
{
  if (UNLIKELY(c == BLI_UTF8_ERR)) {
    return true; /* break the calling loop. */
  }
  if (UNLIKELY(g == NULL)) {
    return false; /* continue the calling loop. */
  }
  if (has_kerning) {
    blf_kerning_step_fast(font, kern_mode, g_prev, g, c_prev, c, pen_x);
  }

  *pen_x += g->advance_i;

  return (*pen_x >= width_i);
}

size_t blf_font_width_to_strlen(
    FontBLF *font, const char *str, size_t len, float width, float *r_width)
{
  unsigned int c, c_prev = BLI_UTF8_ERR;
  GlyphBLF *g, *g_prev;
  int pen_x, width_new;
  size_t i, i_prev;

  GlyphCacheBLF *gc = blf_glyph_cache_acquire(font);
  const int width_i = (int)width;

  BLF_KERNING_VARS(font, has_kerning, kern_mode);

  if (has_kerning) {
    blf_font_ensure_ascii_kerning(font, gc, kern_mode);
  }

  for (i_prev = i = 0, width_new = pen_x = 0, g_prev = NULL, c_prev = 0; (i < len) && str[i];
       i_prev = i, width_new = pen_x, c_prev = c, g_prev = g) {
    g = blf_utf8_next_fast(font, gc, str, &i, &c);

    if (blf_font_width_to_strlen_glyph_process(
            font, has_kerning, kern_mode, c_prev, c, g_prev, g, &pen_x, width_i)) {
      break;
    }
  }

  if (r_width) {
    *r_width = (float)width_new;
  }

  blf_glyph_cache_release(font);
  return i_prev;
}

size_t blf_font_width_to_rstrlen(
    FontBLF *font, const char *str, size_t len, float width, float *r_width)
{
  unsigned int c, c_prev = BLI_UTF8_ERR;
  GlyphBLF *g, *g_prev;
  int pen_x, width_new;
  size_t i, i_prev, i_tmp;
  char *s, *s_prev;

  GlyphCacheBLF *gc = blf_glyph_cache_acquire(font);
  const int width_i = (int)width;

  BLF_KERNING_VARS(font, has_kerning, kern_mode);

  if (has_kerning) {
    blf_font_ensure_ascii_kerning(font, gc, kern_mode);
  }

  i = BLI_strnlen(str, len);
  s = BLI_str_find_prev_char_utf8(str, &str[i]);
  i = (size_t)((s != NULL) ? s - str : 0);
  s_prev = BLI_str_find_prev_char_utf8(str, s);
  i_prev = (size_t)((s_prev != NULL) ? s_prev - str : 0);

  i_tmp = i;
  g = blf_utf8_next_fast(font, gc, str, &i_tmp, &c);
  for (width_new = pen_x = 0; (s != NULL);
       i = i_prev, s = s_prev, c = c_prev, g = g_prev, g_prev = NULL, width_new = pen_x) {
    s_prev = BLI_str_find_prev_char_utf8(str, s);
    i_prev = (size_t)((s_prev != NULL) ? s_prev - str : 0);

    if (s_prev != NULL) {
      i_tmp = i_prev;
      g_prev = blf_utf8_next_fast(font, gc, str, &i_tmp, &c_prev);
      BLI_assert(i_tmp == i);
    }

    if (blf_font_width_to_strlen_glyph_process(
            font, has_kerning, kern_mode, c_prev, c, g_prev, g, &pen_x, width_i)) {
      break;
    }
  }

  if (r_width) {
    *r_width = (float)width_new;
  }

  blf_glyph_cache_release(font);
  return i;
}

static void blf_font_boundbox_ex(FontBLF *font,
                                 GlyphCacheBLF *gc,
                                 const char *str,
                                 size_t len,
                                 rctf *box,
                                 struct ResultBLF *r_info,
                                 int pen_y)
{
  unsigned int c, c_prev = BLI_UTF8_ERR;
  GlyphBLF *g, *g_prev = NULL;
  int pen_x = 0;
  size_t i = 0;
  rctf gbox;

  BLF_KERNING_VARS(font, has_kerning, kern_mode);

  box->xmin = 32000.0f;
  box->xmax = -32000.0f;
  box->ymin = 32000.0f;
  box->ymax = -32000.0f;

  blf_font_ensure_ascii_kerning(font, gc, kern_mode);

  while ((i < len) && str[i]) {
    g = blf_utf8_next_fast(font, gc, str, &i, &c);

    if (UNLIKELY(c == BLI_UTF8_ERR)) {
      break;
    }
    if (UNLIKELY(g == NULL)) {
      continue;
    }
    if (has_kerning) {
      blf_kerning_step_fast(font, kern_mode, g_prev, g, c_prev, c, &pen_x);
    }

    gbox.xmin = (float)pen_x;
    gbox.xmax = (float)pen_x + g->advance;
    gbox.ymin = g->box.ymin + (float)pen_y;
    gbox.ymax = g->box.ymax + (float)pen_y;

    if (gbox.xmin < box->xmin) {
      box->xmin = gbox.xmin;
    }
    if (gbox.ymin < box->ymin) {
      box->ymin = gbox.ymin;
    }

    if (gbox.xmax > box->xmax) {
      box->xmax = gbox.xmax;
    }
    if (gbox.ymax > box->ymax) {
      box->ymax = gbox.ymax;
    }

    pen_x += g->advance_i;
    g_prev = g;
    c_prev = c;
  }

  if (box->xmin > box->xmax) {
    box->xmin = 0.0f;
    box->ymin = 0.0f;
    box->xmax = 0.0f;
    box->ymax = 0.0f;
  }

  if (r_info) {
    r_info->lines = 1;
    r_info->width = pen_x;
  }
}
void blf_font_boundbox(
    FontBLF *font, const char *str, size_t len, rctf *r_box, struct ResultBLF *r_info)
{
  GlyphCacheBLF *gc = blf_glyph_cache_acquire(font);
  blf_font_boundbox_ex(font, gc, str, len, r_box, r_info, 0);
  blf_glyph_cache_release(font);
}

/* -------------------------------------------------------------------- */
/** \name Word-Wrap Support
 * \{ */

/**
 * Generic function to add word-wrap support for other existing functions.
 *
 * Wraps on spaces and respects newlines.
 * Intentionally ignores non-unix newlines, tabs and more advanced text formatting.
 *
 * \note If we want rich text - we better have a higher level API to handle that
 * (color, bold, switching fonts... etc).
 */
static void blf_font_wrap_apply(FontBLF *font,
                                const char *str,
                                size_t len,
                                struct ResultBLF *r_info,
                                void (*callback)(FontBLF *font,
                                                 GlyphCacheBLF *gc,
                                                 const char *str,
                                                 size_t len,
                                                 int pen_y,
                                                 void *userdata),
                                void *userdata)
{
  unsigned int c, c_prev = BLI_UTF8_ERR;
  GlyphBLF *g, *g_prev = NULL;
  int pen_x = 0, pen_y = 0;
  size_t i = 0;
  int lines = 0;
  int pen_x_next = 0;

  GlyphCacheBLF *gc = blf_glyph_cache_acquire(font);

  BLF_KERNING_VARS(font, has_kerning, kern_mode);

  blf_font_ensure_ascii_kerning(font, gc, kern_mode);

  struct WordWrapVars {
    int wrap_width;
    size_t start, last[2];
  } wrap = {font->wrap_width != -1 ? font->wrap_width : INT_MAX, 0, {0, 0}};

  // printf("%s wrapping (%d, %d) `%s`:\n", __func__, len, strlen(str), str);
  while ((i < len) && str[i]) {

    /* wrap vars */
    size_t i_curr = i;
    bool do_draw = false;

    g = blf_utf8_next_fast(font, gc, str, &i, &c);

    if (UNLIKELY(c == BLI_UTF8_ERR)) {
      break;
    }
    if (UNLIKELY(g == NULL)) {
      continue;
    }
    if (has_kerning) {
      blf_kerning_step_fast(font, kern_mode, g_prev, g, c_prev, c, &pen_x);
    }

    /**
     * Implementation Detail (utf8).
     *
     * Take care with single byte offsets here,
     * since this is utf8 we can't be sure a single byte is a single character.
     *
     * This is _only_ done when we know for sure the character is ascii (newline or a space).
     */
    pen_x_next = pen_x + g->advance_i;
    if (UNLIKELY((pen_x_next >= wrap.wrap_width) && (wrap.start != wrap.last[0]))) {
      do_draw = true;
    }
    else if (UNLIKELY(((i < len) && str[i]) == 0)) {
      /* need check here for trailing newline, else we draw it */
      wrap.last[0] = i + ((g->c != '\n') ? 1 : 0);
      wrap.last[1] = i;
      do_draw = true;
    }
    else if (UNLIKELY(g->c == '\n')) {
      wrap.last[0] = i_curr + 1;
      wrap.last[1] = i;
      do_draw = true;
    }
    else if (UNLIKELY(g->c != ' ' && (g_prev ? g_prev->c == ' ' : false))) {
      wrap.last[0] = i_curr;
      wrap.last[1] = i_curr;
    }

    if (UNLIKELY(do_draw)) {
      // printf("(%03d..%03d)  `%.*s`\n",
      //        wrap.start, wrap.last[0], (wrap.last[0] - wrap.start) - 1, &str[wrap.start]);

      callback(font, gc, &str[wrap.start], (wrap.last[0] - wrap.start) - 1, pen_y, userdata);
      wrap.start = wrap.last[0];
      i = wrap.last[1];
      pen_x = 0;
      pen_y -= gc->glyph_height_max;
      g_prev = NULL;
      c_prev = BLI_UTF8_ERR;
      lines += 1;
      continue;
    }

    pen_x = pen_x_next;
    g_prev = g;
    c_prev = c;
  }

  // printf("done! lines: %d, width, %d\n", lines, pen_x_next);

  if (r_info) {
    r_info->lines = lines;
    /* width of last line only (with wrapped lines) */
    r_info->width = pen_x_next;
  }

  blf_glyph_cache_release(font);
}

/* blf_font_draw__wrap */
static void blf_font_draw__wrap_cb(FontBLF *font,
                                   GlyphCacheBLF *gc,
                                   const char *str,
                                   size_t len,
                                   int pen_y,
                                   void *UNUSED(userdata))
{
  blf_font_draw_ex(font, gc, str, len, NULL, pen_y);
}
void blf_font_draw__wrap(FontBLF *font, const char *str, size_t len, struct ResultBLF *r_info)
{
  blf_font_wrap_apply(font, str, len, r_info, blf_font_draw__wrap_cb, NULL);
}

/* blf_font_boundbox__wrap */
static void blf_font_boundbox_wrap_cb(
    FontBLF *font, GlyphCacheBLF *gc, const char *str, size_t len, int pen_y, void *userdata)
{
  rctf *box = userdata;
  rctf box_single;

  blf_font_boundbox_ex(font, gc, str, len, &box_single, NULL, pen_y);
  BLI_rctf_union(box, &box_single);
}
void blf_font_boundbox__wrap(
    FontBLF *font, const char *str, size_t len, rctf *box, struct ResultBLF *r_info)
{
  box->xmin = 32000.0f;
  box->xmax = -32000.0f;
  box->ymin = 32000.0f;
  box->ymax = -32000.0f;

  blf_font_wrap_apply(font, str, len, r_info, blf_font_boundbox_wrap_cb, box);
}

/* blf_font_draw_buffer__wrap */
static void blf_font_draw_buffer__wrap_cb(FontBLF *font,
                                          GlyphCacheBLF *gc,
                                          const char *str,
                                          size_t len,
                                          int pen_y,
                                          void *UNUSED(userdata))
{
  blf_font_draw_buffer_ex(font, gc, str, len, NULL, pen_y);
}
void blf_font_draw_buffer__wrap(FontBLF *font,
                                const char *str,
                                size_t len,
                                struct ResultBLF *r_info)
{
  blf_font_wrap_apply(font, str, len, r_info, blf_font_draw_buffer__wrap_cb, NULL);
}

/** \} */

void blf_font_width_and_height(FontBLF *font,
                               const char *str,
                               size_t len,
                               float *r_width,
                               float *r_height,
                               struct ResultBLF *r_info)
{
  float xa, ya;
  rctf box;

  if (font->flags & BLF_ASPECT) {
    xa = font->aspect[0];
    ya = font->aspect[1];
  }
  else {
    xa = 1.0f;
    ya = 1.0f;
  }

  if (font->flags & BLF_WORD_WRAP) {
    blf_font_boundbox__wrap(font, str, len, &box, r_info);
  }
  else {
    blf_font_boundbox(font, str, len, &box, r_info);
  }
  *r_width = (BLI_rctf_size_x(&box) * xa);
  *r_height = (BLI_rctf_size_y(&box) * ya);
}

float blf_font_width(FontBLF *font, const char *str, size_t len, struct ResultBLF *r_info)
{
  float xa;
  rctf box;

  if (font->flags & BLF_ASPECT) {
    xa = font->aspect[0];
  }
  else {
    xa = 1.0f;
  }

  if (font->flags & BLF_WORD_WRAP) {
    blf_font_boundbox__wrap(font, str, len, &box, r_info);
  }
  else {
    blf_font_boundbox(font, str, len, &box, r_info);
  }
  return BLI_rctf_size_x(&box) * xa;
}

float blf_font_height(FontBLF *font, const char *str, size_t len, struct ResultBLF *r_info)
{
  float ya;
  rctf box;

  if (font->flags & BLF_ASPECT) {
    ya = font->aspect[1];
  }
  else {
    ya = 1.0f;
  }

  if (font->flags & BLF_WORD_WRAP) {
    blf_font_boundbox__wrap(font, str, len, &box, r_info);
  }
  else {
    blf_font_boundbox(font, str, len, &box, r_info);
  }
  return BLI_rctf_size_y(&box) * ya;
}

float blf_font_fixed_width(FontBLF *font)
{
  const unsigned int c = ' ';

  GlyphCacheBLF *gc = blf_glyph_cache_acquire(font);
  GlyphBLF *g = blf_glyph_search(gc, c);
  if (!g) {
    g = blf_glyph_add(font, gc, FT_Get_Char_Index(font->face, c), c);

    /* if we don't find the glyph. */
    if (!g) {
      blf_glyph_cache_release(font);
      return 0.0f;
    }
  }

  blf_glyph_cache_release(font);
  return g->advance;
}

/* -------------------------------------------------------------------- */
/** \name Glyph Bound Box with Callback
 * \{ */

static void blf_font_boundbox_foreach_glyph_ex(FontBLF *font,
                                               GlyphCacheBLF *gc,
                                               const char *str,
                                               size_t len,
                                               BLF_GlyphBoundsFn user_fn,
                                               void *user_data,
                                               struct ResultBLF *r_info,
                                               int pen_y)
{
  unsigned int c, c_prev = BLI_UTF8_ERR;
  GlyphBLF *g, *g_prev = NULL;
  int pen_x = 0;
  size_t i = 0, i_curr;
  rcti gbox;

  if (len == 0) {
    /* early output. */
    return;
  }

  BLF_KERNING_VARS(font, has_kerning, kern_mode);

  blf_font_ensure_ascii_kerning(font, gc, kern_mode);

  while ((i < len) && str[i]) {
    i_curr = i;
    g = blf_utf8_next_fast(font, gc, str, &i, &c);

    if (UNLIKELY(c == BLI_UTF8_ERR)) {
      break;
    }
    if (UNLIKELY(g == NULL)) {
      continue;
    }
    if (has_kerning) {
      blf_kerning_step_fast(font, kern_mode, g_prev, g, c_prev, c, &pen_x);
    }

    gbox.xmin = pen_x;
    gbox.xmax = gbox.xmin + MIN2(g->advance_i, g->dims[0]);
    gbox.ymin = pen_y;
    gbox.ymax = gbox.ymin - g->dims[1];

    pen_x += g->advance_i;

    if (user_fn(str, i_curr, &gbox, g->advance_i, &g->box, g->pos, user_data) == false) {
      break;
    }

    g_prev = g;
    c_prev = c;
  }

  if (r_info) {
    r_info->lines = 1;
    r_info->width = pen_x;
  }
}
void blf_font_boundbox_foreach_glyph(FontBLF *font,
                                     const char *str,
                                     size_t len,
                                     BLF_GlyphBoundsFn user_fn,
                                     void *user_data,
                                     struct ResultBLF *r_info)
{
  GlyphCacheBLF *gc = blf_glyph_cache_acquire(font);
  blf_font_boundbox_foreach_glyph_ex(font, gc, str, len, user_fn, user_data, r_info, 0);
  blf_glyph_cache_release(font);
}

/** \} */

int blf_font_count_missing_chars(FontBLF *font,
                                 const char *str,
                                 const size_t len,
                                 int *r_tot_chars)
{
  int missing = 0;
  size_t i = 0;

  *r_tot_chars = 0;
  while (i < len) {
    unsigned int c;

    if ((c = str[i]) < GLYPH_ASCII_TABLE_SIZE) {
      i++;
    }
    else if ((c = BLI_str_utf8_as_unicode_step(str, &i)) != BLI_UTF8_ERR) {
      if (FT_Get_Char_Index((font)->face, c) == 0) {
        missing++;
      }
    }
    (*r_tot_chars)++;
  }
  return missing;
}

void blf_font_free(FontBLF *font)
{
  BLI_spin_lock(&blf_glyph_cache_mutex);
  GlyphCacheBLF *gc;

  while ((gc = BLI_pophead(&font->cache))) {
    blf_glyph_cache_free(gc);
  }

  blf_kerning_cache_clear(font);

  FT_Done_Face(font->face);
  if (font->filename) {
    MEM_freeN(font->filename);
  }
  if (font->name) {
    MEM_freeN(font->name);
  }
  MEM_freeN(font);

  BLI_spin_unlock(&blf_glyph_cache_mutex);
}

static void blf_font_fill(FontBLF *font)
{
  font->aspect[0] = 1.0f;
  font->aspect[1] = 1.0f;
  font->aspect[2] = 1.0f;
  font->pos[0] = 0.0f;
  font->pos[1] = 0.0f;
  font->angle = 0.0f;

  for (int i = 0; i < 16; i++) {
    font->m[i] = 0;
  }

  /* annoying bright color so we can see where to add BLF_color calls */
  font->color[0] = 255;
  font->color[1] = 255;
  font->color[2] = 0;
  font->color[3] = 255;

  font->clip_rec.xmin = 0.0f;
  font->clip_rec.xmax = 0.0f;
  font->clip_rec.ymin = 0.0f;
  font->clip_rec.ymax = 0.0f;
  font->flags = 0;
  font->dpi = 0;
  font->size = 0;
  BLI_listbase_clear(&font->cache);
  BLI_listbase_clear(&font->kerning_caches);
  font->kerning_cache = NULL;
#if BLF_BLUR_ENABLE
  font->blur = 0;
#endif
  font->tex_size_max = -1;

  font->buf_info.fbuf = NULL;
  font->buf_info.cbuf = NULL;
  font->buf_info.dims[0] = 0;
  font->buf_info.dims[1] = 0;
  font->buf_info.ch = 0;
  font->buf_info.col_init[0] = 0;
  font->buf_info.col_init[1] = 0;
  font->buf_info.col_init[2] = 0;
  font->buf_info.col_init[3] = 0;

  font->ft_lib = ft_lib;
  font->ft_lib_mutex = &ft_lib_mutex;
  font->glyph_cache_mutex = &blf_glyph_cache_mutex;
}

FontBLF *blf_font_new(const char *name, const char *filename)
{
  FontBLF *font;
  FT_Error err;
  char *mfile;

  font = (FontBLF *)MEM_callocN(sizeof(FontBLF), "blf_font_new");
  err = FT_New_Face(ft_lib, filename, 0, &font->face);
  if (err) {
    MEM_freeN(font);
    return NULL;
  }

  err = FT_Select_Charmap(font->face, FT_ENCODING_UNICODE);
  if (err) {
    err = FT_Select_Charmap(font->face, FT_ENCODING_APPLE_ROMAN);
  }
  if (err && font->face->num_charmaps > 0) {
    err = FT_Select_Charmap(font->face, font->face->charmaps[0]->encoding);
  }
  if (err) {
    printf("Can't set a character map!\n");
    FT_Done_Face(font->face);
    MEM_freeN(font);
    return NULL;
  }

  mfile = blf_dir_metrics_search(filename);
  if (mfile) {
    err = FT_Attach_File(font->face, mfile);
    if (err) {
      fprintf(stderr, "FT_Attach_File failed to load '%s' with error %d\n", filename, (int)err);
    }
    MEM_freeN(mfile);
  }

  font->name = BLI_strdup(name);
  font->filename = BLI_strdup(filename);
  blf_font_fill(font);
  return font;
}

void blf_font_attach_from_mem(FontBLF *font, const unsigned char *mem, int mem_size)
{
  FT_Open_Args open;

  open.flags = FT_OPEN_MEMORY;
  open.memory_base = (const FT_Byte *)mem;
  open.memory_size = mem_size;
  FT_Attach_Stream(font->face, &open);
}

FontBLF *blf_font_new_from_mem(const char *name, const unsigned char *mem, int mem_size)
{
  FontBLF *font;
  FT_Error err;

  font = (FontBLF *)MEM_callocN(sizeof(FontBLF), "blf_font_new_from_mem");
  err = FT_New_Memory_Face(ft_lib, mem, mem_size, 0, &font->face);
  if (err) {
    MEM_freeN(font);
    return NULL;
  }

  err = FT_Select_Charmap(font->face, ft_encoding_unicode);
  if (err) {
    printf("Can't set the unicode character map!\n");
    FT_Done_Face(font->face);
    MEM_freeN(font);
    return NULL;
  }

  font->name = BLI_strdup(name);
  font->filename = NULL;
  blf_font_fill(font);
  return font;
}

int blf_font_height_max(FontBLF *font)
{
  int height_max;

  GlyphCacheBLF *gc = blf_glyph_cache_acquire(font);
  height_max = gc->glyph_height_max;

  blf_glyph_cache_release(font);
  return height_max;
}

int blf_font_width_max(FontBLF *font)
{
  int width_max;

  GlyphCacheBLF *gc = blf_glyph_cache_acquire(font);
  width_max = gc->glyph_width_max;

  blf_glyph_cache_release(font);
  return width_max;
}

float blf_font_descender(FontBLF *font)
{
  float descender;

  GlyphCacheBLF *gc = blf_glyph_cache_acquire(font);
  descender = gc->descender;

  blf_glyph_cache_release(font);
  return descender;
}

float blf_font_ascender(FontBLF *font)
{
  float ascender;

  GlyphCacheBLF *gc = blf_glyph_cache_acquire(font);
  ascender = gc->ascender;

  blf_glyph_cache_release(font);
  return ascender;
}

char *blf_display_name(FontBLF *font)
{
  if (!font->face->family_name) {
    return NULL;
  }
  return BLI_sprintfN("%s %s", font->face->family_name, font->face->style_name);
}<|MERGE_RESOLUTION|>--- conflicted
+++ resolved
@@ -329,25 +329,6 @@
  * characters.
  */
 
-<<<<<<< HEAD
-#define BLF_UTF8_NEXT_FAST(_font, _gc, _g, _str, _i, _c) \
-  if (((_c) = (_str)[_i]) < GLYPH_ASCII_TABLE_SIZE) { \
-    if ((_g = (_gc->glyph_ascii_table)[_c]) == NULL) { \
-      _g = blf_glyph_add(_font, _gc, FT_Get_Char_Index((_font)->face, _c), _c); \
-      _gc->glyph_ascii_table[_c] = _g; \
-    } \
-    _i++; \
-  } \
-  else if ((_c = BLI_str_utf8_as_unicode_step(_str, &(_i))) != BLI_UTF8_ERR) { \
-    if ((_g = blf_glyph_search(_gc, _c)) == NULL) { \
-      _g = blf_glyph_add(_font, _gc, FT_Get_Char_Index((_font)->face, _c), _c); \
-    } \
-  } \
-  else { \
-    _g = NULL; \
-  } \
-  (void)0
-=======
 BLI_INLINE GlyphBLF *blf_utf8_next_fast(
     FontBLF *font, GlyphCacheBLF *gc, const char *str, size_t *i_p, uint *r_c)
 {
@@ -371,7 +352,6 @@
   }
   return g;
 }
->>>>>>> f41beca9
 
 #define BLF_KERNING_VARS(_font, _has_kerning, _kern_mode) \
   const bool _has_kerning = FT_HAS_KERNING((_font)->face); \
