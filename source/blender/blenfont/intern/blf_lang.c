--- conflicted
+++ resolved
@@ -68,11 +68,7 @@
 			MEM_freeN((void *)locales_menu[idx].description); /* Also frees locales's relevant value! */
 		}
 
-<<<<<<< HEAD
-		MEM_freeN((void*)locales);
-=======
 		MEM_freeN((void *)locales);
->>>>>>> 42946c37
 		locales = NULL;
 	}
 	if (locales_menu) {
