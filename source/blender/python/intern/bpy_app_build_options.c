--- conflicted
+++ resolved
@@ -28,25 +28,6 @@
 
 static PyStructSequence_Field app_builtopts_info_fields[] = {
     /* names mostly follow CMake options, lowercase, after WITH_ */
-<<<<<<< HEAD
-    {(char *)"bullet", NULL},        {(char *)"codec_avi", NULL},
-    {(char *)"codec_ffmpeg", NULL},  {(char *)"codec_sndfile", NULL},
-    {(char *)"compositor", NULL},    {(char *)"cycles", NULL},
-    {(char *)"cycles_osl", NULL},    {(char *)"freestyle", NULL},
-    {(char *)"lanpr", NULL},         {(char *)"image_cineon", NULL},
-    {(char *)"image_dds", NULL},     {(char *)"image_hdr", NULL},
-    {(char *)"image_openexr", NULL}, {(char *)"image_openjpeg", NULL},
-    {(char *)"image_tiff", NULL},    {(char *)"input_ndof", NULL},
-    {(char *)"audaspace", NULL},     {(char *)"international", NULL},
-    {(char *)"openal", NULL},        {(char *)"opensubdiv", NULL},
-    {(char *)"sdl", NULL},           {(char *)"sdl_dynload", NULL},
-    {(char *)"jack", NULL},          {(char *)"libmv", NULL},
-    {(char *)"mod_fluid", NULL},     {(char *)"mod_oceansim", NULL},
-    {(char *)"mod_remesh", NULL},    {(char *)"mod_smoke", NULL},
-    {(char *)"collada", NULL},       {(char *)"opencolorio", NULL},
-    {(char *)"openmp", NULL},        {(char *)"openvdb", NULL},
-    {(char *)"alembic", NULL},       {NULL},
-=======
     {"bullet", NULL},
     {"codec_avi", NULL},
     {"codec_ffmpeg", NULL},
@@ -55,6 +36,7 @@
     {"cycles", NULL},
     {"cycles_osl", NULL},
     {"freestyle", NULL},
+    {"lanpr", NULL},
     {"image_cineon", NULL},
     {"image_dds", NULL},
     {"image_hdr", NULL},
@@ -81,7 +63,6 @@
     {"fluid", NULL},
     {"xr_openxr", NULL},
     {NULL},
->>>>>>> eaf7d36d
 };
 
 static PyStructSequence_Desc app_builtopts_info_desc = {
