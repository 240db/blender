--- conflicted
+++ resolved
@@ -130,9 +130,6 @@
       pt->pressure = 1.0f * new_pressure;
     }
     else {
-<<<<<<< HEAD
-      pt->pressure += mmd->thickness * new_pressure;
-=======
       if ((mmd->flag & GP_THICK_CUSTOM_CURVE) && (mmd->curve_thickness)) {
         /* normalize value to evaluate curve */
         float value = (float)i / (gps->totpoints - 1);
@@ -141,7 +138,6 @@
 
       pt->pressure += mmd->thickness * weight * curvef;
       CLAMP_MIN(pt->pressure, 0.1f);
->>>>>>> 85c843b1
     }
 
     CLAMP_MIN(pt->pressure, 0.1f);
