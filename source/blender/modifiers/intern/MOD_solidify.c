/*
 * This program is free software; you can redistribute it and/or
 * modify it under the terms of the GNU General Public License
 * as published by the Free Software Foundation; either version 2
 * of the License, or (at your option) any later version.
 *
 * This program is distributed in the hope that it will be useful,
 * but WITHOUT ANY WARRANTY; without even the implied warranty of
 * MERCHANTABILITY or FITNESS FOR A PARTICULAR PURPOSE.  See the
 * GNU General Public License for more details.
 *
 * You should have received a copy of the GNU General Public License
 * along with this program; if not, write to the Free Software Foundation,
 * Inc., 51 Franklin Street, Fifth Floor, Boston, MA 02110-1301, USA.
 *
 * The Original Code is Copyright (C) 2005 by the Blender Foundation.
 * All rights reserved.
 */

/** \file
 * \ingroup modifiers
 */

#include <string.h>

#include "BLI_utildefines.h"

#include "BLT_translation.h"

#include "DNA_mesh_types.h"
#include "DNA_screen_types.h"

#include "BKE_context.h"
#include "BKE_particle.h"
#include "BKE_screen.h"

#include "UI_interface.h"
#include "UI_resources.h"

#include "RNA_access.h"

#include "MOD_modifiertypes.h"
#include "MOD_ui_common.h"

#include "MOD_solidify_util.h"

#ifdef __GNUC__
#  pragma GCC diagnostic error "-Wsign-conversion"
#endif

static bool dependsOnNormals(ModifierData *md)
{
  const SolidifyModifierData *smd = (SolidifyModifierData *)md;
  /* even when we calculate our own normals,
   * the vertex normals are used as a fallback
   * if manifold is enabled vertex normals are not used */
  return smd->mode == MOD_SOLIDIFY_MODE_EXTRUDE;
}

static void initData(ModifierData *md)
{
  SolidifyModifierData *smd = (SolidifyModifierData *)md;
  smd->offset = 0.01f;
  smd->offset_fac = -1.0f;
  smd->flag = MOD_SOLIDIFY_RIM;
  smd->mode = MOD_SOLIDIFY_MODE_EXTRUDE;
  smd->nonmanifold_offset_mode = MOD_SOLIDIFY_NONMANIFOLD_OFFSET_MODE_CONSTRAINTS;
  smd->nonmanifold_boundary_mode = MOD_SOLIDIFY_NONMANIFOLD_BOUNDARY_MODE_NONE;
  smd->merge_tolerance = 0.0001f;
  smd->bevel_convex = 0.0f;
}

static void requiredDataMask(Object *UNUSED(ob),
                             ModifierData *md,
                             CustomData_MeshMasks *r_cddata_masks)
{
  SolidifyModifierData *smd = (SolidifyModifierData *)md;

  /* ask for vertexgroups if we need them */
  if (smd->defgrp_name[0] != '\0' || smd->shell_defgrp_name[0] != '\0' ||
      smd->rim_defgrp_name[0] != '\0') {
    r_cddata_masks->vmask |= CD_MASK_MDEFORMVERT;
  }
}

static Mesh *modifyMesh(ModifierData *md, const ModifierEvalContext *ctx, Mesh *mesh)
{
  const SolidifyModifierData *smd = (SolidifyModifierData *)md;
  switch (smd->mode) {
    case MOD_SOLIDIFY_MODE_EXTRUDE:
      return MOD_solidify_extrude_modifyMesh(md, ctx, mesh);
    case MOD_SOLIDIFY_MODE_NONMANIFOLD:
      return MOD_solidify_nonmanifold_modifyMesh(md, ctx, mesh);
    default:
      BLI_assert(0);
  }
  return mesh;
}

static void panel_draw(const bContext *C, Panel *panel)
{
  uiLayout *sub, *row, *col;
  uiLayout *layout = panel->layout;

  PointerRNA ptr;
  PointerRNA ob_ptr;
  modifier_panel_get_property_pointers(C, panel, &ob_ptr, &ptr);
<<<<<<< HEAD
  modifier_panel_buttons(C, panel);
=======
>>>>>>> 9b099c86

  int solidify_mode = RNA_enum_get(&ptr, "solidify_mode");
  bool has_vertex_group = RNA_string_length(&ptr, "vertex_group") != 0;

  uiLayoutSetPropSep(layout, true);

  uiItemR(layout, &ptr, "solidify_mode", 0, NULL, ICON_NONE);

  if (solidify_mode == MOD_SOLIDIFY_MODE_NONMANIFOLD) {
    uiItemR(layout, &ptr, "nonmanifold_thickness_mode", 0, IFACE_("Thickness"), ICON_NONE);
    uiItemR(layout, &ptr, "nonmanifold_boundary_mode", 0, IFACE_("Boundary"), ICON_NONE);
  }

  uiItemR(layout, &ptr, "thickness", 0, NULL, ICON_NONE);
  uiItemR(layout, &ptr, "offset", 0, NULL, ICON_NONE);

  if (solidify_mode == MOD_SOLIDIFY_MODE_NONMANIFOLD) {
    uiItemR(layout, &ptr, "nonmanifold_merge_threshold", 0, NULL, ICON_NONE);
  }

  col = uiLayoutColumnWithHeading(layout, false, "Rim");
  uiItemR(col, &ptr, "use_rim", 0, IFACE_("Fill"), ICON_NONE);
  sub = uiLayoutColumn(col, false);
  uiLayoutSetActive(sub, RNA_boolean_get(&ptr, "use_rim"));
  uiItemR(sub, &ptr, "use_rim_only", 0, NULL, ICON_NONE);

  uiItemS(layout);

<<<<<<< HEAD
  row = uiLayoutRow(layout, true);
  uiItemPointerR(row, &ptr, "vertex_group", &ob_ptr, "vertex_groups", NULL, ICON_NONE);
  sub = uiLayoutRow(row, true);
  uiLayoutSetPropDecorate(sub, false);
  uiLayoutSetActive(sub, has_vertex_group);
  uiItemR(sub, &ptr, "invert_vertex_group", 0, "", ICON_ARROW_LEFTRIGHT);
=======
  modifier_vgroup_ui(layout, &ptr, &ob_ptr, "vertex_group", "invert_vertex_group", NULL);
>>>>>>> 9b099c86
  row = uiLayoutRow(layout, false);
  uiLayoutSetActive(row, has_vertex_group);
  uiItemR(row, &ptr, "thickness_vertex_group", 0, IFACE_("Factor"), ICON_NONE);

  if (solidify_mode == MOD_SOLIDIFY_MODE_NONMANIFOLD) {
    row = uiLayoutRow(layout, false);
    uiLayoutSetActive(row, has_vertex_group);
    uiItemR(row, &ptr, "use_flat_faces", 0, NULL, ICON_NONE);
  }

  modifier_panel_end(layout, &ptr);
}

static void normals_panel_draw(const bContext *C, Panel *panel)
{
  uiLayout *layout = panel->layout;

  PointerRNA ptr;
  PointerRNA ob_ptr;
  modifier_panel_get_property_pointers(C, panel, &ob_ptr, &ptr);

  int solidify_mode = RNA_enum_get(&ptr, "solidify_mode");

  uiLayoutSetPropSep(layout, true);

  uiItemR(layout, &ptr, "use_flip_normals", 0, NULL, ICON_NONE);
  if (solidify_mode == MOD_SOLIDIFY_MODE_EXTRUDE) {
    uiItemR(layout, &ptr, "use_quality_normals", 0, IFACE_("High Quality"), ICON_NONE);
    uiItemR(layout, &ptr, "use_even_offset", 0, NULL, ICON_NONE);
  }
}

static void materials_panel_draw(const bContext *C, Panel *panel)
{
  uiLayout *col;
  uiLayout *layout = panel->layout;

  PointerRNA ptr;
  PointerRNA ob_ptr;
  modifier_panel_get_property_pointers(C, panel, &ob_ptr, &ptr);

  uiLayoutSetPropSep(layout, true);

  uiItemR(layout, &ptr, "material_offset", 0, NULL, ICON_NONE);
  col = uiLayoutColumn(layout, true);
  uiLayoutSetActive(col, RNA_boolean_get(&ptr, "use_rim"));
  uiItemR(col, &ptr, "material_offset_rim", 0, IFACE_("Rim"), ICON_NONE);
}

static void edge_data_panel_draw(const bContext *C, Panel *panel)
{
  uiLayout *layout = panel->layout;

  PointerRNA ptr;
  PointerRNA ob_ptr;
  modifier_panel_get_property_pointers(C, panel, &ob_ptr, &ptr);

  int solidify_mode = RNA_enum_get(&ptr, "solidify_mode");

  uiLayoutSetPropSep(layout, true);

  if (solidify_mode == MOD_SOLIDIFY_MODE_EXTRUDE) {
    uiItemR(layout, &ptr, "edge_crease_inner", 0, IFACE_("Inner"), ICON_NONE);
    uiItemR(layout, &ptr, "edge_crease_outer", 0, IFACE_("Outer"), ICON_NONE);
    uiItemR(layout, &ptr, "edge_crease_rim", 0, IFACE_("Rim"), ICON_NONE);
  }
  uiItemR(layout, &ptr, "bevel_convex", UI_ITEM_R_SLIDER, NULL, ICON_NONE);
}

static void clamp_panel_draw(const bContext *C, Panel *panel)
{
  uiLayout *row;
  uiLayout *layout = panel->layout;

  PointerRNA ptr;
  PointerRNA ob_ptr;
  modifier_panel_get_property_pointers(C, panel, &ob_ptr, &ptr);

  uiLayoutSetPropSep(layout, true);

  uiItemR(layout, &ptr, "thickness_clamp", 0, NULL, ICON_NONE);
  row = uiLayoutRow(layout, false);
  uiLayoutSetActive(row, RNA_float_get(&ptr, "thickness_clamp") > 0.0f);
  uiItemR(row, &ptr, "use_thickness_angle_clamp", 0, NULL, ICON_NONE);
}

static void vertex_group_panel_draw(const bContext *C, Panel *panel)
{
<<<<<<< HEAD
=======
  uiLayout *col;
>>>>>>> 9b099c86
  uiLayout *layout = panel->layout;

  PointerRNA ptr;
  PointerRNA ob_ptr;
  modifier_panel_get_property_pointers(C, panel, &ob_ptr, &ptr);

  uiLayoutSetPropSep(layout, true);

<<<<<<< HEAD
  uiItemPointerR(layout, &ptr, "shell_vertex_group", &ob_ptr, "vertex_groups", "Shell", ICON_NONE);
  uiItemPointerR(layout, &ptr, "rim_vertex_group", &ob_ptr, "vertex_groups", "Rim", ICON_NONE);
=======
  col = uiLayoutColumn(layout, false);
  uiItemPointerR(col, &ptr, "shell_vertex_group", &ob_ptr, "vertex_groups", "Shell", ICON_NONE);
  uiItemPointerR(col, &ptr, "rim_vertex_group", &ob_ptr, "vertex_groups", "Rim", ICON_NONE);
>>>>>>> 9b099c86
}

static void panelRegister(ARegionType *region_type)
{
  PanelType *panel_type = modifier_panel_register(region_type, eModifierType_Solidify, panel_draw);
  modifier_subpanel_register(
      region_type, "normals", "Normals", NULL, normals_panel_draw, panel_type);
  modifier_subpanel_register(
      region_type, "materials", "Materials", NULL, materials_panel_draw, panel_type);
  modifier_subpanel_register(
      region_type, "edge_data", "Edge Data", NULL, edge_data_panel_draw, panel_type);
  modifier_subpanel_register(
      region_type, "clamp", "Thickness Clamp", NULL, clamp_panel_draw, panel_type);
  modifier_subpanel_register(region_type,
                             "vertex_groups",
                             "Output Vertex Groups",
                             NULL,
                             vertex_group_panel_draw,
                             panel_type);
}

ModifierTypeInfo modifierType_Solidify = {
    /* name */ "Solidify",
    /* structName */ "SolidifyModifierData",
    /* structSize */ sizeof(SolidifyModifierData),
    /* type */ eModifierTypeType_Constructive,

    /* flags */ eModifierTypeFlag_AcceptsMesh | eModifierTypeFlag_AcceptsCVs |
        eModifierTypeFlag_SupportsMapping | eModifierTypeFlag_SupportsEditmode |
        eModifierTypeFlag_EnableInEditmode,

    /* copyData */ BKE_modifier_copydata_generic,

    /* deformVerts */ NULL,
    /* deformMatrices */ NULL,
    /* deformVertsEM */ NULL,
    /* deformMatricesEM */ NULL,
    /* modifyMesh */ modifyMesh,
    /* modifyHair */ NULL,
    /* modifyPointCloud */ NULL,
    /* modifyVolume */ NULL,

    /* initData */ initData,
    /* requiredDataMask */ requiredDataMask,
    /* freeData */ NULL,
    /* isDisabled */ NULL,
    /* updateDepsgraph */ NULL,
    /* dependsOnTime */ NULL,
    /* dependsOnNormals */ dependsOnNormals,
    /* foreachObjectLink */ NULL,
    /* foreachIDLink */ NULL,
    /* foreachTexLink */ NULL,
    /* freeRuntimeData */ NULL,
    /* panelRegister */ panelRegister,
};<|MERGE_RESOLUTION|>--- conflicted
+++ resolved
@@ -105,10 +105,6 @@
   PointerRNA ptr;
   PointerRNA ob_ptr;
   modifier_panel_get_property_pointers(C, panel, &ob_ptr, &ptr);
-<<<<<<< HEAD
-  modifier_panel_buttons(C, panel);
-=======
->>>>>>> 9b099c86
 
   int solidify_mode = RNA_enum_get(&ptr, "solidify_mode");
   bool has_vertex_group = RNA_string_length(&ptr, "vertex_group") != 0;
@@ -137,16 +133,7 @@
 
   uiItemS(layout);
 
-<<<<<<< HEAD
-  row = uiLayoutRow(layout, true);
-  uiItemPointerR(row, &ptr, "vertex_group", &ob_ptr, "vertex_groups", NULL, ICON_NONE);
-  sub = uiLayoutRow(row, true);
-  uiLayoutSetPropDecorate(sub, false);
-  uiLayoutSetActive(sub, has_vertex_group);
-  uiItemR(sub, &ptr, "invert_vertex_group", 0, "", ICON_ARROW_LEFTRIGHT);
-=======
   modifier_vgroup_ui(layout, &ptr, &ob_ptr, "vertex_group", "invert_vertex_group", NULL);
->>>>>>> 9b099c86
   row = uiLayoutRow(layout, false);
   uiLayoutSetActive(row, has_vertex_group);
   uiItemR(row, &ptr, "thickness_vertex_group", 0, IFACE_("Factor"), ICON_NONE);
@@ -235,26 +222,18 @@
 
 static void vertex_group_panel_draw(const bContext *C, Panel *panel)
 {
-<<<<<<< HEAD
-=======
   uiLayout *col;
->>>>>>> 9b099c86
-  uiLayout *layout = panel->layout;
-
-  PointerRNA ptr;
-  PointerRNA ob_ptr;
-  modifier_panel_get_property_pointers(C, panel, &ob_ptr, &ptr);
-
-  uiLayoutSetPropSep(layout, true);
-
-<<<<<<< HEAD
-  uiItemPointerR(layout, &ptr, "shell_vertex_group", &ob_ptr, "vertex_groups", "Shell", ICON_NONE);
-  uiItemPointerR(layout, &ptr, "rim_vertex_group", &ob_ptr, "vertex_groups", "Rim", ICON_NONE);
-=======
+  uiLayout *layout = panel->layout;
+
+  PointerRNA ptr;
+  PointerRNA ob_ptr;
+  modifier_panel_get_property_pointers(C, panel, &ob_ptr, &ptr);
+
+  uiLayoutSetPropSep(layout, true);
+
   col = uiLayoutColumn(layout, false);
   uiItemPointerR(col, &ptr, "shell_vertex_group", &ob_ptr, "vertex_groups", "Shell", ICON_NONE);
   uiItemPointerR(col, &ptr, "rim_vertex_group", &ob_ptr, "vertex_groups", "Rim", ICON_NONE);
->>>>>>> 9b099c86
 }
 
 static void panelRegister(ARegionType *region_type)
