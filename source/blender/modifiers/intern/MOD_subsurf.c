/*
 * This program is free software; you can redistribute it and/or
 * modify it under the terms of the GNU General Public License
 * as published by the Free Software Foundation; either version 2
 * of the License, or (at your option) any later version.
 *
 * This program is distributed in the hope that it will be useful,
 * but WITHOUT ANY WARRANTY; without even the implied warranty of
 * MERCHANTABILITY or FITNESS FOR A PARTICULAR PURPOSE.  See the
 * GNU General Public License for more details.
 *
 * You should have received a copy of the GNU General Public License
 * along with this program; if not, write to the Free Software Foundation,
 * Inc., 51 Franklin Street, Fifth Floor, Boston, MA 02110-1301, USA.
 *
 * The Original Code is Copyright (C) 2005 by the Blender Foundation.
 * All rights reserved.
 */

/** \file
 * \ingroup modifiers
 */

#include <stddef.h>
#include <string.h>

#include "MEM_guardedalloc.h"

#include "BLI_utildefines.h"

#include "BLT_translation.h"

#include "DNA_mesh_types.h"
#include "DNA_object_types.h"
#include "DNA_scene_types.h"
#include "DNA_screen_types.h"

#include "BKE_context.h"
#include "BKE_scene.h"
#include "BKE_screen.h"
#include "BKE_subdiv.h"
#include "BKE_subdiv_ccg.h"
#include "BKE_subdiv_deform.h"
#include "BKE_subdiv_mesh.h"
#include "BKE_subsurf.h"

#include "UI_interface.h"
#include "UI_resources.h"

#include "RE_engine.h"

#include "RNA_access.h"

#include "DEG_depsgraph.h"
#include "DEG_depsgraph_query.h"

#include "MOD_modifiertypes.h"
#include "MOD_ui_common.h"

#include "intern/CCGSubSurf.h"

typedef struct SubsurfRuntimeData {
  /* Cached subdivision surface descriptor, with topology and settings. */
  struct Subdiv *subdiv;
} SubsurfRuntimeData;

static void initData(ModifierData *md)
{
  SubsurfModifierData *smd = (SubsurfModifierData *)md;

  smd->levels = 1;
  smd->renderLevels = 2;
  smd->uv_smooth = SUBSURF_UV_SMOOTH_PRESERVE_CORNERS;
  smd->quality = 3;
  smd->flags |= (eSubsurfModifierFlag_UseCrease | eSubsurfModifierFlag_ControlEdges);
}

static void copyData(const ModifierData *md, ModifierData *target, const int flag)
{
#if 0
  const SubsurfModifierData *smd = (const SubsurfModifierData *)md;
#endif
  SubsurfModifierData *tsmd = (SubsurfModifierData *)target;

  BKE_modifier_copydata_generic(md, target, flag);

  tsmd->emCache = tsmd->mCache = NULL;
}

static void freeRuntimeData(void *runtime_data_v)
{
  if (runtime_data_v == NULL) {
    return;
  }
  SubsurfRuntimeData *runtime_data = (SubsurfRuntimeData *)runtime_data_v;
  if (runtime_data->subdiv != NULL) {
    BKE_subdiv_free(runtime_data->subdiv);
  }
  MEM_freeN(runtime_data);
}

static void freeData(ModifierData *md)
{
  SubsurfModifierData *smd = (SubsurfModifierData *)md;

  if (smd->mCache) {
    ccgSubSurf_free(smd->mCache);
    smd->mCache = NULL;
  }
  if (smd->emCache) {
    ccgSubSurf_free(smd->emCache);
    smd->emCache = NULL;
  }
  freeRuntimeData(smd->modifier.runtime);
}

static bool isDisabled(const Scene *scene, ModifierData *md, bool useRenderParams)
{
  SubsurfModifierData *smd = (SubsurfModifierData *)md;
  int levels = (useRenderParams) ? smd->renderLevels : smd->levels;

  return get_render_subsurf_level(&scene->r, levels, useRenderParams != 0) == 0;
}

static int subdiv_levels_for_modifier_get(const SubsurfModifierData *smd,
                                          const ModifierEvalContext *ctx)
{
  Scene *scene = DEG_get_evaluated_scene(ctx->depsgraph);
  const bool use_render_params = (ctx->flag & MOD_APPLY_RENDER);
  const int requested_levels = (use_render_params) ? smd->renderLevels : smd->levels;
  return get_render_subsurf_level(&scene->r, requested_levels, use_render_params);
}

static void subdiv_settings_init(SubdivSettings *settings, const SubsurfModifierData *smd)
{
  settings->is_simple = (smd->subdivType == SUBSURF_TYPE_SIMPLE);
  settings->is_adaptive = true;
  settings->level = settings->is_simple ? 1 : smd->quality;
  settings->use_creases = (smd->flags & eSubsurfModifierFlag_UseCrease);
  settings->vtx_boundary_interpolation = SUBDIV_VTX_BOUNDARY_EDGE_ONLY;
  settings->fvar_linear_interpolation = BKE_subdiv_fvar_interpolation_from_uv_smooth(
      smd->uv_smooth);
}

/* Main goal of this function is to give usable subdivision surface descriptor
 * which matches settings and topology. */
static Subdiv *subdiv_descriptor_ensure(SubsurfModifierData *smd,
                                        const SubdivSettings *subdiv_settings,
                                        const Mesh *mesh)
{
  SubsurfRuntimeData *runtime_data = (SubsurfRuntimeData *)smd->modifier.runtime;
  Subdiv *subdiv = BKE_subdiv_update_from_mesh(runtime_data->subdiv, subdiv_settings, mesh);
  runtime_data->subdiv = subdiv;
  return subdiv;
}

/* Subdivide into fully qualified mesh. */

static void subdiv_mesh_settings_init(SubdivToMeshSettings *settings,
                                      const SubsurfModifierData *smd,
                                      const ModifierEvalContext *ctx)
{
  const int level = subdiv_levels_for_modifier_get(smd, ctx);
  settings->resolution = (1 << level) + 1;
  settings->use_optimal_display = (smd->flags & eSubsurfModifierFlag_ControlEdges) &&
                                  !(ctx->flag & MOD_APPLY_TO_BASE_MESH);
}

static Mesh *subdiv_as_mesh(SubsurfModifierData *smd,
                            const ModifierEvalContext *ctx,
                            Mesh *mesh,
                            Subdiv *subdiv)
{
  Mesh *result = mesh;
  SubdivToMeshSettings mesh_settings;
  subdiv_mesh_settings_init(&mesh_settings, smd, ctx);
  if (mesh_settings.resolution < 3) {
    return result;
  }
  result = BKE_subdiv_to_mesh(subdiv, &mesh_settings, mesh);
  return result;
}

/* Subdivide into CCG. */

static void subdiv_ccg_settings_init(SubdivToCCGSettings *settings,
                                     const SubsurfModifierData *smd,
                                     const ModifierEvalContext *ctx)
{
  const int level = subdiv_levels_for_modifier_get(smd, ctx);
  settings->resolution = (1 << level) + 1;
  settings->need_normal = true;
  settings->need_mask = false;
}

static Mesh *subdiv_as_ccg(SubsurfModifierData *smd,
                           const ModifierEvalContext *ctx,
                           Mesh *mesh,
                           Subdiv *subdiv)
{
  Mesh *result = mesh;
  SubdivToCCGSettings ccg_settings;
  subdiv_ccg_settings_init(&ccg_settings, smd, ctx);
  if (ccg_settings.resolution < 3) {
    return result;
  }
  result = BKE_subdiv_to_ccg_mesh(subdiv, &ccg_settings, mesh);
  return result;
}

static SubsurfRuntimeData *subsurf_ensure_runtime(SubsurfModifierData *smd)
{
  SubsurfRuntimeData *runtime_data = (SubsurfRuntimeData *)smd->modifier.runtime;
  if (runtime_data == NULL) {
    runtime_data = MEM_callocN(sizeof(*runtime_data), "subsurf runtime");
    smd->modifier.runtime = runtime_data;
  }
  return runtime_data;
}

/* Modifier itself. */

static Mesh *modifyMesh(ModifierData *md, const ModifierEvalContext *ctx, Mesh *mesh)
{
  Mesh *result = mesh;
#if !defined(WITH_OPENSUBDIV)
  BKE_modifier_set_error(md, "Disabled, built without OpenSubdiv");
  return result;
#endif
  SubsurfModifierData *smd = (SubsurfModifierData *)md;
  SubdivSettings subdiv_settings;
  subdiv_settings_init(&subdiv_settings, smd);
  if (subdiv_settings.level == 0) {
    return result;
  }
  BKE_subdiv_settings_validate_for_mesh(&subdiv_settings, mesh);
  SubsurfRuntimeData *runtime_data = subsurf_ensure_runtime(smd);
  Subdiv *subdiv = subdiv_descriptor_ensure(smd, &subdiv_settings, mesh);
  if (subdiv == NULL) {
    /* Happens on bad topology, but also on empty input mesh. */
    return result;
  }
  /* TODO(sergey): Decide whether we ever want to use CCG for subsurf,
   * maybe when it is a last modifier in the stack? */
  if (true) {
    result = subdiv_as_mesh(smd, ctx, mesh, subdiv);
  }
  else {
    result = subdiv_as_ccg(smd, ctx, mesh, subdiv);
  }
  // BKE_subdiv_stats_print(&subdiv->stats);
  if (subdiv != runtime_data->subdiv) {
    BKE_subdiv_free(subdiv);
  }
  return result;
}

static void deformMatrices(ModifierData *md,
                           const ModifierEvalContext *UNUSED(ctx),
                           Mesh *mesh,
                           float (*vertex_cos)[3],
                           float (*deform_matrices)[3][3],
                           int num_verts)
{
#if !defined(WITH_OPENSUBDIV)
  BKE_modifier_set_error(md, "Disabled, built without OpenSubdiv");
  return;
#endif

  /* Subsurf does not require extra space mapping, keep matrices as is. */
  (void)deform_matrices;

  SubsurfModifierData *smd = (SubsurfModifierData *)md;
  SubdivSettings subdiv_settings;
  subdiv_settings_init(&subdiv_settings, smd);
  if (subdiv_settings.level == 0) {
    return;
  }
  BKE_subdiv_settings_validate_for_mesh(&subdiv_settings, mesh);
  SubsurfRuntimeData *runtime_data = subsurf_ensure_runtime(smd);
  Subdiv *subdiv = subdiv_descriptor_ensure(smd, &subdiv_settings, mesh);
  if (subdiv == NULL) {
    /* Happens on bad topology, but also on empty input mesh. */
    return;
  }
  BKE_subdiv_deform_coarse_vertices(subdiv, mesh, vertex_cos, num_verts);
  if (subdiv != runtime_data->subdiv) {
    BKE_subdiv_free(subdiv);
  }
}

#ifdef WITH_CYCLES
static bool get_show_adaptive_options(const bContext *C, Panel *panel)
{
  /* Don't show adaptive options if cycles isn't the active engine. */
  const struct RenderEngineType *engine_type = CTX_data_engine_type(C);
  if (!STREQ(engine_type->idname, "CYCLES")) {
    return false;
  }

  /* Only show adaptive options if this is the last modifier. */
  PointerRNA md_ptr;
  modifier_panel_get_property_pointers(C, panel, NULL, &md_ptr);
  ModifierData *md = md_ptr.data;
  if (md->next != NULL) {
    return false;
  }

  /* Don't show adaptive options if the cycles experimental feature set is disabled. */
  Scene *scene = CTX_data_scene(C);
  PointerRNA scene_ptr;
  RNA_id_pointer_create(&scene->id, &scene_ptr);
  if (BKE_scene_uses_cycles(scene)) {
    PointerRNA cycles_ptr = RNA_pointer_get(&scene_ptr, "cycles");
    if (RNA_enum_get(&cycles_ptr, "feature_set") != 1) { /* EXPERIMENTAL */
      return false;
    }
  }

  return true;
}
#endif

static void panel_draw(const bContext *C, Panel *panel)
{
  uiLayout *layout = panel->layout;

  PointerRNA ptr;
  PointerRNA ob_ptr;
  modifier_panel_get_property_pointers(C, panel, &ob_ptr, &ptr);
<<<<<<< HEAD
  modifier_panel_buttons(C, panel);

  PointerRNA scene_ptr;
  Scene *scene = CTX_data_scene(C);
  RNA_id_pointer_create(&scene->id, &scene_ptr);
=======

>>>>>>> 9b099c86
  /* Only test for adaptive subdivision if built with cycles. */
  bool show_adaptive_options = false;
  bool ob_use_adaptive_subdivision = false;
  PointerRNA cycles_ptr = {NULL};
  PointerRNA ob_cycles_ptr = {NULL};
#ifdef WITH_CYCLES
<<<<<<< HEAD
  cycles_ptr = RNA_pointer_get(&scene_ptr, "cycles");
  ob_cycles_ptr = RNA_pointer_get(&ob_ptr, "cycles");
  if (!RNA_pointer_is_null(&ob_cycles_ptr)) {
    ob_use_adaptive_subdivision = RNA_boolean_get(&ob_cycles_ptr, "use_adaptive_subdivision");
    show_adaptive_options = get_show_adaptive_options(C, panel);
=======
  PointerRNA scene_ptr;
  Scene *scene = CTX_data_scene(C);
  RNA_id_pointer_create(&scene->id, &scene_ptr);
  if (BKE_scene_uses_cycles(scene)) {
    cycles_ptr = RNA_pointer_get(&scene_ptr, "cycles");
    ob_cycles_ptr = RNA_pointer_get(&ob_ptr, "cycles");
    if (!RNA_pointer_is_null(&ob_cycles_ptr)) {
      ob_use_adaptive_subdivision = RNA_boolean_get(&ob_cycles_ptr, "use_adaptive_subdivision");
      show_adaptive_options = get_show_adaptive_options(C, panel);
    }
>>>>>>> 9b099c86
  }
#endif

  uiLayoutSetPropSep(layout, true);

  uiItemR(layout, &ptr, "subdivision_type", 0, IFACE_("Type"), ICON_NONE);

  if (show_adaptive_options) {
    uiItemR(layout,
            &ob_cycles_ptr,
            "use_adaptive_subdivision",
            0,
            IFACE_("Adaptive Subdivision"),
            ICON_NONE);
<<<<<<< HEAD
    if (ob_use_adaptive_subdivision) {
      uiItemR(layout, &ob_cycles_ptr, "dicing_rate", 0, NULL, ICON_NONE);
      float render = MAX2(RNA_float_get(&cycles_ptr, "dicing_rate") *
                              RNA_float_get(&ob_cycles_ptr, "dicing_rate"),
                          0.1f);
      float preview = MAX2(RNA_float_get(&cycles_ptr, "preview_dicing_rate") *
                               RNA_float_get(&ob_cycles_ptr, "dicing_rate"),
                           0.1f);
      char output[64];
      snprintf(output, 64, "Final Scale: Render %.2f px, Viewport %.2f px", render, preview);
      uiItemL(layout, output, ICON_NONE);

      uiItemS(layout);

      uiItemR(layout, &ptr, "levels", 0, IFACE_("Levels Viewport"), ICON_NONE);
    }
    else {
      uiItemR(layout, &ptr, "render_levels", 0, IFACE_("Levels Viewport"), ICON_NONE);
      uiItemR(layout, &ptr, "levels", 0, IFACE_("Viewport"), ICON_NONE);
    }
  }
  else {
    uiItemR(layout, &ptr, "levels", 0, IFACE_("Levels Viewport"), ICON_NONE);
    uiItemR(layout, &ptr, "render_levels", 0, IFACE_("Render"), ICON_NONE);
=======
  }
  if (ob_use_adaptive_subdivision && show_adaptive_options) {
    uiItemR(layout, &ob_cycles_ptr, "dicing_rate", 0, NULL, ICON_NONE);
    float render = MAX2(RNA_float_get(&cycles_ptr, "dicing_rate") *
                            RNA_float_get(&ob_cycles_ptr, "dicing_rate"),
                        0.1f);
    float preview = MAX2(RNA_float_get(&cycles_ptr, "preview_dicing_rate") *
                             RNA_float_get(&ob_cycles_ptr, "dicing_rate"),
                         0.1f);
    char output[64];
    snprintf(output, 64, "Final Scale: Render %.2f px, Viewport %.2f px", render, preview);
    uiItemL(layout, output, ICON_NONE);

    uiItemS(layout);

    uiItemR(layout, &ptr, "levels", 0, IFACE_("Levels Viewport"), ICON_NONE);
  }
  else {
    uiLayout *col = uiLayoutColumn(layout, true);
    uiItemR(col, &ptr, "levels", 0, IFACE_("Levels Viewport"), ICON_NONE);
    uiItemR(col, &ptr, "render_levels", 0, IFACE_("Render"), ICON_NONE);
>>>>>>> 9b099c86
  }

  uiItemR(layout, &ptr, "show_only_control_edges", 0, NULL, ICON_NONE);

  modifier_panel_end(layout, &ptr);
}

static void advanced_panel_draw(const bContext *C, Panel *panel)
{
  uiLayout *layout = panel->layout;

  PointerRNA ptr;
  PointerRNA ob_ptr;
  modifier_panel_get_property_pointers(C, panel, &ob_ptr, &ptr);

  bool ob_use_adaptive_subdivision = false;
  bool show_adaptive_options = false;
#ifdef WITH_CYCLES
<<<<<<< HEAD
  PointerRNA ob_cycles_ptr = RNA_pointer_get(&ob_ptr, "cycles");
  if (!RNA_pointer_is_null(&ob_cycles_ptr)) {
    ob_use_adaptive_subdivision = RNA_boolean_get(&ob_cycles_ptr, "use_adaptive_subdivision");
    show_adaptive_options = get_show_adaptive_options(C, panel);
=======
  Scene *scene = CTX_data_scene(C);
  if (BKE_scene_uses_cycles(scene)) {
    PointerRNA ob_cycles_ptr = RNA_pointer_get(&ob_ptr, "cycles");
    if (!RNA_pointer_is_null(&ob_cycles_ptr)) {
      ob_use_adaptive_subdivision = RNA_boolean_get(&ob_cycles_ptr, "use_adaptive_subdivision");
      show_adaptive_options = get_show_adaptive_options(C, panel);
    }
>>>>>>> 9b099c86
  }
#endif

  uiLayoutSetPropSep(layout, true);

  uiLayoutSetActive(layout, !(show_adaptive_options && ob_use_adaptive_subdivision));
  uiItemR(layout, &ptr, "quality", 0, NULL, ICON_NONE);
  uiItemR(layout, &ptr, "uv_smooth", 0, NULL, ICON_NONE);
  uiItemR(layout, &ptr, "use_creases", 0, NULL, ICON_NONE);
<<<<<<< HEAD
=======

  modifier_panel_end(layout, &ptr);
>>>>>>> 9b099c86
}

static void panelRegister(ARegionType *region_type)
{
  PanelType *panel_type = modifier_panel_register(region_type, eModifierType_Subsurf, panel_draw);
  modifier_subpanel_register(
      region_type, "advanced", "Advanced", NULL, advanced_panel_draw, panel_type);
}

ModifierTypeInfo modifierType_Subsurf = {
    /* name */ "Subdivision",
    /* structName */ "SubsurfModifierData",
    /* structSize */ sizeof(SubsurfModifierData),
    /* type */ eModifierTypeType_Constructive,
    /* flags */ eModifierTypeFlag_AcceptsMesh | eModifierTypeFlag_SupportsMapping |
        eModifierTypeFlag_SupportsEditmode | eModifierTypeFlag_EnableInEditmode |
        eModifierTypeFlag_AcceptsCVs,

    /* copyData */ copyData,

    /* deformVerts */ NULL,
    /* deformMatrices */ deformMatrices,
    /* deformVertsEM */ NULL,
    /* deformMatricesEM */ NULL,
    /* modifyMesh */ modifyMesh,
    /* modifyHair */ NULL,
    /* modifyPointCloud */ NULL,
    /* modifyVolume */ NULL,

    /* initData */ initData,
    /* requiredDataMask */ NULL,
    /* freeData */ freeData,
    /* isDisabled */ isDisabled,
    /* updateDepsgraph */ NULL,
    /* dependsOnTime */ NULL,
    /* dependsOnNormals */ NULL,
    /* foreachObjectLink */ NULL,
    /* foreachIDLink */ NULL,
    /* foreachTexLink */ NULL,
    /* freeRuntimeData */ freeRuntimeData,
    /* panelRegister */ panelRegister,
};<|MERGE_RESOLUTION|>--- conflicted
+++ resolved
@@ -328,28 +328,12 @@
   PointerRNA ptr;
   PointerRNA ob_ptr;
   modifier_panel_get_property_pointers(C, panel, &ob_ptr, &ptr);
-<<<<<<< HEAD
-  modifier_panel_buttons(C, panel);
-
-  PointerRNA scene_ptr;
-  Scene *scene = CTX_data_scene(C);
-  RNA_id_pointer_create(&scene->id, &scene_ptr);
-=======
-
->>>>>>> 9b099c86
   /* Only test for adaptive subdivision if built with cycles. */
   bool show_adaptive_options = false;
   bool ob_use_adaptive_subdivision = false;
   PointerRNA cycles_ptr = {NULL};
   PointerRNA ob_cycles_ptr = {NULL};
 #ifdef WITH_CYCLES
-<<<<<<< HEAD
-  cycles_ptr = RNA_pointer_get(&scene_ptr, "cycles");
-  ob_cycles_ptr = RNA_pointer_get(&ob_ptr, "cycles");
-  if (!RNA_pointer_is_null(&ob_cycles_ptr)) {
-    ob_use_adaptive_subdivision = RNA_boolean_get(&ob_cycles_ptr, "use_adaptive_subdivision");
-    show_adaptive_options = get_show_adaptive_options(C, panel);
-=======
   PointerRNA scene_ptr;
   Scene *scene = CTX_data_scene(C);
   RNA_id_pointer_create(&scene->id, &scene_ptr);
@@ -360,7 +344,6 @@
       ob_use_adaptive_subdivision = RNA_boolean_get(&ob_cycles_ptr, "use_adaptive_subdivision");
       show_adaptive_options = get_show_adaptive_options(C, panel);
     }
->>>>>>> 9b099c86
   }
 #endif
 
@@ -375,32 +358,6 @@
             0,
             IFACE_("Adaptive Subdivision"),
             ICON_NONE);
-<<<<<<< HEAD
-    if (ob_use_adaptive_subdivision) {
-      uiItemR(layout, &ob_cycles_ptr, "dicing_rate", 0, NULL, ICON_NONE);
-      float render = MAX2(RNA_float_get(&cycles_ptr, "dicing_rate") *
-                              RNA_float_get(&ob_cycles_ptr, "dicing_rate"),
-                          0.1f);
-      float preview = MAX2(RNA_float_get(&cycles_ptr, "preview_dicing_rate") *
-                               RNA_float_get(&ob_cycles_ptr, "dicing_rate"),
-                           0.1f);
-      char output[64];
-      snprintf(output, 64, "Final Scale: Render %.2f px, Viewport %.2f px", render, preview);
-      uiItemL(layout, output, ICON_NONE);
-
-      uiItemS(layout);
-
-      uiItemR(layout, &ptr, "levels", 0, IFACE_("Levels Viewport"), ICON_NONE);
-    }
-    else {
-      uiItemR(layout, &ptr, "render_levels", 0, IFACE_("Levels Viewport"), ICON_NONE);
-      uiItemR(layout, &ptr, "levels", 0, IFACE_("Viewport"), ICON_NONE);
-    }
-  }
-  else {
-    uiItemR(layout, &ptr, "levels", 0, IFACE_("Levels Viewport"), ICON_NONE);
-    uiItemR(layout, &ptr, "render_levels", 0, IFACE_("Render"), ICON_NONE);
-=======
   }
   if (ob_use_adaptive_subdivision && show_adaptive_options) {
     uiItemR(layout, &ob_cycles_ptr, "dicing_rate", 0, NULL, ICON_NONE);
@@ -422,7 +379,6 @@
     uiLayout *col = uiLayoutColumn(layout, true);
     uiItemR(col, &ptr, "levels", 0, IFACE_("Levels Viewport"), ICON_NONE);
     uiItemR(col, &ptr, "render_levels", 0, IFACE_("Render"), ICON_NONE);
->>>>>>> 9b099c86
   }
 
   uiItemR(layout, &ptr, "show_only_control_edges", 0, NULL, ICON_NONE);
@@ -441,12 +397,6 @@
   bool ob_use_adaptive_subdivision = false;
   bool show_adaptive_options = false;
 #ifdef WITH_CYCLES
-<<<<<<< HEAD
-  PointerRNA ob_cycles_ptr = RNA_pointer_get(&ob_ptr, "cycles");
-  if (!RNA_pointer_is_null(&ob_cycles_ptr)) {
-    ob_use_adaptive_subdivision = RNA_boolean_get(&ob_cycles_ptr, "use_adaptive_subdivision");
-    show_adaptive_options = get_show_adaptive_options(C, panel);
-=======
   Scene *scene = CTX_data_scene(C);
   if (BKE_scene_uses_cycles(scene)) {
     PointerRNA ob_cycles_ptr = RNA_pointer_get(&ob_ptr, "cycles");
@@ -454,7 +404,6 @@
       ob_use_adaptive_subdivision = RNA_boolean_get(&ob_cycles_ptr, "use_adaptive_subdivision");
       show_adaptive_options = get_show_adaptive_options(C, panel);
     }
->>>>>>> 9b099c86
   }
 #endif
 
@@ -464,11 +413,8 @@
   uiItemR(layout, &ptr, "quality", 0, NULL, ICON_NONE);
   uiItemR(layout, &ptr, "uv_smooth", 0, NULL, ICON_NONE);
   uiItemR(layout, &ptr, "use_creases", 0, NULL, ICON_NONE);
-<<<<<<< HEAD
-=======
 
   modifier_panel_end(layout, &ptr);
->>>>>>> 9b099c86
 }
 
 static void panelRegister(ARegionType *region_type)
