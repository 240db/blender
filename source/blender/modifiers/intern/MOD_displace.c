/*
 * ***** BEGIN GPL LICENSE BLOCK *****
 *
 * This program is free software; you can redistribute it and/or
 * modify it under the terms of the GNU General Public License
 * as published by the Free Software Foundation; either version 2
 * of the License, or (at your option) any later version.
 *
 * This program is distributed in the hope that it will be useful,
 * but WITHOUT ANY WARRANTY; without even the implied warranty of
 * MERCHANTABILITY or FITNESS FOR A PARTICULAR PURPOSE.  See the
 * GNU General Public License for more details.
 *
 * You should have received a copy of the GNU General Public License
 * along with this program; if not, write to the Free Software  Foundation,
 * Inc., 51 Franklin Street, Fifth Floor, Boston, MA 02110-1301, USA.
 *
 * The Original Code is Copyright (C) 2005 by the Blender Foundation.
 * All rights reserved.
 *
 * Contributor(s): Daniel Dunbar
 *                 Ton Roosendaal,
 *                 Ben Batt,
 *                 Brecht Van Lommel,
 *                 Campbell Barton
 *
 * ***** END GPL LICENSE BLOCK *****
 *
 */

/** \file blender/modifiers/intern/MOD_displace.c
 *  \ingroup modifiers
 */


#include "DNA_meshdata_types.h"
#include "DNA_object_types.h"

#include "BLI_utildefines.h"
#include "BLI_math.h"
#include "BLI_task.h"

#include "BKE_cdderivedmesh.h"
#include "BKE_library.h"
#include "BKE_library_query.h"
#include "BKE_image.h"
#include "BKE_mesh.h"
#include "BKE_modifier.h"
#include "BKE_texture.h"
#include "BKE_deform.h"
#include "BKE_object.h"

#include "MEM_guardedalloc.h"

#include "MOD_util.h"

#include "RE_shader_ext.h"


/* Displace */

static void initData(ModifierData *md)
{
	DisplaceModifierData *dmd = (DisplaceModifierData *) md;

	dmd->texture = NULL;
	dmd->strength = 1;
	dmd->direction = MOD_DISP_DIR_NOR;
	dmd->midlevel = 0.5;
	dmd->space = MOD_DISP_SPACE_LOCAL;
}

static void copyData(ModifierData *md, ModifierData *target)
{
#if 0
	DisplaceModifierData *dmd = (DisplaceModifierData *) md;
	DisplaceModifierData *tdmd = (DisplaceModifierData *) target;
#endif

	modifier_copyData_generic(md, target);
}

static void freeData(ModifierData *md)
{
	DisplaceModifierData *dmd = (DisplaceModifierData *) md;
	if (dmd->texture) {
		id_us_min(&dmd->texture->id);
	}
}

static CustomDataMask requiredDataMask(Object *UNUSED(ob), ModifierData *md)
{
	DisplaceModifierData *dmd = (DisplaceModifierData *)md;
	CustomDataMask dataMask = 0;

	/* ask for vertexgroups if we need them */
	if (dmd->defgrp_name[0]) dataMask |= CD_MASK_MDEFORMVERT;

	/* ask for UV coordinates if we need them */
	if (dmd->texmapping == MOD_DISP_MAP_UV) dataMask |= CD_MASK_MTFACE;

	if (dmd->direction == MOD_DISP_DIR_CLNOR) {
		dataMask |= CD_MASK_CUSTOMLOOPNORMAL;
	}

	return dataMask;
}

static bool dependsOnTime(ModifierData *md)
{
	DisplaceModifierData *dmd = (DisplaceModifierData *)md;

	if (dmd->texture) {
		return BKE_texture_dependsOnTime(dmd->texture);
	}
	else {
		return false;
	}
}

static bool dependsOnNormals(ModifierData *md)
{
	DisplaceModifierData *dmd = (DisplaceModifierData *)md;
	return ELEM(dmd->direction, MOD_DISP_DIR_NOR, MOD_DISP_DIR_CLNOR);
}

static void foreachObjectLink(ModifierData *md, Object *ob,
                              ObjectWalkFunc walk, void *userData)
{
	DisplaceModifierData *dmd = (DisplaceModifierData *) md;

	walk(userData, ob, &dmd->map_object, IDWALK_CB_NOP);
}

static void foreachIDLink(ModifierData *md, Object *ob,
                          IDWalkFunc walk, void *userData)
{
	DisplaceModifierData *dmd = (DisplaceModifierData *) md;

	walk(userData, ob, (ID **)&dmd->texture, IDWALK_CB_USER);

	foreachObjectLink(md, ob, (ObjectWalkFunc)walk, userData);
}

static void foreachTexLink(ModifierData *md, Object *ob,
                           TexWalkFunc walk, void *userData)
{
	walk(userData, ob, md, "texture");
}

static bool isDisabled(ModifierData *md, int UNUSED(useRenderParams))
{
	DisplaceModifierData *dmd = (DisplaceModifierData *) md;
	return ((!dmd->texture && dmd->direction == MOD_DISP_DIR_RGB_XYZ) || dmd->strength == 0.0f);
}

<<<<<<< HEAD
static void updateDepsgraph(ModifierData *md,
                            struct Main *UNUSED(bmain),
                            struct Scene *UNUSED(scene),
                            Object *ob,
                            struct DepsNodeHandle *node)
=======
static void updateDepgraph(ModifierData *md, const ModifierUpdateDepsgraphContext *ctx)
{
	DisplaceModifierData *dmd = (DisplaceModifierData *) md;

	if (dmd->map_object && dmd->texmapping == MOD_DISP_MAP_OBJECT) {
		DagNode *curNode = dag_get_node(ctx->forest, dmd->map_object);

		dag_add_relation(ctx->forest, curNode, ctx->obNode,
		                 DAG_RL_DATA_DATA | DAG_RL_OB_DATA, "Displace Modifier");
	}
	

	if (dmd->texmapping == MOD_DISP_MAP_GLOBAL ||
	    (ELEM(dmd->direction, MOD_DISP_DIR_X, MOD_DISP_DIR_Y, MOD_DISP_DIR_Z, MOD_DISP_DIR_RGB_XYZ) &&
	    dmd->space == MOD_DISP_SPACE_GLOBAL))
	{
		dag_add_relation(ctx->forest, ctx->obNode, ctx->obNode,
		                 DAG_RL_DATA_DATA | DAG_RL_OB_DATA, "Displace Modifier");
	}
}

static void updateDepsgraph(ModifierData *md, const ModifierUpdateDepsgraphContext *ctx)
>>>>>>> df045206
{
	DisplaceModifierData *dmd = (DisplaceModifierData *)md;
	if (dmd->map_object != NULL && dmd->texmapping == MOD_DISP_MAP_OBJECT) {
		DEG_add_object_relation(ctx->node, dmd->map_object, DEG_OB_COMP_TRANSFORM, "Displace Modifier");
	}
	if (dmd->texmapping == MOD_DISP_MAP_GLOBAL ||
	    (ELEM(dmd->direction, MOD_DISP_DIR_X, MOD_DISP_DIR_Y, MOD_DISP_DIR_Z, MOD_DISP_DIR_RGB_XYZ) &&
	    dmd->space == MOD_DISP_SPACE_GLOBAL))
	{
		DEG_add_object_relation(ctx->node, ctx->object, DEG_OB_COMP_TRANSFORM, "Displace Modifier");
	}
}

typedef struct DisplaceUserdata {
	/*const*/ DisplaceModifierData *dmd;
	struct ImagePool *pool;
	MDeformVert *dvert;
	float weight;
	int defgrp_index;
	int direction;
	bool use_global_direction;
	float (*tex_co)[3];
	float (*vertexCos)[3];
	float local_mat[4][4];
	MVert *mvert;
	float (*vert_clnors)[3];
} DisplaceUserdata;

static void displaceModifier_do_task(
        void *__restrict userdata,
        const int iter,
        const ParallelRangeTLS *__restrict UNUSED(tls))
{
	DisplaceUserdata *data = (DisplaceUserdata *)userdata;
	DisplaceModifierData *dmd = data->dmd;
	MDeformVert *dvert = data->dvert;
	float weight = data->weight;
	int defgrp_index = data->defgrp_index;
	int direction = data->direction;
	bool use_global_direction = data->use_global_direction;
	float (*tex_co)[3] = data->tex_co;
	float (*vertexCos)[3] = data->vertexCos;
	MVert *mvert = data->mvert;
	float (*vert_clnors)[3] = data->vert_clnors;

	const float delta_fixed = 1.0f - dmd->midlevel;  /* when no texture is used, we fallback to white */

	TexResult texres;
	float strength = dmd->strength;
	float delta;
	float local_vec[3];

	if (dvert) {
		weight = defvert_find_weight(dvert + iter, defgrp_index);
		if (weight == 0.0f) {
			return;
		}
	}

	if (dmd->texture) {
		texres.nor = NULL;
		BKE_texture_get_value_ex(dmd->modifier.scene, dmd->texture, tex_co[iter], &texres, data->pool, false);
		delta = texres.tin - dmd->midlevel;
	}
	else {
		delta = delta_fixed;  /* (1.0f - dmd->midlevel) */  /* never changes */
	}

	if (dvert) {
		strength *= weight;
	}

	delta *= strength;
	CLAMP(delta, -10000, 10000);

	switch (direction) {
		case MOD_DISP_DIR_X:
			if (use_global_direction) {
				vertexCos[iter][0] += delta * data->local_mat[0][0];
				vertexCos[iter][1] += delta * data->local_mat[1][0];
				vertexCos[iter][2] += delta * data->local_mat[2][0];
			}
			else {
				vertexCos[iter][0] += delta;
			}
			break;
		case MOD_DISP_DIR_Y:
			if (use_global_direction) {
				vertexCos[iter][0] += delta * data->local_mat[0][1];
				vertexCos[iter][1] += delta * data->local_mat[1][1];
				vertexCos[iter][2] += delta * data->local_mat[2][1];
			}
			else {
				vertexCos[iter][1] += delta;
			}
			break;
		case MOD_DISP_DIR_Z:
			if (use_global_direction) {
				vertexCos[iter][0] += delta * data->local_mat[0][2];
				vertexCos[iter][1] += delta * data->local_mat[1][2];
				vertexCos[iter][2] += delta * data->local_mat[2][2];
			}
			else {
				vertexCos[iter][2] += delta;
			}
			break;
		case MOD_DISP_DIR_RGB_XYZ:
			local_vec[0] = texres.tr - dmd->midlevel;
			local_vec[1] = texres.tg - dmd->midlevel;
			local_vec[2] = texres.tb - dmd->midlevel;
			if (use_global_direction) {
				mul_transposed_mat3_m4_v3(data->local_mat, local_vec);
			}
			mul_v3_fl(local_vec, strength);
			add_v3_v3(vertexCos[iter], local_vec);
			break;
		case MOD_DISP_DIR_NOR:
			vertexCos[iter][0] += delta * (mvert[iter].no[0] / 32767.0f);
			vertexCos[iter][1] += delta * (mvert[iter].no[1] / 32767.0f);
			vertexCos[iter][2] += delta * (mvert[iter].no[2] / 32767.0f);
			break;
		case MOD_DISP_DIR_CLNOR:
			madd_v3_v3fl(vertexCos[iter], vert_clnors[iter], delta);
			break;
	}
}

/* dm must be a CDDerivedMesh */
static void displaceModifier_do(
        DisplaceModifierData *dmd, Object *ob,
        DerivedMesh *dm, float (*vertexCos)[3], int numVerts)
{
	MVert *mvert;
	MDeformVert *dvert;
	int direction = dmd->direction;
	int defgrp_index;
	float (*tex_co)[3];
	float weight = 1.0f; /* init value unused but some compilers may complain */
	float (*vert_clnors)[3] = NULL;
	float local_mat[4][4] = {{0}};
	const bool use_global_direction = dmd->space == MOD_DISP_SPACE_GLOBAL;

	if (!dmd->texture && dmd->direction == MOD_DISP_DIR_RGB_XYZ) return;
	if (dmd->strength == 0.0f) return;

	mvert = CDDM_get_verts(dm);
	modifier_get_vgroup(ob, dm, dmd->defgrp_name, &dvert, &defgrp_index);

	if (dmd->texture) {
		tex_co = MEM_calloc_arrayN((size_t)numVerts, sizeof(*tex_co),
		                     "displaceModifier_do tex_co");
		get_texture_coords((MappingInfoModifierData *)dmd, ob, dm, vertexCos, tex_co, numVerts);

		modifier_init_texture(dmd->modifier.scene, dmd->texture);
	}
	else {
		tex_co = NULL;
	}

	if (direction == MOD_DISP_DIR_CLNOR) {
		CustomData *ldata = dm->getLoopDataLayout(dm);

		if (CustomData_has_layer(ldata, CD_CUSTOMLOOPNORMAL)) {
			float (*clnors)[3] = NULL;

			if ((dm->dirty & DM_DIRTY_NORMALS) || !CustomData_has_layer(ldata, CD_NORMAL)) {
				dm->calcLoopNormals(dm, true, (float)M_PI);
			}

			clnors = CustomData_get_layer(ldata, CD_NORMAL);
			vert_clnors = MEM_malloc_arrayN(numVerts, sizeof(*vert_clnors), __func__);
			BKE_mesh_normals_loop_to_vertex(numVerts, dm->getLoopArray(dm), dm->getNumLoops(dm),
			                                (const float (*)[3])clnors, vert_clnors);
		}
		else {
			direction = MOD_DISP_DIR_NOR;
		}
	}
	else if (ELEM(direction, MOD_DISP_DIR_X, MOD_DISP_DIR_Y, MOD_DISP_DIR_Z, MOD_DISP_DIR_RGB_XYZ) &&
	         use_global_direction)
	{
		copy_m4_m4(local_mat, ob->obmat);
	}

	DisplaceUserdata data = {NULL};
	data.dmd = dmd;
	data.dvert = dvert;
	data.weight = weight;
	data.defgrp_index = defgrp_index;
	data.direction = direction;
	data.use_global_direction = use_global_direction;
	data.tex_co = tex_co;
	data.vertexCos = vertexCos;
	copy_m4_m4(data.local_mat, local_mat);
	data.mvert = mvert;
	data.vert_clnors = vert_clnors;
	if (dmd->texture != NULL) {
		data.pool = BKE_image_pool_new();
		BKE_texture_fetch_images_for_pool(dmd->texture, data.pool);
	}
	ParallelRangeSettings settings;
	BLI_parallel_range_settings_defaults(&settings);
	settings.use_threading = (numVerts > 512);
	BLI_task_parallel_range(0, numVerts,
	                        &data,
	                        displaceModifier_do_task,
	                        &settings);

	if (data.pool != NULL) {
		BKE_image_pool_free(data.pool);
	}

	if (tex_co) {
		MEM_freeN(tex_co);
	}

	if (vert_clnors) {
		MEM_freeN(vert_clnors);
	}
}

static void deformVerts(ModifierData *md, const struct EvaluationContext *UNUSED(eval_ctx),
                        Object *ob, DerivedMesh *derivedData,
                        float (*vertexCos)[3],
                        int numVerts,
                        ModifierApplyFlag UNUSED(flag))
{
	DerivedMesh *dm = get_cddm(ob, NULL, derivedData, vertexCos, dependsOnNormals(md));

	displaceModifier_do((DisplaceModifierData *)md, ob, dm,
	                    vertexCos, numVerts);

	if (dm != derivedData)
		dm->release(dm);
}

static void deformVertsEM(
        ModifierData *md, const struct EvaluationContext *UNUSED(eval_ctx), Object *ob, struct BMEditMesh *editData,
        DerivedMesh *derivedData, float (*vertexCos)[3], int numVerts)
{
	DerivedMesh *dm = get_cddm(ob, editData, derivedData, vertexCos, dependsOnNormals(md));

	displaceModifier_do((DisplaceModifierData *)md, ob, dm,
	                    vertexCos, numVerts);

	if (dm != derivedData)
		dm->release(dm);
}


ModifierTypeInfo modifierType_Displace = {
	/* name */              "Displace",
	/* structName */        "DisplaceModifierData",
	/* structSize */        sizeof(DisplaceModifierData),
	/* type */              eModifierTypeType_OnlyDeform,
	/* flags */             eModifierTypeFlag_AcceptsMesh |
	                        eModifierTypeFlag_SupportsEditmode,

	/* copyData */          copyData,
	/* deformVerts */       deformVerts,
	/* deformMatrices */    NULL,
	/* deformVertsEM */     deformVertsEM,
	/* deformMatricesEM */  NULL,
	/* applyModifier */     NULL,
	/* applyModifierEM */   NULL,
	/* initData */          initData,
	/* requiredDataMask */  requiredDataMask,
	/* freeData */          freeData,
	/* isDisabled */        isDisabled,
	/* updateDepsgraph */   updateDepsgraph,
	/* dependsOnTime */     dependsOnTime,
	/* dependsOnNormals */	dependsOnNormals,
	/* foreachObjectLink */ foreachObjectLink,
	/* foreachIDLink */     foreachIDLink,
	/* foreachTexLink */    foreachTexLink,
};<|MERGE_RESOLUTION|>--- conflicted
+++ resolved
@@ -154,36 +154,7 @@
 	return ((!dmd->texture && dmd->direction == MOD_DISP_DIR_RGB_XYZ) || dmd->strength == 0.0f);
 }
 
-<<<<<<< HEAD
-static void updateDepsgraph(ModifierData *md,
-                            struct Main *UNUSED(bmain),
-                            struct Scene *UNUSED(scene),
-                            Object *ob,
-                            struct DepsNodeHandle *node)
-=======
-static void updateDepgraph(ModifierData *md, const ModifierUpdateDepsgraphContext *ctx)
-{
-	DisplaceModifierData *dmd = (DisplaceModifierData *) md;
-
-	if (dmd->map_object && dmd->texmapping == MOD_DISP_MAP_OBJECT) {
-		DagNode *curNode = dag_get_node(ctx->forest, dmd->map_object);
-
-		dag_add_relation(ctx->forest, curNode, ctx->obNode,
-		                 DAG_RL_DATA_DATA | DAG_RL_OB_DATA, "Displace Modifier");
-	}
-	
-
-	if (dmd->texmapping == MOD_DISP_MAP_GLOBAL ||
-	    (ELEM(dmd->direction, MOD_DISP_DIR_X, MOD_DISP_DIR_Y, MOD_DISP_DIR_Z, MOD_DISP_DIR_RGB_XYZ) &&
-	    dmd->space == MOD_DISP_SPACE_GLOBAL))
-	{
-		dag_add_relation(ctx->forest, ctx->obNode, ctx->obNode,
-		                 DAG_RL_DATA_DATA | DAG_RL_OB_DATA, "Displace Modifier");
-	}
-}
-
 static void updateDepsgraph(ModifierData *md, const ModifierUpdateDepsgraphContext *ctx)
->>>>>>> df045206
 {
 	DisplaceModifierData *dmd = (DisplaceModifierData *)md;
 	if (dmd->map_object != NULL && dmd->texmapping == MOD_DISP_MAP_OBJECT) {
