--- conflicted
+++ resolved
@@ -411,13 +411,9 @@
 	std::vector<float> fra;
 	//char prefix[256];
 
-<<<<<<< HEAD
-	FCurve* fcu = (FCurve*)ob_arm->adt->action->curves.first;
+	FCurve *fcu = (FCurve *)ob_arm->adt->action->curves.first;
 
 	//Check if there is a fcurve in the armature for the bone in param
-=======
-	FCurve *fcu = (FCurve *)ob_arm->adt->action->curves.first;
->>>>>>> cae6873b
 	while (fcu) {
 		std::string bone_name = getObjectBoneName(ob_arm, fcu);
 		int val = BLI_strcasecmp((char *)bone_name.c_str(), bone->name);
@@ -466,11 +462,8 @@
 
 	// create output source
 	std::string output_id;
-<<<<<<< HEAD
-	output_id = create_4x4_source( fra, ob_arm, bone, anim_id);
-=======
-	output_id = create_4x4_source(fra, ob_arm, bone,  anim_id);
->>>>>>> cae6873b
+
+	output_id = create_4x4_source(fra, ob_arm, bone, anim_id);
 
 	// create interpolations source
 	std::string interpolation_id = fake_interpolation_source(fra.size(), anim_id, "");
@@ -821,11 +814,8 @@
 	return source_id;
 }
 
-<<<<<<< HEAD
+
 std::string AnimationExporter::create_4x4_source(std::vector<float> &frames, Object * ob, Bone *bone, const std::string& anim_id)
-=======
-std::string AnimationExporter::create_4x4_source(std::vector<float> &frames, Object *ob_arm, Bone *bone, const std::string& anim_id)
->>>>>>> cae6873b
 {
 	COLLADASW::InputSemantic::Semantics semantic = COLLADASW::InputSemantic::OUTPUT;
 	std::string source_id = anim_id + get_semantic_suffix(semantic);
