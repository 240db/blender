--- conflicted
+++ resolved
@@ -20,13 +20,6 @@
 #include "BCSampleData.h"
 #include "collada_utils.h"
 
-<<<<<<< HEAD
-=======
-BCSample::BCSample(Object *ob) : obmat(ob)
-{
-}
-
->>>>>>> 3076d95b
 BCSample::~BCSample()
 {
   BCBoneMatrixMap::iterator it;
@@ -48,7 +41,7 @@
 
 BCMatrix::BCMatrix(const BCMatrix &mat)
 {
-	set_transform(mat.matrix);
+  set_transform(mat.matrix);
 }
 
 BCMatrix::BCMatrix(Matrix &mat)
@@ -63,79 +56,67 @@
 
 BCMatrix::BCMatrix()
 {
-<<<<<<< HEAD
-	unit();
+  unit();
 }
 
 BCMatrix::BCMatrix(BC_global_forward_axis global_forward_axis, BC_global_up_axis global_up_axis)
 {
-	float mrot[3][3];
-	float mat[4][4];
-	mat3_from_axis_conversion(
-		BC_DEFAULT_FORWARD,
-		BC_DEFAULT_UP,
-		global_forward_axis,
-		global_up_axis,
-		mrot);
-
-	//transpose_m3(mrot); // Assume that mat3_from_axis_conversion() returns a transposed matrix
-	copy_m4_m3(mat, mrot);
-	set_transform(mat);
+  float mrot[3][3];
+  float mat[4][4];
+  mat3_from_axis_conversion(
+      BC_DEFAULT_FORWARD, BC_DEFAULT_UP, global_forward_axis, global_up_axis, mrot);
+
+  //transpose_m3(mrot); // Assume that mat3_from_axis_conversion() returns a transposed matrix
+  copy_m4_m3(mat, mrot);
+  set_transform(mat);
 }
 
 void BCMatrix::add_transform(const Matrix &mat, bool inverse)
 {
-	add_transform(this->matrix, mat, this->matrix, inverse);
-
+  add_transform(this->matrix, mat, this->matrix, inverse);
 }
 
 void BCMatrix::add_transform(const BCMatrix &mat, bool inverse)
 {
-	add_transform(this->matrix, mat.matrix, this->matrix, inverse);
+  add_transform(this->matrix, mat.matrix, this->matrix, inverse);
 }
 
 void BCMatrix::add_transform(Matrix &to, const Matrix &transform, const Matrix &from, bool inverse)
 {
-	Matrix globinv;
-	invert_m4_m4(globinv, transform);
-	if (inverse) {
-		add_transform(to, globinv, from, /*inverse=*/false);
-	}
-	else {
-		mul_m4_m4m4(to, transform, from);
-		mul_m4_m4m4(to, to, globinv);
-	}
+  Matrix globinv;
+  invert_m4_m4(globinv, transform);
+  if (inverse) {
+    add_transform(to, globinv, from, /*inverse=*/false);
+  }
+  else {
+    mul_m4_m4m4(to, transform, from);
+    mul_m4_m4m4(to, to, globinv);
+  }
 }
 
 void BCMatrix::add_inverted_transform(Matrix &to, const Matrix &transform, const Matrix &from)
 {
-	Matrix workmat;
-	invert_m4_m4(workmat, transform);
-	mul_m4_m4m4(to, workmat, from);
-
-=======
+  Matrix workmat;
+  invert_m4_m4(workmat, transform);
+  mul_m4_m4m4(to, workmat, from);
+}
+
+void BCMatrix::set_transform(Object *ob)
+{
+  Matrix lmat;
+
+  BKE_object_matrix_local_get(ob, lmat);
+  copy_m4_m4(matrix, lmat);
+
+  mat4_decompose(this->loc, this->q, this->size, lmat);
+  quat_to_compatible_eul(this->rot, ob->rot, this->q);
+}
+
+void BCMatrix::set_transform(Matrix &mat)
+{
   copy_m4_m4(matrix, mat);
   mat4_decompose(this->loc, this->q, this->size, mat);
   quat_to_eul(this->rot, this->q);
->>>>>>> 3076d95b
-}
-
-void BCMatrix::set_transform(Object *ob)
-{
-  Matrix lmat;
-
-  BKE_object_matrix_local_get(ob, lmat);
-  copy_m4_m4(matrix, lmat);
-
-  mat4_decompose(this->loc, this->q, this->size, lmat);
-  quat_to_compatible_eul(this->rot, ob->rot, this->q);
-}
-
-void BCMatrix::set_transform(Matrix &mat)
-{
-	copy_m4_m4(matrix, mat);
-	mat4_decompose(this->loc, this->q, this->size, mat);
-	quat_to_eul(this->rot, this->q);
 }
 
 const BCMatrix *BCSample::get_matrix(Bone *bone) const
@@ -193,46 +174,16 @@
 
 void BCMatrix::unit()
 {
-<<<<<<< HEAD
-	unit_m4(this->matrix);
-	mat4_decompose(this->loc, this->q, this->size, this->matrix);
-	quat_to_eul(this->rot, this->q);
-=======
-  unit_m4(matrix);
->>>>>>> 3076d95b
+  unit_m4(this->matrix);
+  mat4_decompose(this->loc, this->q, this->size, this->matrix);
+  quat_to_eul(this->rot, this->q);
 }
 
 /*
 We need double here because the OpenCollada API needs it.
 precision = -1 indicates to not limit the precision
 */
-<<<<<<< HEAD
 void BCMatrix::get_matrix(DMatrix &mat, const bool transposed, const int precision) const
-{
-	for (int i = 0; i < 4; i++)
-		for (int j = 0; j < 4; j++) {
-			float val = (transposed) ? matrix[j][i] : matrix[i][j];
-			if (precision >= 0)
-				val = floor((val * pow(10, precision) + 0.5)) / pow(10, precision);
-			mat[i][j] = val;
-		}
-}
-
-void BCMatrix::get_matrix(Matrix &mat, const bool transposed, const int precision, const bool inverted) const
-{
-	for (int i = 0; i < 4; i++)
-		for (int j = 0; j < 4; j++) {
-			float val = (transposed) ? matrix[j][i] : matrix[i][j];
-			if (precision >= 0)
-				val = floor((val * pow(10, precision) + 0.5)) / pow(10, precision);
-			mat[i][j] = val;
-		}
-	
-	if (inverted) {
-		invert_m4(mat);
-	}
-=======
-void BCMatrix::get_matrix(double (&mat)[4][4], const bool transposed, const int precision) const
 {
   for (int i = 0; i < 4; i++)
     for (int j = 0; j < 4; j++) {
@@ -241,7 +192,24 @@
         val = floor((val * pow(10, precision) + 0.5)) / pow(10, precision);
       mat[i][j] = val;
     }
->>>>>>> 3076d95b
+}
+
+void BCMatrix::get_matrix(Matrix &mat,
+                          const bool transposed,
+                          const int precision,
+                          const bool inverted) const
+{
+  for (int i = 0; i < 4; i++)
+    for (int j = 0; j < 4; j++) {
+      float val = (transposed) ? matrix[j][i] : matrix[i][j];
+      if (precision >= 0)
+        val = floor((val * pow(10, precision) + 0.5)) / pow(10, precision);
+      mat[i][j] = val;
+    }
+
+  if (inverted) {
+    invert_m4(mat);
+  }
 }
 
 const bool BCMatrix::in_range(const BCMatrix &other, float distance) const
