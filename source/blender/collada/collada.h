/*
 * ***** BEGIN GPL LICENSE BLOCK *****
 *
 * This program is free software; you can redistribute it and/or
 * modify it under the terms of the GNU General Public License
 * as published by the Free Software Foundation; either version 2
 * of the License, or (at your option) any later version.
 *
 * This program is distributed in the hope that it will be useful,
 * but WITHOUT ANY WARRANTY; without even the implied warranty of
 * MERCHANTABILITY or FITNESS FOR A PARTICULAR PURPOSE.  See the
 * GNU General Public License for more details.
 *
 * You should have received a copy of the GNU General Public License
 * along with this program; if not, write to the Free Software Foundation,
 * Inc., 51 Franklin Street, Fifth Floor, Boston, MA 02110-1301, USA.
 *
 * Contributor(s): Chingiz Dyussenov, Arystanbek Dyussenov.
 *
 * ***** END GPL LICENSE BLOCK *****
 */

/** \file collada.h
 *  \ingroup collada
 */

#ifndef __COLLADA_H__
#define __COLLADA_H__

#include <stdlib.h>

#include "ImportSettings.h"
#include "ExportSettings.h"

#ifdef __cplusplus
extern "C" {
#endif

#include "BLI_linklist.h"
#include "BLI_path_util.h"
#include "RNA_types.h"

<<<<<<< HEAD
typedef enum BC_export_mesh_type {
	BC_MESH_TYPE_VIEW,
	BC_MESH_TYPE_RENDER
} BC_export_mesh_type;

typedef enum BC_export_transformation_type {
	BC_TRANSFORMATION_TYPE_MATRIX,
	BC_TRANSFORMATION_TYPE_TRANSROTLOC
} BC_export_transformation_type;

=======

struct EvaluationContext;
>>>>>>> a363324f
struct bContext;
struct Scene;
struct ViewLayer;
struct EvaluationContext;

/*
 * both return 1 on success, 0 on error
 */
int collada_import(struct bContext *C,
				   ImportSettings *import_settings);

<<<<<<< HEAD
int collada_export(
	EvaluationContext *eval_ctx,
	Scene *sce,
	const char *filepath,

	int apply_modifiers,
	BC_export_mesh_type export_mesh_type,

	int selected,
	int include_children,
	int include_armatures,
	int include_shapekeys,
	int deform_bones_only,
	int include_animations,
	int sampling_rate,

	int active_uv_only,
	int include_material_textures,
	int use_texture_copies,

	int triangulate,
	int use_object_instantiation,
	int use_blender_profile,
	int sort_by_name,
	BC_export_transformation_type export_transformation_type,

	int open_sim,
	int limit_precision,
	int keep_bind_info);
=======
int collada_export(struct EvaluationContext *eval_ctx,
                   struct Scene *sce,
                   ExportSettings *export_settings);
>>>>>>> a363324f

#ifdef __cplusplus
}
#endif

#endif<|MERGE_RESOLUTION|>--- conflicted
+++ resolved
@@ -40,21 +40,6 @@
 #include "BLI_path_util.h"
 #include "RNA_types.h"
 
-<<<<<<< HEAD
-typedef enum BC_export_mesh_type {
-	BC_MESH_TYPE_VIEW,
-	BC_MESH_TYPE_RENDER
-} BC_export_mesh_type;
-
-typedef enum BC_export_transformation_type {
-	BC_TRANSFORMATION_TYPE_MATRIX,
-	BC_TRANSFORMATION_TYPE_TRANSROTLOC
-} BC_export_transformation_type;
-
-=======
-
-struct EvaluationContext;
->>>>>>> a363324f
 struct bContext;
 struct Scene;
 struct ViewLayer;
@@ -66,41 +51,10 @@
 int collada_import(struct bContext *C,
 				   ImportSettings *import_settings);
 
-<<<<<<< HEAD
-int collada_export(
-	EvaluationContext *eval_ctx,
-	Scene *sce,
-	const char *filepath,
 
-	int apply_modifiers,
-	BC_export_mesh_type export_mesh_type,
-
-	int selected,
-	int include_children,
-	int include_armatures,
-	int include_shapekeys,
-	int deform_bones_only,
-	int include_animations,
-	int sampling_rate,
-
-	int active_uv_only,
-	int include_material_textures,
-	int use_texture_copies,
-
-	int triangulate,
-	int use_object_instantiation,
-	int use_blender_profile,
-	int sort_by_name,
-	BC_export_transformation_type export_transformation_type,
-
-	int open_sim,
-	int limit_precision,
-	int keep_bind_info);
-=======
 int collada_export(struct EvaluationContext *eval_ctx,
                    struct Scene *sce,
                    ExportSettings *export_settings);
->>>>>>> a363324f
 
 #ifdef __cplusplus
 }
