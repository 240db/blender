/*
 * This program is free software; you can redistribute it and/or
 * modify it under the terms of the GNU General Public License
 * as published by the Free Software Foundation; either version 2
 * of the License, or (at your option) any later version.
 *
 * This program is distributed in the hope that it will be useful,
 * but WITHOUT ANY WARRANTY; without even the implied warranty of
 * MERCHANTABILITY or FITNESS FOR A PARTICULAR PURPOSE.  See the
 * GNU General Public License for more details.
 *
 * You should have received a copy of the GNU General Public License
 * along with this program; if not, write to the Free Software Foundation,
 * Inc., 51 Franklin Street, Fifth Floor, Boston, MA 02110-1301, USA.
 */

#include <mutex>

#include "NOD_node_tree_ref.hh"

#include "BLI_dot_export.hh"

namespace blender::nodes {

NodeTreeRef::NodeTreeRef(bNodeTree *btree) : btree_(btree)
{
  Map<bNode *, NodeRef *> node_mapping;

  LISTBASE_FOREACH (bNode *, bnode, &btree->nodes) {
    NodeRef &node = *allocator_.construct<NodeRef>().release();

    node.tree_ = this;
    node.bnode_ = bnode;
    node.id_ = nodes_by_id_.append_and_get_index(&node);
    RNA_pointer_create(&btree->id, &RNA_Node, bnode, &node.rna_);

    LISTBASE_FOREACH (bNodeSocket *, bsocket, &bnode->inputs) {
      InputSocketRef &socket = *allocator_.construct<InputSocketRef>().release();
      socket.node_ = &node;
      socket.index_ = node.inputs_.append_and_get_index(&socket);
      socket.is_input_ = true;
      socket.bsocket_ = bsocket;
      socket.id_ = sockets_by_id_.append_and_get_index(&socket);
      RNA_pointer_create(&btree->id, &RNA_NodeSocket, bsocket, &socket.rna_);
    }

    LISTBASE_FOREACH (bNodeSocket *, bsocket, &bnode->outputs) {
      OutputSocketRef &socket = *allocator_.construct<OutputSocketRef>().release();
      socket.node_ = &node;
      socket.index_ = node.outputs_.append_and_get_index(&socket);
      socket.is_input_ = false;
      socket.bsocket_ = bsocket;
      socket.id_ = sockets_by_id_.append_and_get_index(&socket);
      RNA_pointer_create(&btree->id, &RNA_NodeSocket, bsocket, &socket.rna_);
    }

    LISTBASE_FOREACH (bNodeLink *, blink, &bnode->internal_links) {
      InternalLinkRef &internal_link = *allocator_.construct<InternalLinkRef>().release();
      internal_link.blink_ = blink;
      for (InputSocketRef *socket_ref : node.inputs_) {
        if (socket_ref->bsocket_ == blink->fromsock) {
          internal_link.from_ = socket_ref;
          break;
        }
      }
      for (OutputSocketRef *socket_ref : node.outputs_) {
        if (socket_ref->bsocket_ == blink->tosock) {
          internal_link.to_ = socket_ref;
          break;
        }
      }
      node.internal_links_.append(&internal_link);
    }

    input_sockets_.extend(node.inputs_.as_span());
    output_sockets_.extend(node.outputs_.as_span());

    node_mapping.add_new(bnode, &node);
  }

  LISTBASE_FOREACH (bNodeLink *, blink, &btree->links) {
    OutputSocketRef &from_socket = this->find_output_socket(
        node_mapping, blink->fromnode, blink->fromsock);
    InputSocketRef &to_socket = this->find_input_socket(
        node_mapping, blink->tonode, blink->tosock);

    LinkRef &link = *allocator_.construct<LinkRef>().release();
    link.from_ = &from_socket;
    link.to_ = &to_socket;
    link.blink_ = blink;

    links_.append(&link);

    from_socket.directly_linked_links_.append(&link);
    to_socket.directly_linked_links_.append(&link);
  }

  for (InputSocketRef *input_socket : input_sockets_) {
    if (input_socket->is_multi_input_socket()) {
      std::sort(input_socket->directly_linked_links_.begin(),
                input_socket->directly_linked_links_.end(),
                [&](const LinkRef *a, const LinkRef *b) -> bool {
                  int index_a = a->blink()->multi_input_socket_index;
                  int index_b = b->blink()->multi_input_socket_index;
                  return index_a > index_b;
                });
    }
  }

  this->create_socket_identifier_maps();
  this->create_linked_socket_caches();

  for (NodeRef *node : nodes_by_id_) {
    const bNodeType *nodetype = node->bnode_->typeinfo;
    nodes_by_type_.add(nodetype, node);
  }
}

NodeTreeRef::~NodeTreeRef()
{
  /* The destructor has to be called manually, because these types are allocated in a linear
   * allocator. */
  for (NodeRef *node : nodes_by_id_) {
    node->~NodeRef();
  }
  for (InputSocketRef *socket : input_sockets_) {
    socket->~InputSocketRef();
  }
  for (OutputSocketRef *socket : output_sockets_) {
    socket->~OutputSocketRef();
  }
  for (LinkRef *link : links_) {
    link->~LinkRef();
  }
}

InputSocketRef &NodeTreeRef::find_input_socket(Map<bNode *, NodeRef *> &node_mapping,
                                               bNode *bnode,
                                               bNodeSocket *bsocket)
{
  NodeRef *node = node_mapping.lookup(bnode);
  for (InputSocketRef *socket : node->inputs_) {
    if (socket->bsocket_ == bsocket) {
      return *socket;
    }
  }
  BLI_assert_unreachable();
  return *node->inputs_[0];
}

OutputSocketRef &NodeTreeRef::find_output_socket(Map<bNode *, NodeRef *> &node_mapping,
                                                 bNode *bnode,
                                                 bNodeSocket *bsocket)
{
  NodeRef *node = node_mapping.lookup(bnode);
  for (OutputSocketRef *socket : node->outputs_) {
    if (socket->bsocket_ == bsocket) {
      return *socket;
    }
  }
  BLI_assert_unreachable();
  return *node->outputs_[0];
}

void NodeTreeRef::create_linked_socket_caches()
{
  for (InputSocketRef *socket : input_sockets_) {
    /* Find directly linked socket based on incident links. */
    Vector<const SocketRef *> directly_linked_sockets;
    for (LinkRef *link : socket->directly_linked_links_) {
      directly_linked_sockets.append(link->from_);
    }
    socket->directly_linked_sockets_ = allocator_.construct_array_copy(
        directly_linked_sockets.as_span());

    /* Find logically linked sockets. */
    Vector<const SocketRef *> logically_linked_sockets;
    Vector<const SocketRef *> logically_linked_skipped_sockets;
    Vector<const InputSocketRef *> seen_sockets_stack;
    socket->foreach_logical_origin(
        [&](const OutputSocketRef &origin) { logically_linked_sockets.append(&origin); },
        [&](const SocketRef &socket) { logically_linked_skipped_sockets.append(&socket); },
        false,
        seen_sockets_stack);
    if (logically_linked_sockets == directly_linked_sockets) {
      socket->logically_linked_sockets_ = socket->directly_linked_sockets_;
    }
    else {
      socket->logically_linked_sockets_ = allocator_.construct_array_copy(
          logically_linked_sockets.as_span());
    }
    socket->logically_linked_skipped_sockets_ = allocator_.construct_array_copy(
        logically_linked_skipped_sockets.as_span());
  }

  for (OutputSocketRef *socket : output_sockets_) {
    /* Find directly linked socket based on incident links. */
    Vector<const SocketRef *> directly_linked_sockets;
    for (LinkRef *link : socket->directly_linked_links_) {
      directly_linked_sockets.append(link->to_);
    }
    socket->directly_linked_sockets_ = allocator_.construct_array_copy(
        directly_linked_sockets.as_span());

    /* Find logically linked sockets. */
    Vector<const SocketRef *> logically_linked_sockets;
    Vector<const SocketRef *> logically_linked_skipped_sockets;
    Vector<const OutputSocketRef *> handled_sockets;
    socket->foreach_logical_target(
        [&](const InputSocketRef &target) { logically_linked_sockets.append(&target); },
        [&](const SocketRef &socket) { logically_linked_skipped_sockets.append(&socket); },
        handled_sockets);
    if (logically_linked_sockets == directly_linked_sockets) {
      socket->logically_linked_sockets_ = socket->directly_linked_sockets_;
    }
    else {
      socket->logically_linked_sockets_ = allocator_.construct_array_copy(
          logically_linked_sockets.as_span());
    }
    socket->logically_linked_skipped_sockets_ = allocator_.construct_array_copy(
        logically_linked_skipped_sockets.as_span());
  }
}

void InputSocketRef::foreach_logical_origin(
    FunctionRef<void(const OutputSocketRef &)> origin_fn,
    FunctionRef<void(const SocketRef &)> skipped_fn,
    bool only_follow_first_input_link,
    Vector<const InputSocketRef *> &seen_sockets_stack) const
{
  /* Protect against loops. */
  if (seen_sockets_stack.contains(this)) {
    return;
  }
  seen_sockets_stack.append(this);

  Span<const LinkRef *> links_to_check = this->directly_linked_links();
  if (only_follow_first_input_link) {
    links_to_check = links_to_check.take_front(1);
  }
  for (const LinkRef *link : links_to_check) {
    if (link->is_muted()) {
      continue;
    }
    const OutputSocketRef &origin = link->from();
    const NodeRef &origin_node = origin.node();
    if (!origin.is_available()) {
      /* Non available sockets are ignored. */
    }
    else if (origin_node.is_reroute_node()) {
      const InputSocketRef &reroute_input = origin_node.input(0);
      const OutputSocketRef &reroute_output = origin_node.output(0);
      skipped_fn.call_safe(reroute_input);
      skipped_fn.call_safe(reroute_output);
      reroute_input.foreach_logical_origin(origin_fn, skipped_fn, false, seen_sockets_stack);
    }
    else if (origin_node.is_muted()) {
      for (const InternalLinkRef *internal_link : origin_node.internal_links()) {
        if (&internal_link->to() == &origin) {
          const InputSocketRef &mute_input = internal_link->from();
          skipped_fn.call_safe(origin);
          skipped_fn.call_safe(mute_input);
          mute_input.foreach_logical_origin(origin_fn, skipped_fn, true, seen_sockets_stack);
          break;
        }
      }
    }
    else {
      origin_fn(origin);
    }
  }

  seen_sockets_stack.pop_last();
}

void OutputSocketRef::foreach_logical_target(
    FunctionRef<void(const InputSocketRef &)> target_fn,
    FunctionRef<void(const SocketRef &)> skipped_fn,
    Vector<const OutputSocketRef *> &seen_sockets_stack) const
{
  /* Protect against loops. */
  if (seen_sockets_stack.contains(this)) {
    return;
  }
  seen_sockets_stack.append(this);

  for (const LinkRef *link : this->directly_linked_links()) {
    if (link->is_muted()) {
      continue;
    }
    const InputSocketRef &target = link->to();
    const NodeRef &target_node = target.node();
    if (!target.is_available()) {
      /* Non available sockets are ignored. */
    }
    else if (target_node.is_reroute_node()) {
      const OutputSocketRef &reroute_output = target_node.output(0);
      skipped_fn.call_safe(target);
      skipped_fn.call_safe(reroute_output);
      reroute_output.foreach_logical_target(target_fn, skipped_fn, seen_sockets_stack);
    }
    else if (target_node.is_muted()) {
      skipped_fn.call_safe(target);
      for (const InternalLinkRef *internal_link : target_node.internal_links()) {
        if (&internal_link->from() == &target) {
          /* The internal link only forwards the first incoming link. */
          if (target.is_multi_input_socket()) {
            if (target.directly_linked_links()[0] != link) {
              continue;
            }
          }
          const OutputSocketRef &mute_output = internal_link->to();
          skipped_fn.call_safe(target);
          skipped_fn.call_safe(mute_output);
          mute_output.foreach_logical_target(target_fn, skipped_fn, seen_sockets_stack);
        }
      }
    }
    else {
      target_fn(target);
    }
  }

  seen_sockets_stack.pop_last();
}

namespace {
struct SocketByIdentifierMap {
  SocketIndexByIdentifierMap *map = nullptr;
  std::unique_ptr<SocketIndexByIdentifierMap> owned_map;
};
}  // namespace

static std::unique_ptr<SocketIndexByIdentifierMap> create_identifier_map(const ListBase &sockets)
{
  std::unique_ptr<SocketIndexByIdentifierMap> map = std::make_unique<SocketIndexByIdentifierMap>();
  int index;
  LISTBASE_FOREACH_INDEX (bNodeSocket *, socket, &sockets, index) {
    map->add_new(socket->identifier, index);
  }
  return map;
}

/* This function is not threadsafe. */
static SocketByIdentifierMap get_or_create_identifier_map(
    const bNode &node, const ListBase &sockets, const bNodeSocketTemplate *sockets_template)
{
  SocketByIdentifierMap map;
  if (sockets_template == nullptr) {
    if (BLI_listbase_is_empty(&sockets)) {
      static SocketIndexByIdentifierMap empty_map;
      map.map = &empty_map;
    }
    else if (node.type == NODE_REROUTE) {
      if (&node.inputs == &sockets) {
        static SocketIndexByIdentifierMap reroute_input_map = [] {
          SocketIndexByIdentifierMap map;
          map.add_new("Input", 0);
          return map;
        }();
        map.map = &reroute_input_map;
      }
      else {
        static SocketIndexByIdentifierMap reroute_output_map = [] {
          SocketIndexByIdentifierMap map;
          map.add_new("Output", 0);
          return map;
        }();
        map.map = &reroute_output_map;
      }
    }
    else {
      /* The node has a dynamic amount of sockets. Therefore we need to create a new map. */
      map.owned_map = create_identifier_map(sockets);
      map.map = &*map.owned_map;
    }
  }
  else {
    /* Cache only one map for nodes that have the same sockets. */
    static Map<const bNodeSocketTemplate *, std::unique_ptr<SocketIndexByIdentifierMap>> maps;
    map.map = &*maps.lookup_or_add_cb(sockets_template,
                                      [&]() { return create_identifier_map(sockets); });
  }
  return map;
}

void NodeTreeRef::create_socket_identifier_maps()
{
  /* `get_or_create_identifier_map` is not threadsafe, therefore we have to hold a lock here. */
  static std::mutex mutex;
  std::lock_guard lock{mutex};

  for (NodeRef *node : nodes_by_id_) {
    bNode &bnode = *node->bnode_;
    SocketByIdentifierMap inputs_map = get_or_create_identifier_map(
        bnode, bnode.inputs, bnode.typeinfo->inputs);
    SocketByIdentifierMap outputs_map = get_or_create_identifier_map(
        bnode, bnode.outputs, bnode.typeinfo->outputs);
    node->input_index_by_identifier_ = inputs_map.map;
    node->output_index_by_identifier_ = outputs_map.map;
    if (inputs_map.owned_map) {
      owned_identifier_maps_.append(std::move(inputs_map.owned_map));
    }
    if (outputs_map.owned_map) {
      owned_identifier_maps_.append(std::move(outputs_map.owned_map));
    }
  }
}

static bool has_link_cycles_recursive(const NodeRef &node,
                                      MutableSpan<bool> visited,
                                      MutableSpan<bool> is_in_stack)
{
  const int node_id = node.id();
  if (is_in_stack[node_id]) {
    return true;
  }
  if (visited[node_id]) {
    return false;
  }

  visited[node_id] = true;
  is_in_stack[node_id] = true;

  for (const OutputSocketRef *from_socket : node.outputs()) {
    if (!from_socket->is_available()) {
      continue;
    }
    for (const InputSocketRef *to_socket : from_socket->directly_linked_sockets()) {
      if (!to_socket->is_available()) {
        continue;
      }
      const NodeRef &to_node = to_socket->node();
      if (has_link_cycles_recursive(to_node, visited, is_in_stack)) {
        return true;
      }
    }
  }

  is_in_stack[node_id] = false;
  return false;
}

/**
 * \return True when there is a link cycle. Unavailable sockets are ignored.
 */
bool NodeTreeRef::has_link_cycles() const
{
  const int node_amount = nodes_by_id_.size();
  Array<bool> visited(node_amount, false);
  Array<bool> is_in_stack(node_amount, false);

  for (const NodeRef *node : nodes_by_id_) {
    if (has_link_cycles_recursive(*node, visited, is_in_stack)) {
      return true;
    }
  }
  return false;
}

bool NodeRef::is_undefined_or_has_undefined_sockets() const
{
  if (this->is_undefined()) {
    return true;
  }
  for (const SocketRef *socket : inputs_) {
    if (socket->is_undefined()) {
      return true;
    }
  }
  for (const SocketRef *socket : outputs_) {
    if (socket->is_undefined()) {
      return true;
    }
  }
  return false;
<<<<<<< HEAD
}

bool NodeTreeRef::has_undefined_nodes_or_sockets() const
{
  for (const NodeRef *node : nodes_by_id_) {
    if (node->is_undefined_or_has_undefined_sockets()) {
      return true;
    }
  }
  return true;
=======
>>>>>>> f8dd0080
}

std::string NodeTreeRef::to_dot() const
{
  dot::DirectedGraph digraph;
  digraph.set_rankdir(dot::Attr_rankdir::LeftToRight);

  Map<const NodeRef *, dot::NodeWithSocketsRef> dot_nodes;

  for (const NodeRef *node : nodes_by_id_) {
    dot::Node &dot_node = digraph.new_node("");
    dot_node.set_background_color("white");

    Vector<std::string> input_names;
    Vector<std::string> output_names;
    for (const InputSocketRef *socket : node->inputs()) {
      input_names.append(socket->name());
    }
    for (const OutputSocketRef *socket : node->outputs()) {
      output_names.append(socket->name());
    }

    dot_nodes.add_new(node,
                      dot::NodeWithSocketsRef(dot_node, node->name(), input_names, output_names));
  }

  for (const OutputSocketRef *from_socket : output_sockets_) {
    for (const InputSocketRef *to_socket : from_socket->directly_linked_sockets()) {
      dot::NodeWithSocketsRef &from_dot_node = dot_nodes.lookup(&from_socket->node());
      dot::NodeWithSocketsRef &to_dot_node = dot_nodes.lookup(&to_socket->node());

      digraph.new_edge(from_dot_node.output(from_socket->index()),
                       to_dot_node.input(to_socket->index()));
    }
  }

  return digraph.to_dot_string();
}

const NodeTreeRef &get_tree_ref_from_map(NodeTreeRefMap &node_tree_refs, bNodeTree &btree)
{
  return *node_tree_refs.lookup_or_add_cb(&btree,
                                          [&]() { return std::make_unique<NodeTreeRef>(&btree); });
}

}  // namespace blender::nodes<|MERGE_RESOLUTION|>--- conflicted
+++ resolved
@@ -474,19 +474,6 @@
     }
   }
   return false;
-<<<<<<< HEAD
-}
-
-bool NodeTreeRef::has_undefined_nodes_or_sockets() const
-{
-  for (const NodeRef *node : nodes_by_id_) {
-    if (node->is_undefined_or_has_undefined_sockets()) {
-      return true;
-    }
-  }
-  return true;
-=======
->>>>>>> f8dd0080
 }
 
 std::string NodeTreeRef::to_dot() const
