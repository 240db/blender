/**
 * $Id$
 *
 * ***** BEGIN GPL LICENSE BLOCK *****
 *
 * This program is free software; you can redistribute it and/or
 * modify it under the terms of the GNU General Public License
 * as published by the Free Software Foundation; either version 2
 * of the License, or (at your option) any later version. 
 *
 * This program is distributed in the hope that it will be useful,
 * but WITHOUT ANY WARRANTY; without even the implied warranty of
 * MERCHANTABILITY or FITNESS FOR A PARTICULAR PURPOSE.  See the
 * GNU General Public License for more details.
 *
 * You should have received a copy of the GNU General Public License
 * along with this program; if not, write to the Free Software Foundation,
 * Inc., 51 Franklin Street, Fifth Floor, Boston, MA 02110-1301, USA.
 *
 * The Original Code is Copyright (C) 2006 Blender Foundation.
 * All rights reserved.
 *
 * The Original Code is: all of this file.
 *
 * Contributor(s): none yet.
 *
 * ***** END GPL LICENSE BLOCK *****
 */

#include "../CMP_util.h"


/* **************** SEPARATE YCCA ******************** */
static bNodeSocketType cmp_node_sepycca_in[]= {
	{  SOCK_RGBA, 1, "Image",        0.8f, 0.8f, 0.8f, 1.0f, 0.0f, 1.0f},
	{  -1, 0, ""   }
};
static bNodeSocketType cmp_node_sepycca_out[]= {
	{  SOCK_VALUE, 0, "Y",        0.0f, 0.0f, 0.0f, 1.0f, 0.0f, 1.0f},
	{  SOCK_VALUE, 0, "Cb",       0.0f, 0.0f, 0.0f, 1.0f, 0.0f, 1.0f},
	{  SOCK_VALUE, 0, "Cr",       0.0f, 0.0f, 0.0f, 1.0f, 0.0f, 1.0f},
	{  SOCK_VALUE, 0, "A",        0.0f, 0.0f, 0.0f, 1.0f, 0.0f, 1.0f},
	{  -1, 0, ""   }
};

<<<<<<< HEAD
static void do_sepycca(bNode *node, float *out, float *in)
=======
static void do_sepycca_601(bNode *UNUSED(node), float *out, float *in)
>>>>>>> 6d201907
{
	float y, cb, cr;
	
	rgb_to_ycc(in[0], in[1], in[2], &y, &cb, &cr, BLI_YCC_ITU_BT601);
	
	/*divided by 255 to normalize for viewing in */
	out[0]= y/255.0;
	out[1]= cb/255.0;
	out[2]= cr/255.0;
	out[3]= in[3];
}

<<<<<<< HEAD
static void node_composit_exec_sepycca(void *data, bNode *node, bNodeStack **in, bNodeStack **out)
=======
static void do_sepycca_709(bNode *UNUSED(node), float *out, float *in)
{
	float y, cb, cr;
	
	rgb_to_ycc(in[0], in[1], in[2], &y, &cb, &cr, BLI_YCC_ITU_BT709);
	
	/*divided by 255 to normalize for viewing in */
	out[0]= y/255.0;
	out[1]= cb/255.0;
	out[2]= cr/255.0;
	out[3]= in[3];
}

static void do_sepycca_jfif(bNode *UNUSED(node), float *out, float *in)
{
	float y, cb, cr;
	
	rgb_to_ycc(in[0], in[1], in[2], &y, &cb, &cr, BLI_YCC_JFIF_0_255);
	
	/*divided by 255 to normalize for viewing in */
	out[0]= y/255.0;
	out[1]= cb/255.0;
	out[2]= cr/255.0;
	out[3]= in[3];
}

static void node_composit_exec_sepycca(void *UNUSED(data), bNode *node, bNodeStack **in, bNodeStack **out)
>>>>>>> 6d201907
{
	/* input no image? then only color operation */
	if(in[0]->data==NULL) {
		float y, cb, cr;
	
		switch(node->custom1)
		{
		case 1:
			rgb_to_ycc(in[0]->vec[0], in[0]->vec[1], in[0]->vec[2], &y, &cb, &cr, BLI_YCC_ITU_BT709);
			break;
		case 2:
			rgb_to_ycc(in[0]->vec[0], in[0]->vec[1], in[0]->vec[2], &y, &cb, &cr, BLI_YCC_JFIF_0_255);
			break;
		case 0:
		default:
			rgb_to_ycc(in[0]->vec[0], in[0]->vec[1], in[0]->vec[2], &y, &cb, &cr, BLI_YCC_ITU_BT601);
			break;
		}
	
		/*divided by 255 to normalize for viewing in */
		out[0]->vec[0] = y/255.0;
		out[1]->vec[0] = cb/255.0;
		out[2]->vec[0] = cr/255.0;
		out[3]->vec[0] = in[0]->vec[3];
	}
	else if ((out[0]->hasoutput) || (out[1]->hasoutput) || (out[2]->hasoutput) || (out[3]->hasoutput)) {
		/* make copy of buffer so input buffer doesn't get corrupted */
		CompBuf *cbuf= dupalloc_compbuf(in[0]->data);
		CompBuf *cbuf2=typecheck_compbuf(cbuf, CB_RGBA);
	
		/* convert the RGB stackbuf to an HSV representation */
		switch(node->custom1)
		{
		case 1:
			composit1_pixel_processor(node, cbuf2, cbuf2, in[0]->vec, do_sepycca_709, CB_RGBA);
			break;
		case 2:
			composit1_pixel_processor(node, cbuf2, cbuf2, in[0]->vec, do_sepycca_jfif, CB_RGBA);
			break;
		case 0:
		default:
			composit1_pixel_processor(node, cbuf2, cbuf2, in[0]->vec, do_sepycca_601, CB_RGBA);
			break;
		}
	
		/* separate each of those channels */
		if(out[0]->hasoutput)
			out[0]->data= valbuf_from_rgbabuf(cbuf2, CHAN_R);
		if(out[1]->hasoutput)
			out[1]->data= valbuf_from_rgbabuf(cbuf2, CHAN_G);
		if(out[2]->hasoutput)
			out[2]->data= valbuf_from_rgbabuf(cbuf2, CHAN_B);
		if(out[3]->hasoutput)
			out[3]->data= valbuf_from_rgbabuf(cbuf2, CHAN_A);

		/*not used anymore */
		if(cbuf2!=cbuf)
			free_compbuf(cbuf2);
		free_compbuf(cbuf);
	}
}

bNodeType cmp_node_sepycca= {
	/* *next,*prev */	NULL, NULL,
	/* type code   */	CMP_NODE_SEPYCCA,
	/* name        */	"Separate YCbCrA",
	/* width+range */	80, 40, 140,
	/* class+opts  */	NODE_CLASS_CONVERTOR, NODE_OPTIONS,
	/* input sock  */	cmp_node_sepycca_in,
	/* output sock */	cmp_node_sepycca_out,
	/* storage     */	"",
	/* execfunc    */	node_composit_exec_sepycca,
	/* butfunc     */	NULL,
	/* initfunc    */	NULL,
	/* freestoragefunc    */	NULL,
	/* copystoragefunc    */	NULL,
	/* id          */	NULL
};


/* **************** COMBINE YCCA ******************** */
static bNodeSocketType cmp_node_combycca_in[]= {
	{	SOCK_VALUE, 1, "Y",			0.0f, 0.0f, 0.0f, 1.0f, 0.0f, 1.0f},
	{	SOCK_VALUE, 1, "Cb",			0.5f, 0.0f, 0.0f, 1.0f, 0.0f, 1.0f},
	{	SOCK_VALUE, 1, "Cr",			0.5f, 0.0f, 0.0f, 1.0f, 0.0f, 1.0f},
	{	SOCK_VALUE, 1, "A",			1.0f, 0.0f, 0.0f, 1.0f, 0.0f, 1.0f},
	{	-1, 0, ""	}
};
static bNodeSocketType cmp_node_combycca_out[]= {
	{	SOCK_RGBA, 0, "Image",			0.8f, 0.8f, 0.8f, 1.0f, 0.0f, 1.0f},
	{	-1, 0, ""	}
};

<<<<<<< HEAD
static void do_comb_ycca(bNode *node, float *out, float *in1, float *in2, float *in3, float *in4)
=======
static void do_comb_ycca_601(bNode *UNUSED(node), float *out, float *in1, float *in2, float *in3, float *in4)
>>>>>>> 6d201907
{
	float r,g,b;
	float y, cb, cr;

	/*need to un-normalize the data*/
	y=in1[0]*255;
	cb=in2[0]*255;
	cr=in3[0]*255;

	ycc_to_rgb(y,cb,cr, &r, &g, &b, BLI_YCC_ITU_BT601);
	
	out[0] = r;
	out[1] = g;
	out[2] = b;
	out[3] = in4[0];
}

<<<<<<< HEAD
static void node_composit_exec_combycca(void *data, bNode *node, bNodeStack **in, bNodeStack **out)
=======
static void do_comb_ycca_709(bNode *UNUSED(node), float *out, float *in1, float *in2, float *in3, float *in4)
{
	float r,g,b;
	float y, cb, cr;

	/*need to un-normalize the data*/
	y=in1[0]*255;
	cb=in2[0]*255;
	cr=in3[0]*255;

	ycc_to_rgb(y,cb,cr, &r, &g, &b, BLI_YCC_ITU_BT709);
	
	out[0] = r;
	out[1] = g;
	out[2] = b;
	out[3] = in4[0];
}

static void do_comb_ycca_jfif(bNode *UNUSED(node), float *out, float *in1, float *in2, float *in3, float *in4)
{
	float r,g,b;
	float y, cb, cr;

	/*need to un-normalize the data*/
	y=in1[0]*255;
	cb=in2[0]*255;
	cr=in3[0]*255;

	ycc_to_rgb(y,cb,cr, &r, &g, &b, BLI_YCC_JFIF_0_255);
	
	out[0] = r;
	out[1] = g;
	out[2] = b;
	out[3] = in4[0];
}

static void node_composit_exec_combycca(void *UNUSED(data), bNode *node, bNodeStack **in, bNodeStack **out)
>>>>>>> 6d201907
{
	/* stack order out: 1 ycca channels */
	/* stack order in: 4 value channels */
	
	/* input no image? then only color operation */
	if((in[0]->data==NULL) && (in[1]->data==NULL) && (in[2]->data==NULL) && (in[3]->data==NULL)) {
		float y = in[0]->vec[0] * 255;
		float cb = in[1]->vec[0] * 255;
		float cr = in[2]->vec[0] * 255;
		
		switch(node->custom1)
		{
		case 1:
			ycc_to_rgb(y, cb, cr, &out[0]->vec[0], &out[0]->vec[1], &out[0]->vec[2], BLI_YCC_ITU_BT709);
			break;
		case 2:
			ycc_to_rgb(y, cb, cr, &out[0]->vec[0], &out[0]->vec[1], &out[0]->vec[2], BLI_YCC_JFIF_0_255);
			break;
		case 0:
		default:
			ycc_to_rgb(y, cb, cr, &out[0]->vec[0], &out[0]->vec[1], &out[0]->vec[2], BLI_YCC_ITU_BT601);
			break;
		}
		
		out[0]->vec[3] = in[3]->vec[0];
	}
	else {
		/* make output size of first available input image */
		CompBuf *cbuf;
		CompBuf *stackbuf;

		/* allocate a CompBuf the size of the first available input */
		if (in[0]->data) cbuf = in[0]->data;
		else if (in[1]->data) cbuf = in[1]->data;
		else if (in[2]->data) cbuf = in[2]->data;
		else cbuf = in[3]->data;
		
		stackbuf = alloc_compbuf(cbuf->x, cbuf->y, CB_RGBA, 1); /* allocs */
		
		
		switch(node->custom1)
		{
		case 1:
			composit4_pixel_processor(node, stackbuf, in[0]->data, in[0]->vec, in[1]->data, in[1]->vec, 
			                          in[2]->data, in[2]->vec, in[3]->data, in[3]->vec, 
			                          do_comb_ycca_709, CB_VAL, CB_VAL, CB_VAL, CB_VAL);
			break;
		
		case 2:
			composit4_pixel_processor(node, stackbuf, in[0]->data, in[0]->vec, in[1]->data, in[1]->vec, 
			                          in[2]->data, in[2]->vec, in[3]->data, in[3]->vec, 
			                          do_comb_ycca_jfif, CB_VAL, CB_VAL, CB_VAL, CB_VAL);
			break;
		case 0:
		default:
			composit4_pixel_processor(node, stackbuf, in[0]->data, in[0]->vec, in[1]->data, in[1]->vec, 
			                          in[2]->data, in[2]->vec, in[3]->data, in[3]->vec, 
			                          do_comb_ycca_601, CB_VAL, CB_VAL, CB_VAL, CB_VAL);
			break;
		}

		out[0]->data= stackbuf;
	}	
}

bNodeType cmp_node_combycca= {
	/* *next,*prev */	NULL, NULL,
	/* type code   */	CMP_NODE_COMBYCCA,
	/* name        */	"Combine YCbCrA",
	/* width+range */	80, 40, 140,
	/* class+opts  */	NODE_CLASS_CONVERTOR, NODE_OPTIONS,
	/* input sock  */	cmp_node_combycca_in,
	/* output sock */	cmp_node_combycca_out,
	/* storage     */	"",
	/* execfunc    */	node_composit_exec_combycca,
	/* butfunc     */	NULL,
	/* initfunc    */	NULL,
	/* freestoragefunc    */	NULL,
	/* copystoragefunc    */	NULL,
	/* id          */	NULL
};

<|MERGE_RESOLUTION|>--- conflicted
+++ resolved
@@ -43,11 +43,7 @@
 	{  -1, 0, ""   }
 };
 
-<<<<<<< HEAD
-static void do_sepycca(bNode *node, float *out, float *in)
-=======
 static void do_sepycca_601(bNode *UNUSED(node), float *out, float *in)
->>>>>>> 6d201907
 {
 	float y, cb, cr;
 	
@@ -60,9 +56,6 @@
 	out[3]= in[3];
 }
 
-<<<<<<< HEAD
-static void node_composit_exec_sepycca(void *data, bNode *node, bNodeStack **in, bNodeStack **out)
-=======
 static void do_sepycca_709(bNode *UNUSED(node), float *out, float *in)
 {
 	float y, cb, cr;
@@ -90,7 +83,6 @@
 }
 
 static void node_composit_exec_sepycca(void *UNUSED(data), bNode *node, bNodeStack **in, bNodeStack **out)
->>>>>>> 6d201907
 {
 	/* input no image? then only color operation */
 	if(in[0]->data==NULL) {
@@ -106,7 +98,7 @@
 			break;
 		case 0:
 		default:
-			rgb_to_ycc(in[0]->vec[0], in[0]->vec[1], in[0]->vec[2], &y, &cb, &cr, BLI_YCC_ITU_BT601);
+		rgb_to_ycc(in[0]->vec[0], in[0]->vec[1], in[0]->vec[2], &y, &cb, &cr, BLI_YCC_ITU_BT601);
 			break;
 		}
 	
@@ -184,11 +176,7 @@
 	{	-1, 0, ""	}
 };
 
-<<<<<<< HEAD
-static void do_comb_ycca(bNode *node, float *out, float *in1, float *in2, float *in3, float *in4)
-=======
 static void do_comb_ycca_601(bNode *UNUSED(node), float *out, float *in1, float *in2, float *in3, float *in4)
->>>>>>> 6d201907
 {
 	float r,g,b;
 	float y, cb, cr;
@@ -206,9 +194,6 @@
 	out[3] = in4[0];
 }
 
-<<<<<<< HEAD
-static void node_composit_exec_combycca(void *data, bNode *node, bNodeStack **in, bNodeStack **out)
-=======
 static void do_comb_ycca_709(bNode *UNUSED(node), float *out, float *in1, float *in2, float *in3, float *in4)
 {
 	float r,g,b;
@@ -246,7 +231,6 @@
 }
 
 static void node_composit_exec_combycca(void *UNUSED(data), bNode *node, bNodeStack **in, bNodeStack **out)
->>>>>>> 6d201907
 {
 	/* stack order out: 1 ycca channels */
 	/* stack order in: 4 value channels */
@@ -290,11 +274,11 @@
 		switch(node->custom1)
 		{
 		case 1:
-			composit4_pixel_processor(node, stackbuf, in[0]->data, in[0]->vec, in[1]->data, in[1]->vec, 
-			                          in[2]->data, in[2]->vec, in[3]->data, in[3]->vec, 
+		composit4_pixel_processor(node, stackbuf, in[0]->data, in[0]->vec, in[1]->data, in[1]->vec, 
+								  in[2]->data, in[2]->vec, in[3]->data, in[3]->vec, 
 			                          do_comb_ycca_709, CB_VAL, CB_VAL, CB_VAL, CB_VAL);
 			break;
-		
+
 		case 2:
 			composit4_pixel_processor(node, stackbuf, in[0]->data, in[0]->vec, in[1]->data, in[1]->vec, 
 			                          in[2]->data, in[2]->vec, in[3]->data, in[3]->vec, 
