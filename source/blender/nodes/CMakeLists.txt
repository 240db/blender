# ***** BEGIN GPL LICENSE BLOCK *****
#
# This program is free software; you can redistribute it and/or
# modify it under the terms of the GNU General Public License
# as published by the Free Software Foundation; either version 2
# of the License, or (at your option) any later version.
#
# This program is distributed in the hope that it will be useful,
# but WITHOUT ANY WARRANTY; without even the implied warranty of
# MERCHANTABILITY or FITNESS FOR A PARTICULAR PURPOSE.  See the
# GNU General Public License for more details.
#
# You should have received a copy of the GNU General Public License
# along with this program; if not, write to the Free Software Foundation,
# Inc., 51 Franklin Street, Fifth Floor, Boston, MA 02110-1301, USA.
#
# The Original Code is Copyright (C) 2006, Blender Foundation
# All rights reserved.
#
# The Original Code is: all of this file.
#
# Contributor(s): Jacques Beaurain.
#
# ***** END GPL LICENSE BLOCK *****

<<<<<<< HEAD
FILE(GLOB SRC intern/*.c intern/CMP_nodes/*.c intern/SHD_nodes/*.c intern/TEX_nodes/*.c)

SET(INC 
=======
set(INC 
>>>>>>> 6d201907
	.
	../blenkernel
	../blenlib
	../blenloader
	../gpu
	../imbuf
	../makesdna
	../makesrna
	../render/extern/include
	../../../intern/guardedalloc
	../../../extern/glew/include
)

<<<<<<< HEAD
IF(WIN32)
	LIST(APPEND INC ${PTHREADS_INC})
ENDIF(WIN32)

IF(WITH_PYTHON)
	SET(INC ${INC} ../python ${PYTHON_INC})
ELSE(WITH_PYTHON)
	ADD_DEFINITIONS(-DDISABLE_PYTHON)
ENDIF(WITH_PYTHON)
=======
set(SRC
	intern/CMP_nodes/CMP_alphaOver.c
	intern/CMP_nodes/CMP_bilateralblur.c
	intern/CMP_nodes/CMP_blur.c
	intern/CMP_nodes/CMP_brightness.c
	intern/CMP_nodes/CMP_channelMatte.c
	intern/CMP_nodes/CMP_chromaMatte.c
	intern/CMP_nodes/CMP_colorMatte.c
	intern/CMP_nodes/CMP_colorSpill.c
	intern/CMP_nodes/CMP_colorbalance.c
	intern/CMP_nodes/CMP_composite.c
	intern/CMP_nodes/CMP_crop.c
	intern/CMP_nodes/CMP_curves.c
	intern/CMP_nodes/CMP_defocus.c
	intern/CMP_nodes/CMP_diffMatte.c
	intern/CMP_nodes/CMP_dilate.c
	intern/CMP_nodes/CMP_directionalblur.c
	intern/CMP_nodes/CMP_displace.c
	intern/CMP_nodes/CMP_distanceMatte.c
	intern/CMP_nodes/CMP_filter.c
	intern/CMP_nodes/CMP_flip.c
	intern/CMP_nodes/CMP_gamma.c
	intern/CMP_nodes/CMP_glare.c
	intern/CMP_nodes/CMP_hueSatVal.c
	intern/CMP_nodes/CMP_huecorrect.c
	intern/CMP_nodes/CMP_idMask.c
	intern/CMP_nodes/CMP_image.c
	intern/CMP_nodes/CMP_invert.c
	intern/CMP_nodes/CMP_lensdist.c
	intern/CMP_nodes/CMP_levels.c
	intern/CMP_nodes/CMP_lummaMatte.c
	intern/CMP_nodes/CMP_mapUV.c
	intern/CMP_nodes/CMP_mapValue.c
	intern/CMP_nodes/CMP_math.c
	intern/CMP_nodes/CMP_mixrgb.c
	intern/CMP_nodes/CMP_normal.c
	intern/CMP_nodes/CMP_normalize.c
	intern/CMP_nodes/CMP_outputFile.c
	intern/CMP_nodes/CMP_premulkey.c
	intern/CMP_nodes/CMP_rgb.c
	intern/CMP_nodes/CMP_rotate.c
	intern/CMP_nodes/CMP_scale.c
	intern/CMP_nodes/CMP_sepcombHSVA.c
	intern/CMP_nodes/CMP_sepcombRGBA.c
	intern/CMP_nodes/CMP_sepcombYCCA.c
	intern/CMP_nodes/CMP_sepcombYUVA.c
	intern/CMP_nodes/CMP_setalpha.c
	intern/CMP_nodes/CMP_splitViewer.c
	intern/CMP_nodes/CMP_texture.c
	intern/CMP_nodes/CMP_tonemap.c
	intern/CMP_nodes/CMP_translate.c
	intern/CMP_nodes/CMP_valToRgb.c
	intern/CMP_nodes/CMP_value.c
	intern/CMP_nodes/CMP_vecBlur.c
	intern/CMP_nodes/CMP_viewer.c
	intern/CMP_nodes/CMP_zcombine.c
	intern/CMP_util.c
	intern/SHD_nodes/SHD_camera.c
	intern/SHD_nodes/SHD_curves.c
	intern/SHD_nodes/SHD_dynamic.c
	intern/SHD_nodes/SHD_geom.c
	intern/SHD_nodes/SHD_hueSatVal.c
	intern/SHD_nodes/SHD_invert.c
	intern/SHD_nodes/SHD_mapping.c
	intern/SHD_nodes/SHD_material.c
	intern/SHD_nodes/SHD_math.c
	intern/SHD_nodes/SHD_mixRgb.c
	intern/SHD_nodes/SHD_normal.c
	intern/SHD_nodes/SHD_output.c
	intern/SHD_nodes/SHD_rgb.c
	intern/SHD_nodes/SHD_sepcombRGB.c
	intern/SHD_nodes/SHD_squeeze.c
	intern/SHD_nodes/SHD_texture.c
	intern/SHD_nodes/SHD_valToRgb.c
	intern/SHD_nodes/SHD_value.c
	intern/SHD_nodes/SHD_vectMath.c
	intern/SHD_util.c
	intern/TEX_nodes/TEX_at.c
	intern/TEX_nodes/TEX_bricks.c
	intern/TEX_nodes/TEX_checker.c
	intern/TEX_nodes/TEX_compose.c
	intern/TEX_nodes/TEX_coord.c
	intern/TEX_nodes/TEX_curves.c
	intern/TEX_nodes/TEX_decompose.c
	intern/TEX_nodes/TEX_distance.c
	intern/TEX_nodes/TEX_hueSatVal.c
	intern/TEX_nodes/TEX_image.c
	intern/TEX_nodes/TEX_invert.c
	intern/TEX_nodes/TEX_math.c
	intern/TEX_nodes/TEX_mixRgb.c
	intern/TEX_nodes/TEX_output.c
	intern/TEX_nodes/TEX_proc.c
	intern/TEX_nodes/TEX_rotate.c
	intern/TEX_nodes/TEX_scale.c
	intern/TEX_nodes/TEX_texture.c
	intern/TEX_nodes/TEX_translate.c
	intern/TEX_nodes/TEX_valToNor.c
	intern/TEX_nodes/TEX_valToRgb.c
	intern/TEX_nodes/TEX_viewer.c
	intern/TEX_util.c
	intern/node_util.c

	CMP_node.h
	SHD_node.h
	TEX_node.h
	intern/CMP_util.h
	intern/SHD_util.h
	intern/TEX_util.h
	intern/node_util.h
)

if(WITH_PYTHON)
	set(INC ${INC} ../python ${PYTHON_INC})
	add_definitions(-DWITH_PYTHON)
endif()
>>>>>>> 6d201907

blenderlib(bf_nodes "${SRC}" "${INC}")
<|MERGE_RESOLUTION|>--- conflicted
+++ resolved
@@ -23,13 +23,7 @@
 #
 # ***** END GPL LICENSE BLOCK *****
 
-<<<<<<< HEAD
-FILE(GLOB SRC intern/*.c intern/CMP_nodes/*.c intern/SHD_nodes/*.c intern/TEX_nodes/*.c)
-
-SET(INC 
-=======
 set(INC 
->>>>>>> 6d201907
 	.
 	../blenkernel
 	../blenlib
@@ -43,17 +37,6 @@
 	../../../extern/glew/include
 )
 
-<<<<<<< HEAD
-IF(WIN32)
-	LIST(APPEND INC ${PTHREADS_INC})
-ENDIF(WIN32)
-
-IF(WITH_PYTHON)
-	SET(INC ${INC} ../python ${PYTHON_INC})
-ELSE(WITH_PYTHON)
-	ADD_DEFINITIONS(-DDISABLE_PYTHON)
-ENDIF(WITH_PYTHON)
-=======
 set(SRC
 	intern/CMP_nodes/CMP_alphaOver.c
 	intern/CMP_nodes/CMP_bilateralblur.c
@@ -169,6 +152,5 @@
 	set(INC ${INC} ../python ${PYTHON_INC})
 	add_definitions(-DWITH_PYTHON)
 endif()
->>>>>>> 6d201907
 
 blenderlib(bf_nodes "${SRC}" "${INC}")
