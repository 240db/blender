--- conflicted
+++ resolved
@@ -102,25 +102,15 @@
   int points_len = 0;
   for (const int looptri_index : looptris.index_range()) {
     const MLoopTri &looptri = looptris[looptri_index];
-<<<<<<< HEAD
-    const int v0_index = mesh.mloop[looptri.tri[0]].v;
-    const int v1_index = mesh.mloop[looptri.tri[1]].v;
-    const int v2_index = mesh.mloop[looptri.tri[2]].v;
-
-    const float3 v0_pos = transform * float3(mesh.mvert[v0_index].co);
-    const float3 v1_pos = transform * float3(mesh.mvert[v1_index].co);
-    const float3 v2_pos = transform * float3(mesh.mvert[v2_index].co);
-=======
     const int v0_loop = looptri.tri[0];
     const int v1_loop = looptri.tri[1];
     const int v2_loop = looptri.tri[2];
     const int v0_index = mesh.mloop[v0_loop].v;
     const int v1_index = mesh.mloop[v1_loop].v;
     const int v2_index = mesh.mloop[v2_loop].v;
-    const float3 v0_pos = mesh.mvert[v0_index].co;
-    const float3 v1_pos = mesh.mvert[v1_index].co;
-    const float3 v2_pos = mesh.mvert[v2_index].co;
->>>>>>> f7933d07
+    const float3 v0_pos = transform * mesh.mvert[v0_index].co;
+    const float3 v1_pos = transform * mesh.mvert[v1_index].co;
+    const float3 v2_pos = transform * mesh.mvert[v2_index].co;
 
     float looptri_density_factor = 1.0f;
     if (density_factors != nullptr) {
@@ -468,20 +458,14 @@
         const float3 v1_pos = mesh.mvert[v1_index].co;
         const float3 v2_pos = mesh.mvert[v2_index].co;
 
-        ids[i] = (int)(bary_coord.hash()) + looptri_index;
+        ids[i] = (int)(bary_coord.hash()) + (uint64_t)looptri_index;
         normal_tri_v3(normals[i], v0_pos, v1_pos, v2_pos);
         rotations[i] = normal_to_euler_rotation(normals[i]);
       }
 
-<<<<<<< HEAD
       i_instance++;
       i_point += bary_coords.size();
     }
-=======
-    ids[i] = (int)(bary_coord.hash() + (uint64_t)looptri_index);
-    normal_tri_v3(normals[i], v0_pos, v1_pos, v2_pos);
-    rotations[i] = normal_to_euler_rotation(normals[i]);
->>>>>>> f7933d07
   }
 
   id_attribute.apply_span_and_save();
@@ -507,21 +491,11 @@
   GeometrySet geometry_set = params.extract_input<GeometrySet>("Geometry");
   GeometrySet geometry_set_out;
 
-<<<<<<< HEAD
-  const GeometryNodePointDistributeMethod distribute_method =
-      static_cast<GeometryNodePointDistributeMethod>(params.node().custom1);
+  const GeometryNodePointDistributeMode distribute_method =
+      static_cast<GeometryNodePointDistributeMode>(params.node().custom1);
 
   if (!geometry_set.has_mesh() && !geometry_set.has_instances()) {
-=======
-  /* TODO: This node only needs read-only access to input instances. */
-  geometry_set = geometry_set_realize_instances(geometry_set);
-
-  GeometryNodePointDistributeMode distribute_method = static_cast<GeometryNodePointDistributeMode>(
-      params.node().custom1);
-
-  if (!geometry_set.has_mesh()) {
     params.error_message_add(NodeWarningType::Error, "Geometry must contain a mesh.");
->>>>>>> f7933d07
     params.set_output("Geometry", std::move(geometry_set_out));
     return;
   }
@@ -537,7 +511,6 @@
 
   const int seed = params.get_input<int>("Seed");
 
-<<<<<<< HEAD
   Vector<GeometryInstanceGroup> sets = BKE_geometry_set_gather_instances(geometry_set);
   int instances_len = 0;
   for (GeometryInstanceGroup set_group : sets) {
@@ -558,17 +531,6 @@
     if (!set.has_mesh()) {
       continue;
     }
-=======
-  if (mesh_in->mpoly == nullptr) {
-    params.error_message_add(NodeWarningType::Error, "Mesh has no faces.");
-    params.set_output("Geometry", std::move(geometry_set_out));
-    return;
-  }
-
-  const FloatReadAttribute density_factors = mesh_component.attribute_get_for_read<float>(
-      density_attribute, ATTR_DOMAIN_CORNER, 1.0f);
-  const int seed = params.get_input<int>("Seed");
->>>>>>> f7933d07
 
     const MeshComponent &component = *set.get_component_for_read<MeshComponent>();
     const Mesh &mesh = *component.get_for_read();
