--- conflicted
+++ resolved
@@ -86,11 +86,8 @@
 	eModifierType_NormalEdit        = 50,
 	eModifierType_CorrectiveSmooth  = 51,
 	eModifierType_MeshSequenceCache = 52,
-<<<<<<< HEAD
+	eModifierType_SurfaceDeform     = 53,
 	eModifierType_Fracture          = (1 << 20),
-=======
-	eModifierType_SurfaceDeform     = 53,
->>>>>>> 5e9132b3
 	NUM_MODIFIER_TYPES
 } ModifierType;
 
