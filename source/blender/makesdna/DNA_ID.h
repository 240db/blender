--- conflicted
+++ resolved
@@ -126,15 +126,11 @@
 	 * LIB_... flags report on status of the datablock this ID belongs to (persistent, saved to and read from .blend).
 	 */
 	short flag;
-<<<<<<< HEAD
-	int flag2;
-=======
 	/**
 	 * LIB_TAG_... tags (runtime only, cleared at read time).
 	 */
 	short tag;
 	short pad_s1;
->>>>>>> 3fcf535d
 	int us;
 	int icon_id;
 	IDProperty *properties;
@@ -317,6 +313,11 @@
 	/* RESET_NEVER tag datablock as a place-holder (because the real one could not be linked from its library e.g.). */
 	LIB_TAG_MISSING         = 1 << 6,
 
+	/* tag datablock has having an extra user. */
+	LIB_TAG_EXTRAUSER       = 1 << 2,
+	/* tag datablock has having actually increased usercount for the extra virtual user. */
+	LIB_TAG_EXTRAUSER_SET   = 1 << 7,
+
 	/* RESET_AFTER_USE tag newly duplicated/copied IDs. */
 	LIB_TAG_NEW             = 1 << 8,
 	/* RESET_BEFORE_USE free test flag.
@@ -330,14 +331,6 @@
 	LIB_TAG_ID_RECALC_DATA  = 1 << 13,
 	LIB_TAG_ANIM_NO_RECALC  = 1 << 14,
 	LIB_TAG_ID_RECALC_ALL   = (LIB_TAG_ID_RECALC | LIB_TAG_ID_RECALC_DATA),
-};
-
-/* id->flag2: set first 16 bits always at zero while reading */
-enum {
-	/* tag datablock has having an extra user. */
-	LIB_EXTRAUSER       = 1 << 0,
-	/* tag datablock has having actually increased usercount for the extra virtual user. */
-	LIB_EXTRAUSER_SET   = 1 << 1,
 };
 
 /* To filter ID types (filter_id) */
