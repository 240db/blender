--- conflicted
+++ resolved
@@ -67,13 +67,6 @@
 struct Mask;
 struct BLI_mempool;
 
-<<<<<<< HEAD
-/* TODO 2.8: Remove the operator redo panel/region from the 3D View and Clip
- * Editor toolshelf. Leaving this ifdef'ed out for until new tool system and
- * topbar design is more clear. */
-//#define WITH_REDO_REGION_REMOVAL
-=======
->>>>>>> 570455fb
 /* TODO 2.8: We don't write the topbar to files currently. Uncomment this
  * define to enable writing (should become the default in a bit). */
 //#define WITH_TOPBAR_WRITING
