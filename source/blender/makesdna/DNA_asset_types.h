--- conflicted
+++ resolved
@@ -106,8 +106,6 @@
   int custom_library_index;
 } AssetLibraryReference;
 
-<<<<<<< HEAD
-=======
 /**
  * Not part of the core design, we should try to get rid of it. Only needed to wrap FileDirEntry
  * into a type with PropertyGroup as base, so we can have an RNA collection of #AssetHandle's to
@@ -119,7 +117,6 @@
   struct FileDirEntry *file_data;
 } AssetHandle;
 
->>>>>>> d78754ff
 #ifdef __cplusplus
 }
 #endif