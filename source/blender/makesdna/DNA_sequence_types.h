--- conflicted
+++ resolved
@@ -390,12 +390,9 @@
 	
 	/* don't include Grease Pencil in OpenGL previews of Scene strips */
 	SEQ_SCENE_NO_GPENCIL        = (1 << 28),
-<<<<<<< HEAD
+	SEQ_USE_VIEWS               = (1 << 29),
 	/* access scene strips directly (like a metastrip) */
-	SEQ_SCENE_STRIPS            = (1 << 29),
-=======
-	SEQ_USE_VIEWS               = (1 << 29),
->>>>>>> d60ff6c1
+	SEQ_SCENE_STRIPS            = (1 << 30),
 
 	SEQ_INVALID_EFFECT          = (1 << 31),
 };
