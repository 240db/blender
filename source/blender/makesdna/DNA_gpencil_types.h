--- conflicted
+++ resolved
@@ -129,15 +129,8 @@
 	PC_COLOR_LOCKED = (1 << 2),
 	/* do onion skinning */
 	PC_COLOR_ONIONSKIN = (1 << 3),
-<<<<<<< HEAD
-	/* "volumetric" strokes (i.e. GLU Quadric discs in 3D) */
+	/* "volumetric" strokes */
 	PC_COLOR_VOLUMETRIC = (1 << 4)
-=======
-	/* "volumetric" strokes */
-	PC_COLOR_VOLUMETRIC = (1 << 4),
-	/* Use High quality fill */
-	PC_COLOR_HQ_FILL = (1 << 5)
->>>>>>> 3de5e715
 } eGPDpalettecolor_Flag;
 
 /* palette of colors */
