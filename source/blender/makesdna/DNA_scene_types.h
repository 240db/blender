/*
 * ***** BEGIN GPL LICENSE BLOCK *****
 *
 * This program is free software; you can redistribute it and/or
 * modify it under the terms of the GNU General Public License
 * as published by the Free Software Foundation; either version 2
 * of the License, or (at your option) any later version.
 *
 * This program is distributed in the hope that it will be useful,
 * but WITHOUT ANY WARRANTY; without even the implied warranty of
 * MERCHANTABILITY or FITNESS FOR A PARTICULAR PURPOSE.  See the
 * GNU General Public License for more details.
 *
 * You should have received a copy of the GNU General Public License
 * along with this program; if not, write to the Free Software Foundation,
 * Inc., 51 Franklin Street, Fifth Floor, Boston, MA 02110-1301, USA.
 *
 * The Original Code is Copyright (C) 2001-2002 by NaN Holding BV.
 * All rights reserved.
 *
 * The Original Code is: all of this file.
 *
 * Contributor(s): none yet.
 *
 * ***** END GPL LICENSE BLOCK *****
 */

/** \file DNA_scene_types.h
 *  \ingroup DNA
 */

#ifndef __DNA_SCENE_TYPES_H__
#define __DNA_SCENE_TYPES_H__

#include "DNA_defs.h"

/* XXX, temp feature - campbell */
#define DURIAN_CAMERA_SWITCH

#ifdef __cplusplus
extern "C" {
#endif

#include "DNA_color_types.h"  /* color management */
#include "DNA_vec_types.h"
#include "DNA_listBase.h"
#include "DNA_ID.h"
#include "DNA_freestyle_types.h"

struct Object;
struct Brush;
struct World;
struct Scene;
struct Image;
struct Group;
struct Text;
struct bNodeTree;
struct AnimData;
struct Editing;
struct SceneStats;
struct bGPdata;
struct MovieClip;

/* ************************************************************* */
/* Scene Data */

/* Base - Wrapper for referencing Objects in a Scene */
typedef struct Base {
	struct Base *next, *prev;
	unsigned int lay, selcol;
	int flag;
	short sx, sy;
	struct Object *object;
} Base;

/* ************************************************************* */
/* Output Format Data */

typedef struct AviCodecData {
	void			*lpFormat;  /* save format */
	void			*lpParms;   /* compressor options */
	unsigned int	cbFormat;	    /* size of lpFormat buffer */
	unsigned int	cbParms;	    /* size of lpParms buffer */

	unsigned int	fccType;            /* stream type, for consistency */
	unsigned int	fccHandler;         /* compressor */
	unsigned int	dwKeyFrameEvery;    /* keyframe rate */
	unsigned int	dwQuality;          /* compress quality 0-10,000 */
	unsigned int	dwBytesPerSecond;   /* bytes per second */
	unsigned int	dwFlags;            /* flags... see below */
	unsigned int	dwInterleaveEvery;  /* for non-video streams only */
	unsigned int	pad;

	char			avicodecname[128];
} AviCodecData;

typedef struct QuicktimeCodecData {
	/*Old quicktime implementation compatibility fields, read only in 2.5 - deprecated*/
	void			*cdParms;   /* codec/compressor options */
	void			*pad;	    /* padding */

	unsigned int	cdSize;		    /* size of cdParms buffer */
	unsigned int	pad2;		    /* padding */

	char			qtcodecname[128];
} QuicktimeCodecData;
	
typedef struct QuicktimeCodecSettings {
	/* Codec settings detailed for 2.5 implementation*/
	int codecType; /* Types defined in quicktime_export.h */
	int	codecSpatialQuality; /* in 0-100 scale, to be translated in 0-1024 for qt use */

	/* Settings not available in current QTKit API */
	int	codec;
	int	codecFlags;
	int	colorDepth;
	int	codecTemporalQuality; /* in 0-100 scale, to be translated in 0-1024 for qt use */
	int	minSpatialQuality; /* in 0-100 scale, to be translated in 0-1024 for qt use */
	int	minTemporalQuality; /* in 0-100 scale, to be translated in 0-1024 for qt use */
	int	keyFrameRate;
	int	bitRate;	/* bitrate in bps */
	
	/* Audio Codec settings */
	int audiocodecType;
	int audioSampleRate;
	short audioBitDepth;
	short audioChannels;
	int audioCodecFlags;
	int audioBitRate;
	int pad1;
} QuicktimeCodecSettings;

typedef struct FFMpegCodecData {
	int type;
	int codec;
	int audio_codec;
	int video_bitrate;
	int audio_bitrate;
	int audio_mixrate;
	int audio_channels;
	int audio_pad;
	float audio_volume;
	int gop_size;
	int flags;

	int rc_min_rate;
	int rc_max_rate;
	int rc_buffer_size;
	int mux_packet_size;
	int mux_rate;
	IDProperty *properties;
} FFMpegCodecData;

/* ************************************************************* */
/* Audio */

typedef struct AudioData {
	int mixrate; // 2.5: now in FFMpegCodecData: audio_mixrate
	float main; // 2.5: now in FFMpegCodecData: audio_volume
	float speed_of_sound;
	float doppler_factor;
	int distance_model;
	short flag;
	short pad;
	float volume;
	float pad2;
} AudioData;

/* *************************************************************** */
/* Render Layers */

/* Render Layer */
typedef struct SceneRenderLayer {
	struct SceneRenderLayer *next, *prev;
	
	char name[64];	/* MAX_NAME */
	
	struct Material *mat_override;
	struct Group *light_override;
	
	unsigned int lay;		  /* scene->lay itself has priority over this */
	unsigned int lay_zmask;	  /* has to be after lay, this is for Z-masking */
	unsigned int lay_exclude; /* not used by internal, exclude */
	int layflag;
	
	int passflag;			/* pass_xor has to be after passflag */
	int pass_xor;

	int samples;
	int pad;
	
	struct FreestyleConfig freestyleConfig;
	
} SceneRenderLayer;

/* srl->layflag */
#define SCE_LAY_SOLID	1
#define SCE_LAY_ZTRA	2
#define SCE_LAY_HALO	4
#define SCE_LAY_EDGE	8
#define SCE_LAY_SKY		16
#define SCE_LAY_STRAND	32
#define SCE_LAY_FRS		64
	/* flags between 64 and 0x8000 are set to 1 already, for future options */

#define SCE_LAY_ALL_Z		0x8000
#define SCE_LAY_XOR			0x10000
#define SCE_LAY_DISABLE		0x20000
#define SCE_LAY_ZMASK		0x40000
#define SCE_LAY_NEG_ZMASK	0x80000

/* srl->passflag */
#define SCE_PASS_COMBINED			(1<<0)
#define SCE_PASS_Z					(1<<1)
#define SCE_PASS_RGBA				(1<<2)
#define SCE_PASS_DIFFUSE			(1<<3)
#define SCE_PASS_SPEC				(1<<4)
#define SCE_PASS_SHADOW				(1<<5)
#define SCE_PASS_AO					(1<<6)
#define SCE_PASS_REFLECT			(1<<7)
#define SCE_PASS_NORMAL				(1<<8)
#define SCE_PASS_VECTOR				(1<<9)
#define SCE_PASS_REFRACT			(1<<10)
#define SCE_PASS_INDEXOB			(1<<11)
#define SCE_PASS_UV					(1<<12)
#define SCE_PASS_INDIRECT			(1<<13)
#define SCE_PASS_MIST				(1<<14)
#define SCE_PASS_RAYHITS			(1<<15)
#define SCE_PASS_EMIT				(1<<16)
#define SCE_PASS_ENVIRONMENT		(1<<17)
#define SCE_PASS_INDEXMA			(1<<18)
#define SCE_PASS_DIFFUSE_DIRECT		(1<<19)
#define SCE_PASS_DIFFUSE_INDIRECT	(1<<20)
#define SCE_PASS_DIFFUSE_COLOR		(1<<21)
#define SCE_PASS_GLOSSY_DIRECT		(1<<22)
#define SCE_PASS_GLOSSY_INDIRECT	(1<<23)
#define SCE_PASS_GLOSSY_COLOR		(1<<24)
#define SCE_PASS_TRANSM_DIRECT		(1<<25)
#define SCE_PASS_TRANSM_INDIRECT	(1<<26)
#define SCE_PASS_TRANSM_COLOR		(1<<27)

/* note, srl->passflag is treestore element 'nr' in outliner, short still... */

/* *************************************************************** */

/* Generic image format settings,
 * this is used for NodeImageFile and IMAGE_OT_save_as operator too.
 *
 * note: its a bit strange that even though this is an image format struct
 *  the imtype can still be used to select video formats.
 *  RNA ensures these enum's are only selectable for render output.
 */
typedef struct ImageFormatData {
	char imtype;   /* R_IMF_IMTYPE_PNG, R_... */
	               /* note, video types should only ever be set from this
	                * structure when used from RenderData */
	char depth;    /* bits per channel, R_IMF_CHAN_DEPTH_8 -> 32,
	                * not a flag, only set 1 at a time */

	char planes;   /* - R_IMF_PLANES_BW, R_IMF_PLANES_RGB, R_IMF_PLANES_RGBA */
	char flag;     /* generic options for all image types, alpha zbuffer */

	char quality;  /* (0 - 100), eg: jpeg quality */
	char compress; /* (0 - 100), eg: png compression */


	/* --- format specific --- */

	/* OpenEXR */
	char  exr_codec;

	/* Cineon */
	char  cineon_flag;
	short cineon_white, cineon_black;
	float cineon_gamma;

	/* Jpeg2000 */
	char  jp2_flag;

	char pad[7];

	/* color management */
	ColorManagedViewSettings view_settings;
	ColorManagedDisplaySettings display_settings;
} ImageFormatData;


/* ImageFormatData.imtype */
#define R_IMF_IMTYPE_TARGA           0
#define R_IMF_IMTYPE_IRIS            1
/* #define R_HAMX                    2 */ /* hamx is nomore */
/* #define R_FTYPE                   3 */ /* ftype is nomore */
#define R_IMF_IMTYPE_JPEG90          4
/* #define R_MOVIE                   5 */ /* movie is nomore */
#define R_IMF_IMTYPE_IRIZ            7
#define R_IMF_IMTYPE_RAWTGA         14
#define R_IMF_IMTYPE_AVIRAW         15
#define R_IMF_IMTYPE_AVIJPEG        16
#define R_IMF_IMTYPE_PNG            17
/* #define R_IMF_IMTYPE_AVICODEC    18 */ /* avicodec is nomore */
#define R_IMF_IMTYPE_QUICKTIME      19
#define R_IMF_IMTYPE_BMP            20
#define R_IMF_IMTYPE_RADHDR         21
#define R_IMF_IMTYPE_TIFF           22
#define R_IMF_IMTYPE_OPENEXR        23
#define R_IMF_IMTYPE_FFMPEG         24
#define R_IMF_IMTYPE_FRAMESERVER    25
#define R_IMF_IMTYPE_CINEON         26
#define R_IMF_IMTYPE_DPX            27
#define R_IMF_IMTYPE_MULTILAYER     28
#define R_IMF_IMTYPE_DDS            29
#define R_IMF_IMTYPE_JP2            30
#define R_IMF_IMTYPE_H264           31
#define R_IMF_IMTYPE_XVID           32
#define R_IMF_IMTYPE_THEORA         33

#define R_IMF_IMTYPE_INVALID        255

/* ImageFormatData.flag */
#define R_IMF_FLAG_ZBUF         (1<<0)   /* was R_OPENEXR_ZBUF */
#define R_IMF_FLAG_PREVIEW_JPG  (1<<1)   /* was R_PREVIEW_JPG */

/* return values from BKE_imtype_valid_depths, note this is depts per channel */
#define R_IMF_CHAN_DEPTH_1  (1<<0) /* 1bits  (unused) */
#define R_IMF_CHAN_DEPTH_8  (1<<1) /* 8bits  (default) */
#define R_IMF_CHAN_DEPTH_10 (1<<2) /* 10bits (uncommon, Cineon/DPX support) */
#define R_IMF_CHAN_DEPTH_12 (1<<3) /* 12bits (uncommon, jp2/DPX support) */
#define R_IMF_CHAN_DEPTH_16 (1<<4) /* 16bits (tiff, halff float exr) */
#define R_IMF_CHAN_DEPTH_24 (1<<5) /* 24bits (unused) */
#define R_IMF_CHAN_DEPTH_32 (1<<6) /* 32bits (full float exr) */

/* ImageFormatData.planes */
#define R_IMF_PLANES_RGB   24
#define R_IMF_PLANES_RGBA  32
#define R_IMF_PLANES_BW    8

/* ImageFormatData.exr_codec */
#define R_IMF_EXR_CODEC_NONE  0
#define R_IMF_EXR_CODEC_PXR24 1
#define R_IMF_EXR_CODEC_ZIP   2
#define R_IMF_EXR_CODEC_PIZ   3
#define R_IMF_EXR_CODEC_RLE   4

/* ImageFormatData.jp2_flag */
#define R_IMF_JP2_FLAG_YCC          (1<<0)  /* when disabled use RGB */ /* was R_JPEG2K_YCC */
#define R_IMF_JP2_FLAG_CINE_PRESET  (1<<1)  /* was R_JPEG2K_CINE_PRESET */
#define R_IMF_JP2_FLAG_CINE_48      (1<<2)  /* was R_JPEG2K_CINE_48FPS */

/* ImageFormatData.cineon_flag */
#define R_IMF_CINEON_FLAG_LOG (1<<0)  /* was R_CINEON_LOG */

/* *************************************************************** */
/* Render Data */

typedef struct RenderData {
	struct ImageFormatData im_format;
	
	struct AviCodecData *avicodecdata;
	struct QuicktimeCodecData *qtcodecdata;
	struct QuicktimeCodecSettings qtcodecsettings;
	struct FFMpegCodecData ffcodecdata;

	int cfra, sfra, efra;	/* frames as in 'images' */
	float subframe;			/* subframe offset from cfra, in 0.0-1.0 */
	int psfra, pefra;		/* start+end frames of preview range */

	int images, framapto;
	short flag, threads;

	float framelen, blurfac;

	/** For UR edge rendering: give the edges this color */
	float edgeR, edgeG, edgeB;


	/* standalone player */  //  XXX deprecated since 2.5
	short fullscreen  DNA_DEPRECATED, xplay  DNA_DEPRECATED, yplay  DNA_DEPRECATED;
	short freqplay  DNA_DEPRECATED;
	/* standalone player */  //  XXX deprecated since 2.5
	short depth  DNA_DEPRECATED, attrib  DNA_DEPRECATED;


	int frame_step;		/* frames to jump during render/playback */

	short stereomode  DNA_DEPRECATED;	/* standalone player stereo settings */  //  XXX deprecated since 2.5
	
	short dimensionspreset;		/* for the dimensions presets menu */

	short filtertype;	/* filter is box, tent, gauss, mitch, etc */

	short size, maximsize;	/* size in %, max in Kb */
	/* from buttons: */
	/**
	 * The desired number of pixels in the x direction
	 */
	short xsch;
	/**
	 * The desired number of pixels in the y direction
	 */
	short ysch;
	/**
	 * The number of part to use in the x direction
	 */
	short xparts DNA_DEPRECATED;
	/**
	 * The number of part to use in the y direction
	 */
	short yparts DNA_DEPRECATED;

	/**
	 * render tile dimensions
	 */
	short tilex, tiley;

	short planes  DNA_DEPRECATED, imtype  DNA_DEPRECATED, subimtype  DNA_DEPRECATED, quality  DNA_DEPRECATED; /*deprecated!*/
	
	/**
	 * Render to image editor, fullscreen or to new window.
	 */
	short displaymode;

	/**
	 * Flags for render settings. Use bit-masking to access the settings.
	 */
	int scemode;

	/**
	 * Flags for render settings. Use bit-masking to access the settings.
	 */
	int mode;

	/**
	 * Flags for raytrace settings. Use bit-masking to access the settings.
	 */
	int raytrace_options;
	
	/**
	 * Raytrace acceleration structure
	 */
	short raytrace_structure;

	short pad1;

	/* octree resolution */
	short ocres;
	short pad4;
	
	/**
	 * What to do with the sky/background. Picks sky/premul/key
	 * blending for the background
	 */
	short alphamode;

	/**
	 * The number of samples to use per pixel.
	 */
	short osa;

	short frs_sec, edgeint;

	int pad;

	
	/* safety, border and display rect */
	rctf safety, border;
	rcti disprect;
	
	/* information on different layers to be rendered */
	ListBase layers;
	short actlay;
	
	/* number of mblur samples */
	short mblur_samples;
	
	/**
	 * Adjustment factors for the aspect ratio in the x direction, was a short in 2.45
	 */
	float xasp, yasp;

	float frs_sec_base;
	
	/**
	 * Value used to define filter size for all filter options  */
	float gauss;
	
	
	/* color management settings - color profiles, gamma correction, etc */
	int color_mgt_flag;
	
	/** post-production settings. deprecated, but here for upwards compat (initialized to 1) */
	float postgamma, posthue, postsat;
	
	 /* Dither noise intensity */
	float dither_intensity;
	
	/* Bake Render options */
	short bake_osa, bake_filter, bake_mode, bake_flag;
	short bake_normal_space, bake_quad_split;
	float bake_maxdist, bake_biasdist, bake_pad;

	/* path to render output */
	char pic[1024]; /* 1024 = FILE_MAX */

	/* stamps flags. */
	int stamp;
	short stamp_font_id, pad3; /* select one of blenders bitmap fonts */

	/* stamp info user data. */
	char stamp_udata[768];

	/* foreground/background color. */
	float fg_stamp[4];
	float bg_stamp[4];

	/* sequencer options */
	char seq_prev_type;
	char seq_rend_type;
	char seq_flag; /* flag use for sequence render/draw */
	char pad5[5];

	/* render simplify */
	int simplify_flag;
	short simplify_subsurf;
	short simplify_shadowsamples;
	float simplify_particles;
	float simplify_aosss;

	/* cineon */
	short cineonwhite  DNA_DEPRECATED, cineonblack  DNA_DEPRECATED;  /*deprecated*/
	float cineongamma  DNA_DEPRECATED;  /*deprecated*/
	
	/* jpeg2000 */
	short jp2_preset  DNA_DEPRECATED, jp2_depth  DNA_DEPRECATED;  /*deprecated*/
	int rpad3;

	/* Dome variables */ //  XXX deprecated since 2.5
	short domeres  DNA_DEPRECATED, domemode  DNA_DEPRECATED;	//  XXX deprecated since 2.5
	short domeangle  DNA_DEPRECATED, dometilt  DNA_DEPRECATED;	//  XXX deprecated since 2.5
	float domeresbuf  DNA_DEPRECATED;	//  XXX deprecated since 2.5
	float pad2;
	struct Text *dometext  DNA_DEPRECATED;	//  XXX deprecated since 2.5

	/* Freestyle line thickness options */
	int line_thickness_mode;
	float unit_line_thickness; /* in pixels */

	/* render engine */
	char engine[32];
} RenderData;

/* *************************************************************** */
/* Render Conversion/Simplfication Settings */

/* control render convert and shading engine */
typedef struct RenderProfile {
	struct RenderProfile *next, *prev;
	char name[32];
	
	short particle_perc;
	short subsurf_max;
	short shadbufsample_max;
	short pad1;
	
	float ao_error, pad2;
	
} RenderProfile;

/* *************************************************************** */
/* Game Engine - Dome */

typedef struct GameDome {
	short res, mode;
	short angle, tilt;
	float resbuf, pad2;
	struct Text *warptext;
} GameDome;

#define DOME_FISHEYE			1
#define DOME_TRUNCATED_FRONT	2
#define DOME_TRUNCATED_REAR		3
#define DOME_ENVMAP				4
#define DOME_PANORAM_SPH		5
#define DOME_NUM_MODES			6

/* *************************************************************** */
/* Game Engine */

typedef struct GameFraming {
	float col[3];
	char type, pad1, pad2, pad3;
} GameFraming;

#define SCE_GAMEFRAMING_BARS   0
#define SCE_GAMEFRAMING_EXTEND 1
#define SCE_GAMEFRAMING_SCALE  2

typedef struct RecastData {
	float cellsize;
	float cellheight;
	float agentmaxslope;
	float agentmaxclimb;
	float agentheight;
	float agentradius;
	float edgemaxlen;
	float edgemaxerror;
	float regionminsize;
	float regionmergesize;
	int vertsperpoly;
	float detailsampledist;
	float detailsamplemaxerror;
	short pad1, pad2;
} RecastData;

typedef struct GameData {

	/*  standalone player */
	struct GameFraming framing;
	short playerflag, xplay, yplay, freqplay;
	short depth, attrib, rt1, rt2;
	short aasamples, pad4[3];

	/* stereo/dome mode */
	struct GameDome dome;
	short stereoflag, stereomode;
	float eyeseparation;
	RecastData recastData;


	/* physics (it was in world)*/
	float gravity; /*Gravitation constant for the game world*/

	/*
	 * Radius of the activity bubble, in Manhattan length. Objects
	 * outside the box are activity-culled. */
	float activityBoxRadius;

	/*
	 * bit 3: (gameengine): Activity culling is enabled.
	 * bit 5: (gameengine) : enable Bullet DBVT tree for view frustrum culling
	 */
	int flag;
	short mode, matmode;
	short occlusionRes;		/* resolution of occlusion Z buffer in pixel */
	short physicsEngine;
	short exitkey, pad;
	short ticrate, maxlogicstep, physubstep, maxphystep;
	short obstacleSimulation, pad1;
	float levelHeight;
	float deactivationtime, lineardeactthreshold, angulardeactthreshold, pad2;
} GameData;

#define STEREO_NOSTEREO		1
#define STEREO_ENABLED		2
#define STEREO_DOME			3

//#define STEREO_NOSTEREO		 1
#define STEREO_QUADBUFFERED 2
#define STEREO_ABOVEBELOW	 3
#define STEREO_INTERLACED	 4
#define STEREO_ANAGLYPH		5
#define STEREO_SIDEBYSIDE	6
#define STEREO_VINTERLACE	7
//#define STEREO_DOME		8

/* physicsEngine */
#define WOPHY_NONE		0
#define WOPHY_BULLET	5

/* obstacleSimulation */
#define OBSTSIMULATION_NONE		0
#define OBSTSIMULATION_TOI_rays		1
#define OBSTSIMULATION_TOI_cells	2

/* GameData.flag */
#define GAME_RESTRICT_ANIM_UPDATES			(1 << 0)
#define GAME_ENABLE_ALL_FRAMES				(1 << 1)
#define GAME_SHOW_DEBUG_PROPS				(1 << 2)
#define GAME_SHOW_FRAMERATE					(1 << 3)
#define GAME_SHOW_PHYSICS					(1 << 4)
#define GAME_DISPLAY_LISTS					(1 << 5)
#define GAME_GLSL_NO_LIGHTS					(1 << 6)
#define GAME_GLSL_NO_SHADERS				(1 << 7)
#define GAME_GLSL_NO_SHADOWS				(1 << 8)
#define GAME_GLSL_NO_RAMPS					(1 << 9)
#define GAME_GLSL_NO_NODES					(1 << 10)
#define GAME_GLSL_NO_EXTRA_TEX				(1 << 11)
#define GAME_IGNORE_DEPRECATION_WARNINGS	(1 << 12)
#define GAME_ENABLE_ANIMATION_RECORD		(1 << 13)
#define GAME_SHOW_MOUSE						(1 << 14)
#define GAME_GLSL_NO_COLOR_MANAGEMENT		(1 << 15)
#define GAME_SHOW_OBSTACLE_SIMULATION		(1 << 16)
/* Note: GameData.flag is now an int (max 32 flags). A short could only take 16 flags */

/* GameData.playerflag */
#define GAME_PLAYER_FULLSCREEN				(1 << 0)
#define GAME_PLAYER_DESKTOP_RESOLUTION		(1 << 1)

/* GameData.matmode */
#define GAME_MAT_TEXFACE	0
#define GAME_MAT_MULTITEX	1
#define GAME_MAT_GLSL		2

/* UV Paint */
#define UV_SCULPT_LOCK_BORDERS				1
#define UV_SCULPT_ALL_ISLANDS				2

#define UV_SCULPT_TOOL_PINCH				1
#define UV_SCULPT_TOOL_RELAX				2
#define UV_SCULPT_TOOL_GRAB					3

#define UV_SCULPT_TOOL_RELAX_LAPLACIAN	1
#define UV_SCULPT_TOOL_RELAX_HC			2

/* Markers */

typedef struct TimeMarker {	
	struct TimeMarker *next, *prev;
	int frame;
	char name[64];
	unsigned int flag;
	struct Object *camera;
} TimeMarker;

/* *************************************************************** */
/* Paint Mode/Tool Data */

#define PAINT_MAX_INPUT_SAMPLES 64

/* Paint Tool Base */
typedef struct Paint {
	struct Brush *brush;
	
	/* WM Paint cursor */
	void *paint_cursor;
	unsigned char paint_cursor_col[4];

	/* enum PaintFlags */
	int flags;

	/* Paint stroke can use up to PAINT_MAX_INPUT_SAMPLES inputs to
	 * smooth the stroke */
	int num_input_samples;
	
	int pad;
} Paint;

/* ------------------------------------------- */
/* Image Paint */

/* Texture/Image Editor */
typedef struct ImagePaintSettings {
	Paint paint;

	short flag, pad;
	
	/* for projection painting only */
	short seam_bleed, normal_angle;
	short screen_grab_size[2]; /* capture size for re-projection */

	int pad1;

	void *paintcursor;			/* wm handle */
} ImagePaintSettings;

/* ------------------------------------------- */
/* Particle Edit */

/* Settings for a Particle Editing Brush */
typedef struct ParticleBrushData {
	short size;						/* common setting */
	short step, invert, count;		/* for specific brushes only */
	int flag;
	float strength;
} ParticleBrushData;

/* Particle Edit Mode Settings */
typedef struct ParticleEditSettings {
	short flag;
	short totrekey;
	short totaddkey;
	short brushtype;

	ParticleBrushData brush[7]; /* 7 = PE_TOT_BRUSH */
	void *paintcursor;			/* runtime */

	float emitterdist, rt;

	int selectmode;
	int edittype;

	int draw_step, fade_frames;

	struct Scene *scene;
	struct Object *object;
} ParticleEditSettings;

/* ------------------------------------------- */
/* Sculpt */

/* Sculpt */
typedef struct Sculpt {
	Paint paint;

	/* For rotating around a pivot point */
	//float pivot[3]; XXX not used?
	int flags;

	/* Control tablet input */
	//char tablet_size, tablet_strength; XXX not used?
	int radial_symm[3];

	// all this below is used to communicate with the cursor drawing routine

	/* record movement of mouse so that rake can start at an intuitive angle */
	float last_x, last_y;
	float last_angle;

	int draw_anchored;
	int   anchored_size;
	float anchored_location[3];
	float anchored_initial_mouse[2];

	int draw_pressure;
	float pressure_value;

	float special_rotation;

	int pad;
} Sculpt;

typedef struct UvSculpt {
	Paint paint;
} UvSculpt;
/* ------------------------------------------- */
/* Vertex Paint */

/* Vertex Paint */
typedef struct VPaint {
	Paint paint;

	short flag, pad;
	int tot;							/* allocation size of prev buffers */
	unsigned int *vpaint_prev;			/* previous mesh colors */
	struct MDeformVert *wpaint_prev;	/* previous vertex weights */
	
	void *paintcursor;					/* wm handle */
} VPaint;

/* VPaint.flag */
enum {
	// VP_COLINDEX  = (1 << 0),  /* only paint onto active material*/  /* deprecated since before 2.49 */
	VP_AREA         = (1 << 1),
	VP_NORMALS      = (1 << 3),
	VP_SPRAY        = (1 << 4),
	// VP_MIRROR_X  = (1 << 5),  /* deprecated in 2.5x use (me->editflag & ME_EDIT_MIRROR_X) */
	VP_ONLYVGROUP   = (1 << 7)   /* weight paint only */
};

/* *************************************************************** */
/* Transform Orientations */

typedef struct TransformOrientation {
	struct TransformOrientation *next, *prev;
	char name[64];	/* MAX_NAME */
	float mat[3][3];
	int pad;
} TransformOrientation;

/* *************************************************************** */
/* Unified Paint Settings
 */

/* These settings can override the equivalent fields in the active
 * Brush for any paint mode; the flag field controls whether these
 * values are used */
typedef struct UnifiedPaintSettings {
	/* unified radius of brush in pixels */
	int size;

	/* unified radius of brush in Blender units */
	float unprojected_radius;

	/* unified strength of brush */
	float alpha;

	/* unified brush weight, [0, 1] */
	float weight;

	/* user preferences for sculpt and paint */
	int flag;
	int pad;
} UnifiedPaintSettings;

typedef enum {
	UNIFIED_PAINT_SIZE  = (1<<0),
	UNIFIED_PAINT_ALPHA = (1<<1),
	UNIFIED_PAINT_WEIGHT = (1<<5),

	/* only used if unified size is enabled, mirros the brush flags
	 * BRUSH_LOCK_SIZE and BRUSH_SIZE_PRESSURE */
	UNIFIED_PAINT_BRUSH_LOCK_SIZE = (1<<2),
	UNIFIED_PAINT_BRUSH_SIZE_PRESSURE   = (1<<3),

	/* only used if unified alpha is enabled, mirrors the brush flag
	 * BRUSH_ALPHA_PRESSURE */
	UNIFIED_PAINT_BRUSH_ALPHA_PRESSURE  = (1<<4)
} UnifiedPaintSettingsFlags;

/* *************************************************************** */
/* Tool Settings */

typedef struct ToolSettings {
	VPaint *vpaint;		/* vertex paint */
	VPaint *wpaint;		/* weight paint */
	Sculpt *sculpt;
	UvSculpt *uvsculpt;	/* uv smooth */
	
	/* Vertex group weight - used only for editmode, not weight
	 * paint */
	float vgroup_weight;

	/* Subdivide Settings */
	short cornertype;
	short pad1;
	/*Triangle to Quad conversion threshold*/
	float jointrilimit;
	/* Editmode Tools */
	float degr; 
	short step;
	short turn; 
	
	float extr_offs; 	/* extrude offset */
	float doublimit;	/* remove doubles limit */
	float normalsize;	/* size of normals */
	short automerge;

	/* Selection Mode for Mesh */
	short selectmode;

	/* Primitive Settings */
	/* UV Sphere */
	short segments;
	short rings;
	
	/* Cylinder - Tube - Circle */
	short vertices;

	/* UV Calculation */
	short unwrapper;
	float uvcalc_radius;
	float uvcalc_cubesize;
	float uvcalc_margin;
	short uvcalc_mapdir;
	short uvcalc_mapalign;
	short uvcalc_flag;
	short uv_flag, uv_selectmode;
	short uv_subsurf_level;
	
	/* Grease Pencil */
	short gpencil_flags;
	
	/* Auto-IK */
	short autoik_chainlen;

	/* Image Paint (8 byttse aligned please!) */
	struct ImagePaintSettings imapaint;

	/* Particle Editing */
	struct ParticleEditSettings particle;
	
	/* Transform Proportional Area of Effect */
	float proportional_size;

	/* Select Group Threshold */
	float select_thresh;
	
	/* Graph Editor */
	float clean_thresh;

	/* Auto-Keying Mode */
	short autokey_mode, autokey_flag;	/* defines in DNA_userdef_types.h */

	/* Multires */
	char multires_subdiv_type;
	char pad2[5];

	/* Skeleton generation */
	short skgen_resolution;
	float skgen_threshold_internal;
	float skgen_threshold_external;
	float skgen_length_ratio;
	float skgen_length_limit;
	float skgen_angle_limit;
	float skgen_correlation_limit;
	float skgen_symmetry_limit;
	float skgen_retarget_angle_weight;
	float skgen_retarget_length_weight;
	float skgen_retarget_distance_weight;
	short skgen_options;
	char  skgen_postpro;
	char  skgen_postpro_passes;
	char  skgen_subdivisions[3];
	char  skgen_multi_level;

	/* Skeleton Sketching */
	struct Object *skgen_template;
	char bone_sketching;
	char bone_sketching_convert;
	char skgen_subdivision_number;
	char skgen_retarget_options;
	char skgen_retarget_roll;
	char skgen_side_string[8];
	char skgen_num_string[8];
	
	/* Alt+RMB option */
	char edge_mode;
	char edge_mode_live_unwrap;

	/* Transform */
	char snap_mode, snap_node_mode;
	char pad3;
	short snap_flag, snap_target;
	short proportional, prop_mode;
	char proportional_objects; /* proportional edit, object mode */
	char proportional_mask; /* proportional edit, object mode */
	char pad4[2];

	char auto_normalize; /*auto normalizing mode in wpaint*/
	char multipaint; /* paint multiple bones in wpaint */

	/* UV painting */
	int use_uv_sculpt;
	int uv_sculpt_settings;
	int uv_sculpt_tool;
	int uv_relax_method;
	/* XXX: these sculpt_paint_* fields are deprecated, use the
	 * unified_paint_settings field instead! */
	short sculpt_paint_settings DNA_DEPRECATED;	short pad5;
	int sculpt_paint_unified_size DNA_DEPRECATED;
	float sculpt_paint_unified_unprojected_radius DNA_DEPRECATED;
	float sculpt_paint_unified_alpha DNA_DEPRECATED;

	/* Unified Paint Settings */
	struct UnifiedPaintSettings unified_paint_settings;
} ToolSettings;

/* *************************************************************** */
/* Assorted Scene Data */

/* ------------------------------------------- */
/* Stats (show in Info header) */

typedef struct bStats {
	/* scene totals for visible layers */
	int totobj, totlamp, totobjsel, totcurve, totmesh, totarmature;
	int totvert, totface;
} bStats;

/* ------------------------------------------- */
/* Unit Settings */

typedef struct UnitSettings {
	/* Display/Editing unit options for each scene */
	float scale_length; /* maybe have other unit conversions? */
	char system; /* imperial, metric etc */
	char system_rotation; /* not implemented as a proper unit system yet */
	short flag;
} UnitSettings;

/* ------------------------------------------- */
/* Global/Common Physics Settings */

typedef struct PhysicsSettings {
	float gravity[3];
	int flag, quick_cache_step, rt;
} PhysicsSettings;

/* *************************************************************** */
/* Scene ID-Block */

typedef struct Scene {
	ID id;
	struct AnimData *adt;	/* animation data (must be immediately after id for utilities to use it) */ 
	
	struct Object *camera;
	struct World *world;
	
	struct Scene *set;
	
	ListBase base;
	struct Base *basact;		/* active base */
	struct Object *obedit;		/* name replaces old G.obedit */
	
	float cursor[3];			/* 3d cursor location */
	float twcent[3];			/* center for transform widget */
	float twmin[3], twmax[3];	/* boundbox of selection for transform widget */
	
	unsigned int lay;			/* bitflags for layer visibility */
	int layact;		/* active layer */
	unsigned int lay_updated;       /* runtime flag, has layer ever been updated since load? */
	
	short flag;								/* various settings */
	
	short use_nodes;
	
	struct bNodeTree *nodetree;
	
	struct Editing *ed;								/* sequence editor data is allocated here */
	
	struct ToolSettings *toolsettings;		/* default allocated now */
	struct SceneStats *stats;				/* default allocated now */

	/* migrate or replace? depends on some internal things... */
	/* no, is on the right place (ton) */
	struct RenderData r;
	struct AudioData audio;
	
	ListBase markers;
	ListBase transform_spaces;
	
	void *sound_scene;
	void *sound_scene_handle;
	void *sound_scrub_handle;
	void *speaker_handles;
	
	void *fps_info;					/* (runtime) info/cache used for presenting playback framerate info to the user */
	
	/* none of the dependency graph  vars is mean to be saved */
	struct  DagForest *theDag;
	short dagisvalid, dagflags;
	short recalc;				/* recalc = counterpart of ob->recalc */

	short pad6;
	int pad5;

	/* User-Defined KeyingSets */
	int active_keyingset;			/* index of the active KeyingSet. first KeyingSet has index 1, 'none' active is 0, 'add new' is -1 */
	ListBase keyingsets;			/* KeyingSets for this scene */
	
	/* Game Settings */
	struct GameFraming framing  DNA_DEPRECATED; // XXX  deprecated since 2.5
	struct GameData gm;

	/* Units */
	struct UnitSettings unit;
	
	/* Grease Pencil */
	struct bGPdata *gpd;

	/* Physics simulation settings */
	struct PhysicsSettings physics_settings;

	/* Movie Tracking */
	struct MovieClip *clip;			/* active movie clip */

	uint64_t customdata_mask;	/* XXX. runtime flag for drawing, actually belongs in the window, only used by BKE_object_handle_update() */
	uint64_t customdata_mask_modal; /* XXX. same as above but for temp operator use (gl renders) */

	/* Color Management */
	ColorManagedViewSettings view_settings;
	ColorManagedDisplaySettings display_settings;
	ColorManagedColorspaceSettings sequencer_colorspace_settings;
} Scene;


/* **************** RENDERDATA ********************* */

/* flag */
	/* use preview range */
#define SCER_PRV_RANGE	(1<<0)

/* mode (int now) */
#define R_OSA			0x0001
#define R_SHADOW		0x0002
#define R_GAMMA			0x0004
#define R_ORTHO			0x0008
#define R_ENVMAP		0x0010
#define R_EDGE			0x0020
#define R_FIELDS		0x0040
#define R_FIELDSTILL	0x0080
/*#define R_RADIO			0x0100 */ /* deprecated */
#define R_BORDER		0x0200
#define R_PANORAMA		0x0400	/* deprecated as scene option, still used in renderer */
#define R_CROP			0x0800
/*#define R_COSMO			0x1000 deprecated */
#define R_ODDFIELD		0x2000
#define R_MBLUR			0x4000
		/* unified was here */
#define R_RAYTRACE      0x10000
		/* R_GAUSS is obsolete, but used to retrieve setting from old files */
#define R_GAUSS      	0x20000
		/* fbuf obsolete... */
/*#define R_FBUF			0x40000*/
		/* threads obsolete... is there for old files, now use for autodetect threads */
#define R_THREADS		0x80000
		/* Use the same flag for autothreads */
#define R_FIXED_THREADS		0x80000 

#define R_SPEED				0x100000
#define R_SSS				0x200000
#define R_NO_OVERWRITE		0x400000  /* skip existing files */
#define R_TOUCH				0x800000  /* touch files before rendering */
#define R_SIMPLIFY			0x1000000
<<<<<<< HEAD
#define R_EDGE_FRS			0x2000000 /* R_EDGE for Freestyle */
=======
#define R_EDGE_FRS			0x2000000 /* R_EDGE reserved for Freestyle */
>>>>>>> de5d0d64
#define R_PERSISTENT_DATA	0x4000000 /* keep data around for re-render */

/* seq_flag */
#define R_SEQ_GL_PREV 1
// #define R_SEQ_GL_REND 2  // UNUSED, opengl render has its own operator now.

/* displaymode */

#define R_OUTPUT_SCREEN	0
#define R_OUTPUT_AREA	1
#define R_OUTPUT_WINDOW	2
#define R_OUTPUT_NONE	3
/*#define R_OUTPUT_FORKED	4*/

/* filtertype */
#define R_FILTER_BOX	0
#define R_FILTER_TENT	1
#define R_FILTER_QUAD	2
#define R_FILTER_CUBIC	3
#define R_FILTER_CATROM	4
#define R_FILTER_GAUSS	5
#define R_FILTER_MITCH	6
#define R_FILTER_FAST_GAUSS	7 /* note, this is only used for nodes at the moment */

/* raytrace structure */
#define R_RAYSTRUCTURE_AUTO				0
#define R_RAYSTRUCTURE_OCTREE			1
#define R_RAYSTRUCTURE_BLIBVH			2
#define R_RAYSTRUCTURE_VBVH				3
#define R_RAYSTRUCTURE_SIMD_SVBVH		4	/* needs SIMD */
#define R_RAYSTRUCTURE_SIMD_QBVH		5	/* needs SIMD */

/* raytrace_options */
#define R_RAYTRACE_USE_LOCAL_COORDS		0x0001
#define R_RAYTRACE_USE_INSTANCES		0x0002

/* scemode (int now) */
#define R_DOSEQ				0x0001
#define R_BG_RENDER			0x0002
		/* passepartout is camera option now, keep this for backward compatibility */
#define R_PASSEPARTOUT		0x0004
#define R_PREVIEWBUTS		0x0008
#define R_EXTENSION			0x0010
#define R_MATNODE_PREVIEW	0x0020
#define R_DOCOMP			0x0040
#define R_COMP_CROP			0x0080
#define R_FREE_IMAGE		0x0100
#define R_SINGLE_LAYER		0x0200
#define R_EXR_TILE_FILE		0x0400
#define R_COMP_FREE			0x0800
#define R_NO_IMAGE_LOAD		0x1000
#define R_NO_TEX			0x2000
#define R_NO_FRAME_UPDATE	0x4000
#define R_FULL_SAMPLE		0x8000
/* #define R_DEPRECATED		0x10000 */
/* #define R_RECURS_PROTECTION	0x20000 */
#define R_TEXNODE_PREVIEW	0x40000

/* r->stamp */
#define R_STAMP_TIME 	0x0001
#define R_STAMP_FRAME	0x0002
#define R_STAMP_DATE	0x0004
#define R_STAMP_CAMERA	0x0008
#define R_STAMP_SCENE	0x0010
#define R_STAMP_NOTE	0x0020
#define R_STAMP_DRAW	0x0040 /* draw in the image */
#define R_STAMP_MARKER	0x0080
#define R_STAMP_FILENAME	0x0100
#define R_STAMP_SEQSTRIP	0x0200
#define R_STAMP_RENDERTIME	0x0400
#define R_STAMP_CAMERALENS	0x0800
#define R_STAMP_ALL (R_STAMP_TIME|R_STAMP_FRAME|R_STAMP_DATE|R_STAMP_CAMERA|R_STAMP_SCENE| \
                     R_STAMP_NOTE|R_STAMP_MARKER|R_STAMP_FILENAME|R_STAMP_SEQSTRIP|        \
                     R_STAMP_RENDERTIME|R_STAMP_CAMERALENS)

/* alphamode */
#define R_ADDSKY		0
#define R_ALPHAPREMUL	1
#define R_ALPHAKEY		2

/* color_mgt_flag */
#define R_COLOR_MANAGEMENT              (1 << 0)  /* deprecated, should only be used in versioning code only */
#define R_COLOR_MANAGEMENT_PREDIVIDE    (1 << 1)

/* subimtype, flag options for imtype */
#define R_OPENEXR_HALF    1                                      /*deprecated*/
#define R_OPENEXR_ZBUF    2                                      /*deprecated*/
#define R_PREVIEW_JPG    4                                       /*deprecated*/
#define R_CINEON_LOG     8                                       /*deprecated*/
#define R_TIFF_16BIT    16                                       /*deprecated*/

#define R_JPEG2K_12BIT    32 /* Jpeg2000 */                      /*deprecated*/
#define R_JPEG2K_16BIT    64                                     /*deprecated*/
#define R_JPEG2K_YCC    128 /* when disabled use RGB */          /*deprecated*/
#define R_JPEG2K_CINE_PRESET    256                              /*deprecated*/
#define R_JPEG2K_CINE_48FPS        512                           /*deprecated*/

/* bake_mode: same as RE_BAKE_xxx defines */
/* bake_flag: */
#define R_BAKE_CLEAR		1
#define R_BAKE_OSA			2
#define R_BAKE_TO_ACTIVE	4
#define R_BAKE_NORMALIZE	8
#define R_BAKE_MULTIRES		16
#define R_BAKE_LORES_MESH	32

/* bake_normal_space */
#define R_BAKE_SPACE_CAMERA	 0
#define R_BAKE_SPACE_WORLD	 1
#define R_BAKE_SPACE_OBJECT	 2
#define R_BAKE_SPACE_TANGENT 3

/* simplify_flag */
#define R_SIMPLE_NO_TRIANGULATE		1

/* line_thickness_mode */
#define R_LINE_THICKNESS_ABSOLUTE 1
#define R_LINE_THICKNESS_RELATIVE 2

/* sequencer seq_prev_type seq_rend_type */



/* **************** SCENE ********************* */

/* for general use */
#define MAXFRAME	300000
#define MAXFRAMEF	300000.0f

#define MINFRAME	0
#define MINFRAMEF	0.0f

/* (minimum frame number for current-frame) */
#define MINAFRAME	-300000
#define MINAFRAMEF	-300000.0f

/* depricate this! */
#define TESTBASE(v3d, base)  (                                                \
	((base)->flag & SELECT) &&                                                \
	((base)->lay & v3d->lay) &&                                               \
	(((base)->object->restrictflag & OB_RESTRICT_VIEW)==0)  )
#define TESTBASELIB(v3d, base)  (                                             \
	((base)->flag & SELECT) &&                                                \
	((base)->lay & v3d->lay) &&                                               \
	((base)->object->id.lib==NULL) &&                                         \
	(((base)->object->restrictflag & OB_RESTRICT_VIEW)==0)  )
#define TESTBASELIB_BGMODE(v3d, scene, base)  (                               \
	((base)->flag & SELECT) &&                                                \
	((base)->lay & (v3d ? v3d->lay : scene->lay)) &&                          \
	((base)->object->id.lib==NULL) &&                                         \
	(((base)->object->restrictflag & OB_RESTRICT_VIEW)==0)  )
#define BASE_EDITABLE_BGMODE(v3d, scene, base)  (                             \
	((base)->lay & (v3d ? v3d->lay : scene->lay)) &&                          \
	((base)->object->id.lib==NULL) &&                                         \
	(((base)->object->restrictflag & OB_RESTRICT_VIEW)==0))
#define BASE_SELECTABLE(v3d, base)  (                                         \
	(base->lay & v3d->lay) &&                                                 \
	(base->object->restrictflag & (OB_RESTRICT_SELECT|OB_RESTRICT_VIEW))==0  )
#define BASE_VISIBLE(v3d, base)  (                                            \
	(base->lay & v3d->lay) &&                                                 \
	(base->object->restrictflag & OB_RESTRICT_VIEW)==0  )

#define FIRSTBASE		scene->base.first
#define LASTBASE		scene->base.last
#define BASACT			(scene->basact)
#define OBACT			(BASACT? BASACT->object: NULL)

#define V3D_CAMERA_LOCAL(v3d) ((!(v3d)->scenelock && (v3d)->camera) ? (v3d)->camera : NULL)
#define V3D_CAMERA_SCENE(scene, v3d) ((!(v3d)->scenelock && (v3d)->camera) ? (v3d)->camera : (scene)->camera)

#define	CFRA			(scene->r.cfra)
#define SUBFRA			(scene->r.subframe)
#define	SFRA			(scene->r.sfra)
#define	EFRA			(scene->r.efra)
#define PRVRANGEON		(scene->r.flag & SCER_PRV_RANGE)
#define PSFRA			((PRVRANGEON) ? (scene->r.psfra) : (scene->r.sfra))
#define PEFRA			((PRVRANGEON) ? (scene->r.pefra) : (scene->r.efra))
#define FRA2TIME(a)           ((((double) scene->r.frs_sec_base) * (double)(a)) / (double)scene->r.frs_sec)
#define TIME2FRA(a)           ((((double) scene->r.frs_sec) * (double)(a)) / (double)scene->r.frs_sec_base)
#define FPS                     (((double) scene->r.frs_sec) / (double)scene->r.frs_sec_base)

/* base->flag is in DNA_object_types.h */

/* toolsettings->snap_flag */
#define SCE_SNAP				1
#define SCE_SNAP_ROTATE			2
#define SCE_SNAP_PEEL_OBJECT	4
#define SCE_SNAP_PROJECT		8
#define SCE_SNAP_NO_SELF		16
/* toolsettings->snap_target */
#define SCE_SNAP_TARGET_CLOSEST	0
#define SCE_SNAP_TARGET_CENTER	1
#define SCE_SNAP_TARGET_MEDIAN	2
#define SCE_SNAP_TARGET_ACTIVE	3
/* toolsettings->snap_mode */
#define SCE_SNAP_MODE_INCREMENT	0
#define SCE_SNAP_MODE_VERTEX	1
#define SCE_SNAP_MODE_EDGE		2
#define SCE_SNAP_MODE_FACE		3
#define SCE_SNAP_MODE_VOLUME	4
#define SCE_SNAP_MODE_NODE_X	5
#define SCE_SNAP_MODE_NODE_Y	6
#define SCE_SNAP_MODE_NODE_XY	7

/* toolsettings->selectmode */
#define SCE_SELECT_VERTEX	1 /* for mesh */
#define SCE_SELECT_EDGE		2
#define SCE_SELECT_FACE		4

/* toolsettings->particle.selectmode for particles */
#define SCE_SELECT_PATH		1
#define SCE_SELECT_POINT	2
#define SCE_SELECT_END		4

/* sce->recalc (now in use by previewrender) */
#define SCE_PRV_CHANGED		1

/* toolsettings->prop_mode (proportional falloff) */
#define PROP_SMOOTH            0
#define PROP_SPHERE            1
#define PROP_ROOT              2
#define PROP_SHARP             3
#define PROP_LIN               4
#define PROP_CONST             5
#define PROP_RANDOM            6
#define PROP_MODE_MAX          7

/* toolsettings->proportional */
#define PROP_EDIT_OFF			0
#define PROP_EDIT_ON			1
#define PROP_EDIT_CONNECTED	2

/* sce->flag */
#define SCE_DS_SELECTED			(1<<0)
#define SCE_DS_COLLAPSED		(1<<1)
#define SCE_NLA_EDIT_ON			(1<<2)
#define SCE_FRAME_DROP			(1<<3)


	/* return flag BKE_scene_base_iter_next function */
#define F_ERROR			-1
#define F_START			0
#define F_SCENE			1
#define F_DUPLI			3

/* audio->flag */
#define AUDIO_MUTE                (1<<0)
#define AUDIO_SYNC                (1<<1)
#define AUDIO_SCRUB		          (1<<2)
#define AUDIO_VOLUME_ANIMATED     (1<<3)

#define FFMPEG_MULTIPLEX_AUDIO  1 /* deprecated, you can choose none as audiocodec now */
#define FFMPEG_AUTOSPLIT_OUTPUT 2
#define FFMPEG_LOSSLESS_OUTPUT  4

/* Paint.flags */
typedef enum {
	PAINT_SHOW_BRUSH = (1 << 0),
	PAINT_FAST_NAVIGATE = (1 << 1),
	PAINT_SHOW_BRUSH_ON_SURFACE = (1 << 2),
} PaintFlags;

/* Sculpt.flags */
/* These can eventually be moved to paint flags? */
typedef enum SculptFlags {
	SCULPT_SYMM_X = (1<<0),
	SCULPT_SYMM_Y = (1<<1),
	SCULPT_SYMM_Z = (1<<2),
	SCULPT_LOCK_X = (1<<3),
	SCULPT_LOCK_Y = (1<<4),
	SCULPT_LOCK_Z = (1<<5),
	SCULPT_SYMMETRY_FEATHER = (1<<6),
	SCULPT_USE_OPENMP = (1<<7),
	SCULPT_ONLY_DEFORM = (1<<8),
	SCULPT_SHOW_DIFFUSE = (1<<9),
} SculptFlags;

/* ImagePaintSettings.flag */
#define IMAGEPAINT_DRAWING				1
// #define IMAGEPAINT_DRAW_TOOL			2 // deprecated
// #define IMAGEPAINT_DRAW_TOOL_DRAWING	4 // deprecated

/* projection painting only */
#define IMAGEPAINT_PROJECT_DISABLE		8	/* Non projection 3D painting */
#define IMAGEPAINT_PROJECT_XRAY			16
#define IMAGEPAINT_PROJECT_BACKFACE		32
#define IMAGEPAINT_PROJECT_FLAT			64
#define IMAGEPAINT_PROJECT_LAYER_CLONE	128
#define IMAGEPAINT_PROJECT_LAYER_STENCIL	256
#define IMAGEPAINT_PROJECT_LAYER_STENCIL_INV	512

/* toolsettings->uvcalc_flag */
#define UVCALC_FILLHOLES			1
#define UVCALC_NO_ASPECT_CORRECT	2	/* would call this UVCALC_ASPECT_CORRECT, except it should be default with old file */
#define UVCALC_TRANSFORM_CORRECT	4	/* adjust UV's while transforming to avoid distortion */
#define UVCALC_USESUBSURF			8	/* Use mesh data after subsurf to compute UVs*/

/* toolsettings->uv_flag */
#define UV_SYNC_SELECTION	1
#define UV_SHOW_SAME_IMAGE	2

/* toolsettings->uv_selectmode */
#define UV_SELECT_VERTEX	1
#define UV_SELECT_EDGE		2
#define UV_SELECT_FACE		4
#define UV_SELECT_ISLAND	8

/* toolsettings->edge_mode */
#define EDGE_MODE_SELECT				0
#define EDGE_MODE_TAG_SEAM				1
#define EDGE_MODE_TAG_SHARP				2
#define EDGE_MODE_TAG_CREASE			3
#define EDGE_MODE_TAG_BEVEL				4
#define EDGE_MODE_TAG_FREESTYLE			5

/* toolsettings->gpencil_flags */
#define GP_TOOL_FLAG_PAINTSESSIONS_ON	(1<<0)

/* toolsettings->particle flag */
#define PE_KEEP_LENGTHS			1
#define PE_LOCK_FIRST			2
#define PE_DEFLECT_EMITTER		4
#define PE_INTERPOLATE_ADDED	8
#define PE_DRAW_PART			16
/* #define PE_X_MIRROR			64 */	/* deprecated */
#define PE_FADE_TIME			128
#define PE_AUTO_VELOCITY		256

/* toolsetting->particle brushtype */
#define PE_BRUSH_NONE		-1
#define PE_BRUSH_COMB		0
#define PE_BRUSH_CUT		1
#define PE_BRUSH_LENGTH		2
#define PE_BRUSH_PUFF		3
#define PE_BRUSH_ADD		4
#define PE_BRUSH_SMOOTH		5
#define PE_BRUSH_WEIGHT		6

/* this must equal ParticleEditSettings.brush array size */
#define PE_TOT_BRUSH		6

/* ParticleBrushData->flag */
#define PE_BRUSH_DATA_PUFF_VOLUME 1

/* tooksettings->particle edittype */
#define PE_TYPE_PARTICLES	0
#define PE_TYPE_SOFTBODY	1
#define PE_TYPE_CLOTH		2

/* toolsettings->skgen_options */
#define SKGEN_FILTER_INTERNAL	(1 << 0)
#define SKGEN_FILTER_EXTERNAL	(1 << 1)
#define	SKGEN_SYMMETRY			(1 << 2)
#define	SKGEN_CUT_LENGTH		(1 << 3)
#define	SKGEN_CUT_ANGLE			(1 << 4)
#define	SKGEN_CUT_CORRELATION	(1 << 5)
#define	SKGEN_HARMONIC			(1 << 6)
#define	SKGEN_STICK_TO_EMBEDDING	(1 << 7)
#define	SKGEN_ADAPTIVE_DISTANCE		(1 << 8)
#define SKGEN_FILTER_SMART		(1 << 9)
#define SKGEN_DISP_LENGTH		(1 << 10)
#define SKGEN_DISP_WEIGHT		(1 << 11)
#define SKGEN_DISP_ORIG			(1 << 12)
#define SKGEN_DISP_EMBED		(1 << 13)
#define SKGEN_DISP_INDEX		(1 << 14)

#define	SKGEN_SUB_LENGTH		0
#define	SKGEN_SUB_ANGLE			1
#define	SKGEN_SUB_CORRELATION	2
#define	SKGEN_SUB_TOTAL			3

/* toolsettings->skgen_postpro */
#define SKGEN_SMOOTH			0
#define SKGEN_AVERAGE			1
#define SKGEN_SHARPEN			2

/* toolsettings->bone_sketching */
#define BONE_SKETCHING			1
#define BONE_SKETCHING_QUICK	2
#define BONE_SKETCHING_ADJUST	4

/* toolsettings->bone_sketching_convert */
#define	SK_CONVERT_CUT_FIXED			0
#define	SK_CONVERT_CUT_LENGTH			1
#define	SK_CONVERT_CUT_ADAPTATIVE		2
#define	SK_CONVERT_RETARGET				3

/* toolsettings->skgen_retarget_options */
#define	SK_RETARGET_AUTONAME			1

/* toolsettings->skgen_retarget_roll */
#define	SK_RETARGET_ROLL_NONE			0
#define	SK_RETARGET_ROLL_VIEW			1
#define	SK_RETARGET_ROLL_JOINT			2

/* physics_settings->flag */
#define PHYS_GLOBAL_GRAVITY		1

/* UnitSettings */

/* UnitSettings->system */
#define	USER_UNIT_NONE			0
#define	USER_UNIT_METRIC		1
#define	USER_UNIT_IMPERIAL		2
/* UnitSettings->flag */
#define	USER_UNIT_OPT_SPLIT		1
#define USER_UNIT_ROT_RADIANS	2

#ifdef __cplusplus
}
#endif

#endif<|MERGE_RESOLUTION|>--- conflicted
+++ resolved
@@ -1201,11 +1201,7 @@
 #define R_NO_OVERWRITE		0x400000  /* skip existing files */
 #define R_TOUCH				0x800000  /* touch files before rendering */
 #define R_SIMPLIFY			0x1000000
-<<<<<<< HEAD
-#define R_EDGE_FRS			0x2000000 /* R_EDGE for Freestyle */
-=======
 #define R_EDGE_FRS			0x2000000 /* R_EDGE reserved for Freestyle */
->>>>>>> de5d0d64
 #define R_PERSISTENT_DATA	0x4000000 /* keep data around for re-render */
 
 /* seq_flag */
@@ -1463,9 +1459,9 @@
 
 /* Paint.flags */
 typedef enum {
-	PAINT_SHOW_BRUSH = (1 << 0),
-	PAINT_FAST_NAVIGATE = (1 << 1),
-	PAINT_SHOW_BRUSH_ON_SURFACE = (1 << 2),
+	PAINT_SHOW_BRUSH = (1<<0),
+	PAINT_FAST_NAVIGATE = (1<<1),
+	PAINT_SHOW_BRUSH_ON_SURFACE = (1<<2),
 } PaintFlags;
 
 /* Sculpt.flags */
