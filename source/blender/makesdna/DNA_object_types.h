--- conflicted
+++ resolved
@@ -286,13 +286,11 @@
 
 	float ima_ofs[2];		/* offset for image empties */
 
-<<<<<<< HEAD
 	ListBase lodlevels;		/* contains data for levels of detail */
 	LodLevel *currentlod;
-=======
+
 	/* Runtime valuated curve-specific data, not stored in the file */
 	struct CurveCache *curve_cache;
->>>>>>> 1bbc432e
 } Object;
 
 /* Warning, this is not used anymore because hooks are now modifiers */
