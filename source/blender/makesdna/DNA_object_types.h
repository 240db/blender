/*
 * $Id$ 
 *
 * ***** BEGIN GPL LICENSE BLOCK *****
 *
 * This program is free software; you can redistribute it and/or
 * modify it under the terms of the GNU General Public License
 * as published by the Free Software Foundation; either version 2
 * of the License, or (at your option) any later version.
 *
 * This program is distributed in the hope that it will be useful,
 * but WITHOUT ANY WARRANTY; without even the implied warranty of
 * MERCHANTABILITY or FITNESS FOR A PARTICULAR PURPOSE.  See the
 * GNU General Public License for more details.
 *
 * You should have received a copy of the GNU General Public License
 * along with this program; if not, write to the Free Software Foundation,
 * Inc., 51 Franklin Street, Fifth Floor, Boston, MA 02110-1301, USA.
 *
 * The Original Code is Copyright (C) 2001-2002 by NaN Holding BV.
 * All rights reserved.
 *
 * The Original Code is: all of this file.
 *
 * Contributor(s): none yet.
 *
 * ***** END GPL LICENSE BLOCK *****
 */
#ifndef DNA_OBJECT_TYPES_H
#define DNA_OBJECT_TYPES_H

/** \file DNA_object_types.h
 *  \ingroup DNA
 *  \brief Object is a sort of wrapper for general info.
 */

#include "DNA_listBase.h"
#include "DNA_ID.h"
#include "DNA_action_types.h" /* bAnimVizSettings */

#ifdef __cplusplus
extern "C" {
#endif
	
struct Object;
struct AnimData;
struct Ipo;
struct BoundBox;
struct Path;
struct Material;
struct bConstraintChannel;
struct PartDeflect;
struct SoftBody;
struct FluidsimSettings;
struct ParticleSystem;
struct DerivedMesh;
struct SculptSession;
struct bGPdata;


/* Vertex Groups - Name Info */
typedef struct bDeformGroup {
	struct bDeformGroup *next, *prev;
	char name[32];
} bDeformGroup;
#define MAX_VGROUP_NAME 32

/**
 * The following illustrates the orientation of the 
 * bounding box in local space
 * 
 *  
 * Z  Y
 * | /
 * |/
 * .-----X
 * 
 * 
 *     2----------6
 *    /|         /|
 *   / |        / |
 *  1----------5  |
 *  |  |       |  |
 *  |  3-------|--7
 *  | /        | /
 *  |/         |/
 *  0----------4
 */
typedef struct BoundBox {
	float vec[8][3];
	int flag, pad;
} BoundBox;

/* boundbox flag */
#define OB_BB_DISABLED	1

typedef struct Object {
	ID id;
	struct AnimData *adt;		/* animation data (must be immediately after id for utilities to use it) */ 

	struct SculptSession *sculpt;
	
	short type, partype;
	int par1, par2, par3;	/* can be vertexnrs */
	char parsubstr[32];	/* String describing subobject info */
	struct Object *parent, *track;
	/* if ob->proxy (or proxy_group), this object is proxy for object ob->proxy */
	/* proxy_from is set in target back to the proxy. */
	struct Object *proxy, *proxy_group, *proxy_from;
	struct Ipo *ipo;		// XXX depreceated... old animation system
	struct Path *path;
	struct BoundBox *bb;
	struct bAction *action;	 // XXX depreceated... old animation system
	struct bAction *poselib;
	struct bPose *pose;	
	void *data;
	
	struct bGPdata *gpd;	/* Grease Pencil data */
	
	bAnimVizSettings avs;	/* settings for visualisation of object-transform animation */
	bMotionPath *mpath;		/* motion path cache for this object */
	
	ListBase constraintChannels; // XXX depreceated... old animation system
	ListBase effect;
	ListBase disp;
	ListBase defbase;
	ListBase modifiers; /* list of ModifierData structures */

	int mode;           /* Local object mode */
	int restore_mode;   /* Keep track of what mode to return to after toggling a mode */

	/* materials */
	struct Material **mat;	/* material slots */
	char *matbits;	/* a bitfield, with each bit 1 if corrusponding material linked to object */
	int totcol;				/* copy of mesh or curve or meta */
	int actcol;				/* currently selected material in the UI */
	
	/* rot en drot have to be together! (transform('r' en 's')) */
	float loc[3], dloc[3], orig[3];
	float size[3], dsize[3];	/* scale and delta scale */
	float rot[3], drot[3];		/* euler rotation */
	float quat[4], dquat[4];	/* quaternion rotation */
	float rotAxis[3], drotAxis[3];	/* axis angle rotation - axis part */
	float rotAngle, drotAngle;	/* axis angle rotation - angle part */
	float obmat[4][4];		/* final worldspace matrix with constraints & animsys applied */
	float parentinv[4][4]; /* inverse result of parent, so that object doesn't 'stick' to parent */
	float constinv[4][4]; /* inverse result of constraints. doesn't include effect of parent or object local transform */
	float imat[4][4];	/* inverse matrix of 'obmat' for during render, old game engine, temporally: ipokeys of transform  */
	
	unsigned int lay;				/* copy of Base */
	
	short flag;			/* copy of Base */
	short colbits;		/* deprecated */
	
	short transflag, protectflag;	/* transformation settings and transform locks  */
	short trackflag, upflag;
	short nlaflag, ipoflag;		// xxx depreceated... old animation system
	short ipowin, scaflag;		/* ipowin: blocktype last ipowindow */
	short scavisflag, boundtype;
	
	int dupon, dupoff, dupsta, dupend;

	float sf, ctime; /* sf is time-offset, ctime is the objects current time (XXX timing needs to be revised) */
	
	/* during realtime */

	/* note that inertia is only called inertia for historical reasons
	 * and is not changed to avoid DNA surgery. It actually reflects the 
	 * Size value in the GameButtons (= radius) */

	float mass, damping, inertia;
	/* The form factor k is introduced to give the user more control
	 * and to fix incompatibility problems.
	 * For rotational symmetric objects, the inertia value can be
	 * expressed as: Theta = k * m * r^2
	 * where m = Mass, r = Radius
	 * For a Sphere, the form factor is by default = 0.4
	 */

	float formfactor;
	float rdamping, sizefac;
	float margin;
	float max_vel; /* clamp the maximum velocity 0.0 is disabled */
	float min_vel; /* clamp the maximum velocity 0.0 is disabled */
	float m_contactProcessingThreshold;
	
	short rotmode;		/* rotation mode - uses defines set out in DNA_action_types.h for PoseChannel rotations... */
	
	char dt, dtx;
	char empty_drawtype, pad1[3];
	float empty_drawsize;
	float dupfacesca;	/* dupliface scale */
	
	ListBase prop;
	ListBase sensors;
	ListBase controllers;
	ListBase actuators;
    
	float bbsize[3];
	short index;			/* custom index, for renderpasses */
	unsigned short actdef;	/* current deformation group, note: index starts at 1 */
	float col[4];			/* object color */
	/**
	 * Settings for game objects
	 * bit 0: Object has dynamic behaviour
	 * bit 2: Object is evaluated by the gameengine
	 * bit 6: Use Fh settings in Materials
	 * bit 7: Use face normal to rotate Object
	 * bit 8: Friction is anisotropic
	 * bit 9: Object is a ghost
	 * bit 10: Do rigid body dynamics.
	 * bit 11: Use bounding object for physics
	 */
	int gameflag;
	/**
	 * More settings
	 * bit 15: Always ignore activity culling 
	 */
	int gameflag2;
	struct BulletSoftBody *bsoft;	/* settings for game engine bullet soft body */

	short softflag;			/* softbody settings */
	short recalc;			/* dependency flag */
	float anisotropicFriction[3];

	ListBase constraints;		/* object constraints */
	ListBase nlastrips;			// XXX depreceated... old animation system
	ListBase hooks;
	ListBase particlesystem;	/* particle systems */
	
	struct PartDeflect *pd;		/* particle deflector/attractor/collision data */
	struct SoftBody *soft;		/* if exists, saved in file */
	struct Group *dup_group;	/* object duplicator for group */
	
	short fluidsimFlag;			/* NT toggle fluidsim participation on/off */
	
	short restrictflag;			/* for restricting view, select, render etc. accessible in outliner */

	short shapenr, shapeflag;	/* current shape key for menu or pinned, flag for pinning */
	float smoothresh;			/* smoothresh is phong interpolation ray_shadow correction in render */
	short recalco;				/* recalco for temp storage of ob->recalc, bad design warning */
	short body_type;			/* for now used to temporarily holds the type of collision object */
	
	struct FluidsimSettings *fluidsimSettings; /* if fluidsim enabled, store additional settings */

	struct DerivedMesh *derivedDeform, *derivedFinal;
	int lastDataMask;			/* the custom data layer mask that was last used to calculate derivedDeform and derivedFinal */
	unsigned int state;			/* bit masks of game controllers that are active */
	unsigned int init_state;	/* bit masks of initial state as recorded by the users */

	int pad2;

	ListBase gpulamp;		/* runtime, for lamps only */
	ListBase pc_ids;
	ListBase *duplilist;	/* for temporary dupli list storage, only for use by RNA API */
} Object;

/* Warning, this is not used anymore because hooks are now modifiers */
typedef struct ObHook {
	struct ObHook *next, *prev;
	
	struct Object *parent;
	float parentinv[4][4];	/* matrix making current transform unmodified */
	float mat[4][4];		/* temp matrix while hooking */
	float cent[3];			/* visualization of hook */
	float falloff;			/* if not zero, falloff is distance where influence zero */
	
	char name[32];

	int *indexar;
	int totindex, curindex; /* curindex is cache for fast lookup */
	short type, active;		/* active is only first hook, for button menu */
	float force;
} ObHook;

typedef struct DupliObject {
	struct DupliObject *next, *prev;
	struct Object *ob;
	unsigned int origlay;
	int index, no_draw, type, animated;
	float mat[4][4], omat[4][4];
	float orco[3], uv[2];
} DupliObject;

/* this work object is defined in object.c */
extern Object workob;


/* **************** OBJECT ********************* */

/* used many places... should be specialized  */
#define SELECT			1

/* type */
#define OB_EMPTY		0
#define OB_MESH			1
#define OB_CURVE		2
#define OB_SURF			3
#define OB_FONT			4
#define OB_MBALL		5

#define OB_LAMP			10
#define OB_CAMERA		11

// #define OB_WAVE			21
#define OB_LATTICE		22

/* 23 and 24 are for life and sector (old file compat.) */
#define	OB_ARMATURE		25

/* partype: first 4 bits: type */
#define PARTYPE			15
#define PAROBJECT		0
#define PARCURVE		1
#define PARKEY			2

#define PARSKEL			4
#define PARVERT1		5
#define PARVERT3		6
#define PARBONE			7
#define PARSLOW			16

/* (short) transflag */
/*#define OB_OFFS_LOCAL		1*/ /*UNUSED*/
/* #define OB_QUAT				2 */ /* never used, free flag */
#define OB_NEG_SCALE		4
#define OB_DUPLI			(8+16+256+512+2048)
#define OB_DUPLIFRAMES		8
#define OB_DUPLIVERTS		16
#define OB_DUPLIROT			32
#define OB_DUPLINOSPEED		64
/*#define OB_POWERTRACK		128*/ /*UNUSED*/
#define OB_DUPLIGROUP		256
#define OB_DUPLIFACES		512
#define OB_DUPLIFACES_SCALE	1024
#define OB_DUPLIPARTS		2048
#define OB_RENDER_DUPLI		4096
#define OB_NO_CONSTRAINTS	8192 /* runtime constraints disable */

/* (short) ipoflag */
	// XXX depreceated - old animation system crap
#define OB_DRAWKEY			1
#define OB_DRAWKEYSEL		2
#define OB_OFFS_OB			4
/* #define OB_OFFS_MAT		8 */ /*UNUSED*/
/* #define OB_OFFS_VKEY		16 */ /*UNUSED*/
/* #define OB_OFFS_PATH		32 */ /*UNUSED*/
#define OB_OFFS_PARENT		64
#define OB_OFFS_PARTICLE	128
	/* get ipo from from action or not? */
#define OB_ACTION_OB		256
#define OB_ACTION_KEY		512
	/* for stride edit */
#define OB_DISABLE_PATH		1024

#define OB_OFFS_PARENTADD	2048


/* (short) trackflag / upflag */
#define OB_POSX			0
#define OB_POSY			1
#define OB_POSZ			2
#define OB_NEGX			3
#define OB_NEGY			4
#define OB_NEGZ			5

/* gameflag in game.h */

/* dt: no flags */
#define OB_BOUNDBOX		1
#define OB_WIRE			2
#define OB_SOLID		3
#define OB_SHADED		4
#define OB_TEXTURE		5

/* dtx: flags, char! */
#define OB_AXIS			2
#define OB_TEXSPACE		4
#define OB_DRAWNAME		8
#define OB_DRAWIMAGE	16
	/* for solid+wire display */
#define OB_DRAWWIRE		32
	/* for overdraw */
#define OB_DRAWXRAY		64
	/* enable transparent draw */
#define OB_DRAWTRANSP	128

/* empty_drawtype: no flags */
#define OB_ARROWS		1
#define OB_PLAINAXES	2
#define OB_CIRCLE		3
#define OB_SINGLE_ARROW	4
#define OB_CUBE			5
#define OB_EMPTY_SPHERE	6
#define OB_EMPTY_CONE	7

/* boundtype */
#define OB_BOUND_BOX		0
#define OB_BOUND_SPHERE		1
#define OB_BOUND_CYLINDER	2
#define OB_BOUND_CONE		3
#define OB_BOUND_POLYH		4
#define OB_BOUND_POLYT		5
<<<<<<< HEAD
#define OB_BOUND_DYN_MESH   6
=======
/* #define OB_BOUND_DYN_MESH   6 */ /*UNUSED*/
>>>>>>> 2198cfdb
#define OB_BOUND_CAPSULE	7


/* **************** BASE ********************* */

/* also needed for base!!!!! or rather, thy interfere....*/
/* base->flag and ob->flag */
#define BA_WAS_SEL			2
#define BA_HAS_RECALC_OB	4
#define BA_HAS_RECALC_DATA	8

	/* NOTE: this was used as a proper setting in past, so nullify before using */
#define BA_TEMP_TAG			32

/* #define BA_FROMSET			128 */ /*UNUSED*/

#define BA_TRANSFORM_CHILD	256 /* child of a transformed object */
#define BA_TRANSFORM_PARENT	8192 /* parent of a transformed object */


/* an initial attempt as making selection more specific! */
#define BA_DESELECT	0
#define BA_SELECT		1


#define OB_FROMDUPLI		512
#define OB_DONE				1024
// #define OB_RADIO			2048	/* deprecated */
#define OB_FROMGROUP		4096

/* ob->recalc (flag bits!) */
#define OB_RECALC_OB		1
#define OB_RECALC_DATA		2
		/* time flag is set when time changes need recalc, so baked systems can ignore it */
#define OB_RECALC_TIME		4
		/* only use for matching any flag, NOT as an argument since more flags may be added. */
#define OB_RECALC_ALL		(OB_RECALC_OB|OB_RECALC_DATA|OB_RECALC_TIME)

/* controller state */
#define OB_MAX_STATES		30

/* ob->gameflag */
#define OB_DYNAMIC		1
#define OB_CHILD		2
#define OB_ACTOR		4
#define OB_INERTIA_LOCK_X	8
#define OB_INERTIA_LOCK_Y	16
#define OB_INERTIA_LOCK_Z	32
#define OB_DO_FH			64
#define OB_ROT_FH			128
#define OB_ANISOTROPIC_FRICTION 256
#define OB_GHOST			512
#define OB_RIGID_BODY		1024
#define OB_BOUNDS		2048

#define OB_COLLISION_RESPONSE	4096
#define OB_SECTOR		8192
#define OB_PROP			16384
#define OB_MAINACTOR	32768

#define OB_COLLISION	65536
#define OB_SOFT_BODY	0x20000
#define OB_OCCLUDER		0x40000
#define OB_SENSOR		0x80000

/* ob->gameflag2 */
#define OB_NEVER_DO_ACTIVITY_CULLING	1
#define OB_LOCK_RIGID_BODY_X_AXIS	4
#define OB_LOCK_RIGID_BODY_Y_AXIS	8
#define OB_LOCK_RIGID_BODY_Z_AXIS	16
#define OB_LOCK_RIGID_BODY_X_ROT_AXIS	32
#define OB_LOCK_RIGID_BODY_Y_ROT_AXIS	64
#define OB_LOCK_RIGID_BODY_Z_ROT_AXIS	128

/* #define OB_LIFE			(OB_PROP|OB_DYNAMIC|OB_ACTOR|OB_MAINACTOR|OB_CHILD) */

/* ob->body_type */
#define OB_BODY_TYPE_NO_COLLISION	0
#define OB_BODY_TYPE_STATIC			1
#define OB_BODY_TYPE_DYNAMIC		2
#define OB_BODY_TYPE_RIGID			3
#define OB_BODY_TYPE_SOFT			4
#define OB_BODY_TYPE_OCCLUDER		5
#define OB_BODY_TYPE_SENSOR			6

/* ob->scavisflag */
#define OB_VIS_SENS		1
#define OB_VIS_CONT		2
#define OB_VIS_ACT		4

/* ob->scaflag */
#define OB_SHOWSENS		64
#define OB_SHOWACT		128
#define OB_ADDSENS		256
#define OB_ADDCONT		512
#define OB_ADDACT		1024
#define OB_SHOWCONT		2048
#define OB_ALLSTATE		4096
#define OB_INITSTBIT	8192
#define OB_DEBUGSTATE	16384
#define OB_SHOWSTATE	32768

/* ob->restrictflag */
#define OB_RESTRICT_VIEW	1
#define OB_RESTRICT_SELECT	2
#define OB_RESTRICT_RENDER	4

/* ob->shapeflag */
#define OB_SHAPE_LOCK		1
#define OB_SHAPE_TEMPLOCK	2		// deprecated
#define OB_SHAPE_EDIT_MODE	4

/* ob->nlaflag */
	// XXX depreceated - old animation system
#define OB_NLA_OVERRIDE		(1<<0)
#define OB_NLA_COLLAPSED	(1<<1)

	/* object-channel expanded status */
#define OB_ADS_COLLAPSED	(1<<10)
	/* object's ipo-block */
#define OB_ADS_SHOWIPO		(1<<11)
	/* object's constraint channels */
#define OB_ADS_SHOWCONS		(1<<12)
	/* object's material channels */
#define OB_ADS_SHOWMATS		(1<<13)
	/* object's marticle channels */
#define OB_ADS_SHOWPARTS	(1<<14)

/* ob->protectflag */
#define OB_LOCK_LOCX	1
#define OB_LOCK_LOCY	2
#define OB_LOCK_LOCZ	4
#define OB_LOCK_LOC		7
#define OB_LOCK_ROTX	8
#define OB_LOCK_ROTY	16
#define OB_LOCK_ROTZ	32
#define OB_LOCK_ROT		56
#define OB_LOCK_SCALEX	64
#define OB_LOCK_SCALEY	128
#define OB_LOCK_SCALEZ	256
#define OB_LOCK_SCALE	448
#define OB_LOCK_ROTW	512
#define OB_LOCK_ROT4D	1024

/* ob->mode */
typedef enum ObjectMode {
	OB_MODE_OBJECT = 0,
	OB_MODE_EDIT = 1,
	OB_MODE_SCULPT = 2,
	OB_MODE_VERTEX_PAINT = 4,
	OB_MODE_WEIGHT_PAINT = 8,
	OB_MODE_TEXTURE_PAINT = 16,
	OB_MODE_PARTICLE_EDIT = 32,
	OB_MODE_POSE = 64
} ObjectMode;

/* any mode where the brush system is used */
#define OB_MODE_ALL_PAINT (OB_MODE_SCULPT|OB_MODE_VERTEX_PAINT|OB_MODE_WEIGHT_PAINT|OB_MODE_TEXTURE_PAINT)

#define MAX_DUPLI_RECUR 8

#ifdef __cplusplus
}
#endif

#endif
<|MERGE_RESOLUTION|>--- conflicted
+++ resolved
@@ -401,11 +401,8 @@
 #define OB_BOUND_CONE		3
 #define OB_BOUND_POLYH		4
 #define OB_BOUND_POLYT		5
-<<<<<<< HEAD
-#define OB_BOUND_DYN_MESH   6
-=======
 /* #define OB_BOUND_DYN_MESH   6 */ /*UNUSED*/
->>>>>>> 2198cfdb
+#define OB_BOUND_CAPSULE	7
 #define OB_BOUND_CAPSULE	7
 
 
