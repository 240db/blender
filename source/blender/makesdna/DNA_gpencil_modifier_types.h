--- conflicted
+++ resolved
@@ -55,14 +55,9 @@
   eGpencilModifierType_Texture = 18,
   eGpencilModifierType_Lineart = 19,
   eGpencilModifierType_Length = 20,
-<<<<<<< HEAD
-  eGpencilModifierType_Weight = 21,
-  eGpencilModifierType_Dash = 22,
-=======
   eGpencilModifierType_WeightProximity = 21,
   eGpencilModifierType_Dash = 22,
   eGpencilModifierType_WeightAngle = 23,
->>>>>>> 204b01a2
   /* Keep last. */
   NUM_GREASEPENCIL_MODIFIER_TYPES,
 } GpencilModifierType;
