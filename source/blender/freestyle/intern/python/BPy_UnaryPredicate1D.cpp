--- conflicted
+++ resolved
@@ -210,15 +210,11 @@
 }
 
 static PyGetSetDef BPy_UnaryPredicate1D_getseters[] = {
-<<<<<<< HEAD
-    {"name", (getter)UnaryPredicate1D_name_get, (setter)nullptr, UnaryPredicate1D_name_doc, nullptr},
-=======
     {"name",
      (getter)UnaryPredicate1D_name_get,
      (setter) nullptr,
      UnaryPredicate1D_name_doc,
      nullptr},
->>>>>>> 29fb12da
     {nullptr, nullptr, nullptr, nullptr, nullptr} /* Sentinel */
 };
 
@@ -226,44 +222,6 @@
 
 PyTypeObject UnaryPredicate1D_Type = {
     PyVarObject_HEAD_INIT(nullptr, 0) "UnaryPredicate1D", /* tp_name */
-<<<<<<< HEAD
-    sizeof(BPy_UnaryPredicate1D),                      /* tp_basicsize */
-    0,                                                 /* tp_itemsize */
-    (destructor)UnaryPredicate1D___dealloc__,          /* tp_dealloc */
-    nullptr,                                                 /* tp_print */
-    nullptr,                                                 /* tp_getattr */
-    nullptr,                                                 /* tp_setattr */
-    nullptr,                                                 /* tp_reserved */
-    (reprfunc)UnaryPredicate1D___repr__,               /* tp_repr */
-    nullptr,                                                 /* tp_as_number */
-    nullptr,                                                 /* tp_as_sequence */
-    nullptr,                                                 /* tp_as_mapping */
-    nullptr,                                                 /* tp_hash  */
-    (ternaryfunc)UnaryPredicate1D___call__,            /* tp_call */
-    nullptr,                                                 /* tp_str */
-    nullptr,                                                 /* tp_getattro */
-    nullptr,                                                 /* tp_setattro */
-    nullptr,                                                 /* tp_as_buffer */
-    Py_TPFLAGS_DEFAULT | Py_TPFLAGS_BASETYPE,          /* tp_flags */
-    UnaryPredicate1D___doc__,                          /* tp_doc */
-    nullptr,                                                 /* tp_traverse */
-    nullptr,                                                 /* tp_clear */
-    nullptr,                                                 /* tp_richcompare */
-    0,                                                 /* tp_weaklistoffset */
-    nullptr,                                                 /* tp_iter */
-    nullptr,                                                 /* tp_iternext */
-    nullptr,                                                 /* tp_methods */
-    nullptr,                                                 /* tp_members */
-    BPy_UnaryPredicate1D_getseters,                    /* tp_getset */
-    nullptr,                                                 /* tp_base */
-    nullptr,                                                 /* tp_dict */
-    nullptr,                                                 /* tp_descr_get */
-    nullptr,                                                 /* tp_descr_set */
-    0,                                                 /* tp_dictoffset */
-    (initproc)UnaryPredicate1D___init__,               /* tp_init */
-    nullptr,                                                 /* tp_alloc */
-    PyType_GenericNew,                                 /* tp_new */
-=======
     sizeof(BPy_UnaryPredicate1D),                         /* tp_basicsize */
     0,                                                    /* tp_itemsize */
     (destructor)UnaryPredicate1D___dealloc__,             /* tp_dealloc */
@@ -304,7 +262,6 @@
     (initproc)UnaryPredicate1D___init__,      /* tp_init */
     nullptr,                                  /* tp_alloc */
     PyType_GenericNew,                        /* tp_new */
->>>>>>> 29fb12da
 };
 
 ///////////////////////////////////////////////////////////////////////////////////////////
