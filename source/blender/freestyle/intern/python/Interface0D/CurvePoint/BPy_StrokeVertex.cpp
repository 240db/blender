/*
 * This program is free software; you can redistribute it and/or
 * modify it under the terms of the GNU General Public License
 * as published by the Free Software Foundation; either version 2
 * of the License, or (at your option) any later version.
 *
 * This program is distributed in the hope that it will be useful,
 * but WITHOUT ANY WARRANTY; without even the implied warranty of
 * MERCHANTABILITY or FITNESS FOR A PARTICULAR PURPOSE.  See the
 * GNU General Public License for more details.
 *
 * You should have received a copy of the GNU General Public License
 * along with this program; if not, write to the Free Software Foundation,
 * Inc., 51 Franklin Street, Fifth Floor, Boston, MA 02110-1301, USA.
 */

/** \file
 * \ingroup freestyle
 */

#include "BPy_StrokeVertex.h"

#include "../../BPy_Convert.h"
#include "../../BPy_Freestyle.h"
#include "../../BPy_StrokeAttribute.h"
#include "../../Interface0D/BPy_SVertex.h"

#ifdef __cplusplus
extern "C" {
#endif

///////////////////////////////////////////////////////////////////////////////////////////

//------------------------INSTANCE METHODS ----------------------------------

PyDoc_STRVAR(
    StrokeVertex_doc,
    "Class hierarchy: :class:`Interface0D` > :class:`CurvePoint` > :class:`StrokeVertex`\n"
    "\n"
    "Class to define a stroke vertex.\n"
    "\n"
    ".. method:: __init__()\n"
    "            __init__(brother)\n"
    "            __init__(first_vertex, second_vertex, t3d)\n"
    "            __init__(point)\n"
    "            __init__(svertex)\n"
    "            __init__(svertex, attribute)\n"
    "\n"
    "   Builds a :class:`StrokeVertex` using the default constructor,\n"
    "   copy constructor, from 2 :class:`StrokeVertex` and an interpolation parameter,\n"
    "   from a CurvePoint, from a SVertex, or a :class:`SVertex`"
    "   and a :class:`StrokeAttribute` object.\n"
    "\n"
    "   :arg brother: A StrokeVertex object.\n"
    "   :type brother: :class:`StrokeVertex`\n"
    "   :arg first_vertex: The first StrokeVertex.\n"
    "   :type first_vertex: :class:`StrokeVertex`\n"
    "   :arg second_vertex: The second StrokeVertex.\n"
    "   :type second_vertex: :class:`StrokeVertex`\n"
    "   :arg t3d: An interpolation parameter.\n"
    "   :type t3d: float\n"
    "   :arg point: A CurvePoint object.\n"
    "   :type point: :class:`CurvePoint`\n"
    "   :arg svertex: An SVertex object.\n"
    "   :type svertex: :class:`SVertex`\n"
    "   :arg svertex: An SVertex object.\n"
    "   :type svertex: :class:`SVertex`\n"
    "   :arg attribute: A StrokeAttribute object.\n"
    "   :type attribute: :class:`StrokeAttribute`");

static int StrokeVertex_init(BPy_StrokeVertex *self, PyObject *args, PyObject *kwds)
{
  static const char *kwlist_1[] = {"brother", nullptr};
  static const char *kwlist_2[] = {"first_vertex", "second_vertex", "t3d", nullptr};
  static const char *kwlist_3[] = {"point", nullptr};
  static const char *kwlist_4[] = {"svertex", "attribute", nullptr};
  PyObject *obj1 = nullptr, *obj2 = nullptr;
  float t3d;

  if (PyArg_ParseTupleAndKeywords(
          args, kwds, "|O!", (char **)kwlist_1, &StrokeVertex_Type, &obj1)) {
    if (!obj1) {
      self->sv = new StrokeVertex();
    }
    else {
      if (!((BPy_StrokeVertex *)obj1)->sv) {
        PyErr_SetString(PyExc_TypeError, "argument 1 is an invalid StrokeVertex object");
        return -1;
      }
      self->sv = new StrokeVertex(*(((BPy_StrokeVertex *)obj1)->sv));
    }
  }
  else if ((void)PyErr_Clear(),
           PyArg_ParseTupleAndKeywords(args,
                                       kwds,
                                       "O!O!f",
                                       (char **)kwlist_2,
                                       &StrokeVertex_Type,
                                       &obj1,
                                       &StrokeVertex_Type,
                                       &obj2,
                                       &t3d)) {
    StrokeVertex *sv1 = ((BPy_StrokeVertex *)obj1)->sv;
    StrokeVertex *sv2 = ((BPy_StrokeVertex *)obj2)->sv;
    if (!sv1 || (sv1->A() == nullptr && sv1->B() == nullptr)) {
      PyErr_SetString(PyExc_TypeError, "argument 1 is an invalid StrokeVertex object");
      return -1;
    }
    if (!sv2 || (sv2->A() == nullptr && sv2->B() == nullptr)) {
      PyErr_SetString(PyExc_TypeError, "argument 2 is an invalid StrokeVertex object");
      return -1;
    }
    self->sv = new StrokeVertex(sv1, sv2, t3d);
  }
  else if ((void)PyErr_Clear(),
           PyArg_ParseTupleAndKeywords(
               args, kwds, "O!", (char **)kwlist_3, &CurvePoint_Type, &obj1)) {
    CurvePoint *cp = ((BPy_CurvePoint *)obj1)->cp;
    if (!cp || cp->A() == nullptr || cp->B() == nullptr) {
      PyErr_SetString(PyExc_TypeError, "argument 1 is an invalid CurvePoint object");
      return -1;
    }
    self->sv = new StrokeVertex(cp);
  }
  else if ((void)PyErr_Clear(),
           (void)(obj2 = nullptr),
           PyArg_ParseTupleAndKeywords(args,
                                       kwds,
                                       "O!|O!",
                                       (char **)kwlist_4,
                                       &SVertex_Type,
                                       &obj1,
                                       &StrokeAttribute_Type,
                                       &obj2)) {
    if (!obj2) {
      self->sv = new StrokeVertex(((BPy_SVertex *)obj1)->sv);
    }
    else {
      self->sv = new StrokeVertex(((BPy_SVertex *)obj1)->sv, *(((BPy_StrokeAttribute *)obj2)->sa));
    }
  }
  else {
    PyErr_SetString(PyExc_TypeError, "invalid argument(s)");
    return -1;
  }
  self->py_cp.cp = self->sv;
  self->py_cp.py_if0D.if0D = self->sv;
  self->py_cp.py_if0D.borrowed = false;
  return 0;
}

// real     operator[] (const int i) const
// real &   operator[] (const int i)

/*----------------------mathutils callbacks ----------------------------*/

static int StrokeVertex_mathutils_check(BaseMathObject *bmo)
{
  if (!BPy_StrokeVertex_Check(bmo->cb_user)) {
    return -1;
  }
  return 0;
}

static int StrokeVertex_mathutils_get(BaseMathObject *bmo, int /*subtype*/)
{
  BPy_StrokeVertex *self = (BPy_StrokeVertex *)bmo->cb_user;
  bmo->data[0] = (float)self->sv->x();
  bmo->data[1] = (float)self->sv->y();
  return 0;
}

static int StrokeVertex_mathutils_set(BaseMathObject *bmo, int /*subtype*/)
{
  BPy_StrokeVertex *self = (BPy_StrokeVertex *)bmo->cb_user;
  self->sv->setX((real)bmo->data[0]);
  self->sv->setY((real)bmo->data[1]);
  return 0;
}

static int StrokeVertex_mathutils_get_index(BaseMathObject *bmo, int /*subtype*/, int index)
{
  BPy_StrokeVertex *self = (BPy_StrokeVertex *)bmo->cb_user;
  switch (index) {
    case 0:
      bmo->data[0] = (float)self->sv->x();
      break;
    case 1:
      bmo->data[1] = (float)self->sv->y();
      break;
    default:
      return -1;
  }
  return 0;
}

static int StrokeVertex_mathutils_set_index(BaseMathObject *bmo, int /*subtype*/, int index)
{
  BPy_StrokeVertex *self = (BPy_StrokeVertex *)bmo->cb_user;
  switch (index) {
    case 0:
      self->sv->setX((real)bmo->data[0]);
      break;
    case 1:
      self->sv->setY((real)bmo->data[1]);
      break;
    default:
      return -1;
  }
  return 0;
}

static Mathutils_Callback StrokeVertex_mathutils_cb = {
    StrokeVertex_mathutils_check,
    StrokeVertex_mathutils_get,
    StrokeVertex_mathutils_set,
    StrokeVertex_mathutils_get_index,
    StrokeVertex_mathutils_set_index,
};

static unsigned char StrokeVertex_mathutils_cb_index = -1;

void StrokeVertex_mathutils_register_callback()
{
  StrokeVertex_mathutils_cb_index = Mathutils_RegisterCallback(&StrokeVertex_mathutils_cb);
}

/*----------------------StrokeVertex get/setters ----------------------------*/

PyDoc_STRVAR(StrokeVertex_attribute_doc,
             "StrokeAttribute for this StrokeVertex.\n"
             "\n"
             ":type: :class:`StrokeAttribute`");

static PyObject *StrokeVertex_attribute_get(BPy_StrokeVertex *self, void *UNUSED(closure))
{
  return BPy_StrokeAttribute_from_StrokeAttribute(self->sv->attribute());
}

static int StrokeVertex_attribute_set(BPy_StrokeVertex *self,
                                      PyObject *value,
                                      void *UNUSED(closure))
{
  if (!BPy_StrokeAttribute_Check(value)) {
    PyErr_SetString(PyExc_TypeError, "value must be a StrokeAttribute object");
    return -1;
  }
  self->sv->setAttribute(*(((BPy_StrokeAttribute *)value)->sa));
  return 0;
}

PyDoc_STRVAR(StrokeVertex_curvilinear_abscissa_doc,
             "Curvilinear abscissa of this StrokeVertex in the Stroke.\n"
             "\n"
             ":type: float");

static PyObject *StrokeVertex_curvilinear_abscissa_get(BPy_StrokeVertex *self,
                                                       void *UNUSED(closure))
{
  return PyFloat_FromDouble(self->sv->curvilinearAbscissa());
}

static int StrokeVertex_curvilinear_abscissa_set(BPy_StrokeVertex *self,
                                                 PyObject *value,
                                                 void *UNUSED(closure))
{
  float scalar;
  if ((scalar = PyFloat_AsDouble(value)) == -1.0f && PyErr_Occurred()) {
    /* parsed item not a number */
    PyErr_SetString(PyExc_TypeError, "value must be a number");
    return -1;
  }
  self->sv->setCurvilinearAbscissa(scalar);
  return 0;
}

PyDoc_STRVAR(StrokeVertex_point_doc,
             "2D point coordinates.\n"
             "\n"
             ":type: :class:`mathutils.Vector`");

static PyObject *StrokeVertex_point_get(BPy_StrokeVertex *self, void *UNUSED(closure))
{
  return Vector_CreatePyObject_cb((PyObject *)self, 2, StrokeVertex_mathutils_cb_index, 0);
}

static int StrokeVertex_point_set(BPy_StrokeVertex *self, PyObject *value, void *UNUSED(closure))
{
  float v[2];
  if (mathutils_array_parse(v, 2, 2, value, "value must be a 2-dimensional vector") == -1) {
    return -1;
  }
  self->sv->setX(v[0]);
  self->sv->setY(v[1]);
  return 0;
}

PyDoc_STRVAR(StrokeVertex_stroke_length_doc,
             "Stroke length (it is only a value retained by the StrokeVertex,\n"
             "and it won't change the real stroke length).\n"
             "\n"
             ":type: float");

static PyObject *StrokeVertex_stroke_length_get(BPy_StrokeVertex *self, void *UNUSED(closure))
{
  return PyFloat_FromDouble(self->sv->strokeLength());
}

static int StrokeVertex_stroke_length_set(BPy_StrokeVertex *self,
                                          PyObject *value,
                                          void *UNUSED(closure))
{
  float scalar;
  if ((scalar = PyFloat_AsDouble(value)) == -1.0f && PyErr_Occurred()) {
    /* parsed item not a number */
    PyErr_SetString(PyExc_TypeError, "value must be a number");
    return -1;
  }
  self->sv->setStrokeLength(scalar);
  return 0;
}

PyDoc_STRVAR(StrokeVertex_u_doc,
             "Curvilinear abscissa of this StrokeVertex in the Stroke.\n"
             "\n"
             ":type: float");

static PyObject *StrokeVertex_u_get(BPy_StrokeVertex *self, void *UNUSED(closure))
{
  return PyFloat_FromDouble(self->sv->u());
}

static PyGetSetDef BPy_StrokeVertex_getseters[] = {
    {"attribute",
     (getter)StrokeVertex_attribute_get,
     (setter)StrokeVertex_attribute_set,
     StrokeVertex_attribute_doc,
     nullptr},
    {"curvilinear_abscissa",
     (getter)StrokeVertex_curvilinear_abscissa_get,
     (setter)StrokeVertex_curvilinear_abscissa_set,
     StrokeVertex_curvilinear_abscissa_doc,
     nullptr},
    {"point",
     (getter)StrokeVertex_point_get,
     (setter)StrokeVertex_point_set,
     StrokeVertex_point_doc,
     nullptr},
    {"stroke_length",
     (getter)StrokeVertex_stroke_length_get,
     (setter)StrokeVertex_stroke_length_set,
     StrokeVertex_stroke_length_doc,
     nullptr},
<<<<<<< HEAD
    {"u", (getter)StrokeVertex_u_get, (setter)nullptr, StrokeVertex_u_doc, nullptr},
=======
    {"u", (getter)StrokeVertex_u_get, (setter) nullptr, StrokeVertex_u_doc, nullptr},
>>>>>>> 29fb12da
    {nullptr, nullptr, nullptr, nullptr, nullptr} /* Sentinel */
};

/*-----------------------BPy_StrokeVertex type definition ------------------------------*/
PyTypeObject StrokeVertex_Type = {
    PyVarObject_HEAD_INIT(nullptr, 0) "StrokeVertex", /* tp_name */
<<<<<<< HEAD
    sizeof(BPy_StrokeVertex),                      /* tp_basicsize */
    0,                                             /* tp_itemsize */
    nullptr,                                             /* tp_dealloc */
    nullptr,                                             /* tp_print */
    nullptr,                                             /* tp_getattr */
    nullptr,                                             /* tp_setattr */
    nullptr,                                             /* tp_reserved */
    nullptr,                                             /* tp_repr */
    nullptr,                                             /* tp_as_number */
    nullptr,                                             /* tp_as_sequence */
    nullptr,                                             /* tp_as_mapping */
    nullptr,                                             /* tp_hash  */
    nullptr,                                             /* tp_call */
    nullptr,                                             /* tp_str */
    nullptr,                                             /* tp_getattro */
    nullptr,                                             /* tp_setattro */
    nullptr,                                             /* tp_as_buffer */
    Py_TPFLAGS_DEFAULT | Py_TPFLAGS_BASETYPE,      /* tp_flags */
    StrokeVertex_doc,                              /* tp_doc */
    nullptr,                                             /* tp_traverse */
    nullptr,                                             /* tp_clear */
    nullptr,                                             /* tp_richcompare */
    0,                                             /* tp_weaklistoffset */
    nullptr,                                             /* tp_iter */
    nullptr,                                             /* tp_iternext */
    nullptr,                                             /* tp_methods */
    nullptr,                                             /* tp_members */
    BPy_StrokeVertex_getseters,                    /* tp_getset */
    &CurvePoint_Type,                              /* tp_base */
    nullptr,                                             /* tp_dict */
    nullptr,                                             /* tp_descr_get */
    nullptr,                                             /* tp_descr_set */
    0,                                             /* tp_dictoffset */
    (initproc)StrokeVertex_init,                   /* tp_init */
    nullptr,                                             /* tp_alloc */
    nullptr,                                             /* tp_new */
=======
    sizeof(BPy_StrokeVertex),                         /* tp_basicsize */
    0,                                                /* tp_itemsize */
    nullptr,                                          /* tp_dealloc */
#if PY_VERSION_HEX >= 0x03080000
    0, /* tp_vectorcall_offset */
#else
    nullptr, /* tp_print */
#endif
    nullptr,                                  /* tp_getattr */
    nullptr,                                  /* tp_setattr */
    nullptr,                                  /* tp_reserved */
    nullptr,                                  /* tp_repr */
    nullptr,                                  /* tp_as_number */
    nullptr,                                  /* tp_as_sequence */
    nullptr,                                  /* tp_as_mapping */
    nullptr,                                  /* tp_hash  */
    nullptr,                                  /* tp_call */
    nullptr,                                  /* tp_str */
    nullptr,                                  /* tp_getattro */
    nullptr,                                  /* tp_setattro */
    nullptr,                                  /* tp_as_buffer */
    Py_TPFLAGS_DEFAULT | Py_TPFLAGS_BASETYPE, /* tp_flags */
    StrokeVertex_doc,                         /* tp_doc */
    nullptr,                                  /* tp_traverse */
    nullptr,                                  /* tp_clear */
    nullptr,                                  /* tp_richcompare */
    0,                                        /* tp_weaklistoffset */
    nullptr,                                  /* tp_iter */
    nullptr,                                  /* tp_iternext */
    nullptr,                                  /* tp_methods */
    nullptr,                                  /* tp_members */
    BPy_StrokeVertex_getseters,               /* tp_getset */
    &CurvePoint_Type,                         /* tp_base */
    nullptr,                                  /* tp_dict */
    nullptr,                                  /* tp_descr_get */
    nullptr,                                  /* tp_descr_set */
    0,                                        /* tp_dictoffset */
    (initproc)StrokeVertex_init,              /* tp_init */
    nullptr,                                  /* tp_alloc */
    nullptr,                                  /* tp_new */
>>>>>>> 29fb12da
};

///////////////////////////////////////////////////////////////////////////////////////////

#ifdef __cplusplus
}
#endif<|MERGE_RESOLUTION|>--- conflicted
+++ resolved
@@ -351,55 +351,13 @@
      (setter)StrokeVertex_stroke_length_set,
      StrokeVertex_stroke_length_doc,
      nullptr},
-<<<<<<< HEAD
-    {"u", (getter)StrokeVertex_u_get, (setter)nullptr, StrokeVertex_u_doc, nullptr},
-=======
     {"u", (getter)StrokeVertex_u_get, (setter) nullptr, StrokeVertex_u_doc, nullptr},
->>>>>>> 29fb12da
     {nullptr, nullptr, nullptr, nullptr, nullptr} /* Sentinel */
 };
 
 /*-----------------------BPy_StrokeVertex type definition ------------------------------*/
 PyTypeObject StrokeVertex_Type = {
     PyVarObject_HEAD_INIT(nullptr, 0) "StrokeVertex", /* tp_name */
-<<<<<<< HEAD
-    sizeof(BPy_StrokeVertex),                      /* tp_basicsize */
-    0,                                             /* tp_itemsize */
-    nullptr,                                             /* tp_dealloc */
-    nullptr,                                             /* tp_print */
-    nullptr,                                             /* tp_getattr */
-    nullptr,                                             /* tp_setattr */
-    nullptr,                                             /* tp_reserved */
-    nullptr,                                             /* tp_repr */
-    nullptr,                                             /* tp_as_number */
-    nullptr,                                             /* tp_as_sequence */
-    nullptr,                                             /* tp_as_mapping */
-    nullptr,                                             /* tp_hash  */
-    nullptr,                                             /* tp_call */
-    nullptr,                                             /* tp_str */
-    nullptr,                                             /* tp_getattro */
-    nullptr,                                             /* tp_setattro */
-    nullptr,                                             /* tp_as_buffer */
-    Py_TPFLAGS_DEFAULT | Py_TPFLAGS_BASETYPE,      /* tp_flags */
-    StrokeVertex_doc,                              /* tp_doc */
-    nullptr,                                             /* tp_traverse */
-    nullptr,                                             /* tp_clear */
-    nullptr,                                             /* tp_richcompare */
-    0,                                             /* tp_weaklistoffset */
-    nullptr,                                             /* tp_iter */
-    nullptr,                                             /* tp_iternext */
-    nullptr,                                             /* tp_methods */
-    nullptr,                                             /* tp_members */
-    BPy_StrokeVertex_getseters,                    /* tp_getset */
-    &CurvePoint_Type,                              /* tp_base */
-    nullptr,                                             /* tp_dict */
-    nullptr,                                             /* tp_descr_get */
-    nullptr,                                             /* tp_descr_set */
-    0,                                             /* tp_dictoffset */
-    (initproc)StrokeVertex_init,                   /* tp_init */
-    nullptr,                                             /* tp_alloc */
-    nullptr,                                             /* tp_new */
-=======
     sizeof(BPy_StrokeVertex),                         /* tp_basicsize */
     0,                                                /* tp_itemsize */
     nullptr,                                          /* tp_dealloc */
@@ -440,7 +398,6 @@
     (initproc)StrokeVertex_init,              /* tp_init */
     nullptr,                                  /* tp_alloc */
     nullptr,                                  /* tp_new */
->>>>>>> 29fb12da
 };
 
 ///////////////////////////////////////////////////////////////////////////////////////////
