--- conflicted
+++ resolved
@@ -152,15 +152,11 @@
 }
 
 static PyGetSetDef BPy_UnaryPredicate0D_getseters[] = {
-<<<<<<< HEAD
-    {"name", (getter)UnaryPredicate0D_name_get, (setter)nullptr, UnaryPredicate0D_name_doc, nullptr},
-=======
     {"name",
      (getter)UnaryPredicate0D_name_get,
      (setter) nullptr,
      UnaryPredicate0D_name_doc,
      nullptr},
->>>>>>> 29fb12da
     {nullptr, nullptr, nullptr, nullptr, nullptr} /* Sentinel */
 };
 
@@ -168,44 +164,6 @@
 
 PyTypeObject UnaryPredicate0D_Type = {
     PyVarObject_HEAD_INIT(nullptr, 0) "UnaryPredicate0D", /* tp_name */
-<<<<<<< HEAD
-    sizeof(BPy_UnaryPredicate0D),                      /* tp_basicsize */
-    0,                                                 /* tp_itemsize */
-    (destructor)UnaryPredicate0D___dealloc__,          /* tp_dealloc */
-    nullptr,                                                 /* tp_print */
-    nullptr,                                                 /* tp_getattr */
-    nullptr,                                                 /* tp_setattr */
-    nullptr,                                                 /* tp_reserved */
-    (reprfunc)UnaryPredicate0D___repr__,               /* tp_repr */
-    nullptr,                                                 /* tp_as_number */
-    nullptr,                                                 /* tp_as_sequence */
-    nullptr,                                                 /* tp_as_mapping */
-    nullptr,                                                 /* tp_hash  */
-    (ternaryfunc)UnaryPredicate0D___call__,            /* tp_call */
-    nullptr,                                                 /* tp_str */
-    nullptr,                                                 /* tp_getattro */
-    nullptr,                                                 /* tp_setattro */
-    nullptr,                                                 /* tp_as_buffer */
-    Py_TPFLAGS_DEFAULT | Py_TPFLAGS_BASETYPE,          /* tp_flags */
-    UnaryPredicate0D___doc__,                          /* tp_doc */
-    nullptr,                                                 /* tp_traverse */
-    nullptr,                                                 /* tp_clear */
-    nullptr,                                                 /* tp_richcompare */
-    0,                                                 /* tp_weaklistoffset */
-    nullptr,                                                 /* tp_iter */
-    nullptr,                                                 /* tp_iternext */
-    nullptr,                                                 /* tp_methods */
-    nullptr,                                                 /* tp_members */
-    BPy_UnaryPredicate0D_getseters,                    /* tp_getset */
-    nullptr,                                                 /* tp_base */
-    nullptr,                                                 /* tp_dict */
-    nullptr,                                                 /* tp_descr_get */
-    nullptr,                                                 /* tp_descr_set */
-    0,                                                 /* tp_dictoffset */
-    (initproc)UnaryPredicate0D___init__,               /* tp_init */
-    nullptr,                                                 /* tp_alloc */
-    PyType_GenericNew,                                 /* tp_new */
-=======
     sizeof(BPy_UnaryPredicate0D),                         /* tp_basicsize */
     0,                                                    /* tp_itemsize */
     (destructor)UnaryPredicate0D___dealloc__,             /* tp_dealloc */
@@ -246,7 +204,6 @@
     (initproc)UnaryPredicate0D___init__,      /* tp_init */
     nullptr,                                  /* tp_alloc */
     PyType_GenericNew,                        /* tp_new */
->>>>>>> 29fb12da
 };
 
 ///////////////////////////////////////////////////////////////////////////////////////////
