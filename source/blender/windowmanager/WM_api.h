--- conflicted
+++ resolved
@@ -703,11 +703,6 @@
 void WM_drag_add_local_ID(struct wmDrag *drag, struct ID *id, struct ID *from_parent);
 struct ID *WM_drag_get_local_ID(const struct wmDrag *drag, short idcode);
 struct ID *WM_drag_get_local_ID_from_event(const struct wmEvent *event, short idcode);
-<<<<<<< HEAD
-
-struct wmDragAsset *WM_drag_get_asset_data(const struct wmDrag *drag, int idcode);
-struct ID *WM_drag_get_local_ID_or_import_from_asset(const struct wmDrag *drag, int idcode);
-=======
 bool WM_drag_is_ID_type(const struct wmDrag *drag, int idcode);
 
 struct wmDragAsset *WM_drag_get_asset_data(const struct wmDrag *drag, int idcode);
@@ -716,7 +711,6 @@
 void WM_drag_free_imported_drag_ID(struct Main *bmain,
                                    struct wmDrag *drag,
                                    struct wmDropBox *drop);
->>>>>>> 330fecc9
 
 /* Set OpenGL viewport and scissor */
 void wmViewport(const struct rcti *winrct);
