/*
 * ***** BEGIN GPL LICENSE BLOCK *****
 *
 * This program is free software; you can redistribute it and/or
 * modify it under the terms of the GNU General Public License
 * as published by the Free Software Foundation; either version 2
 * of the License, or (at your option) any later version. 
 *
 * This program is distributed in the hope that it will be useful,
 * but WITHOUT ANY WARRANTY; without even the implied warranty of
 * MERCHANTABILITY or FITNESS FOR A PARTICULAR PURPOSE.  See the
 * GNU General Public License for more details.
 *
 * You should have received a copy of the GNU General Public License
 * along with this program; if not, write to the Free Software Foundation,
 * Inc., 51 Franklin Street, Fifth Floor, Boston, MA 02110-1301, USA.
 *
 * The Original Code is Copyright (C) 2007 Blender Foundation.
 * All rights reserved.
 *
 * 
 * Contributor(s): Blender Foundation
 *
 * ***** END GPL LICENSE BLOCK *****
 */

/** \file blender/windowmanager/WM_types.h
 *  \ingroup wm
 */

#ifndef __WM_TYPES_H__
#define __WM_TYPES_H__

/**
 * Overview of WM structs
 * ======================
 *
 * <pre>
 * > wmWindowManager    (window manager stores a list of windows)
 * > > wmWindow         (window has an active screen)
 * > > > bScreen        (link to ScrAreas via 'areabase')
 * > > > > ScrArea      (stores multiple spaces via space links via 'spacedata')
 * > > > > > SpaceLink  (base struct for space data for all different space types)
 * > > > > ScrArea      (stores multiple regions via 'regionbase')
 * > > > > > ARegion
 * </pre>
 *
 * Window Layout
 * =============
 *
 * <pre>
 * wmWindow -> bScreen
 * +----------------------------------------------------------+
 * |+-----------------------------------------+-------------+ |
 * ||ScrArea (links to 3D view)               |ScrArea      | |
 * ||+-------++----------+-------------------+|(links to    | |
 * |||ARegion||          |ARegion (quad view)|| properties) | |
 * |||(tools)||          |                   ||             | |
 * |||       ||          |                   ||             | |
 * |||       ||          |                   ||             | |
 * |||       ||          |                   ||             | |
 * |||       |+----------+-------------------+|             | |
 * |||       ||          |                   ||             | |
 * |||       ||          |                   ||             | |
 * |||       ||          |                   ||             | |
 * |||       ||          |                   ||             | |
 * |||       ||          |                   ||             | |
 * ||+-------++----------+-------------------+|             | |
 * |+-----------------------------------------+-------------+ |
 * +----------------------------------------------------------+
 * </pre>
 *
 * Space Data
 * ==========
 *
 * <pre>
 * ScrArea's store a list of space data (SpaceLinks), each of unique type.
 * The first one is the displayed in the UI, others are added as needed.
 *
 * +----------------------------+  <-- sa->spacedata.first;
 * |                            |
 * |                            |---+  <-- other inactive SpaceLink's stored.
 * |                            |   |
 * |                            |   |---+
 * |                            |   |   |
 * |                            |   |   |
 * |                            |   |   |
 * |                            |   |   |
 * +----------------------------+   |   |
 *    |                             |   |
 *    +-----------------------------+   |
 *       |                              |
 *       +------------------------------+
 * </pre>
 *
 * A common way to get the space from the ScrArea:
 * <pre>
 *     if (sa->spacetype == SPACE_VIEW3D) {
 *         View3D *v3d = sa->spacedata.first;
 *         ...
 *     }
 * </pre>
 */

#ifdef __cplusplus
extern "C" {
#endif

struct bContext;
struct wmEvent;
struct wmWindowManager;
struct uiLayout;
struct wmOperator;
struct ImBuf;

#include "RNA_types.h"
#include "DNA_listBase.h"
#include "BLI_compiler_attrs.h"

/* exported types for WM */
#include "wm_cursors.h"
#include "wm_event_types.h"

/* ************** wmOperatorType ************************ */

/* flag */
#define OPTYPE_REGISTER		1	/* register operators in stack after finishing */
#define OPTYPE_UNDO			2	/* do undo push after after */
#define OPTYPE_BLOCKING		4	/* let blender grab all input from the WM (X11) */
#define OPTYPE_MACRO		8
#define OPTYPE_GRAB_POINTER	16	/* grabs the cursor and optionally enables continuous cursor wrapping */
#define OPTYPE_PRESET		32	/* show preset menu */
#define OPTYPE_INTERNAL		64	/* some operators are mainly for internal use
								 * and don't make sense to be accessed from the
								 * search menu, even if poll() returns true.
								 * currently only used for the search toolbox */
#define OPTYPE_LOCK_BYPASS		128	/* Allow operator to run when interface is locked */

/* context to call operator in for WM_operator_name_call */
/* rna_ui.c contains EnumPropertyItem's of these, keep in sync */
enum {
	/* if there's invoke, call it, otherwise exec */
	WM_OP_INVOKE_DEFAULT,
	WM_OP_INVOKE_REGION_WIN,
	WM_OP_INVOKE_REGION_CHANNELS,
	WM_OP_INVOKE_REGION_PREVIEW,
	WM_OP_INVOKE_AREA,
	WM_OP_INVOKE_SCREEN,
	/* only call exec */
	WM_OP_EXEC_DEFAULT,
	WM_OP_EXEC_REGION_WIN,
	WM_OP_EXEC_REGION_CHANNELS,
	WM_OP_EXEC_REGION_PREVIEW,
	WM_OP_EXEC_AREA,
	WM_OP_EXEC_SCREEN
};

/* ************** wmKeyMap ************************ */

/* modifier */
#define KM_SHIFT	1
#define KM_CTRL		2
#define KM_ALT		4
#define KM_OSKEY	8
	/* means modifier should be pressed 2nd */
#define KM_SHIFT2	16
#define KM_CTRL2	32
#define KM_ALT2		64
#define KM_OSKEY2	128

/* KM_MOD_ flags for wmKeyMapItem and wmEvent.alt/shift/oskey/ctrl  */
/* note that KM_ANY and false are used with these defines too */
#define KM_MOD_FIRST  1
#define KM_MOD_SECOND 2

/* type: defined in wm_event_types.c */
#define KM_TEXTINPUT	-2

/* val */
#define KM_ANY		-1
#define KM_NOTHING	0
#define KM_PRESS	1
#define KM_RELEASE	2
#define KM_CLICK	3
#define KM_DBL_CLICK	4


/* ************** UI Handler ***************** */

#define WM_UI_HANDLER_CONTINUE	0
#define WM_UI_HANDLER_BREAK		1

/* ************** Notifiers ****************** */

typedef struct wmNotifier {
	struct wmNotifier *next, *prev;
	
	struct wmWindowManager *wm;
	struct wmWindow *window;
	
	int swinid;			/* can't rely on this, notifiers can be added without context, swinid of 0 */
	unsigned int category, data, subtype, action;
	
	void *reference;
	
} wmNotifier;


/* 4 levels
 *
 * 0xFF000000; category
 * 0x00FF0000; data
 * 0x0000FF00; data subtype (unused?)
 * 0x000000FF; action
 */

/* category */
#define NOTE_CATEGORY		0xFF000000
#define	NC_WM				(1<<24)
#define	NC_WINDOW			(2<<24)
#define	NC_SCREEN			(3<<24)
#define	NC_SCENE			(4<<24)
#define	NC_OBJECT			(5<<24)
#define	NC_MATERIAL			(6<<24)
#define	NC_TEXTURE			(7<<24)
#define	NC_LAMP				(8<<24)
#define	NC_GROUP			(9<<24)
#define	NC_IMAGE			(10<<24)
#define	NC_BRUSH			(11<<24)
#define	NC_TEXT				(12<<24)
#define NC_WORLD			(13<<24)
#define NC_ANIMATION		(14<<24)
#define NC_SPACE			(15<<24)
#define	NC_GEOM				(16<<24)
#define NC_NODE				(17<<24)
#define NC_ID				(18<<24)
#define NC_LOGIC			(19<<24)
#define NC_MOVIECLIP			(20<<24)
#define NC_MASK				(21<<24)
#define NC_GPENCIL			(22<<24)
#define NC_LINESTYLE			(23<<24)

/* data type, 256 entries is enough, it can overlap */
#define NOTE_DATA			0x00FF0000

	/* NC_WM windowmanager */
#define ND_FILEREAD			(1<<16)
#define ND_FILESAVE			(2<<16)
#define ND_DATACHANGED		(3<<16)
#define ND_HISTORY			(4<<16)
#define ND_JOB				(5<<16)
#define ND_UNDO				(6<<16)

	/* NC_SCREEN screen */
#define ND_SCREENBROWSE		(1<<16)
#define ND_SCREENDELETE		(2<<16)
#define ND_SCREENCAST		(3<<16)
#define ND_ANIMPLAY			(4<<16)
#define ND_GPENCIL			(5<<16)
#define ND_EDITOR_CHANGED	(6<<16) /*sent to new editors after switching to them*/
#define ND_SCREENSET		(7<<16)
#define ND_SKETCH			(8<<16)

	/* NC_SCENE Scene */
#define ND_SCENEBROWSE		(1<<16)
#define	ND_MARKERS			(2<<16)
#define	ND_FRAME			(3<<16)
#define	ND_RENDER_OPTIONS	(4<<16)
#define	ND_NODES			(5<<16)
#define	ND_SEQUENCER		(6<<16)
#define ND_OB_ACTIVE		(7<<16)
#define ND_OB_SELECT		(8<<16)
#define ND_OB_VISIBLE		(9<<16)
#define ND_OB_RENDER		(10<<16)
#define ND_MODE				(11<<16)
#define ND_RENDER_RESULT	(12<<16)
#define ND_COMPO_RESULT		(13<<16)
#define ND_KEYINGSET		(14<<16)
#define ND_TOOLSETTINGS		(15<<16)
#define ND_LAYER			(16<<16)
#define ND_FRAME_RANGE		(17<<16)
#define ND_TRANSFORM_DONE	(18<<16)
#define ND_WORLD			(92<<16)
#define ND_LAYER_CONTENT	(101<<16)

	/* NC_OBJECT Object */
#define	ND_TRANSFORM		(18<<16)
#define ND_OB_SHADING		(19<<16)
#define ND_POSE				(20<<16)
#define ND_BONE_ACTIVE		(21<<16)
#define ND_BONE_SELECT		(22<<16)
#define ND_DRAW				(23<<16)
#define ND_MODIFIER			(24<<16)
#define ND_KEYS				(25<<16)
#define ND_CONSTRAINT		(26<<16)
#define ND_PARTICLE			(27<<16)
#define ND_POINTCACHE		(28<<16)
#define ND_PARENT			(29<<16)
#define ND_LOD				(30<<16)

	/* NC_MATERIAL Material */
#define	ND_SHADING			(30<<16)
#define	ND_SHADING_DRAW		(31<<16)
#define	ND_SHADING_LINKS	(32<<16)
#define	ND_SHADING_PREVIEW	(33<<16)

	/* NC_LAMP Lamp */
#define	ND_LIGHTING			(40<<16)
#define	ND_LIGHTING_DRAW	(41<<16)
#define ND_SKY				(42<<16)

	/* NC_WORLD World */
#define	ND_WORLD_DRAW		(45<<16)

	/* NC_TEXT Text */
#define ND_CURSOR			(50<<16)
#define ND_DISPLAY			(51<<16)
	
	/* NC_ANIMATION Animato */
#define ND_KEYFRAME			(70<<16)
#define ND_KEYFRAME_PROP	(71<<16)
#define ND_ANIMCHAN			(72<<16)
#define ND_NLA				(73<<16)
#define ND_NLA_ACTCHANGE	(74<<16)
#define ND_FCURVES_ORDER	(75<<16)

	/* NC_GEOM Geometry */
	/* Mesh, Curve, MetaBall, Armature, .. */
#define ND_SELECT			(90<<16)
#define ND_DATA				(91<<16)
#define ND_VERTEX_GROUP		(92<<16)

	/* NC_NODE Nodes */

	/* NC_SPACE */
#define ND_SPACE_CONSOLE		(1<<16) /* general redraw */
#define ND_SPACE_INFO_REPORT	(2<<16) /* update for reports, could specify type */
#define ND_SPACE_INFO			(3<<16)
#define ND_SPACE_IMAGE			(4<<16)
#define ND_SPACE_FILE_PARAMS	(5<<16)
#define ND_SPACE_FILE_LIST		(6<<16)
#define ND_SPACE_NODE			(7<<16)
#define ND_SPACE_OUTLINER		(8<<16)
#define ND_SPACE_VIEW3D			(9<<16)
#define ND_SPACE_PROPERTIES		(10<<16)
#define ND_SPACE_TEXT			(11<<16)
#define ND_SPACE_TIME			(12<<16)
#define ND_SPACE_GRAPH			(13<<16)
#define ND_SPACE_DOPESHEET		(14<<16)
#define ND_SPACE_NLA			(15<<16)
#define ND_SPACE_SEQUENCER		(16<<16)
#define ND_SPACE_NODE_VIEW		(17<<16)
#define ND_SPACE_CHANGED		(18<<16) /*sent to a new editor type after it's replaced an old one*/
#define ND_SPACE_CLIP			(19<<16)

/* subtype, 256 entries too */
#define NOTE_SUBTYPE		0x0000FF00

/* subtype scene mode */
#define NS_MODE_OBJECT			(1<<8)

#define NS_EDITMODE_MESH		(2<<8)
#define NS_EDITMODE_CURVE		(3<<8)
#define NS_EDITMODE_SURFACE		(4<<8)
#define NS_EDITMODE_TEXT		(5<<8)
#define NS_EDITMODE_MBALL		(6<<8)
#define NS_EDITMODE_LATTICE		(7<<8)
#define NS_EDITMODE_ARMATURE	(8<<8)
#define NS_MODE_POSE			(9<<8)
#define NS_MODE_PARTICLE		(10<<8)

/* subtype 3d view editing */
#define NS_VIEW3D_GPU			(16<<8)

/* action classification */
#define NOTE_ACTION			(0x000000FF)
#define NA_EDITED			1
#define NA_EVALUATED		2
#define NA_ADDED			3
#define NA_REMOVED			4
#define NA_RENAME			5
#define NA_SELECTED			6
#define NA_PAINTING			7

/* ************** Gesture Manager data ************** */

/* wmGesture->type */
#define WM_GESTURE_TWEAK		0
#define WM_GESTURE_LINES		1
#define WM_GESTURE_RECT			2
#define WM_GESTURE_CROSS_RECT	3
#define WM_GESTURE_LASSO		4
#define WM_GESTURE_CIRCLE		5
#define WM_GESTURE_STRAIGHTLINE	6

/* wmGesture is registered to window listbase, handled by operator callbacks */
/* tweak gesture is builtin feature */
typedef struct wmGesture {
	struct wmGesture *next, *prev;
	int event_type;	/* event->type */
	int mode;		/* for modal callback */
	int type;		/* gesture type define */
	int swinid;		/* initial subwindow id where it started */
	int points;		/* optional, amount of points stored */
	int size;		/* optional, maximum amount of points stored */
	
	void *customdata;
	/* customdata for border is a recti */
	/* customdata for circle is recti, (xmin, ymin) is center, xmax radius */
	/* customdata for lasso is short array */
	/* customdata for straight line is a recti: (xmin,ymin) is start, (xmax, ymax) is end */

	/* free pointer to use for operator allocs (if set, its freed on exit)*/
	void *userdata;
} wmGesture;

/* ************** wmEvent ************************ */

/* each event should have full modifier state */
/* event comes from eventmanager and from keymap */
typedef struct wmEvent {
	struct wmEvent *next, *prev;
	
	short type;			/* event code itself (short, is also in keymap) */
	short val;			/* press, release, scrollvalue */
	int x, y;			/* mouse pointer position, screen coord */
	int mval[2];		/* region mouse position, name convention pre 2.5 :) */
	char utf8_buf[6];	/* from, ghost if utf8 is enabled for the platform,
						 * BLI_str_utf8_size() must _always_ be valid, check
						 * when assigning s we don't need to check on every access after */
	char ascii;			/* from ghost, fallback if utf8 isn't set */
	char pad;

	/* previous state, used for double click and the 'click' */
	short prevtype;
	short prevval;
	int prevx, prevy;
	double prevclicktime;
	int prevclickx, prevclicky;
	
	/* modifier states */
	short shift, ctrl, alt, oskey;	/* oskey is apple or windowskey, value denotes order of pressed */
	short keymodifier;				/* rawkey modifier */
	
	/* set in case a KM_PRESS went by unhandled */
	short check_click;
	
	/* keymap item, set by handler (weak?) */
	const char *keymap_idname;

	/* tablet info, only use when the tablet is active */
	struct wmTabletData *tablet_data;

	/* custom data */
	short custom;		/* custom data type, stylus, 6dof, see wm_event_types.h */
	short customdatafree;
	int pad2;
	void *customdata;	/* ascii, unicode, mouse coords, angles, vectors, dragdrop info */
	
} wmEvent;

/* ************** custom wmEvent data ************** */
typedef struct wmTabletData {
	int Active;			/* 0=EVT_TABLET_NONE, 1=EVT_TABLET_STYLUS, 2=EVT_TABLET_ERASER */
	float Pressure;		/* range 0.0 (not touching) to 1.0 (full pressure) */
	float Xtilt;		/* range 0.0 (upright) to 1.0 (tilted fully against the tablet surface) */
	float Ytilt;		/* as above */
} wmTabletData;

typedef enum {  /* motion progress, for modal handlers */
	P_NOT_STARTED,
	P_STARTING,    /* <-- */
	P_IN_PROGRESS, /* <-- only these are sent for NDOF motion*/
	P_FINISHING,   /* <-- */
	P_FINISHED
} wmProgress;

typedef struct wmNDOFMotionData {
	/* awfully similar to GHOST_TEventNDOFMotionData... */
	/* Each component normally ranges from -1 to +1, but can exceed that.
	 * These use blender standard view coordinates, with positive rotations being CCW about the axis. */
	float tvec[3]; /* translation */
	float rvec[3]; /* rotation: */
	/* axis = (rx,ry,rz).normalized */
	/* amount = (rx,ry,rz).magnitude [in revolutions, 1.0 = 360 deg] */
	float dt; /* time since previous NDOF Motion event */
	wmProgress progress; /* is this the first event, the last, or one of many in between? */
} wmNDOFMotionData;

typedef struct wmTimer {
	struct wmTimer *next, *prev;
	
	struct wmWindow *win;	/* window this timer is attached to (optional) */

	double timestep;		/* set by timer user */
	int event_type;			/* set by timer user, goes to event system */
	void *customdata;		/* set by timer user, to allow custom values */
	
	double duration;		/* total running time in seconds */
	double delta;			/* time since previous step in seconds */
	
	double ltime;			/* internal, last time timer was activated */
	double ntime;			/* internal, next time we want to activate the timer */
	double stime;			/* internal, when the timer started */
	int sleep;				/* internal, put timers to sleep when needed */
} wmTimer;

<<<<<<< HEAD
#define WM_WIDGET_HIGHLIGHT    (1 << 0)
#define WM_WIDGET_FREE_DATA    (1 << 1)

=======
>>>>>>> ef310b2a
typedef struct wmWidget wmWidget;

typedef struct wmOperatorType {
	const char *name;		/* text for ui, undo */
	const char *idname;		/* unique identifier */
	const char *translation_context;
	const char *description;	/* tooltips and python docs */

	/* this callback executes the operator without any interactive input,
	 * parameters may be provided through operator properties. cannot use
	 * any interface code or input device state.
	 * - see defines below for return values */
	int (*exec)(struct bContext *, struct wmOperator *) ATTR_WARN_UNUSED_RESULT;

	/* this callback executes on a running operator whenever as property
	 * is changed. It can correct its own properties or report errors for
	 * invalid settings in exceptional cases.
	 * Boolean return value, True denotes a change has been made and to redraw */
	bool (*check)(struct bContext *, struct wmOperator *);

	/* for modal temporary operators, initially invoke is called. then
	 * any further events are handled in modal. if the operation is
	 * canceled due to some external reason, cancel is called
	 * - see defines below for return values */
	int (*invoke)(struct bContext *, struct wmOperator *, const struct wmEvent *) ATTR_WARN_UNUSED_RESULT;
	void (*cancel)(struct bContext *, struct wmOperator *);
	int (*modal)(struct bContext *, struct wmOperator *, const struct wmEvent *) ATTR_WARN_UNUSED_RESULT;

	/* verify if the operator can be executed in the current context, note
	 * that the operator might still fail to execute even if this return true */
	int (*poll)(struct bContext *) ATTR_WARN_UNUSED_RESULT;

	/* optional panel for redo and repeat, autogenerated if not set */
	void (*ui)(struct bContext *, struct wmOperator *);

	/* rna for properties */
	struct StructRNA *srna;

	/* previous settings - for initializing on re-use */
	struct IDProperty *last_properties;

	/* Default rna property to use for generic invoke functions.
	 * menus, enum search... etc. Example: Enum 'type' for a Delete menu */
	PropertyRNA *prop;

	/* struct wmOperatorTypeMacro */
	ListBase macro;

	/* pointer to modal keymap, do not free! */
	struct wmKeyMap *modalkeymap;

	/* only used for operators defined with python
	 * use to store pointers to python functions */
	void *pyop_data;
	int (*pyop_poll)(struct bContext *, struct wmOperatorType *ot) ATTR_WARN_UNUSED_RESULT;

	/* RNA integration */
	ExtensionRNA ext;

	/* Flag last for padding */
	short flag;

} wmOperatorType;

/* **************** Paint Cursor ******************* */

typedef void (*wmPaintCursorDraw)(struct bContext *C, int, int, void *customdata);


/* ****************** Messages ********************* */

enum {
	WM_LOG_DEBUG				= 0,
	WM_LOG_INFO					= 1000,
	WM_LOG_WARNING				= 2000,
	WM_ERROR_UNDEFINED			= 3000,
	WM_ERROR_INVALID_INPUT		= 3001,
	WM_ERROR_INVALID_CONTEXT	= 3002,
	WM_ERROR_OUT_OF_MEMORY		= 3003
};

typedef struct wmReport {
	struct wmReport *next, *prev;
	const char *typestr;
	char *message;
	int type;
} wmReport;

/* *************** Drag and drop *************** */

#define WM_DRAG_ID		0
#define WM_DRAG_RNA		1
#define WM_DRAG_PATH	2
#define WM_DRAG_NAME	3
#define WM_DRAG_VALUE	4
#define WM_DRAG_COLOR	5

typedef enum wmDragFlags {
	WM_DRAG_NOP         = 0,
	WM_DRAG_FREE_DATA   = 1,
} wmDragFlags;

/* note: structs need not exported? */

typedef struct wmDrag {
	struct wmDrag *next, *prev;
	
	int icon, type;					/* type, see WM_DRAG defines above */
	void *poin;
	char path[1024]; /* FILE_MAX */
	double value;
	
	struct ImBuf *imb;						/* if no icon but imbuf should be drawn around cursor */
	float scale;
	int sx, sy;
	
	char opname[200]; /* if set, draws operator name*/
	unsigned int flags;
} wmDrag;

/* dropboxes are like keymaps, part of the screen/area/region definition */
/* allocation and free is on startup and exit */
typedef struct wmDropBox {
	struct wmDropBox *next, *prev;
	
	/* test if the dropbox is active, then can print optype name */
	int (*poll)(struct bContext *, struct wmDrag *, const wmEvent *);

	/* before exec, this copies drag info to wmDrop properties */
	void (*copy)(struct wmDrag *, struct wmDropBox *);
	
	/* if poll survives, operator is called */
	wmOperatorType *ot;				/* not saved in file, so can be pointer */

	struct IDProperty *properties;	/* operator properties, assigned to ptr->data and can be written to a file */
	struct PointerRNA *ptr;			/* rna pointer to access properties */

	short opcontext;				/* default invoke */

} wmDropBox;


<<<<<<< HEAD
/* widgets are set per screen/area/region by registering them on widgetmaps */
typedef struct wmWidget {
	struct wmWidget *next, *prev;

	void *customdata;
	
	/* poll if widget should be active */
	bool (*poll)(const struct bContext *C, struct wmWidget *customdata);
	/* draw widget in screen space */
	void (*draw)(const struct bContext *C, struct wmWidget *customdata);
	/* determine if the mouse intersects with the widget. The calculation should be done in the callback itself */
	int  (*intersect)(struct bContext *C, const struct wmEvent *event, struct wmWidget *customdata);
	
	/* determines 3d intersetion by rendering the widget in a selection routine. Returns number of max selection ids that
	 * will be used by the widget */
	void (*render_3d_intersection)(const struct bContext *C, struct wmWidget *customdata, int selectionbase);
	
	int  (*handler)(struct bContext *C, const struct wmEvent *event, struct wmWidget *customdata, int active);
	int  flag; /* flags set by drawing and interaction, such as highlighting */
} wmWidget;

=======
/* WidgetGroups store and manage groups of widgets.
 * They are responsible for drawing necessary widgets and updating their state and position. 
 * Also they */
typedef struct wmWidget wmWidget;
typedef struct wmWidgetGroup wmWidgetGroup;
>>>>>>> ef310b2a

/* *************** migrated stuff, clean later? ************** */

typedef struct RecentFile {
	struct RecentFile *next, *prev;
	char *filepath;
} RecentFile;


#ifdef __cplusplus
}
#endif

#endif /* __WM_TYPES_H__ */
<|MERGE_RESOLUTION|>--- conflicted
+++ resolved
@@ -505,12 +505,6 @@
 	int sleep;				/* internal, put timers to sleep when needed */
 } wmTimer;
 
-<<<<<<< HEAD
-#define WM_WIDGET_HIGHLIGHT    (1 << 0)
-#define WM_WIDGET_FREE_DATA    (1 << 1)
-
-=======
->>>>>>> ef310b2a
 typedef struct wmWidget wmWidget;
 
 typedef struct wmOperatorType {
@@ -653,35 +647,11 @@
 } wmDropBox;
 
 
-<<<<<<< HEAD
-/* widgets are set per screen/area/region by registering them on widgetmaps */
-typedef struct wmWidget {
-	struct wmWidget *next, *prev;
-
-	void *customdata;
-	
-	/* poll if widget should be active */
-	bool (*poll)(const struct bContext *C, struct wmWidget *customdata);
-	/* draw widget in screen space */
-	void (*draw)(const struct bContext *C, struct wmWidget *customdata);
-	/* determine if the mouse intersects with the widget. The calculation should be done in the callback itself */
-	int  (*intersect)(struct bContext *C, const struct wmEvent *event, struct wmWidget *customdata);
-	
-	/* determines 3d intersetion by rendering the widget in a selection routine. Returns number of max selection ids that
-	 * will be used by the widget */
-	void (*render_3d_intersection)(const struct bContext *C, struct wmWidget *customdata, int selectionbase);
-	
-	int  (*handler)(struct bContext *C, const struct wmEvent *event, struct wmWidget *customdata, int active);
-	int  flag; /* flags set by drawing and interaction, such as highlighting */
-} wmWidget;
-
-=======
 /* WidgetGroups store and manage groups of widgets.
  * They are responsible for drawing necessary widgets and updating their state and position. 
  * Also they */
 typedef struct wmWidget wmWidget;
 typedef struct wmWidgetGroup wmWidgetGroup;
->>>>>>> ef310b2a
 
 /* *************** migrated stuff, clean later? ************** */
 
