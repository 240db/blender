/*
 * This program is free software; you can redistribute it and/or
 * modify it under the terms of the GNU General Public License
 * as published by the Free Software Foundation; either version 2
 * of the License, or (at your option) any later version.
 *
 * This program is distributed in the hope that it will be useful,
 * but WITHOUT ANY WARRANTY; without even the implied warranty of
 * MERCHANTABILITY or FITNESS FOR A PARTICULAR PURPOSE.  See the
 * GNU General Public License for more details.
 *
 * You should have received a copy of the GNU General Public License
 * along with this program; if not, write to the Free Software Foundation,
 * Inc., 51 Franklin Street, Fifth Floor, Boston, MA 02110-1301, USA.
 *
 * The Original Code is Copyright (C) 2010 Blender Foundation.
 * All rights reserved.
 */

/** \file
 * \ingroup wm
 *
 * Our own drag-and-drop, drag state and drop boxes.
 */

#include <string.h>

#include "DNA_screen_types.h"
#include "DNA_space_types.h"
#include "DNA_windowmanager_types.h"

#include "MEM_guardedalloc.h"

#include "BLT_translation.h"

#include "BLI_blenlib.h"

#include "BIF_glutil.h"

#include "BKE_context.h"
#include "BKE_global.h"
#include "BKE_idprop.h"
#include "BKE_idtype.h"
#include "BKE_lib_id.h"

#include "GPU_shader.h"
#include "GPU_state.h"
#include "GPU_viewport.h"

#include "IMB_imbuf_types.h"

#include "UI_interface.h"
#include "UI_interface_icons.h"

#include "RNA_access.h"

#include "WM_api.h"
#include "WM_types.h"
#include "wm_event_system.h"

/* ****************************************************** */

static ListBase dropboxes = {NULL, NULL};

/* drop box maps are stored global for now */
/* these are part of blender's UI/space specs, and not like keymaps */
/* when editors become configurable, they can add own dropbox definitions */

typedef struct wmDropBoxMap {
  struct wmDropBoxMap *next, *prev;

  ListBase dropboxes;
  short spaceid, regionid;
  char idname[KMAP_MAX_NAME];

} wmDropBoxMap;

/* spaceid/regionid is zero for window drop maps */
ListBase *WM_dropboxmap_find(const char *idname, int spaceid, int regionid)
{
  LISTBASE_FOREACH (wmDropBoxMap *, dm, &dropboxes) {
    if (dm->spaceid == spaceid && dm->regionid == regionid) {
      if (STREQLEN(idname, dm->idname, KMAP_MAX_NAME)) {
        return &dm->dropboxes;
      }
    }
  }

  wmDropBoxMap *dm = MEM_callocN(sizeof(struct wmDropBoxMap), "dropmap list");
  BLI_strncpy(dm->idname, idname, KMAP_MAX_NAME);
  dm->spaceid = spaceid;
  dm->regionid = regionid;
  BLI_addtail(&dropboxes, dm);

  return &dm->dropboxes;
}

wmDropBox *WM_dropbox_add(ListBase *lb,
                          const char *idname,
                          bool (*poll)(bContext *, wmDrag *, const wmEvent *),
                          void (*copy)(wmDrag *, wmDropBox *),
                          void (*cancel)(struct Main *, wmDrag *, wmDropBox *),
                          WMDropboxTooltipFunc tooltip)
{
  wmDropBox *drop = MEM_callocN(sizeof(wmDropBox), "wmDropBox");
  drop->poll = poll;
  drop->copy = copy;
  drop->cancel = cancel;
  drop->tooltip = tooltip;
  drop->ot = WM_operatortype_find(idname, 0);
  drop->opcontext = WM_OP_INVOKE_DEFAULT;

  if (drop->ot == NULL) {
    MEM_freeN(drop);
    printf("Error: dropbox with unknown operator: %s\n", idname);
    return NULL;
  }
  WM_operator_properties_alloc(&(drop->ptr), &(drop->properties), idname);

  BLI_addtail(lb, drop);

  return drop;
}

void WM_dropbox_gizmogroup_set(wmDropBox *drop,
                               const char gizmo_group[MAX_NAME],
                               wmDropBoxCopyFn copy_gizmo_group)
{
  BLI_strncpy(drop->gizmo_group, gizmo_group, sizeof(drop->gizmo_group));
  drop->copy_gizmo_group = copy_gizmo_group;
  WM_gizmo_group_type_add(gizmo_group);
}

void wm_dropbox_free(void)
{

  LISTBASE_FOREACH (wmDropBoxMap *, dm, &dropboxes) {
    LISTBASE_FOREACH (wmDropBox *, drop, &dm->dropboxes) {
      if (drop->ptr) {
        WM_operator_properties_free(drop->ptr);
        MEM_freeN(drop->ptr);
      }
    }
    BLI_freelistN(&dm->dropboxes);
  }

  BLI_freelistN(&dropboxes);
}

/* *********************************** */

/* note that the pointer should be valid allocated and not on stack */
wmDrag *WM_event_start_drag(
    struct bContext *C, int icon, int type, void *poin, double value, unsigned int flags)
{
  wmWindowManager *wm = CTX_wm_manager(C);
  wmDrag *drag = MEM_callocN(sizeof(struct wmDrag), "new drag");

  /* Keep track of future multi-touch drag too, add a mouse-pointer id or so. */
  /* if multiple drags are added, they're drawn as list */

  BLI_addtail(&wm->drags, drag);
  drag->flags = flags;
  drag->icon = icon;
  drag->type = type;
  switch (type) {
    case WM_DRAG_PATH:
      BLI_strncpy(drag->path, poin, FILE_MAX);
      /* As the path is being copied, free it immediately as `drag` won't "own" the data. */
      if (flags & WM_DRAG_FREE_DATA) {
        MEM_freeN(poin);
      }
      break;
    case WM_DRAG_ID:
      if (poin) {
        WM_drag_add_local_ID(drag, poin, NULL);
      }
      break;
    case WM_DRAG_ASSET:
      /* Move ownership of poin to wmDrag. */
      drag->poin = poin;
      drag->flags |= WM_DRAG_FREE_DATA;
      break;
    default:
      drag->poin = poin;
      break;
  }
  drag->value = value;

  return drag;
}

void WM_event_drag_image(wmDrag *drag, ImBuf *imb, float scale, int sx, int sy)
{
  drag->imb = imb;
  drag->scale = scale;
  drag->sx = sx;
  drag->sy = sy;
}

void WM_drag_data_free(int dragtype, void *poin)
{
  /* Don't require all the callers to have a NULL-check, just allow passing NULL. */
  if (!poin) {
    return;
  }

  /* Not too nice, could become a callback. */
  if (dragtype == WM_DRAG_ASSET) {
    wmDragAsset *asset_drag = poin;
    MEM_freeN((void *)asset_drag->path);
  }
  MEM_freeN(poin);
}

void WM_drag_free(wmDrag *drag)
{
  if (drag->flags & WM_DRAG_FREE_DATA) {
    WM_drag_data_free(drag->type, drag->poin);
  }
  BLI_freelistN(&drag->ids);
  MEM_freeN(drag);
}

void WM_drag_free_list(struct ListBase *lb)
{
  wmDrag *drag;
  while ((drag = BLI_pophead(lb))) {
    WM_drag_free(drag);
  }
}

<<<<<<< HEAD
struct wmDropboxActiveInfo {
  /* Some string the operator sets (operator name or some tooltip). */
  const char *operator_string;
  const char *gizmo_group;
};

static void wm_gizmogroup_properties_create(PointerRNA *ptr, const char *gz_group_name)
{
  const wmGizmoGroupType *gz_grouptype = WM_gizmogrouptype_find(gz_group_name, false);

  if (gz_grouptype) {
    RNA_pointer_create(NULL, gz_grouptype->srna, NULL, ptr);
  }
  else {
    RNA_pointer_create(NULL, &RNA_GizmoGroupProperties, NULL, ptr);
  }
}

static void wm_gizmogroup_properties_alloc(PointerRNA **ptr,
                                           IDProperty **properties,
                                           const char *gz_group_name)
{
  if (*properties == NULL) {
    IDPropertyTemplate val = {0};
    *properties = IDP_New(IDP_GROUP, &val, "wmGizmoGroupProp");
  }
  if (*ptr == NULL) {
    *ptr = MEM_callocN(sizeof(PointerRNA), "wmGizmoGroupPtr");
    wm_gizmogroup_properties_create(*ptr, gz_group_name);
  }

  (*ptr)->data = *properties;
}

/**
 * \returns Pointer to static `wmDropboxActiveInfo` data.
 */
static struct wmDropboxActiveInfo *dropbox_active(bContext *C,
                                                  ListBase *handlers,
                                                  wmDrag *drag,
                                                  const wmEvent *event)
=======
static char *dropbox_tooltip(bContext *C, wmDrag *drag, const wmEvent *event, wmDropBox *drop)
{
  char *tooltip = NULL;
  if (drop->tooltip) {
    tooltip = drop->tooltip(C, drag, event, drop);
  }
  if (!tooltip) {
    tooltip = BLI_strdup(WM_operatortype_name(drop->ot, drop->ptr));
  }
  /* XXX Doing translation here might not be ideal, but later we have no more
   *     access to ot (and hence op context)... */
  return tooltip;
}

static wmDropBox *dropbox_active(bContext *C,
                                 ListBase *handlers,
                                 wmDrag *drag,
                                 const wmEvent *event)
>>>>>>> eb96f0cf
{
  LISTBASE_FOREACH (wmEventHandler *, handler_base, handlers) {
    if (handler_base->type == WM_HANDLER_TYPE_DROPBOX) {
      wmEventHandler_Dropbox *handler = (wmEventHandler_Dropbox *)handler_base;
      if (handler->dropboxes) {
        LISTBASE_FOREACH (wmDropBox *, drop, handler->dropboxes) {
          if (drop->poll(C, drag, event) &&
              WM_operator_poll_context(C, drop->ot, drop->opcontext)) {
<<<<<<< HEAD
            static struct wmDropboxActiveInfo active_info;
            /* XXX Doing translation here might not be ideal, but later we have no more
             *     access to ot (and hence op context)... */
            active_info.operator_string = (tooltip) ? tooltip :
                                                      WM_operatortype_name(drop->ot, drop->ptr);
            if (!STREQ(drag->gizmo_group, drop->gizmo_group)) {
              if (drop->gizmo_group[0]) {
                ARegion *region = CTX_wm_region(C);
                wmGizmoGroup *gzgroup = WM_gizmomap_group_find(region->gizmo_map,
                                                               drop->gizmo_group);
                if (gzgroup) {
                  wm_gizmogroup_properties_alloc(
                      &gzgroup->ptr, &gzgroup->properties, drop->gizmo_group);
                  WM_gizmo_properties_sanitize(gzgroup->ptr, 0);
                  drop->gizmo_group_ptr = gzgroup->ptr;

                  drop->copy_gizmo_group(drag, drop);
                }
              }
            }
            active_info.gizmo_group = drop->gizmo_group;
            return &active_info;
=======
            return drop;
>>>>>>> eb96f0cf
          }
        }
      }
    }
  }
  return NULL;
}

<<<<<<< HEAD
/* return active operator name when mouse is in box */
/**
 * \returns Pointer to static `wmDropboxActiveInfo` data, when the mouse is in a box with a
 *          succeeding poll().
 */
static struct wmDropboxActiveInfo *wm_dropbox_active(bContext *C,
                                                     wmDrag *drag,
                                                     const wmEvent *event)
{
  wmWindow *win = CTX_wm_window(C);
  ScrArea *area = CTX_wm_area(C);
  ARegion *region = CTX_wm_region(C);
  struct wmDropboxActiveInfo *active_info;

  active_info = dropbox_active(C, &win->handlers, drag, event);
  if (active_info) {
    return active_info;
  }

  active_info = dropbox_active(C, &area->handlers, drag, event);
  if (active_info) {
    return active_info;
  }

  active_info = dropbox_active(C, &region->handlers, drag, event);
  if (active_info) {
    return active_info;
=======
/* return active operator tooltip/name when mouse is in box */
static char *wm_dropbox_active(bContext *C, wmDrag *drag, const wmEvent *event)
{
  wmWindow *win = CTX_wm_window(C);
  wmDropBox *drop = dropbox_active(C, &win->handlers, drag, event);
  if (!drop) {
    ScrArea *area = CTX_wm_area(C);
    drop = dropbox_active(C, &area->handlers, drag, event);
  }
  if (!drop) {
    ARegion *region = CTX_wm_region(C);
    drop = dropbox_active(C, &region->handlers, drag, event);
  }
  if (drop) {
    return dropbox_tooltip(C, drag, event, drop);
>>>>>>> eb96f0cf
  }
  return NULL;
}

static void wm_drop_operator_options(bContext *C, wmDrag *drag, const wmEvent *event)
{
  wmWindow *win = CTX_wm_window(C);
  const int winsize_x = WM_window_pixels_x(win);
  const int winsize_y = WM_window_pixels_y(win);

  /* for multiwin drags, we only do this if mouse inside */
  if (event->x < 0 || event->y < 0 || event->x > winsize_x || event->y > winsize_y) {
    return;
  }

  drag->tooltip[0] = 0;

  /* check buttons (XXX todo rna and value) */
  if (UI_but_active_drop_name(C)) {
<<<<<<< HEAD
    BLI_strncpy(drag->opname, IFACE_("Paste name"), sizeof(drag->opname));
    drag->gizmo_group[0] = 0;
  }
  else {
    struct wmDropboxActiveInfo *active_info = wm_dropbox_active(C, drag, event);
    drag->gizmo_group[0] = 0;

    if (active_info && active_info->operator_string) {
      BLI_strncpy(drag->opname, active_info->operator_string, sizeof(drag->opname));
=======
    BLI_strncpy(drag->tooltip, IFACE_("Paste name"), sizeof(drag->tooltip));
  }
  else {
    char *tooltip = wm_dropbox_active(C, drag, event);

    if (tooltip) {
      BLI_strncpy(drag->tooltip, tooltip, sizeof(drag->tooltip));
      MEM_freeN(tooltip);
>>>>>>> eb96f0cf
      // WM_cursor_modal_set(win, WM_CURSOR_COPY);
    }
    if (active_info && active_info->gizmo_group) {
      BLI_strncpy(drag->gizmo_group, active_info->gizmo_group, sizeof(drag->gizmo_group));
    }
    // else
    //  WM_cursor_modal_restore(win);
    /* unsure about cursor type, feels to be too much */
  }
}

/* called in inner handler loop, region context */
void wm_drags_check_ops(bContext *C, const wmEvent *event)
{
  wmWindowManager *wm = CTX_wm_manager(C);

  LISTBASE_FOREACH (wmDrag *, drag, &wm->drags) {
    wm_drop_operator_options(C, drag, event);
  }
}

/* ************** IDs ***************** */

void WM_drag_add_local_ID(wmDrag *drag, ID *id, ID *from_parent)
{
  /* Don't drag the same ID twice. */
  LISTBASE_FOREACH (wmDragID *, drag_id, &drag->ids) {
    if (drag_id->id == id) {
      if (drag_id->from_parent == NULL) {
        drag_id->from_parent = from_parent;
      }
      return;
    }
    if (GS(drag_id->id->name) != GS(id->name)) {
      BLI_assert_msg(0, "All dragged IDs must have the same type");
      return;
    }
  }

  /* Add to list. */
  wmDragID *drag_id = MEM_callocN(sizeof(wmDragID), __func__);
  drag_id->id = id;
  drag_id->from_parent = from_parent;
  BLI_addtail(&drag->ids, drag_id);
}

ID *WM_drag_get_local_ID(const wmDrag *drag, short idcode)
{
  if (drag->type != WM_DRAG_ID) {
    return NULL;
  }

  wmDragID *drag_id = drag->ids.first;
  if (!drag_id) {
    return NULL;
  }

  ID *id = drag_id->id;
  return (idcode == 0 || GS(id->name) == idcode) ? id : NULL;
}

ID *WM_drag_get_local_ID_from_event(const wmEvent *event, short idcode)
{
  if (event->custom != EVT_DATA_DRAGDROP) {
    return NULL;
  }

  ListBase *lb = event->customdata;
  return WM_drag_get_local_ID(lb->first, idcode);
}

/**
 * Check if the drag data is either a local ID or an external ID asset of type \a idcode.
 */
bool WM_drag_is_ID_type(const wmDrag *drag, int idcode)
{
  return WM_drag_get_local_ID(drag, idcode) || WM_drag_get_asset_data(drag, idcode);
}

wmDragAsset *WM_drag_get_asset_data(const wmDrag *drag, int idcode)
{
  if (drag->type != WM_DRAG_ASSET) {
    return NULL;
  }

  wmDragAsset *asset_drag = drag->poin;
  return (ELEM(idcode, 0, asset_drag->id_type)) ? asset_drag : NULL;
}

struct AssetMetaData *WM_drag_get_asset_meta_data(const wmDrag *drag, int idcode)
{
  wmDragAsset *drag_asset = WM_drag_get_asset_data(drag, idcode);
  if (drag_asset) {
    return drag_asset->metadata;
  }

  ID *local_id = WM_drag_get_local_ID(drag, idcode);
  if (local_id) {
    return local_id->asset_data;
  }

  return NULL;
}

static ID *wm_drag_asset_id_import(wmDragAsset *asset_drag)
{
  const char *name = asset_drag->name;
  ID_Type idtype = asset_drag->id_type;

  switch ((eFileAssetImportType)asset_drag->import_type) {
    case FILE_ASSET_IMPORT_LINK:
      return WM_file_link_datablock(G_MAIN, NULL, NULL, NULL, asset_drag->path, idtype, name);
    case FILE_ASSET_IMPORT_APPEND:
      return WM_file_append_datablock(G_MAIN, NULL, NULL, NULL, asset_drag->path, idtype, name);
  }

  BLI_assert_unreachable();
  return NULL;
}

/**
 * When dragging a local ID, return that. Otherwise, if dragging an asset-handle, link or append
 * that depending on what was chosen by the drag-box (currently append only in fact).
 *
 * Use #WM_drag_free_imported_drag_ID() as cancel callback of the drop-box, so that the asset
 * import is rolled back if the drop operator fails.
 */
ID *WM_drag_get_local_ID_or_import_from_asset(const wmDrag *drag, int idcode)
{
  if (!ELEM(drag->type, WM_DRAG_ASSET, WM_DRAG_ID)) {
    return NULL;
  }

  if (drag->type == WM_DRAG_ID) {
    return WM_drag_get_local_ID(drag, idcode);
  }

  wmDragAsset *asset_drag = WM_drag_get_asset_data(drag, idcode);
  if (!asset_drag) {
    return NULL;
  }

  /* Link/append the asset. */
  return wm_drag_asset_id_import(asset_drag);
}

/**
 * \brief Free asset ID imported for cancelled drop.
 *
 * If the asset was imported (linked/appended) using #WM_drag_get_local_ID_or_import_from_asset()`
 * (typically via a #wmDropBox.copy() callback), we want the ID to be removed again if the drop
 * operator cancels.
 * This is for use as #wmDropBox.cancel() callback.
 */
void WM_drag_free_imported_drag_ID(struct Main *bmain, wmDrag *drag, wmDropBox *drop)
{
  if (drag->type != WM_DRAG_ASSET) {
    return;
  }

  wmDragAsset *asset_drag = WM_drag_get_asset_data(drag, 0);
  if (!asset_drag) {
    return;
  }

  /* Get name from property, not asset data - it may have changed after importing to ensure
   * uniqueness (name is assumed to be set from the imported ID name). */
  char name[MAX_ID_NAME - 2];
  RNA_string_get(drop->ptr, "name", name);
  if (!name[0]) {
    return;
  }

  ID *id = BKE_libblock_find_name(bmain, asset_drag->id_type, name);
  if (id) {
    BKE_id_delete(bmain, id);
  }
}

/* ************** draw ***************** */

static void wm_drop_operator_draw(const char *name, int x, int y)
{
  const uiFontStyle *fstyle = UI_FSTYLE_WIDGET;
  const float col_fg[4] = {1.0f, 1.0f, 1.0f, 1.0f};
  const float col_bg[4] = {0.0f, 0.0f, 0.0f, 0.2f};

  UI_fontstyle_draw_simple_backdrop(fstyle, x, y, name, col_fg, col_bg);
}

const char *WM_drag_get_item_name(wmDrag *drag)
{
  switch (drag->type) {
    case WM_DRAG_ID: {
      ID *id = WM_drag_get_local_ID(drag, 0);
      bool single = (BLI_listbase_count_at_most(&drag->ids, 2) == 1);

      if (single) {
        return id->name + 2;
      }
      if (id) {
        return BKE_idtype_idcode_to_name_plural(GS(id->name));
      }
      break;
    }
    case WM_DRAG_ASSET: {
      const wmDragAsset *asset_drag = WM_drag_get_asset_data(drag, 0);
      return asset_drag->name;
    }
    case WM_DRAG_PATH:
    case WM_DRAG_NAME:
      return drag->path;
  }
  return "";
}

static void drag_rect_minmax(rcti *rect, int x1, int y1, int x2, int y2)
{
  if (rect->xmin > x1) {
    rect->xmin = x1;
  }
  if (rect->xmax < x2) {
    rect->xmax = x2;
  }
  if (rect->ymin > y1) {
    rect->ymin = y1;
  }
  if (rect->ymax < y2) {
    rect->ymax = y2;
  }
}

/* called in wm_draw.c */
/* if rect set, do not draw */
void wm_drags_draw(bContext *C, wmWindow *win, rcti *rect)
{
  const uiFontStyle *fstyle = UI_FSTYLE_WIDGET;
  wmWindowManager *wm = CTX_wm_manager(C);
  const int winsize_y = WM_window_pixels_y(win);

  int cursorx = win->eventstate->x;
  int cursory = win->eventstate->y;
  if (rect) {
    rect->xmin = rect->xmax = cursorx;
    rect->ymin = rect->ymax = cursory;
  }

  /* Should we support multi-line drag draws? Maybe not, more types mixed won't work well. */
  GPU_blend(GPU_BLEND_ALPHA);
  LISTBASE_FOREACH (wmDrag *, drag, &wm->drags) {
    const uchar text_col[] = {255, 255, 255, 255};
    int iconsize = UI_DPI_ICON_SIZE;
    int padding = 4 * UI_DPI_FAC;

    /* image or icon */
    int x = cursorx - 2 * padding;
    int y = cursory - 2 * UI_DPI_FAC;
    if (drag->no_preview) {
      /* Pass. */
    }
    else if (drag->imb) {
      x = cursorx - drag->sx / 2;
      y = cursory - drag->sy / 2;

      if (rect) {
        drag_rect_minmax(rect, x, y, x + drag->sx, y + drag->sy);
      }
      else {
        float col[4] = {1.0f, 1.0f, 1.0f, 0.65f}; /* this blends texture */
        IMMDrawPixelsTexState state = immDrawPixelsTexSetup(GPU_SHADER_2D_IMAGE_COLOR);
        immDrawPixelsTexScaled(&state,
                               x,
                               y,
                               drag->imb->x,
                               drag->imb->y,
                               GPU_RGBA8,
                               false,
                               drag->imb->rect,
                               drag->scale,
                               drag->scale,
                               1.0f,
                               1.0f,
                               col);
      }
    }
    else {
      if (rect) {
        drag_rect_minmax(rect, x, y, x + iconsize, y + iconsize);
      }
      else {
        UI_icon_draw_ex(x, y, drag->icon, U.inv_dpi_fac, 0.8, 0.0f, text_col, false);
      }
    }

    /* item name */
    if (!drag->no_preview && drag->imb) {
      x = cursorx - drag->sx / 2;
      y = cursory - drag->sy / 2 - iconsize;
    }
    else {
      x = cursorx + 10 * UI_DPI_FAC;
      y = cursory + 1 * UI_DPI_FAC;
    }

    if (rect) {
      int w = UI_fontstyle_string_width(fstyle, WM_drag_get_item_name(drag));
      drag_rect_minmax(rect, x, y, x + w, y + iconsize);
    }
    else {
      UI_fontstyle_draw_simple(fstyle, x, y, WM_drag_get_item_name(drag), text_col);
    }

    /* operator name with roundbox */
    if (drag->tooltip[0]) {
      if (drag->imb) {
        x = cursorx - drag->sx / 2;

        if (cursory + drag->sy / 2 + padding + iconsize < winsize_y) {
          y = cursory + drag->sy / 2 + padding;
        }
        else {
          y = cursory - drag->sy / 2 - padding - iconsize - padding - iconsize;
        }
      }
      else {
        x = cursorx - 2 * padding;

        if (cursory + iconsize + iconsize < winsize_y) {
          y = (cursory + iconsize) + padding;
        }
        else {
          y = (cursory - iconsize) - padding;
        }
      }

      if (rect) {
        int w = UI_fontstyle_string_width(fstyle, WM_drag_get_item_name(drag));
        drag_rect_minmax(rect, x, y, x + w, y + iconsize);
      }
      else {
        wm_drop_operator_draw(drag->tooltip, x, y);
      }
    }
  }
  GPU_blend(GPU_BLEND_NONE);
}

/* ************** Queries ***************** */

const wmDrag *WM_drag_with_gizmogroup_find(const wmWindowManager *wm, const char name[MAX_NAME])
{
  LISTBASE_FOREACH (const wmDrag *, drag, &wm->drags) {
    if (STREQ(drag->gizmo_group, name)) {
      return drag;
    }
  }

  return NULL;
}<|MERGE_RESOLUTION|>--- conflicted
+++ resolved
@@ -230,8 +230,8 @@
   }
 }
 
-<<<<<<< HEAD
 struct wmDropboxActiveInfo {
+  wmDropBox *drop;
   /* Some string the operator sets (operator name or some tooltip). */
   const char *operator_string;
   const char *gizmo_group;
@@ -249,6 +249,20 @@
   }
 }
 
+static char *dropbox_tooltip(bContext *C, wmDrag *drag, const wmEvent *event, wmDropBox *drop)
+{
+  char *tooltip = NULL;
+  if (drop->tooltip) {
+    tooltip = drop->tooltip(C, drag, event, drop);
+  }
+  if (!tooltip) {
+    tooltip = BLI_strdup(WM_operatortype_name(drop->ot, drop->ptr));
+  }
+  /* XXX Doing translation here might not be ideal, but later we have no more
+   *     access to ot (and hence op context)... */
+  return tooltip;
+}
+
 static void wm_gizmogroup_properties_alloc(PointerRNA **ptr,
                                            IDProperty **properties,
                                            const char *gz_group_name)
@@ -265,33 +279,28 @@
   (*ptr)->data = *properties;
 }
 
-/**
- * \returns Pointer to static `wmDropboxActiveInfo` data.
- */
-static struct wmDropboxActiveInfo *dropbox_active(bContext *C,
-                                                  ListBase *handlers,
-                                                  wmDrag *drag,
-                                                  const wmEvent *event)
-=======
-static char *dropbox_tooltip(bContext *C, wmDrag *drag, const wmEvent *event, wmDropBox *drop)
-{
-  char *tooltip = NULL;
-  if (drop->tooltip) {
-    tooltip = drop->tooltip(C, drag, event, drop);
-  }
-  if (!tooltip) {
-    tooltip = BLI_strdup(WM_operatortype_name(drop->ot, drop->ptr));
-  }
-  /* XXX Doing translation here might not be ideal, but later we have no more
-   *     access to ot (and hence op context)... */
-  return tooltip;
+static void dropbox_gizmo_activate(bContext *C, wmDrag *drag, wmDropBox *drop)
+{
+  if (!STREQ(drag->gizmo_group, drop->gizmo_group)) {
+    if (drop->gizmo_group[0]) {
+      ARegion *region = CTX_wm_region(C);
+      wmGizmoGroup *gzgroup = WM_gizmomap_group_find(region->gizmo_map, drop->gizmo_group);
+      if (gzgroup) {
+        wm_gizmogroup_properties_alloc(&gzgroup->ptr, &gzgroup->properties, drop->gizmo_group);
+        WM_gizmo_properties_sanitize(gzgroup->ptr, 0);
+        drop->gizmo_group_ptr = gzgroup->ptr;
+
+        drop->copy_gizmo_group(drag, drop);
+      }
+    }
+  }
+  BLI_strncpy(drag->gizmo_group, drop->gizmo_group, sizeof(drag->gizmo_group));
 }
 
 static wmDropBox *dropbox_active(bContext *C,
                                  ListBase *handlers,
                                  wmDrag *drag,
                                  const wmEvent *event)
->>>>>>> eb96f0cf
 {
   LISTBASE_FOREACH (wmEventHandler *, handler_base, handlers) {
     if (handler_base->type == WM_HANDLER_TYPE_DROPBOX) {
@@ -300,32 +309,7 @@
         LISTBASE_FOREACH (wmDropBox *, drop, handler->dropboxes) {
           if (drop->poll(C, drag, event) &&
               WM_operator_poll_context(C, drop->ot, drop->opcontext)) {
-<<<<<<< HEAD
-            static struct wmDropboxActiveInfo active_info;
-            /* XXX Doing translation here might not be ideal, but later we have no more
-             *     access to ot (and hence op context)... */
-            active_info.operator_string = (tooltip) ? tooltip :
-                                                      WM_operatortype_name(drop->ot, drop->ptr);
-            if (!STREQ(drag->gizmo_group, drop->gizmo_group)) {
-              if (drop->gizmo_group[0]) {
-                ARegion *region = CTX_wm_region(C);
-                wmGizmoGroup *gzgroup = WM_gizmomap_group_find(region->gizmo_map,
-                                                               drop->gizmo_group);
-                if (gzgroup) {
-                  wm_gizmogroup_properties_alloc(
-                      &gzgroup->ptr, &gzgroup->properties, drop->gizmo_group);
-                  WM_gizmo_properties_sanitize(gzgroup->ptr, 0);
-                  drop->gizmo_group_ptr = gzgroup->ptr;
-
-                  drop->copy_gizmo_group(drag, drop);
-                }
-              }
-            }
-            active_info.gizmo_group = drop->gizmo_group;
-            return &active_info;
-=======
             return drop;
->>>>>>> eb96f0cf
           }
         }
       }
@@ -334,7 +318,6 @@
   return NULL;
 }
 
-<<<<<<< HEAD
 /* return active operator name when mouse is in box */
 /**
  * \returns Pointer to static `wmDropboxActiveInfo` data, when the mouse is in a box with a
@@ -345,29 +328,8 @@
                                                      const wmEvent *event)
 {
   wmWindow *win = CTX_wm_window(C);
-  ScrArea *area = CTX_wm_area(C);
-  ARegion *region = CTX_wm_region(C);
-  struct wmDropboxActiveInfo *active_info;
-
-  active_info = dropbox_active(C, &win->handlers, drag, event);
-  if (active_info) {
-    return active_info;
-  }
-
-  active_info = dropbox_active(C, &area->handlers, drag, event);
-  if (active_info) {
-    return active_info;
-  }
-
-  active_info = dropbox_active(C, &region->handlers, drag, event);
-  if (active_info) {
-    return active_info;
-=======
-/* return active operator tooltip/name when mouse is in box */
-static char *wm_dropbox_active(bContext *C, wmDrag *drag, const wmEvent *event)
-{
-  wmWindow *win = CTX_wm_window(C);
   wmDropBox *drop = dropbox_active(C, &win->handlers, drag, event);
+
   if (!drop) {
     ScrArea *area = CTX_wm_area(C);
     drop = dropbox_active(C, &area->handlers, drag, event);
@@ -376,10 +338,15 @@
     ARegion *region = CTX_wm_region(C);
     drop = dropbox_active(C, &region->handlers, drag, event);
   }
+
   if (drop) {
-    return dropbox_tooltip(C, drag, event, drop);
->>>>>>> eb96f0cf
-  }
+    static struct wmDropboxActiveInfo active_info;
+    active_info.drop = drop;
+    active_info.gizmo_group = drop->gizmo_group;
+    active_info.operator_string = dropbox_tooltip(C, drag, event, drop);
+    return &active_info;
+  }
+
   return NULL;
 }
 
@@ -398,30 +365,22 @@
 
   /* check buttons (XXX todo rna and value) */
   if (UI_but_active_drop_name(C)) {
-<<<<<<< HEAD
-    BLI_strncpy(drag->opname, IFACE_("Paste name"), sizeof(drag->opname));
+    BLI_strncpy(drag->tooltip, IFACE_("Paste name"), sizeof(drag->tooltip));
     drag->gizmo_group[0] = 0;
   }
   else {
     struct wmDropboxActiveInfo *active_info = wm_dropbox_active(C, drag, event);
-    drag->gizmo_group[0] = 0;
 
     if (active_info && active_info->operator_string) {
-      BLI_strncpy(drag->opname, active_info->operator_string, sizeof(drag->opname));
-=======
-    BLI_strncpy(drag->tooltip, IFACE_("Paste name"), sizeof(drag->tooltip));
-  }
-  else {
-    char *tooltip = wm_dropbox_active(C, drag, event);
-
-    if (tooltip) {
-      BLI_strncpy(drag->tooltip, tooltip, sizeof(drag->tooltip));
-      MEM_freeN(tooltip);
->>>>>>> eb96f0cf
+      BLI_strncpy(drag->tooltip, active_info->operator_string, sizeof(drag->tooltip));
+      MEM_freeN((char *)active_info->operator_string);
       // WM_cursor_modal_set(win, WM_CURSOR_COPY);
     }
     if (active_info && active_info->gizmo_group) {
-      BLI_strncpy(drag->gizmo_group, active_info->gizmo_group, sizeof(drag->gizmo_group));
+      dropbox_gizmo_activate(C, drag, active_info->drop);
+    }
+    else {
+      drag->gizmo_group[0] = 0;
     }
     // else
     //  WM_cursor_modal_restore(win);
