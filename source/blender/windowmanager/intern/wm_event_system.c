--- conflicted
+++ resolved
@@ -3003,62 +3003,7 @@
   return action;
 }
 
-<<<<<<< HEAD
-static void wm_paintcursor_tag(bContext *C, wmPaintCursor *pc, ARegion *ar)
-=======
-static bool wm_event_inside_rect(const wmEvent *event, const rcti *rect)
-{
-  if (wm_event_always_pass(event)) {
-    return true;
-  }
-  if (BLI_rcti_isect_pt_v(rect, &event->x)) {
-    return true;
-  }
-  return false;
-}
-
-static bool wm_event_inside_region(const wmEvent *event, const ARegion *region)
-{
-  if (wm_event_always_pass(event)) {
-    return true;
-  }
-  return ED_region_contains_xy(region, &event->x);
-}
-
-static ScrArea *area_event_inside(bContext *C, const int xy[2])
-{
-  wmWindow *win = CTX_wm_window(C);
-  bScreen *screen = CTX_wm_screen(C);
-
-  if (screen) {
-    ED_screen_areas_iter(win, screen, sa)
-    {
-      if (BLI_rcti_isect_pt_v(&sa->totrct, xy)) {
-        return sa;
-      }
-    }
-  }
-  return NULL;
-}
-
-static ARegion *region_event_inside(bContext *C, const int xy[2])
-{
-  bScreen *screen = CTX_wm_screen(C);
-  ScrArea *area = CTX_wm_area(C);
-  ARegion *region;
-
-  if (screen && area) {
-    for (region = area->regionbase.first; region; region = region->next) {
-      if (BLI_rcti_isect_pt_v(&region->winrct, xy)) {
-        return region;
-      }
-    }
-  }
-  return NULL;
-}
-
 static void wm_paintcursor_tag(bContext *C, wmPaintCursor *pc, ARegion *region)
->>>>>>> afb1a64c
 {
   if (region) {
     for (; pc; pc = pc->next) {
@@ -3098,7 +3043,7 @@
   }
 }
 
-static void wm_event_drag_test(wmWindowManager *wm, wmWindow *win, wmEvent *event)
+static void wm_event_drag_and_drop_test(wmWindowManager *wm, wmWindow *win, wmEvent *event)
 {
   if (!wm->drag.data) {
     return;
@@ -3109,14 +3054,8 @@
   if (event->type == MOUSEMOVE || ISKEYMODIFIER(event->type)) {
     screen->do_draw_drag = true;
   }
-<<<<<<< HEAD
-  else if (event->type == ESCKEY) {
+  else if (event->type == EVT_ESCKEY) {
     WM_drag_stop(wm);
-=======
-  else if (event->type == EVT_ESCKEY) {
-    WM_drag_free_list(&wm->drags);
-
->>>>>>> afb1a64c
     screen->do_draw_drag = true;
   }
   else if (event->type == LEFTMOUSE && event->val == KM_RELEASE) {
@@ -3280,7 +3219,7 @@
       }
 
       /* may change the event into a drop event, adds draw tag */
-      wm_event_drag_test(wm, win, event);
+      wm_event_drag_and_drop_test(wm, win, event);
 
       /* builtin tweak, if action is break it removes tweak */
       wm_tweakevent_test(C, event, action);
