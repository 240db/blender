/*
 * ***** BEGIN GPL LICENSE BLOCK *****
 *
 * This program is free software; you can redistribute it and/or
 * modify it under the terms of the GNU General Public License
 * as published by the Free Software Foundation; either version 2
 * of the License, or (at your option) any later version.
 *
 * This program is distributed in the hope that it will be useful,
 * but WITHOUT ANY WARRANTY; without even the implied warranty of
 * MERCHANTABILITY or FITNESS FOR A PARTICULAR PURPOSE.  See the
 * GNU General Public License for more details.
 *
 * You should have received a copy of the GNU General Public License
 * along with this program; if not, write to the Free Software Foundation,
 * Inc., 51 Franklin Street, Fifth Floor, Boston, MA 02110-1301, USA.
 *
 * The Original Code is Copyright (C) 2007 Blender Foundation.
 * All rights reserved.
 *
 *
 * Contributor(s): Blender Foundation
 *
 * ***** END GPL LICENSE BLOCK *****
 */

/** \file blender/windowmanager/intern/wm_files_link.c
 *  \ingroup wm
 *
 * Functions for dealing with append/link operators and helpers.
 */


#include <float.h>
#include <string.h>
#include <ctype.h>
#include <stdio.h>
#include <stddef.h>
#include <assert.h>
#include <errno.h>

#include "MEM_guardedalloc.h"

#include "DNA_ID.h"
#include "DNA_material_types.h"
#include "DNA_object_types.h"
#include "DNA_screen_types.h"
#include "DNA_scene_types.h"
#include "DNA_space_types.h"
#include "DNA_windowmanager_types.h"

#include "RNA_access.h"
#include "RNA_define.h"

#include "BLI_blenlib.h"
#include "BLI_bitmap.h"
#include "BLI_linklist.h"
#include "BLI_math.h"
#include "BLI_memarena.h"
#include "BLI_utildefines.h"
#include "BLI_ghash.h"

#include "PIL_time.h"

#include "BLO_readfile.h"

#include "BKE_asset_engine.h"
#include "BKE_context.h"
#include "BKE_layer.h"
#include "BKE_library.h"
#include "BKE_library_override.h"
#include "BKE_library_remap.h"
#include "BKE_material.h"
#include "BKE_global.h"
#include "BKE_image.h"
#include "BKE_main.h"
#include "BKE_report.h"
#include "BKE_scene.h"
#include "BKE_screen.h" /* BKE_ST_MAXNAME */

#include "BKE_idcode.h"

#include "DEG_depsgraph.h"
#include "DEG_depsgraph_build.h"

#include "IMB_colormanagement.h"

#include "ED_datafiles.h"
#include "ED_screen.h"
#include "ED_fileselect.h"
#include "ED_view3d.h"


#include "WM_api.h"
#include "WM_types.h"

#include "wm_files.h"

/* **************** link/append *************** */

static bool wm_link_append_poll(bContext *C)
{
	if (WM_operator_winactive(C)) {
		/* linking changes active object which is pretty useful in general,
		 * but which totally confuses edit mode (i.e. it becoming not so obvious
		 * to leave from edit mode and invalid tools in toolbar might be displayed)
		 * so disable link/append when in edit mode (sergey) */
		if (CTX_data_edit_object(C))
			return 0;

		return 1;
	}

	return 0;
}

static int wm_link_append_invoke(bContext *C, wmOperator *op, const wmEvent *event)
{
	if (RNA_struct_property_is_set(op->ptr, "filepath")) {
		if (ED_operator_region_view3d_active(C)) {
			RNA_int_set_array(op->ptr, "mouse_coordinates", event->mval);
		}
		return WM_operator_call_notest(C, op);
	}
	else {
		/* XXX TODO solve where to get last linked library from */
		if (G.lib[0] != '\0') {
			RNA_string_set(op->ptr, "filepath", G.lib);
		}
		else if (G.relbase_valid) {
			char path[FILE_MAX];
			BLI_strncpy(path, BKE_main_blendfile_path_from_global(), sizeof(path));
			BLI_parent_dir(path);
			RNA_string_set(op->ptr, "filepath", path);
		}
		WM_event_add_fileselect(C, op);
		return OPERATOR_RUNNING_MODAL;
	}
}

static short wm_link_append_flag(wmOperator *op)
{
	PropertyRNA *prop;
	short flag = 0;

	if (RNA_boolean_get(op->ptr, "autoselect"))
		flag |= FILE_AUTOSELECT;
	if (RNA_boolean_get(op->ptr, "active_collection"))
		flag |= FILE_ACTIVE_COLLECTION;
	if ((prop = RNA_struct_find_property(op->ptr, "relative_path")) && RNA_property_boolean_get(op->ptr, prop))
		flag |= FILE_RELPATH;
	if (RNA_boolean_get(op->ptr, "link"))
		flag |= FILE_LINK;
	if (RNA_boolean_get(op->ptr, "instance_collections"))
		flag |= FILE_GROUP_INSTANCE;

	return flag;
}

typedef struct WMLinkAppendDataItem {
	AssetUUID *uuid;
	char *name;
	BLI_bitmap *libraries;  /* All libs (from WMLinkAppendData.libraries) to try to load this ID from. */
	short idcode;

	ID *new_id;
	void *customdata;
} WMLinkAppendDataItem;

typedef struct WMLinkAppendData {
	const char *root;
	LinkNodePair libraries;
	LinkNodePair items;
	int num_libraries;
	int num_items;
	int flag;  /* Combines eFileSel_Params_Flag from DNA_space_types.h and BLO_LibLinkFlags from BLO_readfile.h */

	/* Internal 'private' data */
	MemArena *memarena;
} WMLinkAppendData;

static WMLinkAppendData *wm_link_append_data_new(const int flag)
{
	MemArena *ma = BLI_memarena_new(BLI_MEMARENA_STD_BUFSIZE, __func__);
	WMLinkAppendData *lapp_data = BLI_memarena_calloc(ma, sizeof(*lapp_data));

	lapp_data->flag = flag;
	lapp_data->memarena = ma;

	return lapp_data;
}

static void wm_link_append_data_free(WMLinkAppendData *lapp_data)
{
	BLI_memarena_free(lapp_data->memarena);
}

/* WARNING! *Never* call wm_link_append_data_library_add() after having added some items! */

static void wm_link_append_data_library_add(WMLinkAppendData *lapp_data, const char *libname)
{
	size_t len = strlen(libname) + 1;
	char *libpath = BLI_memarena_alloc(lapp_data->memarena, len);

	BLI_strncpy(libpath, libname, len);
	BLI_linklist_append_arena(&lapp_data->libraries, libpath, lapp_data->memarena);
	lapp_data->num_libraries++;
}

static WMLinkAppendDataItem *wm_link_append_data_item_add(
        WMLinkAppendData *lapp_data, const char *idname, const short idcode, const AssetUUID *uuid, void *customdata)
{
	WMLinkAppendDataItem *item = BLI_memarena_alloc(lapp_data->memarena, sizeof(*item));
	const size_t len = strlen(idname) + 1;

	if (uuid) {
		item->uuid = BLI_memarena_alloc(lapp_data->memarena, sizeof(*item->uuid));
		*item->uuid = *uuid;
	}
	else {
		item->uuid = NULL;
	}
	item->name = BLI_memarena_alloc(lapp_data->memarena, len);
	BLI_strncpy(item->name, idname, len);
	item->idcode = idcode;
	item->libraries = BLI_BITMAP_NEW_MEMARENA(lapp_data->memarena, lapp_data->num_libraries);

	item->new_id = NULL;
	item->customdata = customdata;

	BLI_linklist_append_arena(&lapp_data->items, item, lapp_data->memarena);
	lapp_data->num_items++;

	return item;
}

static bool wm_asset_engine_load_post_from_append_data(bContext *C, AssetEngine *ae, WMLinkAppendData *lapp_data)
{
	if (lapp_data->num_items > 0 && ae->type->load_post != NULL) {
		LinkNode *itemlink;
		AssetUUID *uuid;
		AssetUUIDList uuids = {
		    .uuids = MEM_callocN(sizeof(*uuids.uuids) * lapp_data->num_items, __func__),
		    .nbr_uuids = lapp_data->num_items,
		    .asset_engine_version = ae->type->version
		};

		for (itemlink = lapp_data->items.list, uuid = uuids.uuids; itemlink; itemlink = itemlink->next, uuid++) {
			WMLinkAppendDataItem *lapp_item = itemlink->link;
			*uuid = *lapp_item->uuid;
			uuid->id = lapp_item->new_id;
		}

		return ae->type->load_post(C, ae, &uuids);
	}
	return true;
}

static int path_to_idcode(const char *path)
{
	const int filetype = ED_path_extension_type(path);
	switch (filetype) {
		case FILE_TYPE_IMAGE:
		case FILE_TYPE_MOVIE:
			return ID_IM;
		case FILE_TYPE_FTFONT:
			return ID_VF;
		case FILE_TYPE_SOUND:
			return ID_SO;
		case FILE_TYPE_PYSCRIPT:
		case FILE_TYPE_TEXT:
			return ID_TXT;
		default:
			return 0;
	}
}

static void wm_link_virtual_lib(
        WMLinkAppendData *lapp_data, Main *bmain, AssetEngineType *aet, const int lib_idx)
{
	const bool generate_overrides = (lapp_data->flag & BLO_LIBLINK_GENERATE_OVERRIDE) != 0;
	LinkNode *itemlink;
	int item_idx;

	BLI_assert(aet);

	/* Find or add virtual library matching current asset engine. */
	Library *virtlib = BKE_library_asset_virtual_ensure(bmain, aet);

	for (item_idx = 0, itemlink = lapp_data->items.list; itemlink; item_idx++, itemlink = itemlink->next) {
		WMLinkAppendDataItem *item = itemlink->link;
		ID *new_id = NULL;
		bool id_exists = false;

		if (!BLI_BITMAP_TEST(item->libraries, lib_idx)) {
			continue;
		}

		switch (item->idcode) {
			case ID_IM:
				new_id = (ID *)BKE_image_load_exists_ex(bmain, item->name, &id_exists);
				if (id_exists) {
					if (!new_id->uuid || !ASSETUUID_EQUAL(new_id->uuid, item->uuid)) {
						/* Fake 'same ID' (same path, but different uuid or whatever), force loading into new ID. */
						BLI_assert(new_id->lib != virtlib);
						new_id = (ID *)BKE_image_load(bmain, item->name);
						id_exists = false;
					}
				}
				break;
			default:
				break;
		}

		if (new_id) {
			new_id->lib = virtlib;
			new_id->tag |= LIB_TAG_EXTERN | LIB_ASSET;

			if (!id_exists) {
				new_id->uuid = MEM_mallocN(sizeof(*new_id->uuid), __func__);
				*new_id->uuid = *item->uuid;
			}

			if (generate_overrides) {
				/* Create local override of virtually linked datablock, since we nearly always want to be able
				 * to edit pretty much everything about it. */
				new_id = BKE_override_static_create_from_id(bmain, new_id);
				/* TODO: will need to protect some fields on type-by-type case (path field). */
			}

			/* If the link is sucessful, clear item's libs 'todo' flags.
			 * This avoids trying to link same item with other libraries to come. */
			BLI_BITMAP_SET_ALL(item->libraries, false, lapp_data->num_libraries);
			item->new_id = new_id;
		}
	}
	BKE_libraries_asset_repositories_rebuild(bmain);
}

static void wm_link_do(
        WMLinkAppendData *lapp_data, ReportList *reports, Main *bmain, AssetEngineType *aet,
        Scene *scene, ViewLayer *view_layer)
{
	Main *mainl;
	BlendHandle *bh;
	Library *lib;

	const int flag = lapp_data->flag;

	LinkNode *liblink, *itemlink;
	int lib_idx, item_idx;

	BLI_assert(lapp_data->num_items && lapp_data->num_libraries);

	for (lib_idx = 0, liblink = lapp_data->libraries.list; liblink; lib_idx++, liblink = liblink->next) {
		char *libname = liblink->link;

<<<<<<< HEAD
		if (libname[0] == '\0') {
			/* Special 'virtual lib' cases. */
			wm_link_virtual_lib(lapp_data, bmain, aet, lib_idx);
			continue;
		}

		bh = BLO_blendhandle_from_file(libname, reports);
=======
		if (STREQ(libname, BLO_EMBEDDED_STARTUP_BLEND)) {
			bh = BLO_blendhandle_from_memory(datatoc_startup_blend, datatoc_startup_blend_size);
		}
		else {
			bh = BLO_blendhandle_from_file(libname, reports);
		}
>>>>>>> b94d3491

		if (bh == NULL) {
			/* Unlikely since we just browsed it, but possible
			 * Error reports will have been made by BLO_blendhandle_from_file() */
			continue;
		}

		/* here appending/linking starts */
		mainl = BLO_library_link_begin(bmain, &bh, libname);
		lib = mainl->curlib;
		BLI_assert(lib);
		UNUSED_VARS_NDEBUG(lib);

		if (mainl->versionfile < 250) {
			BKE_reportf(reports, RPT_WARNING,
			            "Linking or appending from a very old .blend file format (%d.%d), no animation conversion will "
			            "be done! You may want to re-save your lib file with current Blender",
			            mainl->versionfile, mainl->subversionfile);
		}

		/* For each lib file, we try to link all items belonging to that lib,
		 * and tag those successful to not try to load them again with the other libs. */
		for (item_idx = 0, itemlink = lapp_data->items.list; itemlink; item_idx++, itemlink = itemlink->next) {
			WMLinkAppendDataItem *item = itemlink->link;
			ID *new_id;

			if (!BLI_BITMAP_TEST(item->libraries, lib_idx)) {
				continue;
			}

			new_id = BLO_library_link_named_part_asset(
			             mainl, &bh, aet, lapp_data->root, item->idcode, item->name, item->uuid,
			             flag, bmain, scene, view_layer);

			if (new_id) {
				/* If the link is successful, clear item's libs 'todo' flags.
				 * This avoids trying to link same item with other libraries to come. */
				BLI_BITMAP_SET_ALL(item->libraries, false, lapp_data->num_libraries);
				item->new_id = new_id;
			}
		}

		BLO_library_link_end(mainl, &bh, flag, bmain, scene, view_layer);
		BLO_blendhandle_close(bh);
	}
}

/**
 * Check if an item defined by \a name and \a group can be appended/linked.
 *
 * \param reports: Optionally report an error when an item can't be appended/linked.
 */
static bool wm_link_append_item_poll(
        ReportList *reports, const char *path, const char *group, const char *name, const bool do_append)
{
	short idcode;

	if (!group || !name) {
		printf("skipping %s\n", path);
		return false;
	}

	idcode = BKE_idcode_from_name(group);

	/* XXX For now, we do a nasty exception for workspace, forbid linking them.
	 *     Not nice, ultimately should be solved! */
	if (!BKE_idcode_is_linkable(idcode) && (do_append || idcode != ID_WS)) {
		if (reports) {
			if (do_append) {
				BKE_reportf(reports, RPT_ERROR_INVALID_INPUT, "Can't append data-block '%s' of type '%s'", name, group);
			}
			else {
				BKE_reportf(reports, RPT_ERROR_INVALID_INPUT, "Can't link data-block '%s' of type '%s'", name, group);
			}
		}
		return false;
	}

	return true;
}

static int wm_link_append_exec(bContext *C, wmOperator *op)
{
	Main *bmain = CTX_data_main(C);
	Scene *scene = CTX_data_scene(C);
	ViewLayer *view_layer = CTX_data_view_layer(C);
	PropertyRNA *prop;
	WMLinkAppendData *lapp_data;
	char path[FILE_MAX_LIBEXTRA], root[FILE_MAXDIR], libname[FILE_MAX_LIBEXTRA], relname[FILE_MAX];
	char *group, *name;
	int totfiles = 0;

	char asset_engine[BKE_ST_MAXNAME];
	AssetEngineType *aet = NULL;
	AssetUUID uuid = {0};

	RNA_string_get(op->ptr, "filename", relname);
	RNA_string_get(op->ptr, "directory", root);

	BLI_join_dirfile(path, sizeof(path), root, relname);

	RNA_string_get(op->ptr, "asset_engine", asset_engine);
	if (asset_engine[0] != '\0') {
		aet = BKE_asset_engines_find(asset_engine);
	}

	/* test if we have a valid data */
	if (!BLO_library_path_explode(path, libname, &group, &name) && (!aet || !path_to_idcode(path))) {
		BKE_reportf(op->reports, RPT_ERROR, "'%s': not a library", path);
		return OPERATOR_CANCELLED;
	}
	else if (!group && !aet) {
		BKE_reportf(op->reports, RPT_ERROR, "'%s': nothing indicated", path);
		return OPERATOR_CANCELLED;
	}
	else if (libname[0] && BLI_path_cmp(BKE_main_blendfile_path(bmain), libname) == 0) {
		BKE_reportf(op->reports, RPT_ERROR, "'%s': cannot use current file as library", path);
		return OPERATOR_CANCELLED;
	}

	/* check if something is indicated for append/link */
	prop = RNA_struct_find_property(op->ptr, "files");
	if (prop) {
		totfiles = RNA_property_collection_length(op->ptr, prop);
		if (totfiles == 0) {
			if (!name) {
				BKE_reportf(op->reports, RPT_ERROR, "'%s': nothing indicated", path);
				return OPERATOR_CANCELLED;
			}
		}
	}
	else if (!name) {
		BKE_reportf(op->reports, RPT_ERROR, "'%s': nothing indicated", path);
		return OPERATOR_CANCELLED;
	}

	short flag = wm_link_append_flag(op);
	const bool do_append = (flag & FILE_LINK) == 0;

	/* sanity checks for flag */
	if (scene && scene->id.lib) {
		BKE_reportf(op->reports, RPT_WARNING,
		            "Scene '%s' is linked, instantiation of objects & groups is disabled", scene->id.name + 2);
		flag &= ~FILE_GROUP_INSTANCE;
		scene = NULL;
	}

	/* We need to add nothing from BLO_LibLinkFlags to flag here. */

	/* from here down, no error returns */

	if (view_layer && RNA_boolean_get(op->ptr, "autoselect")) {
		BKE_view_layer_base_deselect_all(view_layer);
	}

	/* tag everything, all untagged data can be made local
	 * its also generally useful to know what is new
	 *
	 * take extra care BKE_main_id_flag_all(bmain, LIB_TAG_PRE_EXISTING, false) is called after! */
	BKE_main_id_tag_all(bmain, LIB_TAG_PRE_EXISTING, true);

	/* We define our working data...
	 * Note that here, each item 'uses' one library, and only one. */
	lapp_data = wm_link_append_data_new(flag);
	lapp_data->root = root;
	if (totfiles != 0) {
		GHash *libraries = BLI_ghash_new(BLI_ghashutil_strhash_p, BLI_ghashutil_strcmp, __func__);
		int lib_idx = 0;

		RNA_BEGIN (op->ptr, itemptr, "files")
		{
			RNA_string_get(&itemptr, "name", relname);

			BLI_join_dirfile(path, sizeof(path), root, relname);

			if (BLO_library_path_explode(path, libname, &group, &name)) {
				if (!wm_link_append_item_poll(NULL, path, group, name, do_append)) {
					continue;
				}

				if (!BLI_ghash_haskey(libraries, libname)) {
					BLI_ghash_insert(libraries, BLI_strdup(libname), SET_INT_IN_POINTER(lib_idx));
					lib_idx++;
					wm_link_append_data_library_add(lapp_data, libname);
				}
			}
			/* Non-blend paths are only valid in asset engine context (virtual libraries). */
			else if (aet && path_to_idcode(path)) {
				if (!BLI_ghash_haskey(libraries, "")) {
					BLI_ghash_insert(libraries, BLI_strdup(""), SET_INT_IN_POINTER(lib_idx));
					lib_idx++;
					wm_link_append_data_library_add(lapp_data, "");
				}
			}
		}
		RNA_END;

		RNA_BEGIN (op->ptr, itemptr, "files")
		{
			WMLinkAppendDataItem *item;

			RNA_string_get(&itemptr, "name", relname);

			BLI_join_dirfile(path, sizeof(path), root, relname);

			if (aet) {
				RNA_int_get_array(&itemptr, "uuid_repository", uuid.uuid_repository);
				RNA_int_get_array(&itemptr, "uuid_asset", uuid.uuid_asset);
				RNA_int_get_array(&itemptr, "uuid_variant", uuid.uuid_variant);
				RNA_int_get_array(&itemptr, "uuid_revision", uuid.uuid_revision);
				RNA_int_get_array(&itemptr, "uuid_view", uuid.uuid_view);
			}

			if (BLO_library_path_explode(path, libname, &group, &name)) {
				if (!wm_link_append_item_poll(op->reports, path, group, name, do_append)) {
#ifdef DEBUG_LIBRARY
					printf("skipping %s\n", path);
#endif
					continue;
				}

				lib_idx = GET_INT_FROM_POINTER(BLI_ghash_lookup(libraries, libname));
				item = wm_link_append_data_item_add(lapp_data, name, BKE_idcode_from_name(group), &uuid, NULL);
				BLI_BITMAP_ENABLE(item->libraries, lib_idx);
			}
			else if (aet) {  /* Non-blend paths are only valid in asset engine context (virtual libraries). */
				const int idcode = path_to_idcode(path);

				if (idcode != 0) {
					lib_idx = GET_INT_FROM_POINTER(BLI_ghash_lookup(libraries, ""));
					item = wm_link_append_data_item_add(lapp_data, path, idcode, &uuid, NULL);
					BLI_BITMAP_ENABLE(item->libraries, lib_idx);
				}
			}
		}
		RNA_END;

		BLI_ghash_free(libraries, MEM_freeN, NULL);
	}
	else if ((group || aet) && path[0]) {
		WMLinkAppendDataItem *item;

		if (aet) {
			RNA_int_get_array(op->ptr, "uuid_repository", uuid.uuid_repository);
			RNA_int_get_array(op->ptr, "uuid_asset", uuid.uuid_asset);
			RNA_int_get_array(op->ptr, "uuid_variant", uuid.uuid_variant);
			RNA_int_get_array(op->ptr, "uuid_revision", uuid.uuid_revision);
			RNA_int_get_array(op->ptr, "uuid_view", uuid.uuid_view);
		}

		if (group) {
			wm_link_append_data_library_add(lapp_data, libname);
			item = wm_link_append_data_item_add(lapp_data, name, BKE_idcode_from_name(group), &uuid, NULL);
			BLI_BITMAP_ENABLE(item->libraries, 0);
		}
		else if (aet) {  /* Non-blend paths are only valid in asset engine context (virtual libraries). */
			const int idcode = path_to_idcode(path);

			if (idcode != 0) {
				wm_link_append_data_library_add(lapp_data, "");
				item = wm_link_append_data_item_add(lapp_data, path, idcode, &uuid, NULL);
				BLI_BITMAP_ENABLE(item->libraries, 0);
			}
		}
	}

	if (lapp_data->num_items == 0) {
		/* Early out in case there is nothing to link. */
		wm_link_append_data_free(lapp_data);
		return OPERATOR_CANCELLED;
	}

	if (!do_append) {
		/* XXX Currently this only applies to virtual libs ('linking' mere image files...).
		 *     However, we may want to make this a general option at link time when importing assets... */
		lapp_data->flag |= BLO_LIBLINK_GENERATE_OVERRIDE;
	}

	/* XXX We'd need re-entrant locking on Main for this to work... */
	/* BKE_main_lock(bmain); */

	wm_link_do(lapp_data, op->reports, bmain, aet, scene, view_layer);

	/* BKE_main_unlock(bmain); */

	/* Try to do smart things from context in some cases (like drag'n'drop of material over object...) */
	prop = RNA_struct_find_property(op->ptr, "mouse_coordinates");
	if (prop && RNA_property_is_set(op->ptr, prop)) {
		int mval[2];
		RNA_property_int_get_array(op->ptr, prop, mval);
		Base *obbase = ED_view3d_give_base_under_cursor(C, mval);
		if (obbase) {
			LinkNode *itemlink;
			for (itemlink = lapp_data->items.list; itemlink; itemlink = itemlink->next) {
				ID *new_id = ((WMLinkAppendDataItem *)(itemlink->link))->new_id;

				if (new_id && GS(new_id->name) == ID_MA) {
					assign_material(
					            bmain, obbase->object,
					            (Material *)new_id, obbase->object->actcol, BKE_MAT_ASSIGN_USERPREF);
				}
			}
		}
#ifdef DEBUG_LIBRARY
		printf("%s\n", obbase ? obbase->object->id.name : "<NULL>");
#endif
	}

	/* mark all library linked objects to be updated */
	BKE_main_lib_objects_recalc_all(bmain);
	IMB_colormanagement_check_file_config(bmain);

	/* append, rather than linking */
	if (do_append) {
		const bool set_fake = RNA_boolean_get(op->ptr, "set_fake");
		const bool use_recursive = RNA_boolean_get(op->ptr, "use_recursive");

		if (use_recursive) {
			BKE_library_make_local(bmain, NULL, NULL, true, set_fake);
		}
		else {
			LinkNode *itemlink;
			GSet *done_libraries = BLI_gset_new_ex(BLI_ghashutil_ptrhash, BLI_ghashutil_ptrcmp,
			                                       __func__, lapp_data->num_libraries);

			for (itemlink = lapp_data->items.list; itemlink; itemlink = itemlink->next) {
				ID *new_id = ((WMLinkAppendDataItem *)(itemlink->link))->new_id;

				if (new_id && !BLI_gset_haskey(done_libraries, new_id->lib)) {
					BKE_library_make_local(bmain, new_id->lib, NULL, true, set_fake);
					BLI_gset_insert(done_libraries, new_id->lib);
				}
			}

			BLI_gset_free(done_libraries, NULL);
		}
	}

	if (aet != NULL && aet->load_post != NULL) {
		AssetEngine *ae = BKE_asset_engine_create(aet, NULL);
		wm_asset_engine_load_post_from_append_data(C, ae, lapp_data);
	}

	wm_link_append_data_free(lapp_data);

	/* important we unset, otherwise these object wont
	 * link into other scenes from this blend file */
	BKE_main_id_tag_all(bmain, LIB_TAG_PRE_EXISTING, false);

	/* TODO(sergey): Use proper flag for tagging here. */

	/* TODO (dalai): Temporary solution!
	 * Ideally we only need to tag the new objects themselves, not the scene. This way we'll avoid flush of
	 * collection properties to all objects and limit update to the particular object only.
	 * But afraid first we need to change collection evaluation in DEG according to depsgraph manifesto.
	 */
	DEG_id_tag_update(&scene->id, 0);

	/* recreate dependency graph to include new objects */
	DEG_relations_tag_update(bmain);

	/* XXX TODO: align G.lib with other directory storage (like last opened image etc...) */
	BLI_strncpy(G.lib, root, FILE_MAX);

	WM_event_add_notifier(C, NC_WINDOW, NULL);

	return OPERATOR_FINISHED;
}

static void wm_link_append_properties_common(wmOperatorType *ot, bool is_link)
{
	PropertyRNA *prop;

	/* better not save _any_ settings for this operator */
	/* properties */
	prop = RNA_def_string(ot->srna, "asset_engine", NULL, sizeof(((AssetEngineType *)NULL)->idname),
	                      "Asset Engine", "Asset engine identifier used to append/link the data");
	RNA_def_property_flag(prop, PROP_SKIP_SAVE | PROP_HIDDEN);

	prop = RNA_def_boolean(ot->srna, "link", is_link,
	                       "Link", "Link the objects or data-blocks rather than appending");
	RNA_def_property_flag(prop, PROP_SKIP_SAVE | PROP_HIDDEN);
	prop = RNA_def_boolean(ot->srna, "autoselect", true,
	                       "Select", "Select new objects");
	RNA_def_property_flag(prop, PROP_SKIP_SAVE);
	prop = RNA_def_boolean(ot->srna, "active_collection", true,
	                       "Active Collection", "Put new objects on the active collection");
	RNA_def_property_flag(prop, PROP_SKIP_SAVE);
	prop = RNA_def_boolean(ot->srna, "instance_collections", is_link,
	                       "Instance Collections", "Create instances for collections, rather than adding them directly to the scene");
	RNA_def_property_flag(prop, PROP_SKIP_SAVE);

	prop = RNA_def_int_vector(ot->srna, "mouse_coordinates", 2, (const int [2]){0, 0}, INT_MIN, INT_MAX, "Mouse Coordinates",
	                          "Store sompe mouse coordinates (e.g. to get object on which linked material was dropped...)",
	                          INT_MIN, INT_MAX);
	RNA_def_property_flag(prop, PROP_SKIP_SAVE | PROP_HIDDEN);
}

void WM_OT_link(wmOperatorType *ot)
{
	ot->name = "Link from Library";
	ot->idname = "WM_OT_link";
	ot->description = "Link from a Library .blend file";

	ot->invoke = wm_link_append_invoke;
	ot->exec = wm_link_append_exec;
	ot->poll = wm_link_append_poll;

	ot->flag |= OPTYPE_UNDO;

	WM_operator_properties_filesel(
	        ot, FILE_TYPE_FOLDER | FILE_TYPE_BLENDER | FILE_TYPE_BLENDERLIB, FILE_LOADLIB, FILE_OPENFILE,
	        WM_FILESEL_FILEPATH | WM_FILESEL_DIRECTORY | WM_FILESEL_FILENAME | WM_FILESEL_RELPATH | WM_FILESEL_FILES,
	        FILE_DEFAULTDISPLAY, FILE_SORT_ALPHA);

	wm_link_append_properties_common(ot, true);
}

void WM_OT_append(wmOperatorType *ot)
{
	ot->name = "Append from Library";
	ot->idname = "WM_OT_append";
	ot->description = "Append from a Library .blend file";

	ot->invoke = wm_link_append_invoke;
	ot->exec = wm_link_append_exec;
	ot->poll = wm_link_append_poll;

	ot->flag |= OPTYPE_UNDO;

	WM_operator_properties_filesel(
	        ot, FILE_TYPE_FOLDER | FILE_TYPE_BLENDER | FILE_TYPE_BLENDERLIB, FILE_LOADLIB, FILE_OPENFILE,
	        WM_FILESEL_FILEPATH | WM_FILESEL_DIRECTORY | WM_FILESEL_FILENAME | WM_FILESEL_FILES,
	        FILE_DEFAULTDISPLAY, FILE_SORT_ALPHA);

	wm_link_append_properties_common(ot, false);
	RNA_def_boolean(ot->srna, "set_fake", false, "Fake User",
	                "Set Fake User for appended items (except Objects and Groups)");
	RNA_def_boolean(ot->srna, "use_recursive", true, "Localize All",
	                "Localize all appended data, including those indirectly linked from other libraries");
}

/** \name Reload/relocate libraries.
 *
 * \{ */

static int wm_lib_relocate_invoke(bContext *C, wmOperator *op, const wmEvent *UNUSED(event))
{
	Library *lib;
	char lib_name[MAX_NAME];

	RNA_string_get(op->ptr, "library", lib_name);
	lib = (Library *)BKE_libblock_find_name(CTX_data_main(C), ID_LI, lib_name);

	if (lib) {
		if (lib->parent) {
			BKE_reportf(op->reports, RPT_ERROR_INVALID_INPUT,
			            "Cannot relocate indirectly linked library '%s'", lib->filepath);
			return OPERATOR_CANCELLED;
		}
		if (lib->flag & LIBRARY_FLAG_VIRTUAL) {
			BKE_reportf(op->reports, RPT_ERROR_INVALID_INPUT,
			            "Cannot relocate virtual library '%s'", lib->id.name + 2);
			return OPERATOR_CANCELLED;
		}
		RNA_string_set(op->ptr, "filepath", lib->filepath);

		WM_event_add_fileselect(C, op);

		return OPERATOR_RUNNING_MODAL;
	}

	return OPERATOR_CANCELLED;
}

/**
 * \param library if given, all IDs from that library will be removed and reloaded. Otherwise, IDs must have already
 *                been removed from \a bmain, and added to \a lapp_data.
 */
static void lib_relocate_do(
        Main *bmain,
        Library *library, WMLinkAppendData *lapp_data, ReportList *reports, AssetEngineType *aet, const bool do_reload)
{
	ListBase *lbarray[MAX_LIBARRAY];
	int lba_idx;

	LinkNode *itemlink;
	int item_idx;

	/* Remove all IDs to be reloaded from Main. */
	if (library) {
		lba_idx = set_listbasepointers(bmain, lbarray);
		while (lba_idx--) {
			ID *id = lbarray[lba_idx]->first;
			const short idcode = id ? GS(id->name) : 0;

			if (!id || !BKE_idcode_is_linkable(idcode)) {
				/* No need to reload non-linkable datatypes, those will get relinked with their 'users ID'. */
				continue;
			}

			for (; id; id = id->next) {
				if (id->lib == library) {
					WMLinkAppendDataItem *item;

					/* We remove it from current Main, and add it to items to link... */
					/* Note that non-linkable IDs (like e.g. shapekeys) are also explicitely linked here... */
					BLI_remlink(lbarray[lba_idx], id);
					item = wm_link_append_data_item_add(lapp_data, id->name + 2, idcode, NULL, id);
					BLI_BITMAP_SET_ALL(item->libraries, true, lapp_data->num_libraries);

#ifdef DEBUG_LIBRARY
					printf("\tdatablock to seek for: %s\n", id->name);
#endif
				}
			}
		}
	}

	if (lapp_data->num_items == 0) {
		/* Early out in case there is nothing to do. */
		return;
	}

	BKE_main_id_tag_all(bmain, LIB_TAG_PRE_EXISTING, true);

	/* We do not want any instanciation here, nor do we want re-generating overrides. */
	wm_link_do(lapp_data, reports, bmain, aet, NULL, NULL);

	BKE_main_lock(bmain);

	/* We add back old id to bmain.
	 * We need to do this in a first, separated loop, otherwise some of those may not be handled by
	 * ID remapping, which means they would still reference old data to be deleted... */
	for (item_idx = 0, itemlink = lapp_data->items.list; itemlink; item_idx++, itemlink = itemlink->next) {
		WMLinkAppendDataItem *item = itemlink->link;
		ID *old_id = item->customdata;

		BLI_assert(old_id);
		BLI_addtail(which_libbase(bmain, GS(old_id->name)), old_id);
	}

	/* Note that in reload case, we also want to replace indirect usages. */
	const short remap_flags = ID_REMAP_SKIP_NEVER_NULL_USAGE | ID_REMAP_NO_INDIRECT_PROXY_DATA_USAGE |
	                          (do_reload ? 0 : ID_REMAP_SKIP_INDIRECT_USAGE);
	for (item_idx = 0, itemlink = lapp_data->items.list; itemlink; item_idx++, itemlink = itemlink->next) {
		WMLinkAppendDataItem *item = itemlink->link;
		ID *old_id = item->customdata;
		ID *new_id = item->new_id;

		BLI_assert(old_id);
		if (do_reload) {
			/* Since we asked for placeholders in case of missing IDs, we expect to always get a valid one. */
			BLI_assert(new_id);
		}
		if (new_id) {
#ifdef PRINT_DEBUG
			printf("before remap, old_id users: %d, new_id users: %d\n", old_id->us, new_id->us);
#endif
			BKE_libblock_remap_locked(bmain, old_id, new_id, remap_flags);

			if (old_id->flag & LIB_FAKEUSER) {
				id_fake_user_clear(old_id);
				id_fake_user_set(new_id);
			}

#ifdef PRINT_DEBUG
			printf("after remap, old_id users: %d, new_id users: %d\n", old_id->us, new_id->us);
#endif

			/* In some cases, new_id might become direct link, remove parent of library in this case. */
			if (new_id->lib && new_id->lib->parent && (new_id->tag & LIB_TAG_INDIRECT) == 0) {
				if (do_reload) {
					BLI_assert(0);  /* Should not happen in 'pure' reload case... */
				}
				new_id->lib->parent = NULL;
			}
		}

		if (old_id->us > 0 && new_id && old_id->lib == new_id->lib) {
			/* Note that this *should* not happen - but better be safe than sorry in this area, at least until we are
			 * 100% sure this cannot ever happen.
			 * Also, we can safely assume names were unique so far, so just replacing '.' by '~' should work,
			 * but this does not totally rules out the possibility of name collision. */
			size_t len = strlen(old_id->name);
			size_t dot_pos;
			bool has_num = false;

			for (dot_pos = len; dot_pos--;) {
				char c = old_id->name[dot_pos];
				if (c == '.') {
					break;
				}
				else if (c < '0' || c > '9') {
					has_num = false;
					break;
				}
				has_num = true;
			}

			if (has_num) {
				old_id->name[dot_pos] = '~';
			}
			else {
				len = MIN2(len, MAX_ID_NAME - 7);
				BLI_strncpy(&old_id->name[len], "~000", 7);
			}

			id_sort_by_name(which_libbase(bmain, GS(old_id->name)), old_id);

			BKE_reportf(reports, RPT_WARNING,
			            "Lib Reload: Replacing all references to old data-block '%s' by reloaded one failed, "
			            "old one (%d remaining users) had to be kept and was renamed to '%s'",
			            new_id->name, old_id->us, old_id->name);
		}
	}

	BKE_main_unlock(bmain);

	for (item_idx = 0, itemlink = lapp_data->items.list; itemlink; item_idx++, itemlink = itemlink->next) {
		WMLinkAppendDataItem *item = itemlink->link;
		ID *old_id = item->customdata;

		if (old_id->us == 0) {
			BKE_libblock_free(bmain, old_id);
		}
	}

	/* Some datablocks can get reloaded/replaced 'silently' because they are not linkable (shape keys e.g.),
	 * so we need another loop here to clear old ones if possible. */
	lba_idx = set_listbasepointers(bmain, lbarray);
	while (lba_idx--) {
		ID *id, *id_next;
		for (id  = lbarray[lba_idx]->first; id; id = id_next) {
			id_next = id->next;
			/* XXX That check may be a bit to generic/permissive? */
			if (id->lib && (id->flag & LIB_TAG_PRE_EXISTING) && id->us == 0) {
				BKE_libblock_free(bmain, id);
			}
		}
	}

	/* Get rid of no more used libraries... */
	BKE_main_id_tag_idcode(bmain, ID_LI, LIB_TAG_DOIT, true);
	lba_idx = set_listbasepointers(bmain, lbarray);
	while (lba_idx--) {
		ID *id;
		for (id = lbarray[lba_idx]->first; id; id = id->next) {
			if (id->lib) {
				id->lib->id.tag &= ~LIB_TAG_DOIT;
			}
		}
	}
	Library *lib, *lib_next;
	for (lib = which_libbase(bmain, ID_LI)->first; lib; lib = lib_next) {
		lib_next = lib->id.next;
		if (lib->id.tag & LIB_TAG_DOIT) {
			id_us_clear_real(&lib->id);
			if (lib->id.us == 0) {
				BKE_libblock_free(bmain, (ID *)lib);
			}
		}
	}

	BKE_main_lib_objects_recalc_all(bmain);
	IMB_colormanagement_check_file_config(bmain);

	/* important we unset, otherwise these object wont
	 * link into other scenes from this blend file */
	BKE_main_id_tag_all(bmain, LIB_TAG_PRE_EXISTING, false);

	/* recreate dependency graph to include new objects */
	DEG_relations_tag_update(bmain);
}

void WM_lib_reload(Library *lib, bContext *C, ReportList *reports)
{
	if (!BLO_has_bfile_extension(lib->filepath)) {
		BKE_reportf(reports, RPT_ERROR, "'%s' is not a valid library filepath", lib->filepath);
		return;
	}

	if (!BLI_exists(lib->filepath)) {
		BKE_reportf(reports, RPT_ERROR,
		            "Trying to reload library '%s' from invalid path '%s'", lib->id.name, lib->filepath);
		return;
	}

	WMLinkAppendData *lapp_data = wm_link_append_data_new(BLO_LIBLINK_USE_PLACEHOLDERS | BLO_LIBLINK_FORCE_INDIRECT);

	wm_link_append_data_library_add(lapp_data, lib->filepath);

	lib_relocate_do(CTX_data_main(C), lib, lapp_data, reports, NULL, true);

	wm_link_append_data_free(lapp_data);

	WM_event_add_notifier(C, NC_WINDOW, NULL);
}

static int wm_lib_relocate_exec_do(bContext *C, wmOperator *op, bool do_reload)
{
	Library *lib;
	char lib_name[MAX_NAME];

	RNA_string_get(op->ptr, "library", lib_name);
	lib = (Library *)BKE_libblock_find_name(CTX_data_main(C), ID_LI, lib_name);

	if (lib) {
		Main *bmain = CTX_data_main(C);
		PropertyRNA *prop;
		WMLinkAppendData *lapp_data;

		char path[FILE_MAX], root[FILE_MAXDIR], libname[FILE_MAX], relname[FILE_MAX];
		short flag = 0;

		if (RNA_boolean_get(op->ptr, "relative_path")) {
			flag |= FILE_RELPATH;
		}

		if (lib->parent && !do_reload) {
			BKE_reportf(op->reports, RPT_ERROR_INVALID_INPUT,
			            "Cannot relocate indirectly linked library '%s'", lib->filepath);
			return OPERATOR_CANCELLED;
		}
		if (lib->flag & LIBRARY_FLAG_VIRTUAL) {
			BKE_reportf(op->reports, RPT_ERROR_INVALID_INPUT,
			            "Cannot relocate or reload virtual library '%s'", lib->id.name + 2);
			return OPERATOR_CANCELLED;
		}

		RNA_string_get(op->ptr, "directory", root);
		RNA_string_get(op->ptr, "filename", libname);

		if (!BLO_has_bfile_extension(libname)) {
			BKE_report(op->reports, RPT_ERROR, "Not a library");
			return OPERATOR_CANCELLED;
		}

		BLI_join_dirfile(path, sizeof(path), root, libname);

		if (!BLI_exists(path)) {
			BKE_reportf(op->reports, RPT_ERROR_INVALID_INPUT,
			            "Trying to reload or relocate library '%s' to invalid path '%s'", lib->id.name, path);
			return OPERATOR_CANCELLED;
		}

		if (BLI_path_cmp(lib->filepath, path) == 0) {
#ifdef PRINT_DEBUG
			printf("We are supposed to reload '%s' lib (%d)...\n", lib->filepath, lib->id.us);
#endif

			do_reload = true;

			lapp_data = wm_link_append_data_new(flag);
			wm_link_append_data_library_add(lapp_data, path);
		}
		else {
			int totfiles = 0;

#ifdef PRINT_DEBUG
			printf("We are supposed to relocate '%s' lib to new '%s' one...\n", lib->filepath, libname);
#endif

			/* Check if something is indicated for relocate. */
			prop = RNA_struct_find_property(op->ptr, "files");
			if (prop) {
				totfiles = RNA_property_collection_length(op->ptr, prop);
				if (totfiles == 0) {
					if (!libname[0]) {
						BKE_report(op->reports, RPT_ERROR, "Nothing indicated");
						return OPERATOR_CANCELLED;
					}
				}
			}

			lapp_data = wm_link_append_data_new(flag);

			if (totfiles) {
				RNA_BEGIN (op->ptr, itemptr, "files")
				{
					RNA_string_get(&itemptr, "name", relname);

					BLI_join_dirfile(path, sizeof(path), root, relname);

					if (BLI_path_cmp(path, lib->filepath) == 0 || !BLO_has_bfile_extension(relname)) {
						continue;
					}

#ifdef PRINT_DEBUG
					printf("\t candidate new lib to reload datablocks from: %s\n", path);
#endif
					wm_link_append_data_library_add(lapp_data, path);
				}
				RNA_END;
			}
			else {
#ifdef PRINT_DEBUG
				printf("\t candidate new lib to reload datablocks from: %s\n", path);
#endif
				wm_link_append_data_library_add(lapp_data, path);
			}
		}

		if (do_reload) {
			lapp_data->flag |= BLO_LIBLINK_USE_PLACEHOLDERS | BLO_LIBLINK_FORCE_INDIRECT;
		}

		lib_relocate_do(bmain, lib, lapp_data, op->reports, NULL, do_reload);

		wm_link_append_data_free(lapp_data);

		/* XXX TODO: align G.lib with other directory storage (like last opened image etc...) */
		BLI_strncpy(G.lib, root, FILE_MAX);

		WM_event_add_notifier(C, NC_WINDOW, NULL);

		return OPERATOR_FINISHED;
	}

	return OPERATOR_CANCELLED;
}

static int wm_lib_relocate_exec(bContext *C, wmOperator *op)
{
	return wm_lib_relocate_exec_do(C, op, false);
}

void WM_OT_lib_relocate(wmOperatorType *ot)
{
	PropertyRNA *prop;

	ot->name = "Relocate Library";
	ot->idname = "WM_OT_lib_relocate";
	ot->description = "Relocate the given library to one or several others";

	ot->invoke = wm_lib_relocate_invoke;
	ot->exec = wm_lib_relocate_exec;

	ot->flag |= OPTYPE_UNDO;

	prop = RNA_def_string(ot->srna, "library", NULL, MAX_NAME, "Library", "Library to relocate");
	RNA_def_property_flag(prop, PROP_HIDDEN);

	WM_operator_properties_filesel(
	            ot, FILE_TYPE_FOLDER | FILE_TYPE_BLENDER, FILE_BLENDER, FILE_OPENFILE,
	            WM_FILESEL_FILEPATH | WM_FILESEL_DIRECTORY | WM_FILESEL_FILENAME | WM_FILESEL_FILES | WM_FILESEL_RELPATH,
	            FILE_DEFAULTDISPLAY, FILE_SORT_ALPHA);
}

static int wm_lib_reload_exec(bContext *C, wmOperator *op)
{
	return wm_lib_relocate_exec_do(C, op, true);
}

void WM_OT_lib_reload(wmOperatorType *ot)
{
	PropertyRNA *prop;

	ot->name = "Reload Library";
	ot->idname = "WM_OT_lib_reload";
	ot->description = "Reload the given library";

	ot->exec = wm_lib_reload_exec;

	ot->flag |= OPTYPE_UNDO;

	prop = RNA_def_string(ot->srna, "library", NULL, MAX_NAME, "Library", "Library to reload");
	RNA_def_property_flag(prop, PROP_HIDDEN);

	WM_operator_properties_filesel(
	            ot, FILE_TYPE_FOLDER | FILE_TYPE_BLENDER, FILE_BLENDER, FILE_OPENFILE,
	            WM_FILESEL_FILEPATH | WM_FILESEL_DIRECTORY | WM_FILESEL_FILENAME | WM_FILESEL_RELPATH,
	            FILE_DEFAULTDISPLAY, FILE_SORT_ALPHA);
}

/** \name Asset-related operators.
 *
 * \{ */

typedef struct AssetUpdateCheckEngine {
	struct AssetUpdateCheckEngine *next, *prev;
	AssetEngine *ae;

	/* Note: We cannot store IDs themselves in non-locking async task... so we'll have to check again for
	 *       UUID/IDs mapping on each update call... Not ideal, but don't think it will be that big of a bottleneck
	 *       in practice. */
	AssetUUIDList uuids;
	int allocated_uuids;
	int ae_job_id;
	short status;
} AssetUpdateCheckEngine;

typedef struct AssetUpdateCheckJob {
	ListBase engines;
	short flag;

	float *progress;
	short *stop;
} AssetUpdateCheckJob;

/* AssetUpdateCheckEngine.status */
enum {
	AUCE_UPDATE_CHECK_DONE  = 1 << 0,  /* Update check is finished for this engine. */
	AUCE_ENSURE_ASSETS_DONE = 1 << 1,  /* Asset ensure is finished for this engine (if applicable). */
};

/* AssetUpdateCheckJob.flag */
enum {
	AUCJ_ENSURE_ASSETS = 1 << 0,  /* Try to perform the 'ensure' task too. */
};

/* Helper to fetch a set of assets to handle, regrouped by asset engine. */
static void asset_update_engines_uuids_fetch(
        ListBase *engines,
        Main *bmain, AssetUUIDList *uuids, const short uuid_tags,
        const bool do_reset_tags)
{
	for (Library *lib = bmain->library.first; lib; lib = lib->id.next) {
		if (lib->asset_repository) {
			printf("Checking lib file '%s' (engine %s, ver. %d)\n", lib->filepath,
			       lib->asset_repository->asset_engine, lib->asset_repository->asset_engine_version);

			AssetUpdateCheckEngine *auce = NULL;
			AssetEngineType *ae_type = BKE_asset_engines_find(lib->asset_repository->asset_engine);
			bool copy_engine = false;

			if (ae_type == NULL) {
				printf("ERROR! Unknown asset engine!\n");
			}

			for (AssetRef *aref = lib->asset_repository->assets.first; aref; aref = aref->next) {
				ID *id = ((LinkData *)aref->id_list.first)->data;
				BLI_assert(id->uuid);

				if (uuid_tags && !(id->uuid->tag & uuid_tags)) {
					continue;
				}

				if (uuids) {
					int i = uuids->nbr_uuids;
					bool skip = true;
					for (AssetUUID *uuid = uuids->uuids; i--; uuid++) {
						if (ASSETUUID_EQUAL(id->uuid, uuid)) {
							skip = false;
							break;
						}
					}
					if (skip) {
						continue;
					}
				}

				if (ae_type == NULL) {
					if (do_reset_tags) {
						id->uuid->tag = UUID_TAG_ENGINE_MISSING;
					}
					else {
						id->uuid->tag |= UUID_TAG_ENGINE_MISSING;
					}
					G.f |= G_ASSETS_FAIL;
					continue;
				}

				if (auce == NULL) {
					for (auce = engines->first; auce; auce = auce->next) {
						if (auce->ae->type == ae_type) {
							/* In case we have several engine versions for the same engine, we create several
							 * AssetUpdateCheckEngine structs (since an uuid list can only handle one ae version), using
							 * the same (shallow) copy of the actual asset engine. */
							copy_engine = (auce->uuids.asset_engine_version != lib->asset_repository->asset_engine_version);
							break;
						}
					}
					if (copy_engine || auce == NULL) {
						AssetUpdateCheckEngine *auce_prev = auce;
						auce = MEM_callocN(sizeof(*auce), __func__);
						auce->ae = copy_engine ? BKE_asset_engine_copy(auce_prev->ae) :
						                         BKE_asset_engine_create(ae_type, NULL);
						auce->ae_job_id = AE_JOB_ID_UNSET;
						auce->uuids.asset_engine_version = lib->asset_repository->asset_engine_version;
						BLI_addtail(engines, auce);
					}
				}

				printf("\tWe need to check for updated asset %s...\n", id->name);
				if (do_reset_tags) {
					id->uuid->tag = (id->tag & LIB_TAG_MISSING) ? UUID_TAG_ASSET_MISSING : 0;
				}

				auce->uuids.nbr_uuids++;
				BKE_asset_uuid_print(id->uuid);
				if (auce->uuids.nbr_uuids > auce->allocated_uuids) {
					auce->allocated_uuids += 16;
					BLI_assert(auce->uuids.nbr_uuids < auce->allocated_uuids);

					const size_t allocsize = sizeof(*auce->uuids.uuids) * (size_t)auce->allocated_uuids;
					auce->uuids.uuids = auce->uuids.uuids ?
					                        MEM_reallocN_id(auce->uuids.uuids, allocsize, __func__) :
					                        MEM_mallocN(allocsize, __func__);
				}
				auce->uuids.uuids[auce->uuids.nbr_uuids - 1] = *id->uuid;
			}
		}
	}
}

static void asset_updatecheck_startjob(void *aucjv, short *stop, short *do_update, float *progress)
{
	AssetUpdateCheckJob *aucj = aucjv;

	aucj->progress = progress;
	aucj->stop = stop;
	/* Using AE engine, worker thread here is just sleeping! */
	while (!*stop) {
		*do_update = true;
		PIL_sleep_ms(100);
	}
}

static void asset_updatecheck_update(void *aucjv)
{
	AssetUpdateCheckJob *aucj = aucjv;
	Main *bmain = G.main;

	const bool do_ensure = ((aucj->flag & AUCJ_ENSURE_ASSETS) != 0);
	bool is_finished = true;
	int nbr_engines = 0;

	*aucj->progress = 0.0f;

	/* TODO need to take care of 'broken' engines that error - in this case we probably want to cancel the whole
	 * update process over effected libraries' data... */
	for (AssetUpdateCheckEngine *auce = aucj->engines.first; auce; auce = auce->next, nbr_engines++) {
		AssetEngine *ae = auce->ae;
		AssetEngineType *ae_type = ae->type;

		/* Step 1: we ask asset engine about status of all asset IDs from it. */
		if (!(auce->status & AUCE_UPDATE_CHECK_DONE)) {
			auce->ae_job_id = ae_type->update_check(ae, auce->ae_job_id, &auce->uuids);
			if (auce->ae_job_id == AE_JOB_ID_INVALID) {  /* Immediate execution. */
				*aucj->progress += 1.0f;
				auce->status |= AUCE_UPDATE_CHECK_DONE;
			}
			else {
				*aucj->progress += ae_type->progress(ae, auce->ae_job_id);
				if ((ae_type->status(ae, auce->ae_job_id) & (AE_STATUS_RUNNING | AE_STATUS_VALID)) !=
					(AE_STATUS_RUNNING | AE_STATUS_VALID))
				{
					auce->status |= AUCE_UPDATE_CHECK_DONE;
				}
			}

			if (auce->status & AUCE_UPDATE_CHECK_DONE) {
				auce->ae_job_id = AE_JOB_ID_UNSET;

				for (Library *lib = bmain->library.first; lib; lib = lib->id.next) {
					if (!lib->asset_repository ||
					    (BKE_asset_engines_find(lib->asset_repository->asset_engine) != ae_type))
					{
						continue;
					}

					/* UUIDs returned by update_check are assumed to be valid (one way or the other) in current
					 * asset engine version. */
					lib->asset_repository->asset_engine_version = ae_type->version;

					int i = auce->uuids.nbr_uuids;
					for (AssetUUID *uuid = auce->uuids.uuids; i--; uuid++) {
						for (AssetRef *aref = lib->asset_repository->assets.first; aref; aref = aref->next) {
							ID *id = ((LinkData *)aref->id_list.first)->data;
							BLI_assert(id->uuid);
							if (ASSETUUID_EQUAL(id->uuid, uuid)) {
								*id->uuid = *uuid;

								if (id->uuid->tag & UUID_TAG_ENGINE_MISSING) {
									G.f |= G_ASSETS_FAIL;
									printf("\t%s uses a currently unknown asset engine!\n", id->name);
								}
								else if (id->uuid->tag & UUID_TAG_ASSET_MISSING) {
									G.f |= G_ASSETS_FAIL;
									printf("\t%s is currently unknown by asset engine!\n", id->name);
								}
								else if (id->uuid->tag & UUID_TAG_ASSET_RELOAD) {
									G.f |= G_ASSETS_NEED_RELOAD;
									printf("\t%s needs to be reloaded/updated!\n", id->name);
								}
								break;
							}
						}
					}
				}

			}
		}

		/* Step 2: If required and supported, we 'ensure' assets tagged as to be reloaded. */
		if (do_ensure && !(auce->status & AUCE_ENSURE_ASSETS_DONE) && ae_type->ensure_uuids != NULL) {
			/* TODO ensure entries! */
			*aucj->progress += 1.0f;
			auce->status |= AUCE_ENSURE_ASSETS_DONE;
			if (auce->status & AUCE_ENSURE_ASSETS_DONE) {
				auce->ae_job_id = AE_JOB_ID_UNSET;
			}
		}

		if ((auce->status & (AUCE_UPDATE_CHECK_DONE | AUCE_ENSURE_ASSETS_DONE)) !=
		    (AUCE_UPDATE_CHECK_DONE | AUCE_ENSURE_ASSETS_DONE))
		{
			is_finished = false;
		}
	}

	*aucj->progress /= (float)(do_ensure ? nbr_engines * 2 : nbr_engines);
	*aucj->stop = is_finished;
}

static void asset_updatecheck_endjob(void *aucjv)
{
	AssetUpdateCheckJob *aucj = aucjv;

	/* In case there would be some dangling update. */
	asset_updatecheck_update(aucjv);

	for (AssetUpdateCheckEngine *auce = aucj->engines.first; auce; auce = auce->next) {
		AssetEngine *ae = auce->ae;
		if (!ELEM(auce->ae_job_id, AE_JOB_ID_INVALID, AE_JOB_ID_UNSET)) {
			ae->type->kill(ae, auce->ae_job_id);
		}
	}
}

static void asset_updatecheck_free(void *aucjv)
{
	AssetUpdateCheckJob *aucj = aucjv;

	for (AssetUpdateCheckEngine *auce = aucj->engines.first; auce; auce = auce->next) {
		BKE_asset_engine_free(auce->ae);
		MEM_freeN(auce->uuids.uuids);
	}
	BLI_freelistN(&aucj->engines);

	MEM_freeN(aucj);
}

static void asset_updatecheck_start(const bContext *C)
{
	wmJob *wm_job;
	AssetUpdateCheckJob *aucj;

	Main *bmain = CTX_data_main(C);

	/* prepare job data */
	aucj = MEM_callocN(sizeof(*aucj), __func__);

	G.f &= ~(G_ASSETS_FAIL | G_ASSETS_NEED_RELOAD | G_ASSETS_QUIET);

	/* Get all assets' uuids, grouped by asset engine/versions - and with cleared status tags. */
	asset_update_engines_uuids_fetch(&aucj->engines, bmain, NULL, 0, true);

	/* Early out if there is nothing to do! */
	if (BLI_listbase_is_empty(&aucj->engines)) {
		asset_updatecheck_free(aucj);
		return;
	}

	/* setup job */
	wm_job = WM_jobs_get(CTX_wm_manager(C), CTX_wm_window(C), CTX_wm_area(C), "Checking for asset updates...",
	                     WM_JOB_PROGRESS, WM_JOB_TYPE_ASSET_UPDATECHECK);
	WM_jobs_customdata_set(wm_job, aucj, asset_updatecheck_free);
	WM_jobs_timer(wm_job, 0.1, 0, 0/*NC_SPACE | ND_SPACE_FILE_LIST, NC_SPACE | ND_SPACE_FILE_LIST*/);  /* TODO probably outliner stuff once UI is defined for this! */
	WM_jobs_callbacks(wm_job, asset_updatecheck_startjob, NULL, asset_updatecheck_update, asset_updatecheck_endjob);

	/* start the job */
	WM_jobs_start(CTX_wm_manager(C), wm_job);
}


static int wm_assets_update_check_exec(bContext *C, wmOperator *UNUSED(op))
{
	asset_updatecheck_start(C);

	return OPERATOR_FINISHED;
}

void WM_OT_assets_update_check(wmOperatorType *ot)
{
	ot->name = "Check Assets Update";
	ot->idname = "WM_OT_assets_update_check";
	ot->description = "Check/refresh status of assets (in a background job)";

	ot->exec = wm_assets_update_check_exec;
}

static int wm_assets_reload_exec(bContext *C, wmOperator *op)
{
	/* We need to:
	 *   - get list of all asset IDs to reload (either via given uuids, or their tag), and regroup them by asset engine.
	 *   - tag somehow all their indirect 'dependencies' IDs.
	 *   - call load_pre to get actual filepaths.
	 *   - do reload/relocate and remap as in lib_reload.
	 *   - cleanup indirect dependencies IDs with zero users.
	 */
	Main *bmain = CTX_data_main(C);

	ListBase engines = {NULL};

	/* For now, ignore the uuids list of op. */
	asset_update_engines_uuids_fetch(&engines, bmain, NULL, UUID_TAG_ASSET_RELOAD, false);

	for (AssetUpdateCheckEngine *auce = engines.first; auce; auce = auce->next) {
		FileDirEntryArr *paths = BKE_asset_engine_uuids_load_pre(auce->ae, &auce->uuids);
		FileDirEntry *en;
		AssetUUID *uuid;

		char path[FILE_MAX_LIBEXTRA], libname[FILE_MAX];
		char *group, *name;

		short flag = 0;
		bool do_reload = true;

		WMLinkAppendData *lapp_data = wm_link_append_data_new(flag);
		lapp_data->root = paths->root;

		GHash *libraries = BLI_ghash_new(BLI_ghashutil_strhash_p, BLI_ghashutil_strcmp, __func__);
		int lib_idx = 0;

#ifdef DEBUG_LIBRARY
		printf("Engine %s (ver. %d) returned root path '%s'\n", auce->ae->type->name, auce->ae->type->version, paths->root);
#endif
		for (en = paths->entries.first; en; en = en->next) {
#ifdef DEBUG_LIBRARY
			printf("\t-> %s\n", en->relpath);
#endif
			BLI_join_dirfile(path, sizeof(path), paths->root, en->relpath);

			if (BLO_library_path_explode(path, libname, &group, &name)) {
				BLI_assert(group && name);

				if (!BLI_ghash_haskey(libraries, libname)) {
					BLI_ghash_insert(libraries, BLI_strdup(libname), SET_INT_IN_POINTER(lib_idx));
					lib_idx++;
					wm_link_append_data_library_add(lapp_data, libname);
				}
			}
			/* Non-blend paths are only valid in asset engine context (virtual libraries). */
			else if (path_to_idcode(path)) {
				if (!BLI_ghash_haskey(libraries, "")) {
					BLI_ghash_insert(libraries, BLI_strdup(""), SET_INT_IN_POINTER(lib_idx));
					lib_idx++;
					wm_link_append_data_library_add(lapp_data, "");
				}
			}
			else {
				BLI_assert(0);
			}
		}

		for (en = paths->entries.first, uuid = auce->uuids.uuids; en; en = en->next, uuid++) {
			int idcode;
			const char *libname_def, *name_def;

			if (BLO_library_path_explode(path, libname, &group, &name)) {
				idcode = BKE_idcode_from_name(group);
				libname_def = libname;
				name_def = name;
			}
			else {
				idcode = path_to_idcode(path);
				libname_def = "";
				name_def = path;
			}
			if (idcode != 0) {
				WMLinkAppendDataItem *item;

				AssetRef *aref = BKE_libraries_asset_repository_uuid_find(bmain, uuid);
				ID *old_id = aref ? ((LinkData *)aref->id_list.first)->data : NULL;
				BLI_assert(!old_id || (old_id->uuid && ASSETUUID_EQUAL(old_id->uuid, uuid)));

				lib_idx = GET_INT_FROM_POINTER(BLI_ghash_lookup(libraries, libname_def));

				BLI_remlink(which_libbase(bmain, GS(old_id->name)), old_id);
				item = wm_link_append_data_item_add(lapp_data, name_def, idcode, uuid, old_id);
				BLI_BITMAP_ENABLE(item->libraries, lib_idx);
			}
		}

		lib_relocate_do(bmain, NULL, lapp_data, op->reports, auce->ae->type, do_reload);

		wm_asset_engine_load_post_from_append_data(C, auce->ae, lapp_data);

		wm_link_append_data_free(lapp_data);
		BLI_ghash_free(libraries, MEM_freeN, NULL);
		BKE_filedir_entryarr_clear(paths);
		MEM_freeN(paths);
	}

	/* Cleanup. */
	for (AssetUpdateCheckEngine *auce = engines.first; auce; auce = auce->next) {
		BKE_asset_engine_free(auce->ae);
		MEM_SAFE_FREE(auce->uuids.uuids);
	}
	BLI_freelistN(&engines);

	WM_event_add_notifier(C, NC_WINDOW, NULL);
	G.f &= ~G_ASSETS_NEED_RELOAD;

	return OPERATOR_FINISHED;
}

void WM_OT_assets_reload(wmOperatorType *ot)
{
	PropertyRNA *prop;

	ot->name = "Reload Assets";
	ot->idname = "WM_OT_assets_reload";
	ot->description = "Reload the given assets (either explicitely by their UUIDs, or all curently tagged for reloading)";

//	ot->invoke = wm_assets_reload_invoke;
	ot->exec = wm_assets_reload_exec;

	ot->flag |= OPTYPE_UNDO;  /* XXX Do we want to keep this? Is it even working? */

	prop = RNA_def_collection_runtime(ot->srna, "uuids", &RNA_AssetUUID, "UUIDs", "UUIDs of assets to reload");
	RNA_def_property_flag(prop, PROP_HIDDEN);
}

/** \} */<|MERGE_RESOLUTION|>--- conflicted
+++ resolved
@@ -355,22 +355,18 @@
 	for (lib_idx = 0, liblink = lapp_data->libraries.list; liblink; lib_idx++, liblink = liblink->next) {
 		char *libname = liblink->link;
 
-<<<<<<< HEAD
 		if (libname[0] == '\0') {
 			/* Special 'virtual lib' cases. */
 			wm_link_virtual_lib(lapp_data, bmain, aet, lib_idx);
 			continue;
 		}
 
-		bh = BLO_blendhandle_from_file(libname, reports);
-=======
 		if (STREQ(libname, BLO_EMBEDDED_STARTUP_BLEND)) {
 			bh = BLO_blendhandle_from_memory(datatoc_startup_blend, datatoc_startup_blend_size);
 		}
 		else {
 			bh = BLO_blendhandle_from_file(libname, reports);
 		}
->>>>>>> b94d3491
 
 		if (bh == NULL) {
 			/* Unlikely since we just browsed it, but possible
