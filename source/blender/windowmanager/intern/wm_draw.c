--- conflicted
+++ resolved
@@ -226,14 +226,9 @@
 		CTX_wm_area_set(C, NULL);
 	}
 
-<<<<<<< HEAD
-	ED_screen_draw(win);
-	screen->do_draw = false;
-=======
 	ED_screen_draw_edges(win);
 	screen->do_draw = false;
 	wm_draw_callbacks(win);
->>>>>>> ebf01d44
 
 	/* draw overlapping regions */
 	for (ar = screen->regionbase.first; ar; ar = ar->next) {
@@ -369,25 +364,16 @@
 
 	/* after area regions so we can do area 'overlay' drawing */
 	if (screen->do_draw) {
-<<<<<<< HEAD
-		ED_screen_draw(win);
-		screen->do_draw = false;
-=======
 		ED_screen_draw_edges(win);
 		screen->do_draw = false;
 		wm_draw_callbacks(win);
->>>>>>> ebf01d44
 
 		if (exchange)
 			screen->swap = WIN_FRONT_OK;
 	}
 	else if (exchange) {
 		if (screen->swap == WIN_FRONT_OK) {
-<<<<<<< HEAD
-			ED_screen_draw(win);
-=======
 			ED_screen_draw_edges(win);
->>>>>>> ebf01d44
 			screen->do_draw = false;
 			screen->swap = WIN_BOTH_OK;
 			wm_draw_callbacks(win);
@@ -684,14 +670,9 @@
 	}
 
 	/* after area regions so we can do area 'overlay' drawing */
-<<<<<<< HEAD
-	ED_screen_draw(win);
+	ED_screen_draw_edges(win);
 	WM_window_get_active_screen(win)->do_draw = false;
-=======
-	ED_screen_draw_edges(win);
-	win->screen->do_draw = false;
 	wm_draw_callbacks(win);
->>>>>>> ebf01d44
 
 	/* draw floating regions (menus) */
 	for (ar = screen->regionbase.first; ar; ar = ar->next) {
@@ -867,12 +848,9 @@
 	/* after area regions so we can do area 'overlay' drawing */
 	ED_screen_draw_edges(win);
 	if (sview == STEREO_RIGHT_ID)
-<<<<<<< HEAD
 		screen->do_draw = false;
-=======
-		win->screen->do_draw = false;
+
 	wm_draw_callbacks(win);
->>>>>>> ebf01d44
 
 	/* draw floating regions (menus) */
 	for (ar = screen->regionbase.first; ar; ar = ar->next) {
