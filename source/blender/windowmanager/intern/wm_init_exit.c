/*
 * This program is free software; you can redistribute it and/or
 * modify it under the terms of the GNU General Public License
 * as published by the Free Software Foundation; either version 2
 * of the License, or (at your option) any later version.
 *
 * This program is distributed in the hope that it will be useful,
 * but WITHOUT ANY WARRANTY; without even the implied warranty of
 * MERCHANTABILITY or FITNESS FOR A PARTICULAR PURPOSE.  See the
 * GNU General Public License for more details.
 *
 * You should have received a copy of the GNU General Public License
 * along with this program; if not, write to the Free Software Foundation,
 * Inc., 51 Franklin Street, Fifth Floor, Boston, MA 02110-1301, USA.
 *
 * The Original Code is Copyright (C) 2007 Blender Foundation.
 * All rights reserved.
 */

/** \file
 * \ingroup wm
 *
 * Manage initializing resources and correctly shutting down.
 */

#include <stdlib.h>
#include <stdio.h>
#include <string.h>

#ifdef _WIN32
#  define WIN32_LEAN_AND_MEAN
#  include <windows.h>
#endif

#include "MEM_guardedalloc.h"

#include "CLG_log.h"

#include "DNA_genfile.h"
#include "DNA_scene_types.h"
#include "DNA_userdef_types.h"
#include "DNA_windowmanager_types.h"

#include "BLI_listbase.h"
#include "BLI_path_util.h"
#include "BLI_string.h"
#include "BLI_threads.h"
#include "BLI_utildefines.h"
#include "BLI_timer.h"

#include "BLO_writefile.h"
#include "BLO_undofile.h"

#include "BKE_blendfile.h"
#include "BKE_blender.h"
#include "BKE_blender_undo.h"
#include "BKE_callbacks.h"
#include "BKE_context.h"
#include "BKE_font.h"
#include "BKE_global.h"
#include "BKE_icons.h"
#include "BKE_library_remap.h"
#include "BKE_main.h"
#include "BKE_mball_tessellate.h"
#include "BKE_node.h"
#include "BKE_report.h"
#include "BKE_screen.h"
#include "BKE_scene.h"
#include "BKE_sound.h"
#include "BKE_keyconfig.h"

#include "BKE_addon.h"
#include "BKE_appdir.h"
#include "BKE_sequencer.h" /* free seq clipboard */
#include "BKE_studiolight.h"
#include "BKE_material.h" /* clear_matcopybuf */
#include "BKE_tracking.h" /* free tracking clipboard */
#include "BKE_mask.h"     /* free mask clipboard */

#include "RE_engine.h"
#include "RE_pipeline.h" /* RE_ free stuff */

#include "IMB_thumbs.h"

#ifdef WITH_PYTHON
#  include "BPY_extern.h"
#endif

#include "GHOST_Path-api.h"
#include "GHOST_C-api.h"

#include "RNA_define.h"

#include "WM_api.h"
#include "WM_types.h"
#include "WM_message.h"

#include "wm_cursors.h"
#include "wm_event_system.h"
#include "wm.h"
#include "wm_files.h"
#include "wm_window.h"

#include "ED_anim_api.h"
#include "ED_armature.h"
#include "ED_gpencil.h"
#include "ED_keyframing.h"
#include "ED_keyframes_edit.h"
#include "ED_node.h"
#include "ED_render.h"
#include "ED_space_api.h"
#include "ED_screen.h"
#include "ED_util.h"
#include "ED_undo.h"

#include "UI_interface.h"
#include "UI_resources.h"
#include "BLF_api.h"
#include "BLT_lang.h"

#include "GPU_material.h"
#include "GPU_draw.h"
#include "GPU_immediate.h"
#include "GPU_init_exit.h"

#include "BKE_sound.h"
#include "COM_compositor.h"

#include "DEG_depsgraph.h"
#include "DEG_depsgraph_query.h"

#include "DRW_engine.h"

#ifdef WITH_OPENSUBDIV
#  include "BKE_subsurf.h"
#endif

CLG_LOGREF_DECLARE_GLOBAL(WM_LOG_OPERATORS, "wm.operator");
CLG_LOGREF_DECLARE_GLOBAL(WM_LOG_HANDLERS, "wm.handler");
CLG_LOGREF_DECLARE_GLOBAL(WM_LOG_EVENTS, "wm.event");
CLG_LOGREF_DECLARE_GLOBAL(WM_LOG_KEYMAPS, "wm.keymap");
CLG_LOGREF_DECLARE_GLOBAL(WM_LOG_TOOLS, "wm.tool");
CLG_LOGREF_DECLARE_GLOBAL(WM_LOG_MSGBUS_PUB, "wm.msgbus.pub");
CLG_LOGREF_DECLARE_GLOBAL(WM_LOG_MSGBUS_SUB, "wm.msgbus.sub");

static void wm_init_reports(bContext *C)
{
  ReportList *reports = CTX_wm_reports(C);

  BLI_assert(!reports || BLI_listbase_is_empty(&reports->list));

  BKE_reports_init(reports, RPT_STORE);
}
static void wm_free_reports(bContext *C)
{
  ReportList *reports = CTX_wm_reports(C);

  BKE_reports_clear(reports);
}

static bool wm_start_with_console = false;

void WM_init_state_start_with_console_set(bool value)
{
  wm_start_with_console = value;
}

/**
 * Since we cannot know in advance if we will require the draw manager
 * context when starting blender in background mode (specially true with
 * scripts) we defer the ghost initialization the most as possible
 * so that it does not break anything that can run in headless mode (as in
 * without display server attached).
 */
static bool opengl_is_init = false;

void WM_init_opengl(Main *bmain)
{
  /* must be called only once */
  BLI_assert(opengl_is_init == false);

  if (G.background) {
    /* Ghost is still not init elsewhere in background mode. */
    wm_ghost_init(NULL);
  }

  /* Needs to be first to have an ogl context bound. */
  DRW_opengl_context_create();

  GPU_init();
  GPU_set_mipmap(bmain, true);
  GPU_set_linear_mipmap(true);
  GPU_set_anisotropic(bmain, U.anisotropic_filter);

  GPU_pass_cache_init();

#ifdef WITH_OPENSUBDIV
  BKE_subsurf_osd_init();
#endif
  opengl_is_init = true;
}

static void sound_jack_sync_callback(Main *bmain, int mode, float time)
{
  /* Ugly: Blender doesn't like it when the animation is played back during rendering. */
  if (G.is_rendering) {
    return;
  }

  wmWindowManager *wm = bmain->wm.first;

  for (wmWindow *window = wm->windows.first; window != NULL; window = window->next) {
    Scene *scene = WM_window_get_active_scene(window);
    if ((scene->audio.flag & AUDIO_SYNC) == 0) {
      continue;
    }
    ViewLayer *view_layer = WM_window_get_active_view_layer(window);
    Depsgraph *depsgraph = BKE_scene_get_depsgraph(bmain, scene, view_layer, false);
    if (depsgraph == NULL) {
      continue;
    }
    Scene *scene_eval = DEG_get_evaluated_scene(depsgraph);
    BKE_sound_jack_scene_update(scene_eval, mode, time);
  }
}

/* only called once, for startup */
void WM_init(bContext *C, int argc, const char **argv)
{

  if (!G.background) {
    wm_ghost_init(C); /* note: it assigns C to ghost! */
    wm_init_cursor_data();
    BKE_sound_jack_sync_callback_set(sound_jack_sync_callback);
  }

  GHOST_CreateSystemPaths();

  BKE_addon_pref_type_init();
  BKE_keyconfig_pref_type_init();

  wm_operatortype_init();
  wm_operatortypes_register();

  WM_paneltype_init(); /* Lookup table only. */
  WM_menutype_init();
  WM_uilisttype_init();
  wm_gizmotype_init();
  wm_gizmogrouptype_init();

  ED_undosys_type_init();

  BKE_library_callback_free_window_manager_set(wm_close_and_free); /* library.c */
  BKE_library_callback_free_notifier_reference_set(
      WM_main_remove_notifier_reference);                    /* library.c */
  BKE_region_callback_free_gizmomap_set(wm_gizmomap_remove); /* screen.c */
  BKE_region_callback_refresh_tag_gizmomap_set(WM_gizmomap_tag_refresh);
  BKE_library_callback_remap_editor_id_reference_set(
      WM_main_remap_editor_id_reference);                     /* library.c */
  BKE_spacedata_callback_id_remap_set(ED_spacedata_id_remap); /* screen.c */
  DEG_editors_set_update_cb(ED_render_id_flush_update, ED_render_scene_update);

  ED_spacetypes_init(); /* editors/space_api/spacetype.c */

  ED_file_init(); /* for fsmenu */
  ED_node_init_butfuncs();

  BLF_init();

  BLT_lang_init();
  /* Must call first before doing any '.blend' file reading,
   * since versioning code may create new IDs... See T57066. */
  BLT_lang_set(NULL);

  /* Init icons before reading .blend files for preview icons, which can
   * get triggered by the depsgraph. This is also done in background mode
   * for scripts that do background processing with preview icons. */
  BKE_icons_init(BIFICONID_LAST);

  /* reports cant be initialized before the wm,
   * but keep before file reading, since that may report errors */
  wm_init_reports(C);

  WM_msgbus_types_init();

  /* get the default database, plus a wm */
  bool is_factory_startup = true;
  const bool use_data = true;
  const bool use_userdef = true;

  /* Studio-lights needs to be init before we read the home-file,
   * otherwise the versioning cannot find the default studio-light. */
  BKE_studiolight_init();

  wm_homefile_read(C,
                   NULL,
                   G.factory_startup,
                   false,
                   use_data,
                   use_userdef,
                   NULL,
                   WM_init_state_app_template_get(),
                   &is_factory_startup);

  /* Call again to set from userpreferences... */
  BLT_lang_set(NULL);

  /* That one is generated on demand, we need to be sure it's clear on init. */
  IMB_thumb_clear_translations();

  if (!G.background) {

#ifdef WITH_INPUT_NDOF
    /* sets 3D mouse deadzone */
    WM_ndof_deadzone_set(U.ndof_deadzone);
#endif
    WM_init_opengl(G_MAIN);

    UI_init();
  }

  ED_spacemacros_init();

  /* note: there is a bug where python needs initializing before loading the
   * startup.blend because it may contain PyDrivers. It also needs to be after
   * initializing space types and other internal data.
   *
   * However cant redo this at the moment. Solution is to load python
   * before wm_homefile_read() or make py-drivers check if python is running.
   * Will try fix when the crash can be repeated. - campbell. */

#ifdef WITH_PYTHON
  BPY_context_set(C); /* necessary evil */
  BPY_python_start(argc, argv);

  BPY_python_reset(C);
#else
  (void)argc; /* unused */
  (void)argv; /* unused */
#endif

  if (!G.background && !wm_start_with_console) {
    GHOST_toggleConsole(3);
  }

  clear_matcopybuf();
  ED_render_clear_mtex_copybuf();

  // glBlendFuncSeparate(GL_SRC_ALPHA, GL_ONE_MINUS_SRC_ALPHA, GL_ONE, GL_ONE_MINUS_SRC_ALPHA);

  wm_history_file_read();

  /* allow a path of "", this is what happens when making a new file */
#if 0
  if (BKE_main_blendfile_path_from_global()[0] == '\0') {
    BLI_make_file_string("/", G_MAIN->name, BKE_appdir_folder_default(), "untitled.blend");
  }
#endif

  BLI_strncpy(G.lib, BKE_main_blendfile_path_from_global(), sizeof(G.lib));

#ifdef WITH_COMPOSITOR
  if (1) {
    extern void *COM_linker_hack;
    COM_linker_hack = COM_execute;
  }
#endif

  {
    Main *bmain = CTX_data_main(C);
    /* note, logic here is from wm_file_read_post,
     * call functions that depend on Python being initialized. */

    /* normally 'wm_homefile_read' will do this,
     * however python is not initialized when called from this function.
     *
     * unlikely any handlers are set but its possible,
     * note that recovering the last session does its own callbacks. */
    CTX_wm_window_set(C, CTX_wm_manager(C)->windows.first);

<<<<<<< HEAD
    BKE_callback_exec(bmain, NULL, BKE_CB_EVT_VERSION_UPDATE);
    BKE_callback_exec(bmain, NULL, BKE_CB_EVT_LOAD_POST);
    if (is_factory_startup) {
      BKE_callback_exec(bmain, NULL, BKE_CB_EVT_LOAD_FACTORY_STARTUP_POST);
=======
    BKE_callback_exec_null(bmain, BKE_CB_EVT_VERSION_UPDATE);
    BKE_callback_exec_null(bmain, BKE_CB_EVT_LOAD_POST);
    if (is_factory_startup) {
      BKE_callback_exec_null(bmain, BKE_CB_EVT_LOAD_FACTORY_STARTUP_POST);
>>>>>>> 70a93477
    }

    wm_file_read_report(C, bmain);

    if (!G.background) {
      CTX_wm_window_set(C, NULL);
    }
  }
}

void WM_init_splash(bContext *C)
{
  if ((U.uiflag & USER_SPLASH_DISABLE) == 0) {
    wmWindowManager *wm = CTX_wm_manager(C);
    wmWindow *prevwin = CTX_wm_window(C);

    if (wm->windows.first) {
      CTX_wm_window_set(C, wm->windows.first);
      WM_operator_name_call(C, "WM_OT_splash", WM_OP_INVOKE_DEFAULT, NULL);
      CTX_wm_window_set(C, prevwin);
    }
  }
}

/* free strings of open recent files */
static void free_openrecent(void)
{
  struct RecentFile *recent;

  for (recent = G.recent_files.first; recent; recent = recent->next) {
    MEM_freeN(recent->filepath);
  }

  BLI_freelistN(&(G.recent_files));
}

#ifdef WIN32
/* Read console events until there is a key event.  Also returns on any error. */
static void wait_for_console_key(void)
{
  HANDLE hConsoleInput = GetStdHandle(STD_INPUT_HANDLE);

  if (!ELEM(hConsoleInput, NULL, INVALID_HANDLE_VALUE) && FlushConsoleInputBuffer(hConsoleInput)) {
    for (;;) {
      INPUT_RECORD buffer;
      DWORD ignored;

      if (!ReadConsoleInput(hConsoleInput, &buffer, 1, &ignored)) {
        break;
      }

      if (buffer.EventType == KEY_EVENT) {
        break;
      }
    }
  }
}
#endif

static int wm_exit_handler(bContext *C, const wmEvent *event, void *userdata)
{
  WM_exit(C);

  UNUSED_VARS(event, userdata);
  return WM_UI_HANDLER_BREAK;
}

/**
 * Cause a delayed #WM_exit()
 * call to avoid leaking memory when trying to exit from within operators.
 */
void wm_exit_schedule_delayed(const bContext *C)
{
  /* What we do here is a little bit hacky, but quite simple and doesn't require bigger
   * changes: Add a handler wrapping WM_exit() to cause a delayed call of it. */

  wmWindow *win = CTX_wm_window(C);

  /* Use modal UI handler for now.
   * Could add separate WM handlers or so, but probably not worth it. */
  WM_event_add_ui_handler(C, &win->modalhandlers, wm_exit_handler, NULL, NULL, 0);
  WM_event_add_mousemove(C); /* ensure handler actually gets called */
}

/**
 * \note doesn't run exit() call #WM_exit() for that.
 */
void WM_exit_ex(bContext *C, const bool do_python)
{
  wmWindowManager *wm = C ? CTX_wm_manager(C) : NULL;

  /* first wrap up running stuff, we assume only the active WM is running */
  /* modal handlers are on window level freed, others too? */
  /* note; same code copied in wm_files.c */
  if (C && wm) {
    wmWindow *win;

    if (!G.background) {
      struct MemFile *undo_memfile = wm->undo_stack ?
                                         ED_undosys_stack_memfile_get_active(wm->undo_stack) :
                                         NULL;
      if (undo_memfile != NULL) {
        /* save the undo state as quit.blend */
        Main *bmain = CTX_data_main(C);
        char filename[FILE_MAX];
        bool has_edited;
        int fileflags = G.fileflags & ~(G_FILE_COMPRESS | G_FILE_HISTORY);

        BLI_make_file_string("/", filename, BKE_tempdir_base(), BLENDER_QUIT_FILE);

        has_edited = ED_editors_flush_edits(bmain, false);

        if ((has_edited && BLO_write_file(bmain, filename, fileflags, NULL, NULL)) ||
            (undo_memfile && BLO_memfile_write_file(undo_memfile, filename))) {
          printf("Saved session recovery to '%s'\n", filename);
        }
      }
    }

    WM_jobs_kill_all(wm);

    for (win = wm->windows.first; win; win = win->next) {

      CTX_wm_window_set(C, win); /* needed by operator close callbacks */
      WM_event_remove_handlers(C, &win->handlers);
      WM_event_remove_handlers(C, &win->modalhandlers);
      ED_screen_exit(C, win, WM_window_get_active_screen(win));
    }

    if (!G.background) {
      if ((U.pref_flag & USER_PREF_FLAG_SAVE) && ((G.f & G_FLAG_USERPREF_NO_SAVE_ON_EXIT) == 0)) {
        if (U.runtime.is_dirty) {
          BKE_blendfile_userdef_write_all(NULL);
        }
      }
    }
  }

  BLI_timer_free();

  WM_paneltype_clear();

  BKE_addon_pref_type_free();
  BKE_keyconfig_pref_type_free();
  BKE_material_gpencil_default_free();

  wm_operatortype_free();
  wm_dropbox_free();
  WM_menutype_free();
  WM_uilisttype_free();

  /* all non-screen and non-space stuff editors did, like editmode */
  if (C) {
    Main *bmain = CTX_data_main(C);
    ED_editors_exit(bmain, true);
  }

  ED_undosys_type_free();

  free_openrecent();

  BKE_mball_cubeTable_free();

  /* render code might still access databases */
  RE_FreeAllRender();
  RE_engines_exit();

  ED_preview_free_dbase(); /* frees a Main dbase, before BKE_blender_free! */

  if (C && wm) {
    /* Before BKE_blender_free! - since the ListBases get freed there. */
    wm_free_reports(C);
  }

  BKE_sequencer_free_clipboard(); /* sequencer.c */
  BKE_tracking_clipboard_free();
  BKE_mask_clipboard_free();
  BKE_vfont_clipboard_free();
  BKE_node_clipboard_free();

#ifdef WITH_COMPOSITOR
  COM_deinitialize();
#endif

  if (opengl_is_init) {
#ifdef WITH_OPENSUBDIV
    BKE_subsurf_osd_cleanup();
#endif

    GPU_free_unused_buffers(G_MAIN);
  }

  BKE_blender_free(); /* blender.c, does entire library and spacetypes */
                      //  free_matcopybuf();
  ANIM_fcurves_copybuf_free();
  ANIM_drivers_copybuf_free();
  ANIM_driver_vars_copybuf_free();
  ANIM_fmodifiers_copybuf_free();
  ED_gpencil_anim_copybuf_free();
  ED_gpencil_strokes_copybuf_free();

  /* free gizmo-maps after freeing blender,
   * so no deleted data get accessed during cleaning up of areas. */
  wm_gizmomaptypes_free();
  wm_gizmogrouptype_free();
  wm_gizmotype_free();

  BLF_exit();

  if (opengl_is_init) {
    DRW_opengl_context_enable_ex(false);
    GPU_pass_cache_free();
    GPU_exit();
    DRW_opengl_context_disable_ex(false);
    DRW_opengl_context_destroy();
  }

#ifdef WITH_INTERNATIONAL
  BLF_free_unifont();
  BLF_free_unifont_mono();
  BLT_lang_free();
#endif

  ANIM_keyingset_infos_exit();

  //  free_txt_data();

#ifdef WITH_PYTHON
  /* option not to close python so we can use 'atexit' */
  if (do_python && ((C == NULL) || CTX_py_init_get(C))) {
    /* XXX - old note */
    /* before BKE_blender_free so py's gc happens while library still exists */
    /* needed at least for a rare sigsegv that can happen in pydrivers */

    /* Update for blender 2.5, move after BKE_blender_free because Blender now holds references to
     * PyObject's so decref'ing them after python ends causes bad problems every time
     * the py-driver bug can be fixed if it happens again we can deal with it then. */
    BPY_python_end();
  }
#else
  (void)do_python;
#endif

  ED_file_exit(); /* for fsmenu */

  UI_exit();
  BKE_blender_userdef_data_free(&U, false);

  RNA_exit(); /* should be after BPY_python_end so struct python slots are cleared */

  wm_ghost_exit();

  CTX_free(C);

  GHOST_DisposeSystemPaths();

  DNA_sdna_current_free();

  BLI_threadapi_exit();

  /* No need to call this early, rather do it late so that other
   * pieces of Blender using sound may exit cleanly, see also T50676. */
  BKE_sound_exit();

  CLG_exit();

  BKE_blender_atexit();

  if (MEM_get_memory_blocks_in_use() != 0) {
    size_t mem_in_use = MEM_get_memory_in_use() + MEM_get_memory_in_use();
    printf("Error: Not freed memory blocks: %u, total unfreed memory %f MB\n",
           MEM_get_memory_blocks_in_use(),
           (double)mem_in_use / 1024 / 1024);
    MEM_printmemlist();
  }
  wm_autosave_delete();

  BKE_tempdir_session_purge();
}

/**
 * \brief Main exit function to close Blender ordinarily.
 * \note Use #wm_exit_schedule_delayed() to close Blender from an operator.
 * Might leak memory otherwise.
 */
void WM_exit(bContext *C)
{
  WM_exit_ex(C, true);

  printf("\nBlender quit\n");

#ifdef WIN32
  /* ask user to press a key when in debug mode */
  if (G.debug & G_DEBUG) {
    printf("Press any key to exit . . .\n\n");
    wait_for_console_key();
  }
#endif

  exit(G.is_break == true);
}<|MERGE_RESOLUTION|>--- conflicted
+++ resolved
@@ -378,17 +378,10 @@
      * note that recovering the last session does its own callbacks. */
     CTX_wm_window_set(C, CTX_wm_manager(C)->windows.first);
 
-<<<<<<< HEAD
-    BKE_callback_exec(bmain, NULL, BKE_CB_EVT_VERSION_UPDATE);
-    BKE_callback_exec(bmain, NULL, BKE_CB_EVT_LOAD_POST);
-    if (is_factory_startup) {
-      BKE_callback_exec(bmain, NULL, BKE_CB_EVT_LOAD_FACTORY_STARTUP_POST);
-=======
     BKE_callback_exec_null(bmain, BKE_CB_EVT_VERSION_UPDATE);
     BKE_callback_exec_null(bmain, BKE_CB_EVT_LOAD_POST);
     if (is_factory_startup) {
       BKE_callback_exec_null(bmain, BKE_CB_EVT_LOAD_FACTORY_STARTUP_POST);
->>>>>>> 70a93477
     }
 
     wm_file_read_report(C, bmain);
