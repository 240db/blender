--- conflicted
+++ resolved
@@ -30,15 +30,4 @@
 
 #pragma once
 
-<<<<<<< HEAD
-#if (__cplusplus > 199711L) || (defined(_MSC_VER) && _MSC_VER >= 1800)
-#  define foreach(x, y) for(x : y)
-#elif defined(HAVE_BOOST_FUNCTION_BINDINGS)
-#  include <boost/foreach.hpp>
-#  define foreach BOOST_FOREACH
-#else
-#  error "Depsgraph requires either Boost or C++11 for range-based loops."
-#endif
-=======
-#define foreach(x, y) for(x : y)
->>>>>>> 885cc4cf
+#define foreach(x, y) for(x : y)