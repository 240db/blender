--- conflicted
+++ resolved
@@ -19,32 +19,18 @@
 # ***** END GPL LICENSE BLOCK *****
 
 set(INC
-<<<<<<< HEAD
-	.
-	../blenkernel
-	../blenlib
-	../bmesh
-	../draw
-	../functions
-	../makesdna
-	../makesrna
-	../modifiers
-	../windowmanager
-	../../../intern/atomic
-	../../../intern/guardedalloc
-=======
   .
   ../blenkernel
   ../blenlib
   ../bmesh
   ../draw
+  ../functions
   ../makesdna
   ../makesrna
   ../modifiers
   ../windowmanager
   ../../../intern/atomic
   ../../../intern/guardedalloc
->>>>>>> e12c08e8
 )
 
 set(INC_SYS
