/*
 * ***** BEGIN GPL LICENSE BLOCK *****
 *
 * This program is free software; you can redistribute it and/or
 * modify it under the terms of the GNU General Public License
 * as published by the Free Software Foundation; either version 2
 * of the License, or (at your option) any later version.
 *
 * This program is distributed in the hope that it will be useful,
 * but WITHOUT ANY WARRANTY; without even the implied warranty of
 * MERCHANTABILITY or FITNESS FOR A PARTICULAR PURPOSE.  See the
 * GNU General Public License for more details.
 *
 * You should have received a copy of the GNU General Public License
 * along with this program; if not, write to the Free Software Foundation,
 * Inc., 51 Franklin Street, Fifth Floor, Boston, MA 02110-1301, USA.
 *
 * The Original Code is Copyright (C) 2013 Blender Foundation.
 * All rights reserved.
 *
 * Original Author: Joshua Leung
 * Contributor(s): Based on original depsgraph.c code - Blender Foundation (2005-2013)
 *
 * ***** END GPL LICENSE BLOCK *****
 */

/** \file blender/depsgraph/intern/builder/deg_builder_relations.cc
 *  \ingroup depsgraph
 *
 * Methods for constructing depsgraph
 */

#include "intern/builder/deg_builder_relations.h"

#include <stdio.h>
#include <stdlib.h>
#include <cstring>  /* required for STREQ later on. */

#include "MEM_guardedalloc.h"

#include "BLI_utildefines.h"
#include "BLI_blenlib.h"

extern "C" {
#include "DNA_action_types.h"
#include "DNA_anim_types.h"
#include "DNA_armature_types.h"
#include "DNA_camera_types.h"
#include "DNA_cachefile_types.h"
#include "DNA_constraint_types.h"
#include "DNA_curve_types.h"
#include "DNA_effect_types.h"
#include "DNA_gpencil_types.h"
#include "DNA_group_types.h"
#include "DNA_key_types.h"
#include "DNA_lamp_types.h"
#include "DNA_material_types.h"
#include "DNA_mask_types.h"
#include "DNA_mesh_types.h"
#include "DNA_meta_types.h"
#include "DNA_movieclip_types.h"
#include "DNA_node_types.h"
#include "DNA_particle_types.h"
#include "DNA_lightprobe_types.h"
#include "DNA_object_types.h"
#include "DNA_rigidbody_types.h"
#include "DNA_scene_types.h"
#include "DNA_texture_types.h"
#include "DNA_world_types.h"
#include "DNA_object_force.h"

#include "BKE_action.h"
#include "BKE_armature.h"
#include "BKE_animsys.h"
#include "BKE_constraint.h"
#include "BKE_curve.h"
#include "BKE_effect.h"
#include "BKE_collision.h"
#include "BKE_fcurve.h"
#include "BKE_group.h"
#include "BKE_key.h"
#include "BKE_library.h"
#include "BKE_main.h"
#include "BKE_material.h"
#include "BKE_mball.h"
#include "BKE_modifier.h"
#include "BKE_node.h"
#include "BKE_object.h"
#include "BKE_particle.h"
#include "BKE_rigidbody.h"
#include "BKE_sound.h"
#include "BKE_texture.h"
#include "BKE_tracking.h"
#include "BKE_world.h"

#include "RNA_access.h"
#include "RNA_types.h"
} /* extern "C" */

#include "DEG_depsgraph.h"
#include "DEG_depsgraph_build.h"

#include "intern/builder/deg_builder.h"
#include "intern/builder/deg_builder_pchanmap.h"

#include "intern/nodes/deg_node.h"
#include "intern/nodes/deg_node_component.h"
#include "intern/nodes/deg_node_operation.h"

#include "intern/depsgraph_intern.h"
#include "intern/depsgraph_types.h"

#include "util/deg_util_foreach.h"

namespace DEG {

namespace {

struct BuilderWalkUserData {
	DepsgraphRelationBuilder *builder;
	Main *bmain;
	Scene *scene;
};

static void modifier_walk(void *user_data,
                          struct Object * /*ob*/,
                          struct Object **obpoin,
                          int /*cb_flag*/)
{
	BuilderWalkUserData *data = (BuilderWalkUserData *)user_data;
	if (*obpoin) {
		data->builder->build_object(data->bmain, data->scene, *obpoin);
	}
}

void constraint_walk(bConstraint * /*con*/,
                     ID **idpoin,
                     bool /*is_reference*/,
                     void *user_data)
{
	BuilderWalkUserData *data = (BuilderWalkUserData *)user_data;
	if (*idpoin) {
		ID *id = *idpoin;
		if (GS(id->name) == ID_OB) {
			data->builder->build_object(data->bmain, data->scene, (Object *)id);
		}
	}
}

}  /* namespace */

/* ***************** */
/* Relations Builder */

/* TODO(sergey): This is somewhat weak, but we don't want neither false-positive
 * time dependencies nor special exceptions in the depsgraph evaluation.
 */
static bool python_driver_depends_on_time(ChannelDriver *driver)
{
	if (driver->expression[0] == '\0') {
		/* Empty expression depends on nothing. */
		return false;
	}
	if (strchr(driver->expression, '(') != NULL) {
		/* Function calls are considered dependent on a time. */
		return true;
	}
	if (strstr(driver->expression, "frame") != NULL) {
		/* Variable `frame` depends on time. */
		/* TODO(sergey): This is a bit weak, but not sure about better way of
		 * handling this.
		 */
		return true;
	}
	/* Possible indirect time relation s should be handled via variable
	 * targets.
	 */
	return false;
}

/* **** General purpose functions ****  */

RNAPathKey::RNAPathKey(ID *id, const char *path) :
    id(id)
{
	/* create ID pointer for root of path lookup */
	PointerRNA id_ptr;
	RNA_id_pointer_create(id, &id_ptr);
	/* try to resolve path... */
	int index;
	if (!RNA_path_resolve_full(&id_ptr, path, &this->ptr, &this->prop, &index)) {
		this->ptr = PointerRNA_NULL;
		this->prop = NULL;
	}
}

DepsgraphRelationBuilder::DepsgraphRelationBuilder(Depsgraph *graph) :
    m_graph(graph)
{
}

TimeSourceDepsNode *DepsgraphRelationBuilder::find_node(
        const TimeSourceKey &key) const
{
	if (key.id) {
		/* XXX TODO */
		return NULL;
	}
	else {
		return m_graph->time_source;
	}
}

ComponentDepsNode *DepsgraphRelationBuilder::find_node(
        const ComponentKey &key) const
{
	IDDepsNode *id_node = m_graph->find_id_node(key.id);
	if (!id_node) {
		fprintf(stderr, "find_node component: Could not find ID %s\n",
		        (key.id != NULL) ? key.id->name : "<null>");
		return NULL;
	}

	ComponentDepsNode *node = id_node->find_component(key.type, key.name);
	return node;
}

OperationDepsNode *DepsgraphRelationBuilder::find_node(
        const OperationKey &key) const
{
	IDDepsNode *id_node = m_graph->find_id_node(key.id);
	if (!id_node) {
		fprintf(stderr, "find_node operation: Could not find ID\n");
		return NULL;
	}

	ComponentDepsNode *comp_node = id_node->find_component(key.component_type,
	                                                       key.component_name);
	if (!comp_node) {
		fprintf(stderr, "find_node operation: Could not find component\n");
		return NULL;
	}

	OperationDepsNode *op_node = comp_node->find_operation(key.opcode,
	                                                       key.name,
	                                                       key.name_tag);
	if (!op_node) {
		fprintf(stderr, "find_node_operation: Failed for (%s, '%s')\n",
		        DEG_OPNAMES[key.opcode], key.name);
	}
	return op_node;
}

DepsNode *DepsgraphRelationBuilder::find_node(const RNAPathKey &key) const
{
	return m_graph->find_node_from_pointer(&key.ptr, key.prop);
}

OperationDepsNode *DepsgraphRelationBuilder::has_node(
        const OperationKey &key) const
{
	IDDepsNode *id_node = m_graph->find_id_node(key.id);
	if (!id_node) {
		return NULL;
	}
	ComponentDepsNode *comp_node = id_node->find_component(key.component_type,
	                                                       key.component_name);
	if (!comp_node) {
		return NULL;
	}
	return comp_node->has_operation(key.opcode, key.name, key.name_tag);
}

void DepsgraphRelationBuilder::add_time_relation(TimeSourceDepsNode *timesrc,
                                                 DepsNode *node_to,
                                                 const char *description)
{
	if (timesrc && node_to) {
		m_graph->add_new_relation(timesrc, node_to, description);
	}
	else {
		DEG_DEBUG_PRINTF("add_time_relation(%p = %s, %p = %s, %s) Failed\n",
		                 timesrc,   (timesrc) ? timesrc->identifier().c_str() : "<None>",
		                 node_to,   (node_to) ? node_to->identifier().c_str() : "<None>",
		                 description);
	}
}

void DepsgraphRelationBuilder::add_operation_relation(
        OperationDepsNode *node_from,
        OperationDepsNode *node_to,
        const char *description)
{
	if (node_from && node_to) {
		m_graph->add_new_relation(node_from, node_to, description);
	}
	else {
		DEG_DEBUG_PRINTF("add_operation_relation(%p = %s, %p = %s, %s) Failed\n",
		                 node_from, (node_from) ? node_from->identifier().c_str() : "<None>",
		                 node_to,   (node_to)   ? node_to->identifier().c_str() : "<None>",
		                 description);
	}
}

void DepsgraphRelationBuilder::add_collision_relations(const OperationKey &key, Scene *scene, Object *ob, Group *group, bool dupli, const char *name)
{
	unsigned int numcollobj;
	Object **collobjs = get_collisionobjects_ext(scene, ob, group, &numcollobj, eModifierType_Collision, dupli);

	for (unsigned int i = 0; i < numcollobj; i++)
	{
		Object *ob1 = collobjs[i];

		ComponentKey trf_key(&ob1->id, DEG_NODE_TYPE_TRANSFORM);
		add_relation(trf_key, key, name);

		ComponentKey coll_key(&ob1->id, DEG_NODE_TYPE_GEOMETRY);
		add_relation(coll_key, key, name);
	}

	if (collobjs)
		MEM_freeN(collobjs);
}

void DepsgraphRelationBuilder::add_forcefield_relations(const OperationKey &key, Scene *scene, Object *ob, ParticleSystem *psys, EffectorWeights *eff, bool add_absorption, const char *name)
{
	ListBase *effectors = pdInitEffectors(NULL, scene, ob, psys, eff, false);

	if (effectors) {
		for (EffectorCache *eff = (EffectorCache *)effectors->first; eff; eff = eff->next) {
			if (eff->ob != ob) {
				ComponentKey eff_key(&eff->ob->id, DEG_NODE_TYPE_TRANSFORM);
				add_relation(eff_key, key, name);
			}

			if (eff->psys) {
				if (eff->ob != ob) {
					ComponentKey eff_key(&eff->ob->id, DEG_NODE_TYPE_EVAL_PARTICLES);
					add_relation(eff_key, key, name);

					/* TODO: remove this when/if EVAL_PARTICLES is sufficient for up to date particles */
					ComponentKey mod_key(&eff->ob->id, DEG_NODE_TYPE_GEOMETRY);
					add_relation(mod_key, key, name);
				}
				else if (eff->psys != psys) {
					OperationKey eff_key(&eff->ob->id, DEG_NODE_TYPE_EVAL_PARTICLES, DEG_OPCODE_PARTICLE_SYSTEM_EVAL, eff->psys->name);
					add_relation(eff_key, key, name);
				}
			}

			if (eff->pd->forcefield == PFIELD_SMOKEFLOW && eff->pd->f_source) {
				ComponentKey trf_key(&eff->pd->f_source->id, DEG_NODE_TYPE_TRANSFORM);
				add_relation(trf_key, key, "Smoke Force Domain");

				ComponentKey eff_key(&eff->pd->f_source->id, DEG_NODE_TYPE_GEOMETRY);
				add_relation(eff_key, key, "Smoke Force Domain");
			}

			if (add_absorption && (eff->pd->flag & PFIELD_VISIBILITY)) {
				add_collision_relations(key, scene, ob, NULL, true, "Force Absorption");
			}
		}
	}

	pdEndEffectors(&effectors);
}

Depsgraph *DepsgraphRelationBuilder::getGraph()
{
	return m_graph;
}

/* **** Functions to build relations between entities  **** */

void DepsgraphRelationBuilder::begin_build(Main *bmain)
{
	/* LIB_TAG_DOIT is used to indicate whether node for given ID was already
	 * created or not.
	 */
	BKE_main_id_tag_all(bmain, LIB_TAG_DOIT, false);
	/* XXX nested node trees are notr included in tag-clearing above,
	 * so we need to do this manually.
	 */
	FOREACH_NODETREE(bmain, nodetree, id) {
		if (id != (ID *)nodetree) {
			nodetree->id.tag &= ~LIB_TAG_DOIT;
		}
	} FOREACH_NODETREE_END
}

void DepsgraphRelationBuilder::build_group(Main *bmain,
                                           Scene *scene,
                                           Object *object,
                                           Group *group)
{
	ID *group_id = &group->id;
	bool group_done = (group_id->tag & LIB_TAG_DOIT) != 0;
	OperationKey object_local_transform_key(&object->id,
	                                        DEG_NODE_TYPE_TRANSFORM,
	                                        DEG_OPCODE_TRANSFORM_LOCAL);
	LINKLIST_FOREACH (GroupObject *, go, &group->gobject) {
		if (!group_done) {
			build_object(bmain, scene, go->ob);
		}
		ComponentKey dupli_transform_key(&go->ob->id, DEG_NODE_TYPE_TRANSFORM);
		add_relation(dupli_transform_key, object_local_transform_key, "Dupligroup");
	}
	group_id->tag |= LIB_TAG_DOIT;
}

void DepsgraphRelationBuilder::build_object(Main *bmain, Scene *scene, Object *ob)
{
	if (ob->id.tag & LIB_TAG_DOIT) {
		return;
	}
	ob->id.tag |= LIB_TAG_DOIT;

	/* Object Transforms */
	eDepsOperation_Code base_op = (ob->parent) ? DEG_OPCODE_TRANSFORM_PARENT : DEG_OPCODE_TRANSFORM_LOCAL;
	OperationKey base_op_key(&ob->id, DEG_NODE_TYPE_TRANSFORM, base_op);

	OperationKey local_transform_key(&ob->id, DEG_NODE_TYPE_TRANSFORM, DEG_OPCODE_TRANSFORM_LOCAL);
	OperationKey parent_transform_key(&ob->id, DEG_NODE_TYPE_TRANSFORM, DEG_OPCODE_TRANSFORM_PARENT);
	OperationKey final_transform_key(&ob->id, DEG_NODE_TYPE_TRANSFORM, DEG_OPCODE_TRANSFORM_FINAL);

	OperationKey ob_ubereval_key(&ob->id, DEG_NODE_TYPE_TRANSFORM, DEG_OPCODE_TRANSFORM_OBJECT_UBEREVAL);

	/* parenting */
	if (ob->parent != NULL) {
		/* parent relationship */
		build_object_parent(ob);

		/* local -> parent */
		add_relation(local_transform_key, parent_transform_key, "[ObLocal -> ObParent]");
	}

	if (ob->modifiers.first != NULL) {
		BuilderWalkUserData data;
		data.builder = this;
		data.bmain = bmain;
		data.scene = scene;
		modifiers_foreachObjectLink(ob, modifier_walk, &data);
	}
	if (ob->constraints.first != NULL) {
		BuilderWalkUserData data;
		data.builder = this;
		data.bmain = bmain;
		data.scene = scene;
		BKE_constraints_id_loop(&ob->constraints, constraint_walk, &data);
	}

	/* object constraints */
	if (ob->constraints.first != NULL) {
		OperationKey constraint_key(&ob->id,
		                            DEG_NODE_TYPE_TRANSFORM,
		                            DEG_OPCODE_TRANSFORM_CONSTRAINTS);

		/* constraint relations */
		// TODO: provide base op
		// XXX: this is broken
		build_constraints(scene,
		                  &ob->id,
		                  DEG_NODE_TYPE_TRANSFORM,
		                  "",
		                  &ob->constraints,
		                  NULL);

		/* operation order */
		add_relation(base_op_key, constraint_key, "[ObBase-> Constraint Stack]");
		add_relation(constraint_key, final_transform_key, "[ObConstraints -> Done]");

		// XXX
		add_relation(constraint_key, ob_ubereval_key, "Temp Ubereval");
		add_relation(ob_ubereval_key, final_transform_key, "Temp Ubereval");
	}
	else {
		/* NOTE: Keep an eye here, we skip some relations here to "streamline"
		 * dependencies and avoid transitive relations which causes overhead.
		 * But once we get rid of uber eval node this will need reconsideration.
		 */
		if (ob->rigidbody_object == NULL) {
			/* Rigid body will hook up another node inbetween, so skip
			 * relation here to avoid transitive relation.
			 */
			add_relation(base_op_key, ob_ubereval_key, "Temp Ubereval");
		}
		add_relation(ob_ubereval_key, final_transform_key, "Temp Ubereval");
	}

	/* AnimData */
	build_animdata(&ob->id);

	// XXX: This should be hooked up by the build_animdata code
	if (needs_animdata_node(&ob->id)) {
		ComponentKey adt_key(&ob->id, DEG_NODE_TYPE_ANIMATION);
		add_relation(adt_key, local_transform_key, "Object Animation");
	}

	/* object data */
	if (ob->data) {
		ID *obdata_id = (ID *)ob->data;

		/* ob data animation */
		build_animdata(obdata_id);

		/* type-specific data... */
		switch (ob->type) {
			case OB_MESH:     /* Geometry */
			case OB_CURVE:
			case OB_FONT:
			case OB_SURF:
			case OB_MBALL:
			case OB_LATTICE:
			{
				build_obdata_geom(bmain, scene, ob);
				break;
			}

			case OB_ARMATURE: /* Pose */
				if (ID_IS_LINKED_DATABLOCK(ob) && ob->proxy_from != NULL) {
					build_proxy_rig(ob);
				}
				else {
					build_rig(bmain, scene, ob);
				}
				break;

			case OB_LAMP:   /* Lamp */
				build_lamp(ob);
				break;

			case OB_CAMERA: /* Camera */
				build_camera(ob);
				break;

			case OB_LIGHTPROBE:
				build_lightprobe(ob);
				break;
		}

		Key *key = BKE_key_from_object(ob);
		if (key != NULL) {
			ComponentKey geometry_key((ID *)ob->data, DEG_NODE_TYPE_GEOMETRY);
			ComponentKey key_key(&key->id, DEG_NODE_TYPE_GEOMETRY);
			add_relation(key_key, geometry_key, "Shapekeys");
		}
	}

	/* Particle systems. */
	if (ob->particlesystem.first != NULL) {
		build_particles(scene, ob);
	}

	/* Grease pencil. */
	if (ob->gpd != NULL) {
		build_gpencil(ob->gpd);
	}

	/* Object that this is a proxy for. */
	if (ob->proxy != NULL) {
		ob->proxy->proxy_from = ob;
		build_object(bmain, scene, ob->proxy);
		/* TODO(sergey): This is an inverted relation, matches old depsgraph
		 * behavior and need to be investigated if it still need to be inverted.
		 */
		ComponentKey ob_pose_key(&ob->id, DEG_NODE_TYPE_EVAL_POSE);
		ComponentKey proxy_pose_key(&ob->proxy->id, DEG_NODE_TYPE_EVAL_POSE);
		add_relation(ob_pose_key, proxy_pose_key, "Proxy");
	}

	/* Object dupligroup. */
	if (ob->dup_group != NULL) {
		build_group(bmain, scene, ob, ob->dup_group);
	}
}

void DepsgraphRelationBuilder::build_object_parent(Object *ob)
{
	/* XXX: for now, need to use the component key (not just direct to the parent op),
	 * or else the matrix doesn't get reset/
	 */
	// XXX: @sergey - it would be good if we got that backwards flushing working
	// when tagging for updates.
	//OperationKey ob_key(&ob->id, DEG_NODE_TYPE_TRANSFORM, DEG_OPCODE_TRANSFORM_PARENT);
	ComponentKey ob_key(&ob->id, DEG_NODE_TYPE_TRANSFORM);

	/* type-specific links */
	switch (ob->partype) {
		case PARSKEL:  /* Armature Deform (Virtual Modifier) */
		{
			ComponentKey parent_key(&ob->parent->id, DEG_NODE_TYPE_TRANSFORM);
			add_relation(parent_key, ob_key, "Armature Deform Parent");
			break;
		}

		case PARVERT1: /* Vertex Parent */
		case PARVERT3:
		{
			ComponentKey parent_key(&ob->parent->id, DEG_NODE_TYPE_GEOMETRY);
			add_relation(parent_key, ob_key, "Vertex Parent");

			/* XXX not sure what this is for or how you could be done properly - lukas */
			OperationDepsNode *parent_node = find_operation_node(parent_key);
			if (parent_node != NULL) {
				parent_node->customdata_mask |= CD_MASK_ORIGINDEX;
			}

			ComponentKey transform_key(&ob->parent->id, DEG_NODE_TYPE_TRANSFORM);
			add_relation(transform_key, ob_key, "Vertex Parent TFM");
			break;
		}

		case PARBONE: /* Bone Parent */
		{
			ComponentKey parent_bone_key(&ob->parent->id,
			                             DEG_NODE_TYPE_BONE,
			                             ob->parsubstr);
			OperationKey parent_transform_key(&ob->parent->id,
			                                  DEG_NODE_TYPE_TRANSFORM,
			                                  DEG_OPCODE_TRANSFORM_FINAL);
			add_relation(parent_bone_key, ob_key, "Bone Parent");
			add_relation(parent_transform_key, ob_key, "Armature Parent");
			break;
		}

		default:
		{
			if (ob->parent->type == OB_LATTICE) {
				/* Lattice Deform Parent - Virtual Modifier */
				// XXX: no virtual modifiers should be left!
				ComponentKey parent_key(&ob->parent->id, DEG_NODE_TYPE_TRANSFORM);
				ComponentKey geom_key(&ob->parent->id, DEG_NODE_TYPE_GEOMETRY);

				add_relation(parent_key, ob_key, "Lattice Deform Parent");
				add_relation(geom_key, ob_key, "Lattice Deform Parent Geom");
			}
			else if (ob->parent->type == OB_CURVE) {
				Curve *cu = (Curve *)ob->parent->data;

				if (cu->flag & CU_PATH) {
					/* Follow Path */
					ComponentKey parent_key(&ob->parent->id, DEG_NODE_TYPE_GEOMETRY);
					add_relation(parent_key, ob_key, "Curve Follow Parent");

					ComponentKey transform_key(&ob->parent->id, DEG_NODE_TYPE_TRANSFORM);
					add_relation(transform_key, ob_key, "Curve Follow TFM");
				}
				else {
					/* Standard Parent */
					ComponentKey parent_key(&ob->parent->id, DEG_NODE_TYPE_TRANSFORM);
					add_relation(parent_key, ob_key, "Curve Parent");
				}
			}
			else {
				/* Standard Parent */
				ComponentKey parent_key(&ob->parent->id, DEG_NODE_TYPE_TRANSFORM);
				add_relation(parent_key, ob_key, "Parent");
			}
			break;
		}
	}

	/* exception case: parent is duplivert */
	if ((ob->type == OB_MBALL) && (ob->parent->transflag & OB_DUPLIVERTS)) {
		//dag_add_relation(dag, node2, node, DAG_RL_DATA_DATA | DAG_RL_OB_OB, "Duplivert");
	}
}

void DepsgraphRelationBuilder::build_constraints(Scene *scene, ID *id, eDepsNode_Type component_type, const char *component_subdata,
                                                 ListBase *constraints, RootPChanMap *root_map)
{
	OperationKey constraint_op_key(id, component_type, component_subdata,
	                               (component_type == DEG_NODE_TYPE_BONE) ? DEG_OPCODE_BONE_CONSTRAINTS : DEG_OPCODE_TRANSFORM_CONSTRAINTS);

	/* add dependencies for each constraint in turn */
	for (bConstraint *con = (bConstraint *)constraints->first; con; con = con->next) {
		const bConstraintTypeInfo *cti = BKE_constraint_typeinfo_get(con);

		/* invalid constraint type... */
		if (cti == NULL)
			continue;

		/* special case for camera tracking -- it doesn't use targets to define relations */
		// TODO: we can now represent dependencies in a much richer manner, so review how this is done...
		if (ELEM(cti->type, CONSTRAINT_TYPE_FOLLOWTRACK, CONSTRAINT_TYPE_CAMERASOLVER, CONSTRAINT_TYPE_OBJECTSOLVER)) {
			bool depends_on_camera = false;

			if (cti->type == CONSTRAINT_TYPE_FOLLOWTRACK) {
				bFollowTrackConstraint *data = (bFollowTrackConstraint *)con->data;

				if (((data->clip) || (data->flag & FOLLOWTRACK_ACTIVECLIP)) && data->track[0])
					depends_on_camera = true;

				if (data->depth_ob) {
					// DAG_RL_DATA_OB | DAG_RL_OB_OB
					ComponentKey depth_key(&data->depth_ob->id, DEG_NODE_TYPE_TRANSFORM);
					add_relation(depth_key, constraint_op_key, cti->name);
				}
			}
			else if (cti->type == CONSTRAINT_TYPE_OBJECTSOLVER) {
				depends_on_camera = true;
			}

			if (depends_on_camera && scene->camera) {
				// DAG_RL_DATA_OB | DAG_RL_OB_OB
				ComponentKey camera_key(&scene->camera->id, DEG_NODE_TYPE_TRANSFORM);
				add_relation(camera_key, constraint_op_key, cti->name);
			}

			/* TODO(sergey): This is more a TimeSource -> MovieClip -> Constraint dependency chain. */
			TimeSourceKey time_src_key;
			add_relation(time_src_key, constraint_op_key, "[TimeSrc -> Animation]");
		}
		else if (cti->type == CONSTRAINT_TYPE_TRANSFORM_CACHE) {
			/* TODO(kevin): This is more a TimeSource -> CacheFile -> Constraint dependency chain. */
			TimeSourceKey time_src_key;
			add_relation(time_src_key, constraint_op_key, "[TimeSrc -> Animation]");

			bTransformCacheConstraint *data = (bTransformCacheConstraint *)con->data;

			if (data->cache_file) {
				ComponentKey cache_key(&data->cache_file->id, DEG_NODE_TYPE_CACHE);
				add_relation(cache_key, constraint_op_key, cti->name);
			}
		}
		else if (cti->get_constraint_targets) {
			ListBase targets = {NULL, NULL};
			cti->get_constraint_targets(con, &targets);

			LINKLIST_FOREACH (bConstraintTarget *, ct, &targets) {
				if (ct->tar == NULL) {
					continue;
				}

				if (ELEM(con->type, CONSTRAINT_TYPE_KINEMATIC, CONSTRAINT_TYPE_SPLINEIK)) {
					/* ignore IK constraints - these are handled separately (on pose level) */
				}
				else if (ELEM(con->type, CONSTRAINT_TYPE_FOLLOWPATH, CONSTRAINT_TYPE_CLAMPTO)) {
					/* these constraints require path geometry data... */
					ComponentKey target_key(&ct->tar->id, DEG_NODE_TYPE_GEOMETRY);
					add_relation(target_key, constraint_op_key, cti->name); // XXX: type = geom_transform
					// TODO: path dependency
				}
				else if ((ct->tar->type == OB_ARMATURE) && (ct->subtarget[0])) {
					/* bone */
					if (&ct->tar->id == id) {
						/* same armature  */
						eDepsOperation_Code target_key_opcode;

						/* Using "done" here breaks in-chain deps, while using "ready" here breaks most production rigs instead...
						 * So, we do a compromise here, and only do this when an IK chain conflict may occur
						 */
						if (root_map->has_common_root(component_subdata, ct->subtarget)) {
							target_key_opcode = DEG_OPCODE_BONE_READY;
						}
						else {
							target_key_opcode = DEG_OPCODE_BONE_DONE;
						}

						OperationKey target_key(&ct->tar->id, DEG_NODE_TYPE_BONE, ct->subtarget, target_key_opcode);
						add_relation(target_key, constraint_op_key, cti->name);
					}
					else {
						/* different armature - we can safely use the result of that */
						OperationKey target_key(&ct->tar->id, DEG_NODE_TYPE_BONE, ct->subtarget, DEG_OPCODE_BONE_DONE);
						add_relation(target_key, constraint_op_key, cti->name);
					}
				}
				else if (ELEM(ct->tar->type, OB_MESH, OB_LATTICE) && (ct->subtarget[0])) {
					/* vertex group */
					/* NOTE: for now, we don't need to represent vertex groups separately... */
					ComponentKey target_key(&ct->tar->id, DEG_NODE_TYPE_GEOMETRY);
					add_relation(target_key, constraint_op_key, cti->name);

					if (ct->tar->type == OB_MESH) {
						OperationDepsNode *node2 = find_operation_node(target_key);
						if (node2 != NULL) {
							node2->customdata_mask |= CD_MASK_MDEFORMVERT;
						}
					}
				}
				else if (con->type == CONSTRAINT_TYPE_SHRINKWRAP) {
					/* Constraints which requires the target object surface. */
					ComponentKey target_key(&ct->tar->id, DEG_NODE_TYPE_GEOMETRY);
					add_relation(target_key, constraint_op_key, cti->name);

					/* NOTE: obdata eval now doesn't necessarily depend on the object's transform... */
					ComponentKey target_transform_key(&ct->tar->id, DEG_NODE_TYPE_TRANSFORM);
					add_relation(target_transform_key, constraint_op_key, cti->name);
				}
				else {
					/* standard object relation */
					// TODO: loc vs rot vs scale?
					if (&ct->tar->id == id) {
						/* Constraint targetting own object:
						 * - This case is fine IFF we're dealing with a bone constraint pointing to
						 *   its own armature. In that case, it's just transform -> bone.
						 * - If however it is a real self targetting case, just make it depend on the
						 *   previous constraint (or the pre-constraint state)...
						 */
						if ((ct->tar->type == OB_ARMATURE) && (component_type == DEG_NODE_TYPE_BONE)) {
							OperationKey target_key(&ct->tar->id, DEG_NODE_TYPE_TRANSFORM, DEG_OPCODE_TRANSFORM_FINAL);
							add_relation(target_key, constraint_op_key, cti->name);
						}
						else {
							OperationKey target_key(&ct->tar->id, DEG_NODE_TYPE_TRANSFORM, DEG_OPCODE_TRANSFORM_LOCAL);
							add_relation(target_key, constraint_op_key, cti->name);
						}
					}
					else {
						/* normal object dependency */
						OperationKey target_key(&ct->tar->id, DEG_NODE_TYPE_TRANSFORM, DEG_OPCODE_TRANSFORM_FINAL);
						add_relation(target_key, constraint_op_key, cti->name);
					}
				}

				/* Constraints which needs world's matrix for transform.
				 * TODO(sergey): More constraints here?
				 */
				if (ELEM(con->type,
				         CONSTRAINT_TYPE_ROTLIKE,
				         CONSTRAINT_TYPE_SIZELIKE,
				         CONSTRAINT_TYPE_LOCLIKE,
				         CONSTRAINT_TYPE_TRANSLIKE))
				{
					/* TODO(sergey): Add used space check. */
					ComponentKey target_transform_key(&ct->tar->id, DEG_NODE_TYPE_TRANSFORM);
					add_relation(target_transform_key, constraint_op_key, cti->name);
				}

			}

			if (cti->flush_constraint_targets)
				cti->flush_constraint_targets(con, &targets, 1);
		}
	}
}

void DepsgraphRelationBuilder::build_animdata(ID *id)
{
	AnimData *adt = BKE_animdata_from_id(id);

	if (adt == NULL)
		return;

	ComponentKey adt_key(id, DEG_NODE_TYPE_ANIMATION);

	/* animation */
	if (adt->action || adt->nla_tracks.first) {
		/* wire up dependency to time source */
		TimeSourceKey time_src_key;
		add_relation(time_src_key, adt_key, "[TimeSrc -> Animation]");

		// XXX: Hook up specific update callbacks for special properties which may need it...

		// XXX: animdata "hierarchy" - top-level overrides need to go after lower-down
	}

	/* drivers */
	LINKLIST_FOREACH (FCurve *, fcu, &adt->drivers) {
		OperationKey driver_key(id,
		                        DEG_NODE_TYPE_PARAMETERS,
		                        DEG_OPCODE_DRIVER,
		                        fcu->rna_path ? fcu->rna_path : "",
		                        fcu->array_index);

		/* create the driver's relations to targets */
		build_driver(id, fcu);

		/* Special case for array drivers: we can not multithread them because
		 * of the way how they work internally: animation system will write the
		 * whole array back to RNA even when changing individual array value.
		 *
		 * Some tricky things here:
		 * - array_index is -1 for single channel drivers, meaning we only have
		 *   to do some magic when array_index is not -1.
		 * - We do relation from next array index to a previous one, so we don't
		 *   have to deal with array index 0.
		 *
		 * TODO(sergey): Avoid liner lookup somehow.
		 */
		if (fcu->array_index > 0) {
			FCurve *fcu_prev = NULL;
			LINKLIST_FOREACH (FCurve *, fcu_candidate, &adt->drivers) {
				/* Writing to different RNA paths is  */
				const char *rna_path = fcu->rna_path ? fcu->rna_path : "";
				if (!STREQ(fcu_candidate->rna_path, rna_path)) {
					continue;
				}
				/* We only do relation from previous fcurve to previous one. */
				if (fcu_candidate->array_index >= fcu->array_index) {
					continue;
				}
				/* Choose fcurve with highest possible array index. */
				if (fcu_prev == NULL ||
				    fcu_candidate->array_index > fcu_prev->array_index)
				{
					fcu_prev = fcu_candidate;
				}
			}
			if (fcu_prev != NULL) {
				OperationKey prev_driver_key(id,
				                             DEG_NODE_TYPE_PARAMETERS,
				                             DEG_OPCODE_DRIVER,
				                             fcu_prev->rna_path ? fcu_prev->rna_path : "",
				                             fcu_prev->array_index);
				OperationKey driver_key(id,
				                        DEG_NODE_TYPE_PARAMETERS,
				                        DEG_OPCODE_DRIVER,
				                        fcu->rna_path ? fcu->rna_path : "",
				                        fcu->array_index);
				add_relation(prev_driver_key, driver_key, "[Driver Order]");
			}
		}

		/* prevent driver from occurring before own animation... */
		if (adt->action || adt->nla_tracks.first) {
			add_relation(adt_key, driver_key, "[AnimData Before Drivers]");
		}
	}
}

void DepsgraphRelationBuilder::build_driver(ID *id, FCurve *fcu)
{
	ChannelDriver *driver = fcu->driver;
	OperationKey driver_key(id,
	                        DEG_NODE_TYPE_PARAMETERS,
	                        DEG_OPCODE_DRIVER,
	                        fcu->rna_path ? fcu->rna_path : "",
	                        fcu->array_index);
	bPoseChannel *pchan = NULL;
	const char *rna_path = fcu->rna_path ? fcu->rna_path : "";
	const short id_type = GS(id->name);

	/* Create dependency between driver and data affected by it. */
	/* - direct property relationship... */
	//RNAPathKey affected_key(id, fcu->rna_path);
	//add_relation(driver_key, affected_key, "[Driver -> Data] DepsRel");

	/* Driver -> data components (for interleaved evaluation
	 * bones/constraints/modifiers).
	 */
	// XXX: this probably should probably be moved out into a separate function.
	if (strstr(rna_path, "pose.bones[") != NULL) {
		/* interleaved drivers during bone eval */
		/* TODO: ideally, if this is for a constraint, it goes to said
		 * constraint.
		 */
		Object *ob = (Object *)id;
		char *bone_name = BLI_str_quoted_substrN(rna_path, "pose.bones[");
		pchan = BKE_pose_channel_find_name(ob->pose, bone_name);
		if (bone_name != NULL) {
			MEM_freeN(bone_name);
			bone_name = NULL;
		}
<<<<<<< HEAD
		if (pchan != NULL) {
=======

		if (pchan) {
>>>>>>> ddfd57c0
			OperationKey bone_key(id,
			                      DEG_NODE_TYPE_BONE,
			                      pchan->name,
			                      DEG_OPCODE_BONE_LOCAL);
			add_relation(driver_key, bone_key, "[Driver -> Bone]");
		}
		else {
			fprintf(stderr,
			        "Couldn't find bone name for driver path - '%s'\n",
			        rna_path);
		}
	}
<<<<<<< HEAD
	else if (id_type == ID_AR && strstr(rna_path, "bones[")) {
=======
	else if (GS(id->name) == ID_AR && strstr(rna_path, "bones[")) {
>>>>>>> ddfd57c0
		/* Drivers on armature-level bone settings (i.e. bbone stuff),
		 * which will affect the evaluation of corresponding pose bones.
		 */
		IDDepsNode *arm_node = m_graph->find_id_node(id);
		char *bone_name = BLI_str_quoted_substrN(rna_path, "bones[");
<<<<<<< HEAD
		if (arm_node != NULL && bone_name != NULL) {
=======

		if (arm_node && bone_name) {
>>>>>>> ddfd57c0
			/* Find objects which use this, and make their eval callbacks
			 * depend on this.
			 */
			foreach (DepsRelation *rel, arm_node->outlinks) {
				IDDepsNode *to_node = (IDDepsNode *)rel->to;
				/* We only care about objects with pose data which use this. */
<<<<<<< HEAD
				if (GS(to_node->id_orig->name) == ID_OB) {
					Object *ob = (Object *)to_node->id_orig;
					// NOTE: ob->pose may be NULL
					bPoseChannel *pchan = BKE_pose_channel_find_name(ob->pose,
					                                                 bone_name);
=======
				if (GS(to_node->id->name) == ID_OB) {
					Object *ob = (Object *)to_node->id;
					/* NOTE: ob->pose may be NULL. */
					bPoseChannel *pchan = BKE_pose_channel_find_name(
					        ob->pose, bone_name);
>>>>>>> ddfd57c0
					if (pchan != NULL) {
						OperationKey bone_key(&ob->id,
						                      DEG_NODE_TYPE_BONE,
						                      pchan->name,
						                      DEG_OPCODE_BONE_LOCAL);
						add_relation(driver_key,
						             bone_key,
						             "[Arm Bone -> Driver -> Bone]");
					}
				}
			}
<<<<<<< HEAD
			/* Free temp data/ */
=======
			/* Free temp data. */
>>>>>>> ddfd57c0
			MEM_freeN(bone_name);
			bone_name = NULL;
		}
		else {
			fprintf(stderr,
			        "Couldn't find armature bone name for driver path - '%s'\n",
			        rna_path);
		}
	}
<<<<<<< HEAD
	else if (id_type == ID_OB && strstr(rna_path, "modifiers[")) {
=======
	else if (GS(id->name) == ID_OB && strstr(rna_path, "modifiers[")) {
>>>>>>> ddfd57c0
		OperationKey modifier_key(id,
		                          DEG_NODE_TYPE_GEOMETRY,
		                          DEG_OPCODE_GEOMETRY_UBEREVAL);
		if (has_node(modifier_key)) {
			add_relation(driver_key, modifier_key, "[Driver -> Modifier]");
		}
		else {
			printf("Unexisting driver RNA path: %s\n", rna_path);
		}
	}
<<<<<<< HEAD
	else if (id_type == ID_KE && strstr(rna_path, "key_blocks[")) {
=======
	else if (GS(id->name) == ID_KE && strstr(rna_path, "key_blocks[")) {
>>>>>>> ddfd57c0
		/* Shape key driver - hook into the base geometry operation. */
		// XXX: double check where this points
		Key *shape_key = (Key *)id;
		ComponentKey geometry_key(shape_key->from, DEG_NODE_TYPE_GEOMETRY);
		add_relation(driver_key, geometry_key, "[Driver -> ShapeKey Geom]");
	}
	else if (strstr(rna_path, "key_blocks[")) {
		ComponentKey geometry_key(id, DEG_NODE_TYPE_GEOMETRY);
		add_relation(driver_key, geometry_key, "[Driver -> ShapeKey Geom]");
	}
	else {
<<<<<<< HEAD
		switch (id_type) {
			case ID_OB:
			{
				/* Assume that driver affects a transform. */
				OperationKey local_transform_key(id,
				                                 DEG_NODE_TYPE_TRANSFORM,
				                                 DEG_OPCODE_TRANSFORM_LOCAL);
				add_relation(driver_key,
				             local_transform_key,
				             "[Driver -> Transform]");
				break;
			}
			case ID_KE:
			{
				ComponentKey geometry_key(id, DEG_NODE_TYPE_GEOMETRY);
				add_relation(driver_key,
				             geometry_key,
				             "[Driver -> Shapekey Geometry]");
				break;
			}
			case ID_NT:
			{
				OperationKey ntree_key(id,
				                       DEG_NODE_TYPE_PARAMETERS,
				                       DEG_OPCODE_PARAMETERS_EVAL);
				add_relation(driver_key,
				             ntree_key,
				             "[Driver -> NTree Shading Update]");
				break;
			}
=======
		if (GS(id->name) == ID_OB) {
			/* assume that driver affects a transform... */
			OperationKey local_transform_key(id,
			                                 DEG_NODE_TYPE_TRANSFORM,
			                                 DEG_OPCODE_TRANSFORM_LOCAL);
			add_relation(driver_key,
			             local_transform_key,
			             "[Driver -> Transform]");
		}
		else if (GS(id->name) == ID_KE) {
			ComponentKey geometry_key(id, DEG_NODE_TYPE_GEOMETRY);
			add_relation(driver_key,
			             geometry_key,
			             "[Driver -> Shapekey Geometry]");
>>>>>>> ddfd57c0
		}
	}
	/* Ensure that affected prop's update callbacks will be triggered once
	 * done.
	 */
	/* TODO: Implement this once the functionality to add these links exists
	 * RNA.
	 */
	/* XXX: the data itself could also set this, if it were to be truly
	 * initialised later?
	 */
	/* Loop over variables to get the target relationships. */
	LINKLIST_FOREACH (DriverVar *, dvar, &driver->variables) {
		/* Only used targets. */
		DRIVER_TARGETS_USED_LOOPER(dvar)
		{
			if (dtar->id == NULL) {
				continue;
			}
			/* Special handling for directly-named bones. */
			if ((dtar->flag & DTAR_FLAG_STRUCT_REF) && (dtar->pchan_name[0])) {
				Object *ob = (Object *)dtar->id;
				bPoseChannel *target_pchan =
				        BKE_pose_channel_find_name(ob->pose, dtar->pchan_name);
				if (target_pchan != NULL) {
					/* Get node associated with bone. */
					// XXX: watch the space!
					/* Some cases can't use final bone transform, for example:
					 * - Driving the bone with itself (addressed here)
					 * - Relations inside an IK chain (TODO?)
					 */
					if (dtar->id == id &&
					    pchan != NULL &&
					    STREQ(pchan->name, target_pchan->name))
					{
						continue;
					}
					OperationKey target_key(dtar->id,
					                        DEG_NODE_TYPE_BONE,
					                        target_pchan->name,
					                        DEG_OPCODE_BONE_DONE);
					add_relation(target_key,
					             driver_key,
					             "[Bone Target -> Driver]");
				}
			}
			else if (dtar->flag & DTAR_FLAG_STRUCT_REF) {
				/* Get node associated with the object's transforms. */
				if (dtar->id == id) {
					/* Ignore input dependency if we're driving properties of
					 * the same ID, otherwise we'll be ending up in a cyclic
					 * dependency here.
					 */
					continue;
				}
				OperationKey target_key(dtar->id,
				                        DEG_NODE_TYPE_TRANSFORM,
				                        DEG_OPCODE_TRANSFORM_FINAL);
				add_relation(target_key, driver_key, "[Target -> Driver]");
			}
			else if (dtar->rna_path && strstr(dtar->rna_path, "pose.bones[")) {
				/* Workaround for ensuring that local bone transforms don't end
				 * up having to wait for pose eval to finish (to prevent cycles).
				 */
				Object *ob = (Object *)dtar->id;
				char *bone_name = BLI_str_quoted_substrN(dtar->rna_path,
				                                         "pose.bones[");
				bPoseChannel *target_pchan =
				        BKE_pose_channel_find_name(ob->pose, bone_name);
				if (bone_name != NULL) {
					MEM_freeN(bone_name);
					bone_name = NULL;
				}
				if (target_pchan != NULL) {
					if (dtar->id == id &&
					    pchan != NULL &&
					    STREQ(pchan->name, target_pchan->name))
					{
						continue;
					}
					OperationKey bone_key(dtar->id,
					                      DEG_NODE_TYPE_BONE,
					                      target_pchan->name,
					                      DEG_OPCODE_BONE_LOCAL);
					add_relation(bone_key, driver_key, "[RNA Bone -> Driver]");
				}
			}
			else {
				if (dtar->id == id) {
					/* Ignore input dependency if we're driving properties of
					 * the same ID, otherwise we'll be ending up in a cyclic
					 * dependency here.
					 */
					continue;
				}
				/* Resolve path to get node. */
				RNAPathKey target_key(dtar->id,
				                      dtar->rna_path ? dtar->rna_path : "");
				add_relation(target_key, driver_key, "[RNA Target -> Driver]");
			}
		}
		DRIVER_TARGETS_LOOPER_END
	}
	/* It's quite tricky to detect if the driver actually depends on time or
	 * not, so for now we'll be quite conservative here about optimization and
	 * consider all python drivers to be depending on time.
	 */
	if ((driver->type == DRIVER_TYPE_PYTHON) &&
	    python_driver_depends_on_time(driver))
	{
		TimeSourceKey time_src_key;
		add_relation(time_src_key, driver_key, "[TimeSrc -> Driver]");
	}
}

void DepsgraphRelationBuilder::build_world(World *world)
{
	ID *world_id = &world->id;
	if (world_id->tag & LIB_TAG_DOIT) {
		return;
	}
	world_id->tag |= LIB_TAG_DOIT;

	build_animdata(world_id);

	/* TODO: other settings? */

	/* textures */
	build_texture_stack(world->mtex);

	/* world's nodetree */
	if (world->nodetree != NULL) {
		build_nodetree(world->nodetree);
		ComponentKey ntree_key(&world->nodetree->id, DEG_NODE_TYPE_SHADING);
		ComponentKey world_key(world_id, DEG_NODE_TYPE_SHADING);
		add_relation(ntree_key, world_key, "NTree->World Shading Update");
	}
}

void DepsgraphRelationBuilder::build_rigidbody(Scene *scene)
{
	RigidBodyWorld *rbw = scene->rigidbody_world;

	OperationKey init_key(&scene->id, DEG_NODE_TYPE_TRANSFORM, DEG_OPCODE_RIGIDBODY_REBUILD);
	OperationKey sim_key(&scene->id, DEG_NODE_TYPE_TRANSFORM, DEG_OPCODE_RIGIDBODY_SIM);

	/* rel between the two sim-nodes */
	add_relation(init_key, sim_key, "Rigidbody [Init -> SimStep]");

	/* set up dependencies between these operations and other builtin nodes --------------- */

	/* time dependency */
	TimeSourceKey time_src_key;
	add_relation(time_src_key, init_key, "TimeSrc -> Rigidbody Reset/Rebuild (Optional)");

	/* objects - simulation participants */
	if (rbw->group) {
		LINKLIST_FOREACH (GroupObject *, go, &rbw->group->gobject) {
			Object *ob = go->ob;
			if (ob == NULL || ob->type != OB_MESH) {
				continue;
			}

			/* hook up evaluation order...
			 * 1) flushing rigidbody results follows base transforms being applied
			 * 2) rigidbody flushing can only be performed after simulation has been run
			 *
			 * 3) simulation needs to know base transforms to figure out what to do
			 *    XXX: there's probably a difference between passive and active
			 *         - passive don't change, so may need to know full transform...
			 */
			OperationKey rbo_key(&ob->id, DEG_NODE_TYPE_TRANSFORM, DEG_OPCODE_RIGIDBODY_TRANSFORM_COPY);

			eDepsOperation_Code trans_opcode = ob->parent ? DEG_OPCODE_TRANSFORM_PARENT : DEG_OPCODE_TRANSFORM_LOCAL;
			OperationKey trans_op(&ob->id, DEG_NODE_TYPE_TRANSFORM, trans_opcode);

			add_relation(sim_key, rbo_key, "Rigidbody Sim Eval -> RBO Sync");

			/* if constraints exist, those depend on the result of the rigidbody sim
			 * - This allows constraints to modify the result of the sim (i.e. clamping)
			 *   while still allowing the sim to depend on some changes to the objects.
			 *   Also, since constraints are hooked up to the final nodes, this link
			 *   means that we can also fit in there too...
			 * - Later, it might be good to include a constraint in the stack allowing us
			 *   to control whether rigidbody eval gets interleaved into the constraint stack
			 */
			if (ob->constraints.first) {
				OperationKey constraint_key(&ob->id,
				                            DEG_NODE_TYPE_TRANSFORM,
				                            DEG_OPCODE_TRANSFORM_CONSTRAINTS);
				add_relation(rbo_key, constraint_key, "RBO Sync -> Ob Constraints");
			}
			else {
				/* Final object transform depends on rigidbody.
				 *
				 * NOTE: Currently we consider final here an ubereval node.
				 * If it is gone we'll need to reconsider relation here.
				 */
				OperationKey uber_key(&ob->id,
				                      DEG_NODE_TYPE_TRANSFORM,
				                      DEG_OPCODE_TRANSFORM_OBJECT_UBEREVAL);
				add_relation(rbo_key, uber_key, "RBO Sync -> Uber (Temp)");
			}

			/* Needed to get correct base values. */
			add_relation(trans_op, sim_key, "Base Ob Transform -> Rigidbody Sim Eval");
		}
	}

	/* constraints */
	if (rbw->constraints) {
		LINKLIST_FOREACH (GroupObject *, go, &rbw->constraints->gobject) {
			Object *ob = go->ob;
			if (ob == NULL || !ob->rigidbody_constraint) {
				continue;
			}

			RigidBodyCon *rbc = ob->rigidbody_constraint;

			/* final result of the constraint object's transform controls how the
			 * constraint affects the physics sim for these objects
			 */
			ComponentKey trans_key(&ob->id, DEG_NODE_TYPE_TRANSFORM);
			OperationKey ob1_key(&rbc->ob1->id, DEG_NODE_TYPE_TRANSFORM, DEG_OPCODE_RIGIDBODY_TRANSFORM_COPY);
			OperationKey ob2_key(&rbc->ob2->id, DEG_NODE_TYPE_TRANSFORM, DEG_OPCODE_RIGIDBODY_TRANSFORM_COPY);

			/* - constrained-objects sync depends on the constraint-holder */
			add_relation(trans_key, ob1_key, "RigidBodyConstraint -> RBC.Object_1");
			add_relation(trans_key, ob2_key, "RigidBodyConstraint -> RBC.Object_2");

			/* - ensure that sim depends on this constraint's transform */
			add_relation(trans_key, sim_key, "RigidBodyConstraint Transform -> RB Simulation");
		}
	}
}

void DepsgraphRelationBuilder::build_particles(Scene *scene, Object *ob)
{
	TimeSourceKey time_src_key;
	OperationKey obdata_ubereval_key(&ob->id,
	                                 DEG_NODE_TYPE_GEOMETRY,
	                                 DEG_OPCODE_GEOMETRY_UBEREVAL);
	OperationKey eval_init_key(&ob->id,
	                           DEG_NODE_TYPE_EVAL_PARTICLES,
	                           DEG_OPCODE_PARTICLE_SYSTEM_EVAL_INIT);
	/* TODO(sergey): Are all particle systems depends on time?
	 * Hair without dynamics i.e.
	 */
	add_relation(time_src_key, eval_init_key, "TimeSrc -> PSys");

	/* particle systems */
	LINKLIST_FOREACH (ParticleSystem *, psys, &ob->particlesystem) {
		ParticleSettings *part = psys->part;

		/* Build particle settings relations.
		 *
		 * NOTE: The call itself ensures settings are only build once.
		 */
		build_particle_settings(part);

		/* This particle system. */
		OperationKey psys_key(&ob->id,
		                      DEG_NODE_TYPE_EVAL_PARTICLES,
		                      DEG_OPCODE_PARTICLE_SYSTEM_EVAL,
		                      psys->name);

		/* Update particle system when settings changes. */
		OperationKey particle_settings_key(&part->id,
		                                   DEG_NODE_TYPE_PARAMETERS,
		                                   DEG_OPCODE_PARTICLE_SETTINGS_EVAL);
		OperationKey particle_settings_recalc_clear_key(
		        &part->id,
		        DEG_NODE_TYPE_PARAMETERS,
		        DEG_OPCODE_PARTICLE_SETTINGS_RECALC_CLEAR);
		OperationKey psys_settings_key(&ob->id,
		                               DEG_NODE_TYPE_EVAL_PARTICLES,
		                               DEG_OPCODE_PARTICLE_SETTINGS_EVAL,
		                               psys->name);
		add_relation(particle_settings_key, psys_settings_key, "Particle Settings Change");
		add_relation(psys_settings_key, psys_key, "Particle Settings Update");
		add_relation(psys_key,
		             particle_settings_recalc_clear_key,
		             "Particle Settings Recalc Clear");

		/* XXX: if particle system is later re-enabled, we must do full rebuild? */
		if (!psys_check_enabled(ob, psys, G.is_rendering))
			continue;

		add_relation(eval_init_key, psys_key, "Init -> PSys");

		/* TODO(sergey): Currently particle update is just a placeholder,
		 * hook it to the ubereval node so particle system is getting updated
		 * on playback.
		 */
		add_relation(psys_key, obdata_ubereval_key, "PSys -> UberEval");

		/* collisions */
		if (part->type != PART_HAIR) {
			add_collision_relations(psys_key,
			                        scene,
			                        ob,
			                        part->collision_group,
			                        true,
			                        "Particle Collision");
		}
		else if ((psys->flag & PSYS_HAIR_DYNAMICS) &&
		         psys->clmd != NULL &&
		         psys->clmd->coll_parms != NULL) {
			add_collision_relations(psys_key,
			                        scene,
			                        ob,
			                        psys->clmd->coll_parms->group,
			                        true,
			                        "Hair Collision");
		}

		/* effectors */
		add_forcefield_relations(psys_key,
		                         scene,
		                         ob,
		                         psys,
		                         part->effector_weights,
		                         part->type == PART_HAIR,
		                         "Particle Field");

		/* boids */
		if (part->boids) {
			LINKLIST_FOREACH (BoidState *, state, &part->boids->states) {
				LINKLIST_FOREACH (BoidRule *, rule, &state->rules) {
					Object *ruleob = NULL;
					if (rule->type == eBoidRuleType_Avoid)
						ruleob = ((BoidRuleGoalAvoid *)rule)->ob;
					else if (rule->type == eBoidRuleType_FollowLeader)
						ruleob = ((BoidRuleFollowLeader *)rule)->ob;

					if (ruleob) {
						ComponentKey ruleob_key(&ruleob->id, DEG_NODE_TYPE_TRANSFORM);
						add_relation(ruleob_key, psys_key, "Boid Rule");
					}
				}
			}
		}

		if (part->ren_as == PART_DRAW_OB && part->dup_ob) {
			ComponentKey dup_ob_key(&part->dup_ob->id, DEG_NODE_TYPE_TRANSFORM);
			add_relation(dup_ob_key, psys_key, "Particle Object Visualization");
		}
	}

	/* Particle depends on the object transform, so that channel is to be ready
	 * first.
	 *
	 * TODO(sergey): This relation should be altered once real granular update
	 * is implemented.
	 */
	ComponentKey transform_key(&ob->id, DEG_NODE_TYPE_TRANSFORM);
	add_relation(transform_key, obdata_ubereval_key, "Partcile Eval");

	/* TODO(sergey): Do we need a point cache operations here? */
}

void DepsgraphRelationBuilder::build_particle_settings(ParticleSettings *part)
{
	ID *part_id = &part->id;
	if (part_id->tag & LIB_TAG_DOIT) {
		return;
	}
	part_id->tag |= LIB_TAG_DOIT;

	/* Animation data relations. */
	build_animdata(&part->id);

	OperationKey eval_key(part_id,
	                      DEG_NODE_TYPE_PARAMETERS,
	                      DEG_OPCODE_PARTICLE_SETTINGS_EVAL);
	OperationKey recalc_clear_key(part_id,
	                             DEG_NODE_TYPE_PARAMETERS,
	                             DEG_OPCODE_PARTICLE_SETTINGS_RECALC_CLEAR);
	add_relation(eval_key, recalc_clear_key, "Particle Settings Clear Recalc");
}

void DepsgraphRelationBuilder::build_cloth(Scene * /*scene*/,
                                           Object *object,
                                           ModifierData * /*md*/)
{
	OperationKey cache_key(&object->id,
	                       DEG_NODE_TYPE_CACHE,
	                       DEG_OPCODE_PLACEHOLDER,
	                       "Cloth Modifier");
	/* Cache component affects on modifier. */
	OperationKey modifier_key(&object->id,
	                          DEG_NODE_TYPE_GEOMETRY,
	                          DEG_OPCODE_GEOMETRY_UBEREVAL);
	add_relation(cache_key, modifier_key, "Cloth Cache -> Cloth");
}

/* Shapekeys */
void DepsgraphRelationBuilder::build_shapekeys(ID *obdata, Key *key)
{
	ComponentKey obdata_key(obdata, DEG_NODE_TYPE_GEOMETRY);

	/* attach animdata to geometry */
	build_animdata(&key->id);

	if (key->adt) {
		// TODO: this should really be handled in build_animdata, since many of these cases will need it
		if (key->adt->action || key->adt->nla_tracks.first) {
			ComponentKey adt_key(&key->id, DEG_NODE_TYPE_ANIMATION);
			add_relation(adt_key, obdata_key, "Animation");
		}

		/* NOTE: individual shapekey drivers are handled above already */
	}

	/* attach to geometry */
	// XXX: aren't shapekeys now done as a pseudo-modifier on object?
	//ComponentKey key_key(&key->id, DEG_NODE_TYPE_GEOMETRY); // FIXME: this doesn't exist
	//add_relation(key_key, obdata_key, "Shapekeys");
}

/**
 * ObData Geometry Evaluation
 * ==========================
 *
 * The evaluation of geometry on objects is as follows:
 * - The actual evaluated of the derived geometry (e.g. DerivedMesh, DispList, etc.)
 *   occurs in the Geometry component of the object which references this. This includes
 *   modifiers, and the temporary "ubereval" for geometry.
 * - Therefore, each user of a piece of shared geometry data ends up evaluating its own
 *   version of the stuff, complete with whatever modifiers it may use.
 *
 * - The datablocks for the geometry data - "obdata" (e.g. ID_ME, ID_CU, ID_LT, etc.) are used for
 *     1) calculating the bounding boxes of the geometry data,
 *     2) aggregating inward links from other objects (e.g. for text on curve, etc.)
 *        and also for the links coming from the shapekey datablocks
 * - Animation/Drivers affecting the parameters of the geometry are made to trigger
 *   updates on the obdata geometry component, which then trigger downstream
 *   re-evaluation of the individual instances of this geometry.
 */
// TODO: Materials and lighting should probably get their own component, instead of being lumped under geometry?
void DepsgraphRelationBuilder::build_obdata_geom(Main *bmain, Scene *scene, Object *ob)
{
	ID *obdata = (ID *)ob->data;

	/* Init operation of object-level geometry evaluation. */
	OperationKey geom_init_key(&ob->id, DEG_NODE_TYPE_GEOMETRY, DEG_OPCODE_PLACEHOLDER, "Eval Init");

	/* get nodes for result of obdata's evaluation, and geometry evaluation on object */
	ComponentKey obdata_geom_key(obdata, DEG_NODE_TYPE_GEOMETRY);
	ComponentKey geom_key(&ob->id, DEG_NODE_TYPE_GEOMETRY);

	/* link components to each other */
	add_relation(obdata_geom_key, geom_key, "Object Geometry Base Data");

	OperationKey obdata_ubereval_key(&ob->id,
	                                 DEG_NODE_TYPE_GEOMETRY,
	                                 DEG_OPCODE_GEOMETRY_UBEREVAL);

	/* Special case: modifiers and DerivedMesh creation queries scene for various
	 * things like data mask to be used. We add relation here to ensure object is
	 * never evaluated prior to Scene's CoW is ready.
	 */
	OperationKey scene_key(&scene->id,
	                       DEG_NODE_TYPE_PARAMETERS,
	                       DEG_OPCODE_PLACEHOLDER,
	                       "Scene Eval");
	add_relation(scene_key, obdata_ubereval_key, "CoW Relation");

	/* Modifiers */
	if (ob->modifiers.first != NULL) {
		LINKLIST_FOREACH (ModifierData *, md, &ob->modifiers) {
			const ModifierTypeInfo *mti = modifierType_getInfo((ModifierType)md->type);

			if (mti->updateDepsgraph) {
				DepsNodeHandle handle = create_node_handle(obdata_ubereval_key);
				mti->updateDepsgraph(
				        md,
				        bmain,
				        scene,
				        ob,
				        reinterpret_cast< ::DepsNodeHandle* >(&handle));
			}

			if (BKE_object_modifier_use_time(ob, md)) {
				TimeSourceKey time_src_key;
				add_relation(time_src_key, obdata_ubereval_key, "Time Source");

				/* Hacky fix for T45633 (Animated modifiers aren't updated)
				 *
				 * This check works because BKE_object_modifier_use_time() tests
				 * for either the modifier needing time, or that it is animated.
				 */
				/* XXX: Remove this hack when these links are added as part of build_animdata() instead */
				if (modifier_dependsOnTime(md) == false && needs_animdata_node(&ob->id)) {
					ComponentKey animation_key(&ob->id, DEG_NODE_TYPE_ANIMATION);
					add_relation(animation_key, obdata_ubereval_key, "Modifier Animation");
				}
			}

			if (md->type == eModifierType_Cloth) {
				build_cloth(scene, ob, md);
			}
		}
	}

	/* materials */
	if (ob->totcol) {
		for (int a = 1; a <= ob->totcol; a++) {
			Material *ma = give_current_material(ob, a);
			if (ma != NULL) {
				build_material(ma);

				if (ob->type == OB_MESH) {
					OperationKey material_key(&ma->id,
					                          DEG_NODE_TYPE_SHADING,
					                          DEG_OPCODE_MATERIAL_UPDATE);
					OperationKey shading_key(&ob->id, DEG_NODE_TYPE_SHADING, DEG_OPCODE_SHADING);
					add_relation(material_key, shading_key, "Material Update");
				}
			}
		}
	}

	/* geometry collision */
	if (ELEM(ob->type, OB_MESH, OB_CURVE, OB_LATTICE)) {
		// add geometry collider relations
	}

	/* Make sure uber update is the last in the dependencies.
	 *
	 * TODO(sergey): Get rid of this node.
	 */
	if (ob->type != OB_ARMATURE) {
		/* Armatures does no longer require uber node. */
		OperationKey obdata_ubereval_key(&ob->id, DEG_NODE_TYPE_GEOMETRY, DEG_OPCODE_GEOMETRY_UBEREVAL);
		add_relation(geom_init_key, obdata_ubereval_key, "Object Geometry UberEval");
	}

	if (obdata->tag & LIB_TAG_DOIT) {
		return;
	}
	obdata->tag |= LIB_TAG_DOIT;

	/* Link object data evaluation node to exit operation. */
	OperationKey obdata_geom_eval_key(obdata, DEG_NODE_TYPE_GEOMETRY, DEG_OPCODE_PLACEHOLDER, "Geometry Eval");
	OperationKey obdata_geom_done_key(obdata, DEG_NODE_TYPE_GEOMETRY, DEG_OPCODE_PLACEHOLDER, "Eval Done");
	add_relation(obdata_geom_eval_key, obdata_geom_done_key, "ObData Geom Eval Done");

	/* type-specific node/links */
	switch (ob->type) {
		case OB_MESH:
			/* NOTE: This is compatibility code to support particle systems
			 *
			 * for viewport being properly rendered in final render mode.
			 * This relation is similar to what dag_object_time_update_flags()
			 * was doing for mesh objects with particle system/
			 *
			 * Ideally we need to get rid of this relation.
			 */
			if (ob->particlesystem.first != NULL) {
				TimeSourceKey time_key;
				OperationKey obdata_ubereval_key(&ob->id, DEG_NODE_TYPE_GEOMETRY, DEG_OPCODE_GEOMETRY_UBEREVAL);
				add_relation(time_key, obdata_ubereval_key, "Legacy particle time");
			}
			break;

		case OB_MBALL:
		{
			Object *mom = BKE_mball_basis_find(scene, ob);

			/* motherball - mom depends on children! */
			if (mom != ob) {
				/* non-motherball -> cannot be directly evaluated! */
				ComponentKey mom_key(&mom->id, DEG_NODE_TYPE_GEOMETRY);
				ComponentKey transform_key(&ob->id, DEG_NODE_TYPE_TRANSFORM);
				add_relation(geom_key, mom_key, "Metaball Motherball");
				add_relation(transform_key, mom_key, "Metaball Motherball");
			}
			break;
		}

		case OB_CURVE:
		case OB_FONT:
		{
			Curve *cu = (Curve *)obdata;

			/* curve's dependencies */
			// XXX: these needs geom data, but where is geom stored?
			if (cu->bevobj) {
				ComponentKey bevob_key(&cu->bevobj->id, DEG_NODE_TYPE_GEOMETRY);
				build_object(bmain, scene, cu->bevobj);
				add_relation(bevob_key, geom_key, "Curve Bevel");
			}
			if (cu->taperobj) {
				ComponentKey taperob_key(&cu->taperobj->id, DEG_NODE_TYPE_GEOMETRY);
				build_object(bmain, scene, cu->taperobj);
				add_relation(taperob_key, geom_key, "Curve Taper");
			}
			if (ob->type == OB_FONT) {
				if (cu->textoncurve) {
					ComponentKey textoncurve_key(&cu->textoncurve->id, DEG_NODE_TYPE_GEOMETRY);
					build_object(bmain, scene, cu->textoncurve);
					add_relation(textoncurve_key, geom_key, "Text on Curve");
				}
			}
			break;
		}

		case OB_SURF: /* Nurbs Surface */
		{
			break;
		}

		case OB_LATTICE: /* Lattice */
		{
			break;
		}
	}

	/* ShapeKeys */
	Key *key = BKE_key_from_object(ob);
	if (key) {
		build_shapekeys(obdata, key);
	}

	if (needs_animdata_node(obdata)) {
		ComponentKey animation_key(obdata, DEG_NODE_TYPE_ANIMATION);
		ComponentKey parameters_key(obdata, DEG_NODE_TYPE_PARAMETERS);
		add_relation(animation_key, parameters_key, "Geom Parameters");
		/* Evaluation usually depends on animation.
		 * TODO(sergey): Need to re-hook it after granular update is implemented..
		 */
		add_relation(animation_key, obdata_geom_eval_key, "Animation");
	}
}

/* Cameras */
// TODO: Link scene-camera links in somehow...
void DepsgraphRelationBuilder::build_camera(Object *ob)
{
	Camera *cam = (Camera *)ob->data;
	ID *camera_id = &cam->id;
	if (camera_id->tag & LIB_TAG_DOIT) {
		return;
	}
	camera_id->tag |= LIB_TAG_DOIT;

	ComponentKey parameters_key(camera_id, DEG_NODE_TYPE_PARAMETERS);

	if (needs_animdata_node(camera_id)) {
		ComponentKey animation_key(camera_id, DEG_NODE_TYPE_ANIMATION);
		add_relation(animation_key, parameters_key, "Camera Parameters");
	}

	/* DOF */
	if (cam->dof_ob) {
		ComponentKey ob_param_key(&ob->id, DEG_NODE_TYPE_PARAMETERS);
		ComponentKey dof_ob_key(&cam->dof_ob->id, DEG_NODE_TYPE_TRANSFORM);
		add_relation(dof_ob_key, ob_param_key, "Camera DOF");
	}
}

/* Lamps */
void DepsgraphRelationBuilder::build_lamp(Object *ob)
{
	Lamp *la = (Lamp *)ob->data;
	ID *lamp_id = &la->id;
	if (lamp_id->tag & LIB_TAG_DOIT) {
		return;
	}
	lamp_id->tag |= LIB_TAG_DOIT;

	ComponentKey parameters_key(lamp_id, DEG_NODE_TYPE_PARAMETERS);

	if (needs_animdata_node(lamp_id)) {
		ComponentKey animation_key(lamp_id, DEG_NODE_TYPE_ANIMATION);
		add_relation(animation_key, parameters_key, "Lamp Parameters");
	}

	/* lamp's nodetree */
	if (la->nodetree) {
		build_nodetree(la->nodetree);
		ComponentKey nodetree_key(&la->nodetree->id, DEG_NODE_TYPE_PARAMETERS);
		add_relation(nodetree_key, parameters_key, "NTree->Lamp Parameters");
	}

	/* textures */
	build_texture_stack(la->mtex);

#ifdef WITH_COPY_ON_WRITE
	/* Make sure copy on write of lamp data is always properly updated for
	 * visible lamps.
	 */
	OperationKey ob_copy_on_write_key(&ob->id,
	                                  DEG_NODE_TYPE_COPY_ON_WRITE,
	                                  DEG_OPCODE_COPY_ON_WRITE);
	OperationKey lamp_copy_on_write_key(lamp_id,
	                                    DEG_NODE_TYPE_COPY_ON_WRITE,
	                                    DEG_OPCODE_COPY_ON_WRITE);
	add_relation(lamp_copy_on_write_key,
	             ob_copy_on_write_key,
	             "Evaluation Order");
#endif
}

void DepsgraphRelationBuilder::build_nodetree(bNodeTree *ntree)
{
	if (!ntree)
		return;

	ID *ntree_id = &ntree->id;

	build_animdata(ntree_id);

	OperationKey parameters_key(ntree_id,
	                            DEG_NODE_TYPE_PARAMETERS,
	                            DEG_OPCODE_PARAMETERS_EVAL);

	/* nodetree's nodes... */
	LINKLIST_FOREACH (bNode *, bnode, &ntree->nodes) {
		if (bnode->id) {
			if (GS(bnode->id->name) == ID_MA) {
				build_material((Material *)bnode->id);
			}
			else if (bnode->type == ID_TE) {
				build_texture((Tex *)bnode->id);
			}
			else if (bnode->type == NODE_GROUP) {
				bNodeTree *group_ntree = (bNodeTree *)bnode->id;
				if ((group_ntree->id.tag & LIB_TAG_DOIT) == 0) {
					build_nodetree(group_ntree);
					group_ntree->id.tag |= LIB_TAG_DOIT;
				}
				OperationKey group_parameters_key(&group_ntree->id,
				                                  DEG_NODE_TYPE_PARAMETERS,
				                                  DEG_OPCODE_PARAMETERS_EVAL);
				add_relation(group_parameters_key, parameters_key, "Group Node");
			}
		}
	}

	if (needs_animdata_node(ntree_id)) {
		ComponentKey animation_key(ntree_id, DEG_NODE_TYPE_ANIMATION);
		add_relation(animation_key, parameters_key, "NTree Parameters");
	}

	OperationKey shading_update_key(ntree_id,
	                                DEG_NODE_TYPE_SHADING,
	                                DEG_OPCODE_MATERIAL_UPDATE);
	add_relation(parameters_key, shading_update_key, "NTree Parameters");
}

/* Recursively build graph for material */
void DepsgraphRelationBuilder::build_material(Material *ma)
{
	ID *ma_id = &ma->id;
	if (ma_id->tag & LIB_TAG_DOIT) {
		return;
	}
	ma_id->tag |= LIB_TAG_DOIT;

	/* animation */
	build_animdata(ma_id);

	/* textures */
	build_texture_stack(ma->mtex);

	/* material's nodetree */
	if (ma->nodetree != NULL) {
		build_nodetree(ma->nodetree);
		OperationKey ntree_key(&ma->nodetree->id,
		                       DEG_NODE_TYPE_SHADING,
		                       DEG_OPCODE_MATERIAL_UPDATE);
		OperationKey material_key(&ma->id,
		                          DEG_NODE_TYPE_SHADING,
		                          DEG_OPCODE_MATERIAL_UPDATE);
		add_relation(ntree_key, material_key, "Material's NTree");
	}
}

/* Recursively build graph for texture */
void DepsgraphRelationBuilder::build_texture(Tex *tex)
{
	ID *tex_id = &tex->id;
	if (tex_id->tag & LIB_TAG_DOIT) {
		return;
	}
	tex_id->tag |= LIB_TAG_DOIT;

	/* texture itself */
	build_animdata(tex_id);

	/* texture's nodetree */
	build_nodetree(tex->nodetree);
}

/* Texture-stack attached to some shading datablock */
void DepsgraphRelationBuilder::build_texture_stack(MTex **texture_stack)
{
	int i;

	/* for now assume that all texture-stacks have same number of max items */
	for (i = 0; i < MAX_MTEX; i++) {
		MTex *mtex = texture_stack[i];
		if (mtex && mtex->tex)
			build_texture(mtex->tex);
	}
}

void DepsgraphRelationBuilder::build_compositor(Scene *scene)
{
	/* For now, just a plain wrapper? */
	build_nodetree(scene->nodetree);
}

void DepsgraphRelationBuilder::build_gpencil(bGPdata *gpd)
{
	/* animation */
	build_animdata(&gpd->id);

	// TODO: parent object (when that feature is implemented)
}

bool DepsgraphRelationBuilder::needs_animdata_node(ID *id)
{
	AnimData *adt = BKE_animdata_from_id(id);
	if (adt != NULL) {
		return (adt->action != NULL) || (adt->nla_tracks.first != NULL);
	}
	return false;
}

void DepsgraphRelationBuilder::build_cachefile(CacheFile *cache_file) {
	/* Animation. */
	build_animdata(&cache_file->id);
}

void DepsgraphRelationBuilder::build_mask(Mask *mask)
{
	/* Animation. */
	build_animdata(&mask->id);
}

void DepsgraphRelationBuilder::build_movieclip(MovieClip *clip)
{
	/* Animation. */
	build_animdata(&clip->id);
}

void DepsgraphRelationBuilder::build_lightprobe(Object *object)
{
	LightProbe *probe = (LightProbe *)object->data;
	ID *probe_id = &probe->id;
	if (probe_id->tag & LIB_TAG_DOIT) {
		return;
	}
	probe_id->tag |= LIB_TAG_DOIT;
	build_animdata(&probe->id);

	OperationKey probe_key(probe_id,
	                       DEG_NODE_TYPE_PARAMETERS,
	                       DEG_OPCODE_PLACEHOLDER,
	                       "LightProbe Eval");
	OperationKey object_key(&object->id,
	                        DEG_NODE_TYPE_PARAMETERS,
	                        DEG_OPCODE_PLACEHOLDER,
	                        "LightProbe Eval");
	add_relation(probe_key, object_key, "LightProbe Update");
}

void DepsgraphRelationBuilder::build_copy_on_write_relations()
{
	GHASH_FOREACH_BEGIN(IDDepsNode *, id_node, m_graph->id_hash)
	{
		build_copy_on_write_relations(id_node);
	}
	GHASH_FOREACH_END();
}

void DepsgraphRelationBuilder::build_copy_on_write_relations(IDDepsNode *id_node)
{
	ID *id_orig = id_node->id_orig;

	TimeSourceKey time_source_key;
	OperationKey copy_on_write_key(id_orig,
	                               DEG_NODE_TYPE_COPY_ON_WRITE,
	                               DEG_OPCODE_COPY_ON_WRITE);
	/* XXX: This is a quick hack to make Alt-A to work. */
	// add_relation(time_source_key, copy_on_write_key, "Fluxgate capacitor hack");
	/* Resat of code is using rather low level trickery, so need to get some
	 * explicit pointers.
	 */
	DepsNode *node_cow = find_node(copy_on_write_key);
	OperationDepsNode *op_cow = node_cow->get_exit_operation();
	/* Plug any other components to this one. */
	GHASH_FOREACH_BEGIN(ComponentDepsNode *, comp_node, id_node->components)
	{
		if (comp_node->type == DEG_NODE_TYPE_COPY_ON_WRITE) {
			/* Copy-on-write component never depends on itself. */
			continue;
		}
		/* All entry operations of each component should wait for a proper
		 * copy of ID.
		 */
		OperationDepsNode *op_entry = comp_node->get_entry_operation();
		if (op_entry != NULL) {
			m_graph->add_new_relation(op_cow, op_entry, "CoW Dependency");
		}
		/* All dangling operations should also be executed after copy-on-write. */
		GHASH_FOREACH_BEGIN(OperationDepsNode *, op_node, comp_node->operations_map)
		{
			if (op_node->inlinks.size() == 0) {
				m_graph->add_new_relation(op_cow, op_node, "CoW Dependency");
			}
		}
		GHASH_FOREACH_END();
		/* NOTE: We currently ignore implicit relations to an external
		 * datablocks for copy-on-write operations. This means, for example,
		 * copy-on-write component of Object will not wait for copy-on-write
		 * component of it's Mesh. This is because pointers are all known
		 * already so remapping will happen all correct. And then If some object
		 * evaluation step needs geometry, it will have transitive dependency
		 * to Mesh copy-on-write already.
		 */
	}
	GHASH_FOREACH_END();
}

}  // namespace DEG<|MERGE_RESOLUTION|>--- conflicted
+++ resolved
@@ -953,12 +953,7 @@
 			MEM_freeN(bone_name);
 			bone_name = NULL;
 		}
-<<<<<<< HEAD
 		if (pchan != NULL) {
-=======
-
-		if (pchan) {
->>>>>>> ddfd57c0
 			OperationKey bone_key(id,
 			                      DEG_NODE_TYPE_BONE,
 			                      pchan->name,
@@ -971,41 +966,24 @@
 			        rna_path);
 		}
 	}
-<<<<<<< HEAD
 	else if (id_type == ID_AR && strstr(rna_path, "bones[")) {
-=======
-	else if (GS(id->name) == ID_AR && strstr(rna_path, "bones[")) {
->>>>>>> ddfd57c0
 		/* Drivers on armature-level bone settings (i.e. bbone stuff),
 		 * which will affect the evaluation of corresponding pose bones.
 		 */
 		IDDepsNode *arm_node = m_graph->find_id_node(id);
 		char *bone_name = BLI_str_quoted_substrN(rna_path, "bones[");
-<<<<<<< HEAD
 		if (arm_node != NULL && bone_name != NULL) {
-=======
-
-		if (arm_node && bone_name) {
->>>>>>> ddfd57c0
 			/* Find objects which use this, and make their eval callbacks
 			 * depend on this.
 			 */
 			foreach (DepsRelation *rel, arm_node->outlinks) {
 				IDDepsNode *to_node = (IDDepsNode *)rel->to;
 				/* We only care about objects with pose data which use this. */
-<<<<<<< HEAD
 				if (GS(to_node->id_orig->name) == ID_OB) {
 					Object *ob = (Object *)to_node->id_orig;
 					// NOTE: ob->pose may be NULL
 					bPoseChannel *pchan = BKE_pose_channel_find_name(ob->pose,
 					                                                 bone_name);
-=======
-				if (GS(to_node->id->name) == ID_OB) {
-					Object *ob = (Object *)to_node->id;
-					/* NOTE: ob->pose may be NULL. */
-					bPoseChannel *pchan = BKE_pose_channel_find_name(
-					        ob->pose, bone_name);
->>>>>>> ddfd57c0
 					if (pchan != NULL) {
 						OperationKey bone_key(&ob->id,
 						                      DEG_NODE_TYPE_BONE,
@@ -1017,11 +995,7 @@
 					}
 				}
 			}
-<<<<<<< HEAD
-			/* Free temp data/ */
-=======
 			/* Free temp data. */
->>>>>>> ddfd57c0
 			MEM_freeN(bone_name);
 			bone_name = NULL;
 		}
@@ -1031,11 +1005,7 @@
 			        rna_path);
 		}
 	}
-<<<<<<< HEAD
 	else if (id_type == ID_OB && strstr(rna_path, "modifiers[")) {
-=======
-	else if (GS(id->name) == ID_OB && strstr(rna_path, "modifiers[")) {
->>>>>>> ddfd57c0
 		OperationKey modifier_key(id,
 		                          DEG_NODE_TYPE_GEOMETRY,
 		                          DEG_OPCODE_GEOMETRY_UBEREVAL);
@@ -1046,11 +1016,7 @@
 			printf("Unexisting driver RNA path: %s\n", rna_path);
 		}
 	}
-<<<<<<< HEAD
 	else if (id_type == ID_KE && strstr(rna_path, "key_blocks[")) {
-=======
-	else if (GS(id->name) == ID_KE && strstr(rna_path, "key_blocks[")) {
->>>>>>> ddfd57c0
 		/* Shape key driver - hook into the base geometry operation. */
 		// XXX: double check where this points
 		Key *shape_key = (Key *)id;
@@ -1062,7 +1028,6 @@
 		add_relation(driver_key, geometry_key, "[Driver -> ShapeKey Geom]");
 	}
 	else {
-<<<<<<< HEAD
 		switch (id_type) {
 			case ID_OB:
 			{
@@ -1093,22 +1058,6 @@
 				             "[Driver -> NTree Shading Update]");
 				break;
 			}
-=======
-		if (GS(id->name) == ID_OB) {
-			/* assume that driver affects a transform... */
-			OperationKey local_transform_key(id,
-			                                 DEG_NODE_TYPE_TRANSFORM,
-			                                 DEG_OPCODE_TRANSFORM_LOCAL);
-			add_relation(driver_key,
-			             local_transform_key,
-			             "[Driver -> Transform]");
-		}
-		else if (GS(id->name) == ID_KE) {
-			ComponentKey geometry_key(id, DEG_NODE_TYPE_GEOMETRY);
-			add_relation(driver_key,
-			             geometry_key,
-			             "[Driver -> Shapekey Geometry]");
->>>>>>> ddfd57c0
 		}
 	}
 	/* Ensure that affected prop's update callbacks will be triggered once
