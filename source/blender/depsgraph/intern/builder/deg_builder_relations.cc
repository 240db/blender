/*
 * ***** BEGIN GPL LICENSE BLOCK *****
 *
 * This program is free software; you can redistribute it and/or
 * modify it under the terms of the GNU General Public License
 * as published by the Free Software Foundation; either version 2
 * of the License, or (at your option) any later version.
 *
 * This program is distributed in the hope that it will be useful,
 * but WITHOUT ANY WARRANTY; without even the implied warranty of
 * MERCHANTABILITY or FITNESS FOR A PARTICULAR PURPOSE.  See the
 * GNU General Public License for more details.
 *
 * You should have received a copy of the GNU General Public License
 * along with this program; if not, write to the Free Software Foundation,
 * Inc., 51 Franklin Street, Fifth Floor, Boston, MA 02110-1301, USA.
 *
 * The Original Code is Copyright (C) 2013 Blender Foundation.
 * All rights reserved.
 *
 * Original Author: Joshua Leung
 * Contributor(s): Based on original depsgraph.c code - Blender Foundation (2005-2013)
 *
 * ***** END GPL LICENSE BLOCK *****
 */

/** \file blender/depsgraph/intern/builder/deg_builder_relations.cc
 *  \ingroup depsgraph
 *
 * Methods for constructing depsgraph
 */

#include "intern/builder/deg_builder_relations.h"

#include <stdio.h>
#include <stdlib.h>
#include <cstring>  /* required for STREQ later on. */

#include "MEM_guardedalloc.h"

#include "BLI_utildefines.h"
#include "BLI_blenlib.h"

extern "C" {
#include "DNA_action_types.h"
#include "DNA_anim_types.h"
#include "DNA_armature_types.h"
#include "DNA_camera_types.h"
#include "DNA_cachefile_types.h"
#include "DNA_constraint_types.h"
#include "DNA_curve_types.h"
#include "DNA_effect_types.h"
#include "DNA_gpencil_types.h"
#include "DNA_group_types.h"
#include "DNA_key_types.h"
#include "DNA_lamp_types.h"
#include "DNA_material_types.h"
#include "DNA_mask_types.h"
#include "DNA_mesh_types.h"
#include "DNA_meta_types.h"
#include "DNA_movieclip_types.h"
#include "DNA_node_types.h"
#include "DNA_particle_types.h"
#include "DNA_lightprobe_types.h"
#include "DNA_object_types.h"
#include "DNA_rigidbody_types.h"
#include "DNA_scene_types.h"
#include "DNA_texture_types.h"
#include "DNA_world_types.h"
#include "DNA_object_force.h"

#include "BKE_action.h"
#include "BKE_armature.h"
#include "BKE_animsys.h"
#include "BKE_constraint.h"
#include "BKE_curve.h"
#include "BKE_effect.h"
#include "BKE_collision.h"
#include "BKE_fcurve.h"
#include "BKE_group.h"
#include "BKE_key.h"
#include "BKE_library.h"
#include "BKE_main.h"
#include "BKE_material.h"
#include "BKE_mball.h"
#include "BKE_modifier.h"
#include "BKE_node.h"
#include "BKE_object.h"
#include "BKE_particle.h"
#include "BKE_rigidbody.h"
#include "BKE_sound.h"
#include "BKE_texture.h"
#include "BKE_tracking.h"
#include "BKE_world.h"

#include "RNA_access.h"
#include "RNA_types.h"
} /* extern "C" */

#include "DEG_depsgraph.h"
#include "DEG_depsgraph_build.h"

#include "intern/builder/deg_builder.h"
#include "intern/builder/deg_builder_pchanmap.h"

#include "intern/nodes/deg_node.h"
#include "intern/nodes/deg_node_component.h"
#include "intern/nodes/deg_node_operation.h"

#include "intern/depsgraph_intern.h"
#include "intern/depsgraph_types.h"

#include "util/deg_util_foreach.h"

namespace DEG {

namespace {

struct BuilderWalkUserData {
	DepsgraphRelationBuilder *builder;
};

static void modifier_walk(void *user_data,
                          struct Object * /*object*/,
                          struct Object **obpoin,
                          int /*cb_flag*/)
{
	BuilderWalkUserData *data = (BuilderWalkUserData *)user_data;
	if (*obpoin) {
		data->builder->build_object(*obpoin);
	}
}

void constraint_walk(bConstraint * /*con*/,
                     ID **idpoin,
                     bool /*is_reference*/,
                     void *user_data)
{
	BuilderWalkUserData *data = (BuilderWalkUserData *)user_data;
	if (*idpoin) {
		ID *id = *idpoin;
		if (GS(id->name) == ID_OB) {
			data->builder->build_object((Object *)id);
		}
	}
}

}  /* namespace */

/* ***************** */
/* Relations Builder */

/* TODO(sergey): This is somewhat weak, but we don't want neither false-positive
 * time dependencies nor special exceptions in the depsgraph evaluation.
 */
static bool python_driver_depends_on_time(ChannelDriver *driver)
{
	if (driver->expression[0] == '\0') {
		/* Empty expression depends on nothing. */
		return false;
	}
	if (strchr(driver->expression, '(') != NULL) {
		/* Function calls are considered dependent on a time. */
		return true;
	}
	if (strstr(driver->expression, "frame") != NULL) {
		/* Variable `frame` depends on time. */
		/* TODO(sergey): This is a bit weak, but not sure about better way of
		 * handling this.
		 */
		return true;
	}
	/* Possible indirect time relation s should be handled via variable
	 * targets.
	 */
	return false;
}

static bool particle_system_depends_on_time(ParticleSystem *psys)
{
	ParticleSettings *part = psys->part;
	/* Non-hair particles we always consider dependent on time. */
	if (part->type != PART_HAIR) {
		return true;
	}
	/* Dynamics always depends on time. */
	if (psys->flag & PSYS_HAIR_DYNAMICS) {
		return true;
	}
	/* TODO(sergey): Check what else makes hair dependent on time. */
	return false;
}

static bool object_particles_depends_on_time(Object *object)
{
	LINKLIST_FOREACH (ParticleSystem *, psys, &object->particlesystem) {
		if (particle_system_depends_on_time(psys)) {
			return true;
		}
	}
	return false;
}

/* **** General purpose functions ****  */

RNAPathKey::RNAPathKey(ID *id, const char *path) :
    id(id)
{
	/* create ID pointer for root of path lookup */
	PointerRNA id_ptr;
	RNA_id_pointer_create(id, &id_ptr);
	/* try to resolve path... */
	int index;
	if (!RNA_path_resolve_full(&id_ptr, path, &this->ptr, &this->prop, &index)) {
		this->ptr = PointerRNA_NULL;
		this->prop = NULL;
	}
}

DepsgraphRelationBuilder::DepsgraphRelationBuilder(Main *bmain,
                                                   Depsgraph *graph)
    : bmain_(bmain),
      graph_(graph),
      scene_(NULL)
{
}

TimeSourceDepsNode *DepsgraphRelationBuilder::find_node(
        const TimeSourceKey &key) const
{
	if (key.id) {
		/* XXX TODO */
		return NULL;
	}
	else {
		return graph_->time_source;
	}
}

ComponentDepsNode *DepsgraphRelationBuilder::find_node(
        const ComponentKey &key) const
{
	IDDepsNode *id_node = graph_->find_id_node(key.id);
	if (!id_node) {
		fprintf(stderr, "find_node component: Could not find ID %s\n",
		        (key.id != NULL) ? key.id->name : "<null>");
		return NULL;
	}

	ComponentDepsNode *node = id_node->find_component(key.type, key.name);
	return node;
}

OperationDepsNode *DepsgraphRelationBuilder::find_node(
        const OperationKey &key) const
{
	IDDepsNode *id_node = graph_->find_id_node(key.id);
	if (!id_node) {
		fprintf(stderr, "find_node operation: Could not find ID\n");
		return NULL;
	}

	ComponentDepsNode *comp_node = id_node->find_component(key.component_type,
	                                                       key.component_name);
	if (!comp_node) {
		fprintf(stderr, "find_node operation: Could not find component\n");
		return NULL;
	}

	OperationDepsNode *op_node = comp_node->find_operation(key.opcode,
	                                                       key.name,
	                                                       key.name_tag);
	if (!op_node) {
		fprintf(stderr, "find_node_operation: Failed for (%s, '%s')\n",
		        DEG_OPNAMES[key.opcode], key.name);
	}
	return op_node;
}

DepsNode *DepsgraphRelationBuilder::find_node(const RNAPathKey &key) const
{
	return graph_->find_node_from_pointer(&key.ptr, key.prop);
}

OperationDepsNode *DepsgraphRelationBuilder::has_node(
        const OperationKey &key) const
{
	IDDepsNode *id_node = graph_->find_id_node(key.id);
	if (!id_node) {
		return NULL;
	}
	ComponentDepsNode *comp_node = id_node->find_component(key.component_type,
	                                                       key.component_name);
	if (!comp_node) {
		return NULL;
	}
	return comp_node->has_operation(key.opcode, key.name, key.name_tag);
}

void DepsgraphRelationBuilder::add_time_relation(TimeSourceDepsNode *timesrc,
                                                 DepsNode *node_to,
                                                 const char *description)
{
	if (timesrc && node_to) {
		graph_->add_new_relation(timesrc, node_to, description);
	}
	else {
		DEG_DEBUG_PRINTF("add_time_relation(%p = %s, %p = %s, %s) Failed\n",
		                 timesrc,   (timesrc) ? timesrc->identifier().c_str() : "<None>",
		                 node_to,   (node_to) ? node_to->identifier().c_str() : "<None>",
		                 description);
	}
}

void DepsgraphRelationBuilder::add_operation_relation(
        OperationDepsNode *node_from,
        OperationDepsNode *node_to,
        const char *description)
{
	if (node_from && node_to) {
		graph_->add_new_relation(node_from, node_to, description);
	}
	else {
		DEG_DEBUG_PRINTF("add_operation_relation(%p = %s, %p = %s, %s) Failed\n",
		                 node_from, (node_from) ? node_from->identifier().c_str() : "<None>",
		                 node_to,   (node_to)   ? node_to->identifier().c_str() : "<None>",
		                 description);
	}
}

<<<<<<< HEAD
void DepsgraphRelationBuilder::add_collision_relations(const OperationKey &key, Scene *scene, Object *ob, Group *group, bool dupli, const char *name)
{
	unsigned int numcollobj;
	Object **collobjs = get_collisionobjects_ext(scene, ob, group, &numcollobj, eModifierType_Collision, dupli);
=======
void DepsgraphRelationBuilder::add_collision_relations(const OperationKey &key, Scene *scene, Object *object, Group *group, int layer, bool dupli, const char *name)
{
	unsigned int numcollobj;
	Object **collobjs = get_collisionobjects_ext(scene, object, group, layer, &numcollobj, eModifierType_Collision, dupli);
>>>>>>> f3fa5c12

	for (unsigned int i = 0; i < numcollobj; i++)
	{
		Object *ob1 = collobjs[i];

		ComponentKey trf_key(&ob1->id, DEG_NODE_TYPE_TRANSFORM);
		add_relation(trf_key, key, name);

		ComponentKey coll_key(&ob1->id, DEG_NODE_TYPE_GEOMETRY);
		add_relation(coll_key, key, name);
	}

	if (collobjs)
		MEM_freeN(collobjs);
}

void DepsgraphRelationBuilder::add_forcefield_relations(const OperationKey &key, Scene *scene, Object *object, ParticleSystem *psys, EffectorWeights *eff, bool add_absorption, const char *name)
{
<<<<<<< HEAD
	ListBase *effectors = pdInitEffectors(NULL, scene, ob, psys, eff, false);
=======
	ListBase *effectors = pdInitEffectors(scene, object, psys, eff, false);
>>>>>>> f3fa5c12

	if (effectors) {
		for (EffectorCache *eff = (EffectorCache *)effectors->first; eff; eff = eff->next) {
			if (eff->ob != object) {
				ComponentKey eff_key(&eff->ob->id, DEG_NODE_TYPE_TRANSFORM);
				add_relation(eff_key, key, name);
			}

			if (eff->psys) {
				if (eff->ob != object) {
					ComponentKey eff_key(&eff->ob->id, DEG_NODE_TYPE_EVAL_PARTICLES);
					add_relation(eff_key, key, name);

					/* TODO: remove this when/if EVAL_PARTICLES is sufficient for up to date particles */
					ComponentKey mod_key(&eff->ob->id, DEG_NODE_TYPE_GEOMETRY);
					add_relation(mod_key, key, name);
				}
				else if (eff->psys != psys) {
					OperationKey eff_key(&eff->ob->id, DEG_NODE_TYPE_EVAL_PARTICLES, DEG_OPCODE_PARTICLE_SYSTEM_EVAL, eff->psys->name);
					add_relation(eff_key, key, name);
				}
			}

			if (eff->pd->forcefield == PFIELD_SMOKEFLOW && eff->pd->f_source) {
				ComponentKey trf_key(&eff->pd->f_source->id, DEG_NODE_TYPE_TRANSFORM);
				add_relation(trf_key, key, "Smoke Force Domain");

				ComponentKey eff_key(&eff->pd->f_source->id, DEG_NODE_TYPE_GEOMETRY);
				add_relation(eff_key, key, "Smoke Force Domain");
			}

			if (add_absorption && (eff->pd->flag & PFIELD_VISIBILITY)) {
<<<<<<< HEAD
				add_collision_relations(key, scene, ob, NULL, true, "Force Absorption");
=======
				add_collision_relations(key, scene, object, NULL, eff->ob->lay, true, "Force Absorption");
>>>>>>> f3fa5c12
			}
		}
	}

	pdEndEffectors(&effectors);
}

Depsgraph *DepsgraphRelationBuilder::getGraph()
{
	return graph_;
}

/* **** Functions to build relations between entities  **** */

void DepsgraphRelationBuilder::begin_build()
{
	/* LIB_TAG_DOIT is used to indicate whether node for given ID was already
	 * created or not.
	 */
	BKE_main_id_tag_all(bmain_, LIB_TAG_DOIT, false);
	/* XXX nested node trees are notr included in tag-clearing above,
	 * so we need to do this manually.
	 */
	FOREACH_NODETREE(bmain_, nodetree, id)
	{
		if (id != (ID *)nodetree) {
			nodetree->id.tag &= ~LIB_TAG_DOIT;
		}
	}
	FOREACH_NODETREE_END
}

void DepsgraphRelationBuilder::build_group(Object *object, Group *group)
{
	ID *group_id = &group->id;
	bool group_done = (group_id->tag & LIB_TAG_DOIT) != 0;
	OperationKey object_local_transform_key(&object->id,
	                                        DEG_NODE_TYPE_TRANSFORM,
	                                        DEG_OPCODE_TRANSFORM_LOCAL);
	LINKLIST_FOREACH (GroupObject *, go, &group->gobject) {
		if (!group_done) {
			build_object(go->ob);
		}
		ComponentKey dupli_transform_key(&go->ob->id, DEG_NODE_TYPE_TRANSFORM);
		add_relation(dupli_transform_key, object_local_transform_key, "Dupligroup");
	}
	group_id->tag |= LIB_TAG_DOIT;
}

void DepsgraphRelationBuilder::build_object(Object *object)
{
	if (object->id.tag & LIB_TAG_DOIT) {
		return;
	}
	object->id.tag |= LIB_TAG_DOIT;

	/* Object Transforms */
	eDepsOperation_Code base_op = (object->parent) ? DEG_OPCODE_TRANSFORM_PARENT : DEG_OPCODE_TRANSFORM_LOCAL;
	OperationKey base_op_key(&object->id, DEG_NODE_TYPE_TRANSFORM, base_op);

	OperationKey local_transform_key(&object->id, DEG_NODE_TYPE_TRANSFORM, DEG_OPCODE_TRANSFORM_LOCAL);
	OperationKey parent_transform_key(&object->id, DEG_NODE_TYPE_TRANSFORM, DEG_OPCODE_TRANSFORM_PARENT);
	OperationKey final_transform_key(&object->id, DEG_NODE_TYPE_TRANSFORM, DEG_OPCODE_TRANSFORM_FINAL);

	OperationKey ob_ubereval_key(&object->id, DEG_NODE_TYPE_TRANSFORM, DEG_OPCODE_TRANSFORM_OBJECT_UBEREVAL);

	/* parenting */
	if (object->parent != NULL) {
		/* parent relationship */
		build_object_parent(object);

		/* local -> parent */
		add_relation(local_transform_key, parent_transform_key, "[ObLocal -> ObParent]");
	}

	if (object->modifiers.first != NULL) {
		BuilderWalkUserData data;
		data.builder = this;
		modifiers_foreachObjectLink(object, modifier_walk, &data);
	}
	if (object->constraints.first != NULL) {
		BuilderWalkUserData data;
		data.builder = this;
		BKE_constraints_id_loop(&object->constraints, constraint_walk, &data);
	}

	/* object constraints */
	if (object->constraints.first != NULL) {
		OperationKey constraint_key(&object->id,
		                            DEG_NODE_TYPE_TRANSFORM,
		                            DEG_OPCODE_TRANSFORM_CONSTRAINTS);

		/* constraint relations */
		build_constraints(&object->id,
		                  DEG_NODE_TYPE_TRANSFORM,
		                  "",
		                  &object->constraints,
		                  NULL);

		/* operation order */
		add_relation(base_op_key, constraint_key, "[ObBase-> Constraint Stack]");
		add_relation(constraint_key, final_transform_key, "[ObConstraints -> Done]");

		// XXX
		add_relation(constraint_key, ob_ubereval_key, "Temp Ubereval");
		add_relation(ob_ubereval_key, final_transform_key, "Temp Ubereval");
	}
	else {
		/* NOTE: Keep an eye here, we skip some relations here to "streamline"
		 * dependencies and avoid transitive relations which causes overhead.
		 * But once we get rid of uber eval node this will need reconsideration.
		 */
		if (object->rigidbody_object == NULL) {
			/* Rigid body will hook up another node inbetween, so skip
			 * relation here to avoid transitive relation.
			 */
			add_relation(base_op_key, ob_ubereval_key, "Temp Ubereval");
		}
		add_relation(ob_ubereval_key, final_transform_key, "Temp Ubereval");
	}

	/* AnimData */
	build_animdata(&object->id);

	// XXX: This should be hooked up by the build_animdata code
	if (needs_animdata_node(&object->id)) {
		ComponentKey adt_key(&object->id, DEG_NODE_TYPE_ANIMATION);
		add_relation(adt_key, local_transform_key, "Object Animation");
	}

	/* object data */
	if (object->data) {
		ID *obdata_id = (ID *)object->data;

		/* object data animation */
		build_animdata(obdata_id);

		/* type-specific data... */
		switch (object->type) {
			case OB_MESH:     /* Geometry */
			case OB_CURVE:
			case OB_FONT:
			case OB_SURF:
			case OB_MBALL:
			case OB_LATTICE:
			{
				build_obdata_geom(object);
				break;
			}

			case OB_ARMATURE: /* Pose */
				if (ID_IS_LINKED(object) && object->proxy_from != NULL) {
					build_proxy_rig(object);
				}
				else {
					build_rig(object);
				}
				break;

			case OB_LAMP:   /* Lamp */
				build_lamp(object);
				break;

			case OB_CAMERA: /* Camera */
				build_camera(object);
				break;

			case OB_LIGHTPROBE:
				build_lightprobe(ob);
				break;
		}

		Key *key = BKE_key_from_object(object);
		if (key != NULL) {
			ComponentKey geometry_key((ID *)object->data, DEG_NODE_TYPE_GEOMETRY);
			ComponentKey key_key(&key->id, DEG_NODE_TYPE_GEOMETRY);
			add_relation(key_key, geometry_key, "Shapekeys");
		}
	}

	/* Particle systems. */
	if (object->particlesystem.first != NULL) {
		build_particles(object);
	}

	/* Grease pencil. */
	if (object->gpd != NULL) {
		build_gpencil(object->gpd);
	}

	/* Object that this is a proxy for. */
	if (object->proxy != NULL) {
		object->proxy->proxy_from = object;
		build_object(object->proxy);
		/* TODO(sergey): This is an inverted relation, matches old depsgraph
		 * behavior and need to be investigated if it still need to be inverted.
		 */
		ComponentKey ob_pose_key(&object->id, DEG_NODE_TYPE_EVAL_POSE);
		ComponentKey proxy_pose_key(&object->proxy->id, DEG_NODE_TYPE_EVAL_POSE);
		add_relation(ob_pose_key, proxy_pose_key, "Proxy");
	}

	/* Object dupligroup. */
	if (object->dup_group != NULL) {
		build_group(object, object->dup_group);
	}
}

void DepsgraphRelationBuilder::build_object_parent(Object *object)
{
	/* XXX: for now, need to use the component key (not just direct to the parent op),
	 * or else the matrix doesn't get reset/
	 */
	// XXX: @sergey - it would be good if we got that backwards flushing working
	// when tagging for updates.
	//OperationKey ob_key(&object->id, DEG_NODE_TYPE_TRANSFORM, DEG_OPCODE_TRANSFORM_PARENT);
	ComponentKey ob_key(&object->id, DEG_NODE_TYPE_TRANSFORM);

	/* type-specific links */
	switch (object->partype) {
		case PARSKEL:  /* Armature Deform (Virtual Modifier) */
		{
			ComponentKey parent_key(&object->parent->id, DEG_NODE_TYPE_TRANSFORM);
			add_relation(parent_key, ob_key, "Armature Deform Parent");
			break;
		}

		case PARVERT1: /* Vertex Parent */
		case PARVERT3:
		{
			ComponentKey parent_key(&object->parent->id, DEG_NODE_TYPE_GEOMETRY);
			add_relation(parent_key, ob_key, "Vertex Parent");

			/* XXX not sure what this is for or how you could be done properly - lukas */
			OperationDepsNode *parent_node = find_operation_node(parent_key);
			if (parent_node != NULL) {
				parent_node->customdata_mask |= CD_MASK_ORIGINDEX;
			}

			ComponentKey transform_key(&object->parent->id, DEG_NODE_TYPE_TRANSFORM);
			add_relation(transform_key, ob_key, "Vertex Parent TFM");
			break;
		}

		case PARBONE: /* Bone Parent */
		{
			ComponentKey parent_bone_key(&object->parent->id,
			                             DEG_NODE_TYPE_BONE,
			                             object->parsubstr);
			OperationKey parent_transform_key(&object->parent->id,
			                                  DEG_NODE_TYPE_TRANSFORM,
			                                  DEG_OPCODE_TRANSFORM_FINAL);
			add_relation(parent_bone_key, ob_key, "Bone Parent");
			add_relation(parent_transform_key, ob_key, "Armature Parent");
			break;
		}

		default:
		{
			if (object->parent->type == OB_LATTICE) {
				/* Lattice Deform Parent - Virtual Modifier */
				// XXX: no virtual modifiers should be left!
				ComponentKey parent_key(&object->parent->id, DEG_NODE_TYPE_TRANSFORM);
				ComponentKey geom_key(&object->parent->id, DEG_NODE_TYPE_GEOMETRY);

				add_relation(parent_key, ob_key, "Lattice Deform Parent");
				add_relation(geom_key, ob_key, "Lattice Deform Parent Geom");
			}
			else if (object->parent->type == OB_CURVE) {
				Curve *cu = (Curve *)object->parent->data;

				if (cu->flag & CU_PATH) {
					/* Follow Path */
					ComponentKey parent_key(&object->parent->id, DEG_NODE_TYPE_GEOMETRY);
					add_relation(parent_key, ob_key, "Curve Follow Parent");

					ComponentKey transform_key(&object->parent->id, DEG_NODE_TYPE_TRANSFORM);
					add_relation(transform_key, ob_key, "Curve Follow TFM");
				}
				else {
					/* Standard Parent */
					ComponentKey parent_key(&object->parent->id, DEG_NODE_TYPE_TRANSFORM);
					add_relation(parent_key, ob_key, "Curve Parent");
				}
			}
			else {
				/* Standard Parent */
				ComponentKey parent_key(&object->parent->id, DEG_NODE_TYPE_TRANSFORM);
				add_relation(parent_key, ob_key, "Parent");
			}
			break;
		}
	}

	/* exception case: parent is duplivert */
	if ((object->type == OB_MBALL) && (object->parent->transflag & OB_DUPLIVERTS)) {
		//dag_add_relation(dag, node2, node, DAG_RL_DATA_DATA | DAG_RL_OB_OB, "Duplivert");
	}
}

void DepsgraphRelationBuilder::build_constraints(ID *id,
                                                 eDepsNode_Type component_type,
                                                 const char *component_subdata,
                                                 ListBase *constraints,
                                                 RootPChanMap *root_map)
{
	OperationKey constraint_op_key(
	        id,
	        component_type,
	        component_subdata,
	        (component_type == DEG_NODE_TYPE_BONE)
	                ? DEG_OPCODE_BONE_CONSTRAINTS
	                : DEG_OPCODE_TRANSFORM_CONSTRAINTS);
	/* Add dependencies for each constraint in turn. */
	for (bConstraint *con = (bConstraint *)constraints->first; con; con = con->next) {
		const bConstraintTypeInfo *cti = BKE_constraint_typeinfo_get(con);
		/* Invalid constraint type. */
		if (cti == NULL) {
			continue;
		}
		/* Special case for camera tracking -- it doesn't use targets to
		 * define relations.
		 */
		/* TODO: we can now represent dependencies in a much richer manner,
		 * so review how this is done.
		 */
		if (ELEM(cti->type,
		         CONSTRAINT_TYPE_FOLLOWTRACK,
		         CONSTRAINT_TYPE_CAMERASOLVER,
		         CONSTRAINT_TYPE_OBJECTSOLVER))
		{
			bool depends_on_camera = false;
			if (cti->type == CONSTRAINT_TYPE_FOLLOWTRACK) {
				bFollowTrackConstraint *data = (bFollowTrackConstraint *)con->data;
				if (((data->clip) ||
				     (data->flag & FOLLOWTRACK_ACTIVECLIP)) && data->track[0])
				{
					depends_on_camera = true;
				}
				if (data->depth_ob) {
					ComponentKey depth_transform_key(&data->depth_ob->id,
					                                 DEG_NODE_TYPE_TRANSFORM);
					ComponentKey depth_geometry_key(&data->depth_ob->id,
					                                DEG_NODE_TYPE_GEOMETRY);
					add_relation(depth_transform_key, constraint_op_key, cti->name);
					add_relation(depth_geometry_key, constraint_op_key, cti->name);
				}
			}
			else if (cti->type == CONSTRAINT_TYPE_OBJECTSOLVER) {
				depends_on_camera = true;
			}
			if (depends_on_camera && scene_->camera != NULL) {
				ComponentKey camera_key(&scene_->camera->id, DEG_NODE_TYPE_TRANSFORM);
				add_relation(camera_key, constraint_op_key, cti->name);
			}
			/* TODO(sergey): This is more a TimeSource -> MovieClip ->
			 * Constraint dependency chain.
			 */
			TimeSourceKey time_src_key;
			add_relation(time_src_key, constraint_op_key, "[TimeSrc -> Animation]");
		}
		else if (cti->type == CONSTRAINT_TYPE_TRANSFORM_CACHE) {
			/* TODO(kevin): This is more a TimeSource -> CacheFile -> Constraint
			 * dependency chain.
			 */
			TimeSourceKey time_src_key;
			add_relation(time_src_key, constraint_op_key, "[TimeSrc -> Animation]");
			bTransformCacheConstraint *data = (bTransformCacheConstraint *)con->data;
			if (data->cache_file) {
				ComponentKey cache_key(&data->cache_file->id, DEG_NODE_TYPE_CACHE);
				add_relation(cache_key, constraint_op_key, cti->name);
			}
		}
		else if (cti->get_constraint_targets) {
			ListBase targets = {NULL, NULL};
			cti->get_constraint_targets(con, &targets);
			LINKLIST_FOREACH (bConstraintTarget *, ct, &targets) {
				if (ct->tar == NULL) {
					continue;
				}
				if (ELEM(con->type,
				         CONSTRAINT_TYPE_KINEMATIC,
				         CONSTRAINT_TYPE_SPLINEIK))
				{
					/* Ignore IK constraints - these are handled separately
					 * (on pose level).
					 */
				}
				else if (ELEM(con->type,
				              CONSTRAINT_TYPE_FOLLOWPATH,
				              CONSTRAINT_TYPE_CLAMPTO))
				{
					/* These constraints require path geometry data. */
					ComponentKey target_key(&ct->tar->id, DEG_NODE_TYPE_GEOMETRY);
					add_relation(target_key, constraint_op_key, cti->name);
					ComponentKey target_transform_key(&ct->tar->id,
					                                  DEG_NODE_TYPE_TRANSFORM);
					add_relation(target_transform_key, constraint_op_key, cti->name);
				}
				else if ((ct->tar->type == OB_ARMATURE) && (ct->subtarget[0])) {
					/* bone */
					if (&ct->tar->id == id) {
						/* same armature  */
						eDepsOperation_Code target_key_opcode;
						/* Using "done" here breaks in-chain deps, while using
						 * "ready" here breaks most production rigs instead.
						 * So, we do a compromise here, and only do this when an
						 * IK chain conflict may occur.
						 */
						if (root_map->has_common_root(component_subdata,
						                              ct->subtarget))
						{
							target_key_opcode = DEG_OPCODE_BONE_READY;
						}
						else {
							target_key_opcode = DEG_OPCODE_BONE_DONE;
						}
						OperationKey target_key(&ct->tar->id,
						                        DEG_NODE_TYPE_BONE,
						                        ct->subtarget,
						                        target_key_opcode);
						add_relation(target_key, constraint_op_key, cti->name);
					}
					else {
						/* Different armature - we can safely use the result
						 * of that.
						 */
						OperationKey target_key(&ct->tar->id,
						                        DEG_NODE_TYPE_BONE,
						                        ct->subtarget,
						                        DEG_OPCODE_BONE_DONE);
						add_relation(target_key, constraint_op_key, cti->name);
					}
				}
				else if (ELEM(ct->tar->type, OB_MESH, OB_LATTICE) &&
				         (ct->subtarget[0]))
				{
					/* Vertex group. */
					/* NOTE: for now, we don't need to represent vertex groups
					 * separately.
					 */
					ComponentKey target_key(&ct->tar->id, DEG_NODE_TYPE_GEOMETRY);
					add_relation(target_key, constraint_op_key, cti->name);
					if (ct->tar->type == OB_MESH) {
						OperationDepsNode *node2 = find_operation_node(target_key);
						if (node2 != NULL) {
							node2->customdata_mask |= CD_MASK_MDEFORMVERT;
						}
					}
				}
				else if (con->type == CONSTRAINT_TYPE_SHRINKWRAP) {
					/* Constraints which requires the target object surface. */
					ComponentKey target_key(&ct->tar->id, DEG_NODE_TYPE_GEOMETRY);
					add_relation(target_key, constraint_op_key, cti->name);
					/* NOTE: obdata eval now doesn't necessarily depend on the
					 * object's transform.
					 */
					ComponentKey target_transform_key(&ct->tar->id,
					                                  DEG_NODE_TYPE_TRANSFORM);
					add_relation(target_transform_key, constraint_op_key, cti->name);
				}
				else {
					/* Standard object relation. */
					// TODO: loc vs rot vs scale?
					if (&ct->tar->id == id) {
						/* Constraint targetting own object:
						 * - This case is fine IFF we're dealing with a bone
						 *   constraint pointing to its own armature. In that
						 *   case, it's just transform -> bone.
						 * - If however it is a real self targetting case, just
						 *   make it depend on the previous constraint (or the
						 *   pre-constraint state).
						 */
						if ((ct->tar->type == OB_ARMATURE) &&
						    (component_type == DEG_NODE_TYPE_BONE))
						{
							OperationKey target_key(&ct->tar->id,
							                        DEG_NODE_TYPE_TRANSFORM,
							                        DEG_OPCODE_TRANSFORM_FINAL);
							add_relation(target_key, constraint_op_key, cti->name);
						}
						else {
							OperationKey target_key(&ct->tar->id,
							                        DEG_NODE_TYPE_TRANSFORM,
							                        DEG_OPCODE_TRANSFORM_LOCAL);
							add_relation(target_key, constraint_op_key, cti->name);
						}
					}
					else {
						/* Normal object dependency. */
						OperationKey target_key(&ct->tar->id,
						                        DEG_NODE_TYPE_TRANSFORM,
						                        DEG_OPCODE_TRANSFORM_FINAL);
						add_relation(target_key, constraint_op_key, cti->name);
					}
				}
				/* Constraints which needs world's matrix for transform.
				 * TODO(sergey): More constraints here?
				 */
				if (ELEM(con->type,
				         CONSTRAINT_TYPE_ROTLIKE,
				         CONSTRAINT_TYPE_SIZELIKE,
				         CONSTRAINT_TYPE_LOCLIKE,
				         CONSTRAINT_TYPE_TRANSLIKE))
				{
					/* TODO(sergey): Add used space check. */
					ComponentKey target_transform_key(&ct->tar->id,
					                                  DEG_NODE_TYPE_TRANSFORM);
					add_relation(target_transform_key, constraint_op_key, cti->name);
				}
			}
			if (cti->flush_constraint_targets) {
				cti->flush_constraint_targets(con, &targets, 1);
			}
		}
	}
}

void DepsgraphRelationBuilder::build_animdata(ID *id)
{
	AnimData *adt = BKE_animdata_from_id(id);

	if (adt == NULL)
		return;

	ComponentKey adt_key(id, DEG_NODE_TYPE_ANIMATION);

	/* animation */
	if (adt->action || adt->nla_tracks.first) {
		/* wire up dependency to time source */
		TimeSourceKey time_src_key;
		add_relation(time_src_key, adt_key, "[TimeSrc -> Animation]");

		// XXX: Hook up specific update callbacks for special properties which may need it...

		// XXX: animdata "hierarchy" - top-level overrides need to go after lower-down
	}

	/* drivers */
	LINKLIST_FOREACH (FCurve *, fcu, &adt->drivers) {
		OperationKey driver_key(id,
		                        DEG_NODE_TYPE_PARAMETERS,
		                        DEG_OPCODE_DRIVER,
		                        fcu->rna_path ? fcu->rna_path : "",
		                        fcu->array_index);

		/* create the driver's relations to targets */
		build_driver(id, fcu);

		/* Special case for array drivers: we can not multithread them because
		 * of the way how they work internally: animation system will write the
		 * whole array back to RNA even when changing individual array value.
		 *
		 * Some tricky things here:
		 * - array_index is -1 for single channel drivers, meaning we only have
		 *   to do some magic when array_index is not -1.
		 * - We do relation from next array index to a previous one, so we don't
		 *   have to deal with array index 0.
		 *
		 * TODO(sergey): Avoid liner lookup somehow.
		 */
		if (fcu->array_index > 0) {
			FCurve *fcu_prev = NULL;
			LINKLIST_FOREACH (FCurve *, fcu_candidate, &adt->drivers) {
				/* Writing to different RNA paths is  */
				const char *rna_path = fcu->rna_path ? fcu->rna_path : "";
				if (!STREQ(fcu_candidate->rna_path, rna_path)) {
					continue;
				}
				/* We only do relation from previous fcurve to previous one. */
				if (fcu_candidate->array_index >= fcu->array_index) {
					continue;
				}
				/* Choose fcurve with highest possible array index. */
				if (fcu_prev == NULL ||
				    fcu_candidate->array_index > fcu_prev->array_index)
				{
					fcu_prev = fcu_candidate;
				}
			}
			if (fcu_prev != NULL) {
				OperationKey prev_driver_key(id,
				                             DEG_NODE_TYPE_PARAMETERS,
				                             DEG_OPCODE_DRIVER,
				                             fcu_prev->rna_path ? fcu_prev->rna_path : "",
				                             fcu_prev->array_index);
				OperationKey driver_key(id,
				                        DEG_NODE_TYPE_PARAMETERS,
				                        DEG_OPCODE_DRIVER,
				                        fcu->rna_path ? fcu->rna_path : "",
				                        fcu->array_index);
				add_relation(prev_driver_key, driver_key, "[Driver Order]");
			}
		}

		/* prevent driver from occurring before own animation... */
		if (adt->action || adt->nla_tracks.first) {
			add_relation(adt_key, driver_key, "[AnimData Before Drivers]");
		}
	}
}

void DepsgraphRelationBuilder::build_driver(ID *id, FCurve *fcu)
{
	ChannelDriver *driver = fcu->driver;
	OperationKey driver_key(id,
	                        DEG_NODE_TYPE_PARAMETERS,
	                        DEG_OPCODE_DRIVER,
	                        fcu->rna_path ? fcu->rna_path : "",
	                        fcu->array_index);
	bPoseChannel *pchan = NULL;
	const char *rna_path = fcu->rna_path ? fcu->rna_path : "";
	const ID_Type id_type = GS(id->name);

	/* Create dependency between driver and data affected by it. */
	/* - direct property relationship... */
	//RNAPathKey affected_key(id, fcu->rna_path);
	//add_relation(driver_key, affected_key, "[Driver -> Data] DepsRel");

	/* Driver -> data components (for interleaved evaluation
	 * bones/constraints/modifiers).
	 */
	// XXX: this probably should probably be moved out into a separate function.
	if (strstr(rna_path, "pose.bones[") != NULL) {
		/* interleaved drivers during bone eval */
		/* TODO: ideally, if this is for a constraint, it goes to said
		 * constraint.
		 */
<<<<<<< HEAD
		Object *ob = (Object *)id;
		char *bone_name = BLI_str_quoted_substrN(rna_path, "pose.bones[");
		pchan = BKE_pose_channel_find_name(ob->pose, bone_name);
		if (bone_name != NULL) {
=======
		Object *object = (Object *)id;
		char *bone_name;

		bone_name = BLI_str_quoted_substrN(rna_path, "pose.bones[");
		pchan = BKE_pose_channel_find_name(object->pose, bone_name);

		if (bone_name) {
>>>>>>> f3fa5c12
			MEM_freeN(bone_name);
			bone_name = NULL;
		}
		if (pchan != NULL) {
			OperationKey bone_key(id,
			                      DEG_NODE_TYPE_BONE,
			                      pchan->name,
			                      DEG_OPCODE_BONE_LOCAL);
			add_relation(driver_key, bone_key, "[Driver -> Bone]");
		}
		else {
			fprintf(stderr,
			        "Couldn't find bone name for driver path - '%s'\n",
			        rna_path);
		}
	}
	else if (id_type == ID_AR && strstr(rna_path, "bones[")) {
		/* Drivers on armature-level bone settings (i.e. bbone stuff),
		 * which will affect the evaluation of corresponding pose bones.
		 */
		IDDepsNode *arm_node = graph_->find_id_node(id);
		char *bone_name = BLI_str_quoted_substrN(rna_path, "bones[");
		if (arm_node != NULL && bone_name != NULL) {
			/* Find objects which use this, and make their eval callbacks
			 * depend on this.
			 */
			foreach (DepsRelation *rel, arm_node->outlinks) {
				IDDepsNode *to_node = (IDDepsNode *)rel->to;
				/* We only care about objects with pose data which use this. */
<<<<<<< HEAD
				if (GS(to_node->id_orig->name) == ID_OB) {
					Object *ob = (Object *)to_node->id_orig;
					// NOTE: ob->pose may be NULL
					bPoseChannel *pchan = BKE_pose_channel_find_name(ob->pose,
					                                                 bone_name);
=======
				if (GS(to_node->id->name) == ID_OB) {
					Object *object = (Object *)to_node->id;
					/* NOTE: object->pose may be NULL. */
					bPoseChannel *pchan = BKE_pose_channel_find_name(
					        object->pose, bone_name);
>>>>>>> f3fa5c12
					if (pchan != NULL) {
						OperationKey bone_key(&object->id,
						                      DEG_NODE_TYPE_BONE,
						                      pchan->name,
						                      DEG_OPCODE_BONE_LOCAL);
						add_relation(driver_key,
						             bone_key,
						             "[Arm Bone -> Driver -> Bone]");
					}
				}
			}
			/* Free temp data. */
			MEM_freeN(bone_name);
			bone_name = NULL;
		}
		else {
			fprintf(stderr,
			        "Couldn't find armature bone name for driver path - '%s'\n",
			        rna_path);
		}
	}
	else if (id_type == ID_OB && strstr(rna_path, "modifiers[")) {
		OperationKey modifier_key(id,
		                          DEG_NODE_TYPE_GEOMETRY,
		                          DEG_OPCODE_GEOMETRY_UBEREVAL);
		if (has_node(modifier_key)) {
			add_relation(driver_key, modifier_key, "[Driver -> Modifier]");
		}
		else {
			printf("Unexisting driver RNA path: %s\n", rna_path);
		}
	}
	else if (id_type == ID_KE && strstr(rna_path, "key_blocks[")) {
		/* Shape key driver - hook into the base geometry operation. */
		// XXX: double check where this points
		Key *shape_key = (Key *)id;
		ComponentKey geometry_key(shape_key->from, DEG_NODE_TYPE_GEOMETRY);
		add_relation(driver_key, geometry_key, "[Driver -> ShapeKey Geom]");
	}
	else if (strstr(rna_path, "key_blocks[")) {
		ComponentKey geometry_key(id, DEG_NODE_TYPE_GEOMETRY);
		add_relation(driver_key, geometry_key, "[Driver -> ShapeKey Geom]");
	}
	else {
		switch (id_type) {
			case ID_OB:
			{
				/* Assume that driver affects a transform. */
				OperationKey local_transform_key(id,
				                                 DEG_NODE_TYPE_TRANSFORM,
				                                 DEG_OPCODE_TRANSFORM_LOCAL);
				add_relation(driver_key,
				             local_transform_key,
				             "[Driver -> Transform]");
				break;
			}
			case ID_KE:
			{
				ComponentKey geometry_key(id, DEG_NODE_TYPE_GEOMETRY);
				add_relation(driver_key,
				             geometry_key,
				             "[Driver -> Shapekey Geometry]");
				break;
			}
			case ID_NT:
			{
				ComponentKey ntree_key(id, DEG_NODE_TYPE_SHADING);
				add_relation(driver_key,
				             ntree_key,
				             "[Driver -> NTree Shading Update]");
				break;
			}
			default:
				break;
		}
	}
	/* Ensure that affected prop's update callbacks will be triggered once
	 * done.
	 */
	/* TODO: Implement this once the functionality to add these links exists
	 * RNA.
	 */
	/* XXX: the data itself could also set this, if it were to be truly
	 * initialised later?
	 */
	/* Loop over variables to get the target relationships. */
	LINKLIST_FOREACH (DriverVar *, dvar, &driver->variables) {
		/* Only used targets. */
		DRIVER_TARGETS_USED_LOOPER(dvar)
		{
			if (dtar->id == NULL) {
				continue;
			}
			/* Special handling for directly-named bones. */
			if ((dtar->flag & DTAR_FLAG_STRUCT_REF) && (dtar->pchan_name[0])) {
				Object *object = (Object *)dtar->id;
				bPoseChannel *target_pchan =
				        BKE_pose_channel_find_name(object->pose, dtar->pchan_name);
				if (target_pchan != NULL) {
					/* Get node associated with bone. */
					// XXX: watch the space!
					/* Some cases can't use final bone transform, for example:
					 * - Driving the bone with itself (addressed here)
					 * - Relations inside an IK chain (TODO?)
					 */
					if (dtar->id == id &&
					    pchan != NULL &&
					    STREQ(pchan->name, target_pchan->name))
					{
						continue;
					}
					OperationKey target_key(dtar->id,
					                        DEG_NODE_TYPE_BONE,
					                        target_pchan->name,
					                        DEG_OPCODE_BONE_DONE);
					add_relation(target_key,
					             driver_key,
					             "[Bone Target -> Driver]");
				}
			}
			else if (dtar->flag & DTAR_FLAG_STRUCT_REF) {
				/* Get node associated with the object's transforms. */
				if (dtar->id == id) {
					/* Ignore input dependency if we're driving properties of
					 * the same ID, otherwise we'll be ending up in a cyclic
					 * dependency here.
					 */
					continue;
				}
				OperationKey target_key(dtar->id,
				                        DEG_NODE_TYPE_TRANSFORM,
				                        DEG_OPCODE_TRANSFORM_FINAL);
				add_relation(target_key, driver_key, "[Target -> Driver]");
			}
			else if (dtar->rna_path && strstr(dtar->rna_path, "pose.bones[")) {
				/* Workaround for ensuring that local bone transforms don't end
				 * up having to wait for pose eval to finish (to prevent cycles).
				 */
				Object *object = (Object *)dtar->id;
				char *bone_name = BLI_str_quoted_substrN(dtar->rna_path,
				                                         "pose.bones[");
				bPoseChannel *target_pchan =
				        BKE_pose_channel_find_name(object->pose, bone_name);
				if (bone_name != NULL) {
					MEM_freeN(bone_name);
					bone_name = NULL;
				}
				if (target_pchan != NULL) {
					if (dtar->id == id &&
					    pchan != NULL &&
					    STREQ(pchan->name, target_pchan->name))
					{
						continue;
					}
					OperationKey bone_key(dtar->id,
					                      DEG_NODE_TYPE_BONE,
					                      target_pchan->name,
					                      DEG_OPCODE_BONE_LOCAL);
					add_relation(bone_key, driver_key, "[RNA Bone -> Driver]");
				}
			}
			else {
				if (dtar->id == id) {
					/* Ignore input dependency if we're driving properties of
					 * the same ID, otherwise we'll be ending up in a cyclic
					 * dependency here.
					 */
					continue;
				}
				/* Resolve path to get node. */
				RNAPathKey target_key(dtar->id,
				                      dtar->rna_path ? dtar->rna_path : "");
				add_relation(target_key, driver_key, "[RNA Target -> Driver]");
			}
		}
		DRIVER_TARGETS_LOOPER_END
	}
	/* It's quite tricky to detect if the driver actually depends on time or
	 * not, so for now we'll be quite conservative here about optimization and
	 * consider all python drivers to be depending on time.
	 */
	if ((driver->type == DRIVER_TYPE_PYTHON) &&
	    python_driver_depends_on_time(driver))
	{
		TimeSourceKey time_src_key;
		add_relation(time_src_key, driver_key, "[TimeSrc -> Driver]");
	}
}

void DepsgraphRelationBuilder::build_world(World *world)
{
	ID *world_id = &world->id;
	if (world_id->tag & LIB_TAG_DOIT) {
		return;
	}
	world_id->tag |= LIB_TAG_DOIT;

	build_animdata(world_id);

	/* TODO: other settings? */

	/* textures */
	build_texture_stack(world->mtex);

	/* world's nodetree */
	if (world->nodetree != NULL) {
		build_nodetree(world->nodetree);
		ComponentKey ntree_key(&world->nodetree->id, DEG_NODE_TYPE_SHADING);
		ComponentKey world_key(world_id, DEG_NODE_TYPE_SHADING);
		add_relation(ntree_key, world_key, "NTree->World Shading Update");
	}
}

void DepsgraphRelationBuilder::build_rigidbody(Scene *scene)
{
	RigidBodyWorld *rbw = scene->rigidbody_world;

	OperationKey init_key(&scene->id, DEG_NODE_TYPE_TRANSFORM, DEG_OPCODE_RIGIDBODY_REBUILD);
	OperationKey sim_key(&scene->id, DEG_NODE_TYPE_TRANSFORM, DEG_OPCODE_RIGIDBODY_SIM);

	/* rel between the two sim-nodes */
	add_relation(init_key, sim_key, "Rigidbody [Init -> SimStep]");

	/* set up dependencies between these operations and other builtin nodes --------------- */

	/* time dependency */
	TimeSourceKey time_src_key;
	add_relation(time_src_key, init_key, "TimeSrc -> Rigidbody Reset/Rebuild (Optional)");

	/* objects - simulation participants */
	if (rbw->group) {
		LINKLIST_FOREACH (GroupObject *, go, &rbw->group->gobject) {
			Object *object = go->ob;
			if (object == NULL || object->type != OB_MESH) {
				continue;
			}

			/* hook up evaluation order...
			 * 1) flushing rigidbody results follows base transforms being applied
			 * 2) rigidbody flushing can only be performed after simulation has been run
			 *
			 * 3) simulation needs to know base transforms to figure out what to do
			 *    XXX: there's probably a difference between passive and active
			 *         - passive don't change, so may need to know full transform...
			 */
			OperationKey rbo_key(&object->id, DEG_NODE_TYPE_TRANSFORM, DEG_OPCODE_RIGIDBODY_TRANSFORM_COPY);

			eDepsOperation_Code trans_opcode = object->parent ? DEG_OPCODE_TRANSFORM_PARENT : DEG_OPCODE_TRANSFORM_LOCAL;
			OperationKey trans_op(&object->id, DEG_NODE_TYPE_TRANSFORM, trans_opcode);

			add_relation(sim_key, rbo_key, "Rigidbody Sim Eval -> RBO Sync");

			/* if constraints exist, those depend on the result of the rigidbody sim
			 * - This allows constraints to modify the result of the sim (i.e. clamping)
			 *   while still allowing the sim to depend on some changes to the objects.
			 *   Also, since constraints are hooked up to the final nodes, this link
			 *   means that we can also fit in there too...
			 * - Later, it might be good to include a constraint in the stack allowing us
			 *   to control whether rigidbody eval gets interleaved into the constraint stack
			 */
			if (object->constraints.first) {
				OperationKey constraint_key(&object->id,
				                            DEG_NODE_TYPE_TRANSFORM,
				                            DEG_OPCODE_TRANSFORM_CONSTRAINTS);
				add_relation(rbo_key, constraint_key, "RBO Sync -> Ob Constraints");
			}
			else {
				/* Final object transform depends on rigidbody.
				 *
				 * NOTE: Currently we consider final here an ubereval node.
				 * If it is gone we'll need to reconsider relation here.
				 */
				OperationKey uber_key(&object->id,
				                      DEG_NODE_TYPE_TRANSFORM,
				                      DEG_OPCODE_TRANSFORM_OBJECT_UBEREVAL);
				add_relation(rbo_key, uber_key, "RBO Sync -> Uber (Temp)");
			}

			/* Needed to get correct base values. */
			add_relation(trans_op, sim_key, "Base Ob Transform -> Rigidbody Sim Eval");
		}
	}

	/* constraints */
	if (rbw->constraints) {
		LINKLIST_FOREACH (GroupObject *, go, &rbw->constraints->gobject) {
			Object *object = go->ob;
			if (object == NULL || !object->rigidbody_constraint) {
				continue;
			}

			RigidBodyCon *rbc = object->rigidbody_constraint;

			/* final result of the constraint object's transform controls how the
			 * constraint affects the physics sim for these objects
			 */
			ComponentKey trans_key(&object->id, DEG_NODE_TYPE_TRANSFORM);
			OperationKey ob1_key(&rbc->ob1->id, DEG_NODE_TYPE_TRANSFORM, DEG_OPCODE_RIGIDBODY_TRANSFORM_COPY);
			OperationKey ob2_key(&rbc->ob2->id, DEG_NODE_TYPE_TRANSFORM, DEG_OPCODE_RIGIDBODY_TRANSFORM_COPY);

			/* - constrained-objects sync depends on the constraint-holder */
			add_relation(trans_key, ob1_key, "RigidBodyConstraint -> RBC.Object_1");
			add_relation(trans_key, ob2_key, "RigidBodyConstraint -> RBC.Object_2");

			/* - ensure that sim depends on this constraint's transform */
			add_relation(trans_key, sim_key, "RigidBodyConstraint Transform -> RB Simulation");
		}
	}
}

void DepsgraphRelationBuilder::build_particles(Object *object)
{
	TimeSourceKey time_src_key;
	OperationKey obdata_ubereval_key(&object->id,
	                                 DEG_NODE_TYPE_GEOMETRY,
	                                 DEG_OPCODE_GEOMETRY_UBEREVAL);
	OperationKey eval_init_key(&object->id,
	                           DEG_NODE_TYPE_EVAL_PARTICLES,
	                           DEG_OPCODE_PARTICLE_SYSTEM_EVAL_INIT);
	if (object_particles_depends_on_time(object)) {
		add_relation(time_src_key, eval_init_key, "TimeSrc -> PSys");
	}

	/* particle systems */
	LINKLIST_FOREACH (ParticleSystem *, psys, &object->particlesystem) {
		ParticleSettings *part = psys->part;

<<<<<<< HEAD
		/* Build particle settings relations.
		 *
		 * NOTE: The call itself ensures settings are only build once.
		 */
		build_particle_settings(part);

		/* This particle system. */
		OperationKey psys_key(&ob->id,
		                      DEG_NODE_TYPE_EVAL_PARTICLES,
		                      DEG_OPCODE_PARTICLE_SYSTEM_EVAL,
		                      psys->name);

		/* Update particle system when settings changes. */
		OperationKey particle_settings_key(&part->id,
		                                   DEG_NODE_TYPE_PARAMETERS,
		                                   DEG_OPCODE_PARTICLE_SETTINGS_EVAL);
		OperationKey particle_settings_recalc_clear_key(
		        &part->id,
		        DEG_NODE_TYPE_PARAMETERS,
		        DEG_OPCODE_PARTICLE_SETTINGS_RECALC_CLEAR);
		OperationKey psys_settings_key(&ob->id,
		                               DEG_NODE_TYPE_EVAL_PARTICLES,
		                               DEG_OPCODE_PARTICLE_SETTINGS_EVAL,
		                               psys->name);
		add_relation(particle_settings_key, psys_settings_key, "Particle Settings Change");
		add_relation(psys_settings_key, psys_key, "Particle Settings Update");
		add_relation(psys_key,
		             particle_settings_recalc_clear_key,
		             "Particle Settings Recalc Clear");
=======
		/* particle settings */
		build_animdata(&part->id);

		/* this particle system */
		OperationKey psys_key(&object->id, DEG_NODE_TYPE_EVAL_PARTICLES, DEG_OPCODE_PARTICLE_SYSTEM_EVAL, psys->name);
>>>>>>> f3fa5c12

		/* XXX: if particle system is later re-enabled, we must do full rebuild? */
		if (!psys_check_enabled(object, psys, G.is_rendering))
			continue;

		add_relation(eval_init_key, psys_key, "Init -> PSys");

		/* TODO(sergey): Currently particle update is just a placeholder,
		 * hook it to the ubereval node so particle system is getting updated
		 * on playback.
		 */
		add_relation(psys_key, obdata_ubereval_key, "PSys -> UberEval");

		/* collisions */
		if (part->type != PART_HAIR) {
<<<<<<< HEAD
			add_collision_relations(psys_key,
			                        scene_,
			                        ob,
			                        part->collision_group,
			                        true,
			                        "Particle Collision");
		}
		else if ((psys->flag & PSYS_HAIR_DYNAMICS) &&
		         psys->clmd != NULL &&
		         psys->clmd->coll_parms != NULL)
		{
			add_collision_relations(psys_key,
			                        scene_,
			                        ob,
			                        psys->clmd->coll_parms->group,
			                        true,
			                        "Hair Collision");
		}

		/* effectors */
		add_forcefield_relations(psys_key,
		                         scene_,
		                         ob,
		                         psys,
		                         part->effector_weights,
		                         part->type == PART_HAIR,
		                         "Particle Field");
=======
			add_collision_relations(psys_key, scene_, object, part->collision_group, object->lay, true, "Particle Collision");
		}
		else if ((psys->flag & PSYS_HAIR_DYNAMICS) && psys->clmd && psys->clmd->coll_parms) {
			add_collision_relations(psys_key, scene_, object, psys->clmd->coll_parms->group, object->lay | scene_->lay, true, "Hair Collision");
		}

		/* effectors */
		add_forcefield_relations(psys_key, scene_, object, psys, part->effector_weights, part->type == PART_HAIR, "Particle Field");
>>>>>>> f3fa5c12

		/* boids */
		if (part->boids) {
			LINKLIST_FOREACH (BoidState *, state, &part->boids->states) {
				LINKLIST_FOREACH (BoidRule *, rule, &state->rules) {
					Object *ruleob = NULL;
					if (rule->type == eBoidRuleType_Avoid)
						ruleob = ((BoidRuleGoalAvoid *)rule)->ob;
					else if (rule->type == eBoidRuleType_FollowLeader)
						ruleob = ((BoidRuleFollowLeader *)rule)->ob;

					if (ruleob) {
						ComponentKey ruleob_key(&ruleob->id, DEG_NODE_TYPE_TRANSFORM);
						add_relation(ruleob_key, psys_key, "Boid Rule");
					}
				}
			}
		}

		if (part->ren_as == PART_DRAW_OB && part->dup_ob) {
			ComponentKey dup_ob_key(&part->dup_ob->id, DEG_NODE_TYPE_TRANSFORM);
			add_relation(dup_ob_key, psys_key, "Particle Object Visualization");
		}
	}

	/* Particle depends on the object transform, so that channel is to be ready
	 * first.
	 *
	 * TODO(sergey): This relation should be altered once real granular update
	 * is implemented.
	 */
	ComponentKey transform_key(&object->id, DEG_NODE_TYPE_TRANSFORM);
	add_relation(transform_key, obdata_ubereval_key, "Partcile Eval");

	/* TODO(sergey): Do we need a point cache operations here? */
}

void DepsgraphRelationBuilder::build_particle_settings(ParticleSettings *part)
{
	ID *part_id = &part->id;
	if (part_id->tag & LIB_TAG_DOIT) {
		return;
	}
	part_id->tag |= LIB_TAG_DOIT;

	/* Animation data relations. */
	build_animdata(&part->id);

	OperationKey eval_key(part_id,
	                      DEG_NODE_TYPE_PARAMETERS,
	                      DEG_OPCODE_PARTICLE_SETTINGS_EVAL);
	OperationKey recalc_clear_key(part_id,
	                             DEG_NODE_TYPE_PARAMETERS,
	                             DEG_OPCODE_PARTICLE_SETTINGS_RECALC_CLEAR);
	add_relation(eval_key, recalc_clear_key, "Particle Settings Clear Recalc");
}

void DepsgraphRelationBuilder::build_cloth(Object *object,
                                           ModifierData * /*md*/)
{
	OperationKey cache_key(&object->id,
	                       DEG_NODE_TYPE_CACHE,
	                       DEG_OPCODE_GEOMETRY_CLOTH_MODIFIER);
	/* Cache component affects on modifier. */
	OperationKey modifier_key(&object->id,
	                          DEG_NODE_TYPE_GEOMETRY,
	                          DEG_OPCODE_GEOMETRY_UBEREVAL);
	add_relation(cache_key, modifier_key, "Cloth Cache -> Cloth");
}

/* Shapekeys */
void DepsgraphRelationBuilder::build_shapekeys(ID *obdata, Key *key)
{
	ComponentKey obdata_key(obdata, DEG_NODE_TYPE_GEOMETRY);

	/* attach animdata to geometry */
	build_animdata(&key->id);

	if (key->adt) {
		// TODO: this should really be handled in build_animdata, since many of these cases will need it
		if (key->adt->action || key->adt->nla_tracks.first) {
			ComponentKey adt_key(&key->id, DEG_NODE_TYPE_ANIMATION);
			add_relation(adt_key, obdata_key, "Animation");
		}

		/* NOTE: individual shapekey drivers are handled above already */
	}

	/* attach to geometry */
	// XXX: aren't shapekeys now done as a pseudo-modifier on object?
	//ComponentKey key_key(&key->id, DEG_NODE_TYPE_GEOMETRY); // FIXME: this doesn't exist
	//add_relation(key_key, obdata_key, "Shapekeys");
}

/**
 * ObData Geometry Evaluation
 * ==========================
 *
 * The evaluation of geometry on objects is as follows:
 * - The actual evaluated of the derived geometry (e.g. DerivedMesh, DispList, etc.)
 *   occurs in the Geometry component of the object which references this. This includes
 *   modifiers, and the temporary "ubereval" for geometry.
 * - Therefore, each user of a piece of shared geometry data ends up evaluating its own
 *   version of the stuff, complete with whatever modifiers it may use.
 *
 * - The datablocks for the geometry data - "obdata" (e.g. ID_ME, ID_CU, ID_LT, etc.) are used for
 *     1) calculating the bounding boxes of the geometry data,
 *     2) aggregating inward links from other objects (e.g. for text on curve, etc.)
 *        and also for the links coming from the shapekey datablocks
 * - Animation/Drivers affecting the parameters of the geometry are made to trigger
 *   updates on the obdata geometry component, which then trigger downstream
 *   re-evaluation of the individual instances of this geometry.
 */
// TODO: Materials and lighting should probably get their own component, instead of being lumped under geometry?
void DepsgraphRelationBuilder::build_obdata_geom(Object *object)
{
	ID *obdata = (ID *)object->data;

	/* Init operation of object-level geometry evaluation. */
	OperationKey geom_init_key(&object->id, DEG_NODE_TYPE_GEOMETRY, DEG_OPCODE_PLACEHOLDER, "Eval Init");

	/* get nodes for result of obdata's evaluation, and geometry evaluation on object */
	ComponentKey obdata_geom_key(obdata, DEG_NODE_TYPE_GEOMETRY);
	ComponentKey geom_key(&object->id, DEG_NODE_TYPE_GEOMETRY);

	/* link components to each other */
	add_relation(obdata_geom_key, geom_key, "Object Geometry Base Data");

	OperationKey obdata_ubereval_key(&ob->id,
	                                 DEG_NODE_TYPE_GEOMETRY,
	                                 DEG_OPCODE_GEOMETRY_UBEREVAL);

	/* Special case: modifiers and DerivedMesh creation queries scene for various
	 * things like data mask to be used. We add relation here to ensure object is
	 * never evaluated prior to Scene's CoW is ready.
	 */
	OperationKey scene_key(&scene_->id,
	                       DEG_NODE_TYPE_PARAMETERS,
	                       DEG_OPCODE_PLACEHOLDER,
	                       "Scene Eval");
	add_relation(scene_key, obdata_ubereval_key, "CoW Relation");

	/* Modifiers */
<<<<<<< HEAD
	if (ob->modifiers.first != NULL) {
		LINKLIST_FOREACH (ModifierData *, md, &ob->modifiers) {
=======
	if (object->modifiers.first != NULL) {
		OperationKey obdata_ubereval_key(&object->id,
		                                 DEG_NODE_TYPE_GEOMETRY,
		                                 DEG_OPCODE_GEOMETRY_UBEREVAL);

		LINKLIST_FOREACH (ModifierData *, md, &object->modifiers) {
>>>>>>> f3fa5c12
			const ModifierTypeInfo *mti = modifierType_getInfo((ModifierType)md->type);

			if (mti->updateDepsgraph) {
				DepsNodeHandle handle = create_node_handle(obdata_ubereval_key);
				mti->updateDepsgraph(
				        md,
				        bmain_,
				        scene_,
				        object,
				        reinterpret_cast< ::DepsNodeHandle* >(&handle));
			}

			if (BKE_object_modifier_use_time(object, md)) {
				TimeSourceKey time_src_key;
				add_relation(time_src_key, obdata_ubereval_key, "Time Source");

				/* Hacky fix for T45633 (Animated modifiers aren't updated)
				 *
				 * This check works because BKE_object_modifier_use_time() tests
				 * for either the modifier needing time, or that it is animated.
				 */
				/* XXX: Remove this hack when these links are added as part of build_animdata() instead */
				if (modifier_dependsOnTime(md) == false && needs_animdata_node(&object->id)) {
					ComponentKey animation_key(&object->id, DEG_NODE_TYPE_ANIMATION);
					add_relation(animation_key, obdata_ubereval_key, "Modifier Animation");
				}
			}

			if (md->type == eModifierType_Cloth) {
				build_cloth(object, md);
			}
		}
	}

	/* materials */
	if (object->totcol) {
		for (int a = 1; a <= object->totcol; a++) {
			Material *ma = give_current_material(object, a);
			if (ma != NULL) {
				build_material(ma);

				if (ob->type == OB_MESH) {
					OperationKey material_key(&ma->id,
					                          DEG_NODE_TYPE_SHADING,
					                          DEG_OPCODE_MATERIAL_UPDATE);
					OperationKey shading_key(&ob->id, DEG_NODE_TYPE_SHADING, DEG_OPCODE_SHADING);
					add_relation(material_key, shading_key, "Material Update");
				}
			}
		}
	}

	/* geometry collision */
	if (ELEM(object->type, OB_MESH, OB_CURVE, OB_LATTICE)) {
		// add geometry collider relations
	}

	/* Make sure uber update is the last in the dependencies.
	 *
	 * TODO(sergey): Get rid of this node.
	 */
	if (object->type != OB_ARMATURE) {
		/* Armatures does no longer require uber node. */
		OperationKey obdata_ubereval_key(&object->id, DEG_NODE_TYPE_GEOMETRY, DEG_OPCODE_GEOMETRY_UBEREVAL);
		add_relation(geom_init_key, obdata_ubereval_key, "Object Geometry UberEval");
	}

	if (obdata->tag & LIB_TAG_DOIT) {
		return;
	}
	obdata->tag |= LIB_TAG_DOIT;

	/* Link object data evaluation node to exit operation. */
	OperationKey obdata_geom_eval_key(obdata, DEG_NODE_TYPE_GEOMETRY, DEG_OPCODE_PLACEHOLDER, "Geometry Eval");
	OperationKey obdata_geom_done_key(obdata, DEG_NODE_TYPE_GEOMETRY, DEG_OPCODE_PLACEHOLDER, "Eval Done");
	add_relation(obdata_geom_eval_key, obdata_geom_done_key, "ObData Geom Eval Done");

	/* type-specific node/links */
	switch (object->type) {
		case OB_MESH:
			/* NOTE: This is compatibility code to support particle systems
			 *
			 * for viewport being properly rendered in final render mode.
			 * This relation is similar to what dag_object_time_update_flags()
			 * was doing for mesh objects with particle system.
			 *
			 * Ideally we need to get rid of this relation.
			 */
			if (object_particles_depends_on_time(object)) {
				TimeSourceKey time_key;
				OperationKey obdata_ubereval_key(&object->id,
				                                 DEG_NODE_TYPE_GEOMETRY,
				                                 DEG_OPCODE_GEOMETRY_UBEREVAL);
				add_relation(time_key, obdata_ubereval_key, "Legacy particle time");
			}
			break;

		case OB_MBALL:
		{
			Object *mom = BKE_mball_basis_find(scene_, object);
			ComponentKey mom_geom_key(&mom->id, DEG_NODE_TYPE_GEOMETRY);
			/* motherball - mom depends on children! */
			if (mom == object) {
				ComponentKey mom_transform_key(&mom->id,
				                               DEG_NODE_TYPE_TRANSFORM);
				add_relation(mom_transform_key,
				             mom_geom_key,
				             "Metaball Motherball Transform -> Geometry");
			}
			else {
				ComponentKey transform_key(&object->id, DEG_NODE_TYPE_TRANSFORM);
				add_relation(geom_key, mom_geom_key, "Metaball Motherball");
				add_relation(transform_key, mom_geom_key, "Metaball Motherball");
			}
			break;
		}

		case OB_CURVE:
		case OB_FONT:
		{
			Curve *cu = (Curve *)obdata;

			/* curve's dependencies */
			// XXX: these needs geom data, but where is geom stored?
			if (cu->bevobj) {
				ComponentKey bevob_key(&cu->bevobj->id, DEG_NODE_TYPE_GEOMETRY);
				build_object(cu->bevobj);
				add_relation(bevob_key, geom_key, "Curve Bevel");
			}
			if (cu->taperobj) {
				ComponentKey taperob_key(&cu->taperobj->id, DEG_NODE_TYPE_GEOMETRY);
				build_object(cu->taperobj);
				add_relation(taperob_key, geom_key, "Curve Taper");
			}
			if (object->type == OB_FONT) {
				if (cu->textoncurve) {
					ComponentKey textoncurve_key(&cu->textoncurve->id, DEG_NODE_TYPE_GEOMETRY);
					build_object(cu->textoncurve);
					add_relation(textoncurve_key, geom_key, "Text on Curve");
				}
			}
			break;
		}

		case OB_SURF: /* Nurbs Surface */
		{
			break;
		}

		case OB_LATTICE: /* Lattice */
		{
			break;
		}
	}

	/* ShapeKeys */
	Key *key = BKE_key_from_object(object);
	if (key) {
		build_shapekeys(obdata, key);
	}

	if (needs_animdata_node(obdata)) {
		ComponentKey animation_key(obdata, DEG_NODE_TYPE_ANIMATION);
		ComponentKey parameters_key(obdata, DEG_NODE_TYPE_PARAMETERS);
		add_relation(animation_key, parameters_key, "Geom Parameters");
		/* Evaluation usually depends on animation.
		 * TODO(sergey): Need to re-hook it after granular update is implemented..
		 */
		add_relation(animation_key, obdata_geom_eval_key, "Animation");
	}
}

/* Cameras */
// TODO: Link scene-camera links in somehow...
void DepsgraphRelationBuilder::build_camera(Object *object)
{
	Camera *cam = (Camera *)object->data;
	ID *camera_id = &cam->id;
	if (camera_id->tag & LIB_TAG_DOIT) {
		return;
	}
	camera_id->tag |= LIB_TAG_DOIT;

	ComponentKey object_parameters_key(&ob->id, DEG_NODE_TYPE_PARAMETERS);
	ComponentKey camera_parameters_key(camera_id, DEG_NODE_TYPE_PARAMETERS);

	add_relation(camera_parameters_key, object_parameters_key,
	             "Camera -> Object");

	if (needs_animdata_node(camera_id)) {
		ComponentKey animation_key(camera_id, DEG_NODE_TYPE_ANIMATION);
		add_relation(animation_key, camera_parameters_key, "Camera Parameters");
	}

	/* DOF */
<<<<<<< HEAD
	if (cam->dof_ob != NULL) {
=======
	if (cam->dof_ob) {
		ComponentKey ob_param_key(&object->id, DEG_NODE_TYPE_PARAMETERS);
>>>>>>> f3fa5c12
		ComponentKey dof_ob_key(&cam->dof_ob->id, DEG_NODE_TYPE_TRANSFORM);
		add_relation(dof_ob_key, object_parameters_key, "Camera DOF");
	}
}

/* Lamps */
void DepsgraphRelationBuilder::build_lamp(Object *object)
{
	Lamp *la = (Lamp *)object->data;
	ID *lamp_id = &la->id;
	if (lamp_id->tag & LIB_TAG_DOIT) {
		return;
	}
	lamp_id->tag |= LIB_TAG_DOIT;

	ComponentKey object_parameters_key(&ob->id, DEG_NODE_TYPE_PARAMETERS);
	ComponentKey lamp_parameters_key(lamp_id, DEG_NODE_TYPE_PARAMETERS);

	add_relation(lamp_parameters_key, object_parameters_key,
	             "Lamp -> Object");

	if (needs_animdata_node(lamp_id)) {
		ComponentKey animation_key(lamp_id, DEG_NODE_TYPE_ANIMATION);
		add_relation(animation_key, lamp_parameters_key, "Lamp Parameters");
	}

	/* lamp's nodetree */
	if (la->nodetree) {
		build_nodetree(la->nodetree);
		ComponentKey nodetree_key(&la->nodetree->id, DEG_NODE_TYPE_SHADING);
		add_relation(nodetree_key, lamp_parameters_key, "NTree->Lamp Parameters");
	}

	/* textures */
	build_texture_stack(la->mtex);

	if (DEG_depsgraph_use_copy_on_write()) {
		/* Make sure copy on write of lamp data is always properly updated for
		 * visible lamps.
		 */
		OperationKey ob_copy_on_write_key(&ob->id,
		                                  DEG_NODE_TYPE_COPY_ON_WRITE,
		                                  DEG_OPCODE_COPY_ON_WRITE);
		OperationKey lamp_copy_on_write_key(lamp_id,
		                                    DEG_NODE_TYPE_COPY_ON_WRITE,
		                                    DEG_OPCODE_COPY_ON_WRITE);
		add_relation(lamp_copy_on_write_key, ob_copy_on_write_key, "Eval Order");
	}
}

void DepsgraphRelationBuilder::build_nodetree(bNodeTree *ntree)
{
	if (ntree == NULL) {
		return;
	}
	ID *ntree_id = &ntree->id;
	build_animdata(ntree_id);
	ComponentKey shading_key(ntree_id, DEG_NODE_TYPE_SHADING);
	/* nodetree's nodes... */
	LINKLIST_FOREACH (bNode *, bnode, &ntree->nodes) {
		ID *id = bnode->id;
		if (id == NULL) {
			continue;
		}
		ID_Type id_type = GS(id->name);
		if (id_type == ID_MA) {
			build_material((Material *)bnode->id);
		}
		else if (id_type == ID_TE) {
			build_texture((Tex *)bnode->id);
		}
		else if (id_type == ID_IM) {
			/* nothing for now. */
		}
		else if (id_type == ID_OB) {
			build_object((Object *)id);
		}
		else if (id_type == ID_SCE) {
			/* Scenes are used by compositor trees, and handled by render
			 * pipeline. No need to build dependencies for them here.
			 */
		}
		else if (bnode->type == NODE_GROUP) {
			bNodeTree *group_ntree = (bNodeTree *)id;
			if ((group_ntree->id.tag & LIB_TAG_DOIT) == 0) {
				build_nodetree(group_ntree);
				group_ntree->id.tag |= LIB_TAG_DOIT;
			}
			ComponentKey group_shading_key(&group_ntree->id,
			                               DEG_NODE_TYPE_SHADING);
			add_relation(group_shading_key, shading_key, "Group Node");
		}
		else {
			BLI_assert(!"Unknown ID type used for node");
		}
	}

	if (needs_animdata_node(ntree_id)) {
		ComponentKey animation_key(ntree_id, DEG_NODE_TYPE_ANIMATION);
		add_relation(animation_key, shading_key, "NTree Parameters");
	}

	OperationKey shading_update_key(ntree_id,
	                                DEG_NODE_TYPE_SHADING,
	                                DEG_OPCODE_MATERIAL_UPDATE);
	OperationKey shading_parameters_key(ntree_id,
	                                    DEG_NODE_TYPE_SHADING_PARAMETERS,
	                                    DEG_OPCODE_MATERIAL_UPDATE);
	add_relation(shading_parameters_key, shading_update_key, "NTree Shading Parameters");
}

/* Recursively build graph for material */
void DepsgraphRelationBuilder::build_material(Material *ma)
{
	ID *ma_id = &ma->id;
	if (ma_id->tag & LIB_TAG_DOIT) {
		return;
	}
	ma_id->tag |= LIB_TAG_DOIT;

	/* animation */
	build_animdata(ma_id);

	/* textures */
	build_texture_stack(ma->mtex);

	/* material's nodetree */
	if (ma->nodetree != NULL) {
		build_nodetree(ma->nodetree);
		OperationKey ntree_key(&ma->nodetree->id,
		                       DEG_NODE_TYPE_SHADING,
		                       DEG_OPCODE_MATERIAL_UPDATE);
		OperationKey material_key(&ma->id,
		                          DEG_NODE_TYPE_SHADING,
		                          DEG_OPCODE_MATERIAL_UPDATE);
		add_relation(ntree_key, material_key, "Material's NTree");
	}
}

/* Recursively build graph for texture */
void DepsgraphRelationBuilder::build_texture(Tex *tex)
{
	ID *tex_id = &tex->id;
	if (tex_id->tag & LIB_TAG_DOIT) {
		return;
	}
	tex_id->tag |= LIB_TAG_DOIT;

	/* texture itself */
	build_animdata(tex_id);

	/* texture's nodetree */
	build_nodetree(tex->nodetree);
}

/* Texture-stack attached to some shading datablock */
void DepsgraphRelationBuilder::build_texture_stack(MTex **texture_stack)
{
	int i;

	/* for now assume that all texture-stacks have same number of max items */
	for (i = 0; i < MAX_MTEX; i++) {
		MTex *mtex = texture_stack[i];
		if (mtex && mtex->tex)
			build_texture(mtex->tex);
	}
}

void DepsgraphRelationBuilder::build_compositor(Scene *scene)
{
	/* For now, just a plain wrapper? */
	build_nodetree(scene->nodetree);
}

void DepsgraphRelationBuilder::build_gpencil(bGPdata *gpd)
{
	/* animation */
	build_animdata(&gpd->id);

	// TODO: parent object (when that feature is implemented)
}

bool DepsgraphRelationBuilder::needs_animdata_node(ID *id)
{
	AnimData *adt = BKE_animdata_from_id(id);
	if (adt != NULL) {
		return (adt->action != NULL) || (adt->nla_tracks.first != NULL);
	}
	return false;
}

void DepsgraphRelationBuilder::build_cachefile(CacheFile *cache_file) {
	/* Animation. */
	build_animdata(&cache_file->id);
}

void DepsgraphRelationBuilder::build_mask(Mask *mask)
{
	ID *mask_id = &mask->id;
	/* F-Curve animation. */
	build_animdata(mask_id);
	/* Own mask animation. */
	OperationKey mask_animation_key(mask_id,
	                                DEG_NODE_TYPE_ANIMATION,
	                                DEG_OPCODE_MASK_ANIMATION);
	TimeSourceKey time_src_key;
	add_relation(time_src_key, mask_animation_key, "TimeSrc -> Mask Animation");
	/* Final mask evaluation. */
	ComponentKey parameters_key(mask_id, DEG_NODE_TYPE_PARAMETERS);
	add_relation(mask_animation_key, parameters_key, "Mask Animation -> Mask Eval");
}

void DepsgraphRelationBuilder::build_movieclip(MovieClip *clip)
{
	/* Animation. */
	build_animdata(&clip->id);
}

void DepsgraphRelationBuilder::build_lightprobe(Object *object)
{
	LightProbe *probe = (LightProbe *)object->data;
	ID *probe_id = &probe->id;
	if (probe_id->tag & LIB_TAG_DOIT) {
		return;
	}
	probe_id->tag |= LIB_TAG_DOIT;
	build_animdata(&probe->id);

	OperationKey probe_key(probe_id,
	                       DEG_NODE_TYPE_PARAMETERS,
	                       DEG_OPCODE_PLACEHOLDER,
	                       "LightProbe Eval");
	OperationKey object_key(&object->id,
	                        DEG_NODE_TYPE_PARAMETERS,
	                        DEG_OPCODE_PLACEHOLDER,
	                        "LightProbe Eval");
	add_relation(probe_key, object_key, "LightProbe Update");
}

void DepsgraphRelationBuilder::build_copy_on_write_relations()
{
	foreach (IDDepsNode *id_node, graph_->id_nodes) {
		build_copy_on_write_relations(id_node);
	}
}

void DepsgraphRelationBuilder::build_copy_on_write_relations(IDDepsNode *id_node)
{
	ID *id_orig = id_node->id_orig;

	TimeSourceKey time_source_key;
	OperationKey copy_on_write_key(id_orig,
	                               DEG_NODE_TYPE_COPY_ON_WRITE,
	                               DEG_OPCODE_COPY_ON_WRITE);
	/* XXX: This is a quick hack to make Alt-A to work. */
	// add_relation(time_source_key, copy_on_write_key, "Fluxgate capacitor hack");
	/* Resat of code is using rather low level trickery, so need to get some
	 * explicit pointers.
	 */
	DepsNode *node_cow = find_node(copy_on_write_key);
	OperationDepsNode *op_cow = node_cow->get_exit_operation();
	/* Plug any other components to this one. */
	GHASH_FOREACH_BEGIN(ComponentDepsNode *, comp_node, id_node->components)
	{
		if (comp_node->type == DEG_NODE_TYPE_COPY_ON_WRITE) {
			/* Copy-on-write component never depends on itself. */
			continue;
		}
		if (!comp_node->depends_on_cow()) {
			/* Component explicitly requests to not add relation. */
			continue;
		}
		/* All entry operations of each component should wait for a proper
		 * copy of ID.
		 */
		OperationDepsNode *op_entry = comp_node->get_entry_operation();
		if (op_entry != NULL) {
			graph_->add_new_relation(op_cow, op_entry, "CoW Dependency");
		}
		/* All dangling operations should also be executed after copy-on-write. */
		GHASH_FOREACH_BEGIN(OperationDepsNode *, op_node, comp_node->operations_map)
		{
			if (op_node->inlinks.size() == 0) {
				graph_->add_new_relation(op_cow, op_node, "CoW Dependency");
			}
		}
		GHASH_FOREACH_END();
		/* NOTE: We currently ignore implicit relations to an external
		 * datablocks for copy-on-write operations. This means, for example,
		 * copy-on-write component of Object will not wait for copy-on-write
		 * component of it's Mesh. This is because pointers are all known
		 * already so remapping will happen all correct. And then If some object
		 * evaluation step needs geometry, it will have transitive dependency
		 * to Mesh copy-on-write already.
		 */
	}
	GHASH_FOREACH_END();
	/* TODO(sergey): This solves crash for now, but causes too many
	 * updates potentially.
	 */
	if (GS(id_orig->name) == ID_OB) {
		Object *object = (Object *)id_orig;
		ID *object_data_id = (ID *)object->data;
		if (object_data_id != NULL) {
			OperationKey data_copy_on_write_key(object_data_id,
			                                    DEG_NODE_TYPE_COPY_ON_WRITE,
			                                    DEG_OPCODE_COPY_ON_WRITE);
			add_relation(data_copy_on_write_key, copy_on_write_key, "Eval Order");
		}
		else {
			BLI_assert(object->type == OB_EMPTY);
		}
	}
}

}  // namespace DEG<|MERGE_RESOLUTION|>--- conflicted
+++ resolved
@@ -328,17 +328,10 @@
 	}
 }
 
-<<<<<<< HEAD
-void DepsgraphRelationBuilder::add_collision_relations(const OperationKey &key, Scene *scene, Object *ob, Group *group, bool dupli, const char *name)
+void DepsgraphRelationBuilder::add_collision_relations(const OperationKey &key, Scene *scene, Object *object, Group *group, bool dupli, const char *name)
 {
 	unsigned int numcollobj;
-	Object **collobjs = get_collisionobjects_ext(scene, ob, group, &numcollobj, eModifierType_Collision, dupli);
-=======
-void DepsgraphRelationBuilder::add_collision_relations(const OperationKey &key, Scene *scene, Object *object, Group *group, int layer, bool dupli, const char *name)
-{
-	unsigned int numcollobj;
-	Object **collobjs = get_collisionobjects_ext(scene, object, group, layer, &numcollobj, eModifierType_Collision, dupli);
->>>>>>> f3fa5c12
+	Object **collobjs = get_collisionobjects_ext(scene, object, group, &numcollobj, eModifierType_Collision, dupli);
 
 	for (unsigned int i = 0; i < numcollobj; i++)
 	{
@@ -357,11 +350,7 @@
 
 void DepsgraphRelationBuilder::add_forcefield_relations(const OperationKey &key, Scene *scene, Object *object, ParticleSystem *psys, EffectorWeights *eff, bool add_absorption, const char *name)
 {
-<<<<<<< HEAD
-	ListBase *effectors = pdInitEffectors(NULL, scene, ob, psys, eff, false);
-=======
-	ListBase *effectors = pdInitEffectors(scene, object, psys, eff, false);
->>>>>>> f3fa5c12
+	ListBase *effectors = pdInitEffectors(NULL, scene, object, psys, eff, false);
 
 	if (effectors) {
 		for (EffectorCache *eff = (EffectorCache *)effectors->first; eff; eff = eff->next) {
@@ -394,11 +383,7 @@
 			}
 
 			if (add_absorption && (eff->pd->flag & PFIELD_VISIBILITY)) {
-<<<<<<< HEAD
-				add_collision_relations(key, scene, ob, NULL, true, "Force Absorption");
-=======
-				add_collision_relations(key, scene, object, NULL, eff->ob->lay, true, "Force Absorption");
->>>>>>> f3fa5c12
+				add_collision_relations(key, scene, object, NULL, true, "Force Absorption");
 			}
 		}
 	}
@@ -567,7 +552,7 @@
 				break;
 
 			case OB_LIGHTPROBE:
-				build_lightprobe(ob);
+				build_lightprobe(object);
 				break;
 		}
 
@@ -1027,20 +1012,10 @@
 		/* TODO: ideally, if this is for a constraint, it goes to said
 		 * constraint.
 		 */
-<<<<<<< HEAD
-		Object *ob = (Object *)id;
+		Object *object = (Object *)id;
 		char *bone_name = BLI_str_quoted_substrN(rna_path, "pose.bones[");
-		pchan = BKE_pose_channel_find_name(ob->pose, bone_name);
+		pchan = BKE_pose_channel_find_name(object->pose, bone_name);
 		if (bone_name != NULL) {
-=======
-		Object *object = (Object *)id;
-		char *bone_name;
-
-		bone_name = BLI_str_quoted_substrN(rna_path, "pose.bones[");
-		pchan = BKE_pose_channel_find_name(object->pose, bone_name);
-
-		if (bone_name) {
->>>>>>> f3fa5c12
 			MEM_freeN(bone_name);
 			bone_name = NULL;
 		}
@@ -1070,19 +1045,11 @@
 			foreach (DepsRelation *rel, arm_node->outlinks) {
 				IDDepsNode *to_node = (IDDepsNode *)rel->to;
 				/* We only care about objects with pose data which use this. */
-<<<<<<< HEAD
 				if (GS(to_node->id_orig->name) == ID_OB) {
-					Object *ob = (Object *)to_node->id_orig;
-					// NOTE: ob->pose may be NULL
-					bPoseChannel *pchan = BKE_pose_channel_find_name(ob->pose,
+					Object *object = (Object *)to_node->id_orig;
+					// NOTE: object->pose may be NULL
+					bPoseChannel *pchan = BKE_pose_channel_find_name(object->pose,
 					                                                 bone_name);
-=======
-				if (GS(to_node->id->name) == ID_OB) {
-					Object *object = (Object *)to_node->id;
-					/* NOTE: object->pose may be NULL. */
-					bPoseChannel *pchan = BKE_pose_channel_find_name(
-					        object->pose, bone_name);
->>>>>>> f3fa5c12
 					if (pchan != NULL) {
 						OperationKey bone_key(&object->id,
 						                      DEG_NODE_TYPE_BONE,
@@ -1410,7 +1377,6 @@
 	LINKLIST_FOREACH (ParticleSystem *, psys, &object->particlesystem) {
 		ParticleSettings *part = psys->part;
 
-<<<<<<< HEAD
 		/* Build particle settings relations.
 		 *
 		 * NOTE: The call itself ensures settings are only build once.
@@ -1418,7 +1384,7 @@
 		build_particle_settings(part);
 
 		/* This particle system. */
-		OperationKey psys_key(&ob->id,
+		OperationKey psys_key(&object->id,
 		                      DEG_NODE_TYPE_EVAL_PARTICLES,
 		                      DEG_OPCODE_PARTICLE_SYSTEM_EVAL,
 		                      psys->name);
@@ -1431,7 +1397,7 @@
 		        &part->id,
 		        DEG_NODE_TYPE_PARAMETERS,
 		        DEG_OPCODE_PARTICLE_SETTINGS_RECALC_CLEAR);
-		OperationKey psys_settings_key(&ob->id,
+		OperationKey psys_settings_key(&object->id,
 		                               DEG_NODE_TYPE_EVAL_PARTICLES,
 		                               DEG_OPCODE_PARTICLE_SETTINGS_EVAL,
 		                               psys->name);
@@ -1440,13 +1406,6 @@
 		add_relation(psys_key,
 		             particle_settings_recalc_clear_key,
 		             "Particle Settings Recalc Clear");
-=======
-		/* particle settings */
-		build_animdata(&part->id);
-
-		/* this particle system */
-		OperationKey psys_key(&object->id, DEG_NODE_TYPE_EVAL_PARTICLES, DEG_OPCODE_PARTICLE_SYSTEM_EVAL, psys->name);
->>>>>>> f3fa5c12
 
 		/* XXX: if particle system is later re-enabled, we must do full rebuild? */
 		if (!psys_check_enabled(object, psys, G.is_rendering))
@@ -1462,10 +1421,9 @@
 
 		/* collisions */
 		if (part->type != PART_HAIR) {
-<<<<<<< HEAD
 			add_collision_relations(psys_key,
 			                        scene_,
-			                        ob,
+			                        object,
 			                        part->collision_group,
 			                        true,
 			                        "Particle Collision");
@@ -1476,7 +1434,7 @@
 		{
 			add_collision_relations(psys_key,
 			                        scene_,
-			                        ob,
+			                        object,
 			                        psys->clmd->coll_parms->group,
 			                        true,
 			                        "Hair Collision");
@@ -1485,21 +1443,11 @@
 		/* effectors */
 		add_forcefield_relations(psys_key,
 		                         scene_,
-		                         ob,
+		                         object,
 		                         psys,
 		                         part->effector_weights,
 		                         part->type == PART_HAIR,
 		                         "Particle Field");
-=======
-			add_collision_relations(psys_key, scene_, object, part->collision_group, object->lay, true, "Particle Collision");
-		}
-		else if ((psys->flag & PSYS_HAIR_DYNAMICS) && psys->clmd && psys->clmd->coll_parms) {
-			add_collision_relations(psys_key, scene_, object, psys->clmd->coll_parms->group, object->lay | scene_->lay, true, "Hair Collision");
-		}
-
-		/* effectors */
-		add_forcefield_relations(psys_key, scene_, object, psys, part->effector_weights, part->type == PART_HAIR, "Particle Field");
->>>>>>> f3fa5c12
 
 		/* boids */
 		if (part->boids) {
@@ -1628,7 +1576,7 @@
 	/* link components to each other */
 	add_relation(obdata_geom_key, geom_key, "Object Geometry Base Data");
 
-	OperationKey obdata_ubereval_key(&ob->id,
+	OperationKey obdata_ubereval_key(&object->id,
 	                                 DEG_NODE_TYPE_GEOMETRY,
 	                                 DEG_OPCODE_GEOMETRY_UBEREVAL);
 
@@ -1643,17 +1591,8 @@
 	add_relation(scene_key, obdata_ubereval_key, "CoW Relation");
 
 	/* Modifiers */
-<<<<<<< HEAD
-	if (ob->modifiers.first != NULL) {
-		LINKLIST_FOREACH (ModifierData *, md, &ob->modifiers) {
-=======
 	if (object->modifiers.first != NULL) {
-		OperationKey obdata_ubereval_key(&object->id,
-		                                 DEG_NODE_TYPE_GEOMETRY,
-		                                 DEG_OPCODE_GEOMETRY_UBEREVAL);
-
 		LINKLIST_FOREACH (ModifierData *, md, &object->modifiers) {
->>>>>>> f3fa5c12
 			const ModifierTypeInfo *mti = modifierType_getInfo((ModifierType)md->type);
 
 			if (mti->updateDepsgraph) {
@@ -1695,11 +1634,11 @@
 			if (ma != NULL) {
 				build_material(ma);
 
-				if (ob->type == OB_MESH) {
+				if (object->type == OB_MESH) {
 					OperationKey material_key(&ma->id,
 					                          DEG_NODE_TYPE_SHADING,
 					                          DEG_OPCODE_MATERIAL_UPDATE);
-					OperationKey shading_key(&ob->id, DEG_NODE_TYPE_SHADING, DEG_OPCODE_SHADING);
+					OperationKey shading_key(&object->id, DEG_NODE_TYPE_SHADING, DEG_OPCODE_SHADING);
 					add_relation(material_key, shading_key, "Material Update");
 				}
 			}
@@ -1837,7 +1776,7 @@
 	}
 	camera_id->tag |= LIB_TAG_DOIT;
 
-	ComponentKey object_parameters_key(&ob->id, DEG_NODE_TYPE_PARAMETERS);
+	ComponentKey object_parameters_key(&object->id, DEG_NODE_TYPE_PARAMETERS);
 	ComponentKey camera_parameters_key(camera_id, DEG_NODE_TYPE_PARAMETERS);
 
 	add_relation(camera_parameters_key, object_parameters_key,
@@ -1849,12 +1788,7 @@
 	}
 
 	/* DOF */
-<<<<<<< HEAD
 	if (cam->dof_ob != NULL) {
-=======
-	if (cam->dof_ob) {
-		ComponentKey ob_param_key(&object->id, DEG_NODE_TYPE_PARAMETERS);
->>>>>>> f3fa5c12
 		ComponentKey dof_ob_key(&cam->dof_ob->id, DEG_NODE_TYPE_TRANSFORM);
 		add_relation(dof_ob_key, object_parameters_key, "Camera DOF");
 	}
@@ -1870,7 +1804,7 @@
 	}
 	lamp_id->tag |= LIB_TAG_DOIT;
 
-	ComponentKey object_parameters_key(&ob->id, DEG_NODE_TYPE_PARAMETERS);
+	ComponentKey object_parameters_key(&object->id, DEG_NODE_TYPE_PARAMETERS);
 	ComponentKey lamp_parameters_key(lamp_id, DEG_NODE_TYPE_PARAMETERS);
 
 	add_relation(lamp_parameters_key, object_parameters_key,
@@ -1895,7 +1829,7 @@
 		/* Make sure copy on write of lamp data is always properly updated for
 		 * visible lamps.
 		 */
-		OperationKey ob_copy_on_write_key(&ob->id,
+		OperationKey ob_copy_on_write_key(&object->id,
 		                                  DEG_NODE_TYPE_COPY_ON_WRITE,
 		                                  DEG_OPCODE_COPY_ON_WRITE);
 		OperationKey lamp_copy_on_write_key(lamp_id,
