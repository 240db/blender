--- conflicted
+++ resolved
@@ -354,11 +354,7 @@
 	if (comp_node->type == DEG_NODE_TYPE_GEOMETRY) {
 		IDDepsNode *id_to = to->owner->owner;
 		IDDepsNode *id_from = from->owner->owner;
-<<<<<<< HEAD
-		if (id_to != id_from && (id_to->id_orig->tag & LIB_TAG_ID_RECALC_ALL)) {
-=======
-		if (id_to != id_from && (id_to->id->recalc & ID_RECALC_ALL)) {
->>>>>>> c4046e90
+		if (id_to != id_from && (id_to->id_orig->recalc & ID_RECALC_ALL)) {
 			if ((id_from->eval_flags & DAG_EVAL_NEED_CPU) == 0) {
 				id_from->tag_update(this);
 				id_from->eval_flags |= DAG_EVAL_NEED_CPU;
