/*
 * This program is free software; you can redistribute it and/or
 * modify it under the terms of the GNU General Public License
 * as published by the Free Software Foundation; either version 2
 * of the License, or (at your option) any later version.
 *
 * This program is distributed in the hope that it will be useful,
 * but WITHOUT ANY WARRANTY; without even the implied warranty of
 * MERCHANTABILITY or FITNESS FOR A PARTICULAR PURPOSE.  See the
 * GNU General Public License for more details.
 *
 * You should have received a copy of the GNU General Public License
 * along with this program; if not, write to the Free Software Foundation,
 * Inc., 51 Franklin Street, Fifth Floor, Boston, MA 02110-1301, USA.
 *
 * Copyright 2016, Blender Foundation.
 */

/** \file
 * \ingroup draw
 */

#include "DNA_material_types.h"
#include "DNA_object_types.h"
#include "DNA_world_types.h"

#include "BLI_dynstr.h"
#include "BLI_listbase.h"
#include "BLI_string_utils.h"
#include "BLI_threads.h"

#include "BKE_context.h"
#include "BKE_global.h"
#include "BKE_main.h"

#include "DEG_depsgraph_query.h"

#include "GPU_capabilities.h"
#include "GPU_material.h"
#include "GPU_shader.h"

#include "WM_api.h"
#include "WM_types.h"

#include "wm_window.h"

#include "draw_manager.h"

extern char datatoc_gpu_shader_2D_vert_glsl[];
extern char datatoc_gpu_shader_3D_vert_glsl[];
extern char datatoc_gpu_shader_depth_only_frag_glsl[];
extern char datatoc_common_fullscreen_vert_glsl[];

#define USE_DEFERRED_COMPILATION 1

/* -------------------------------------------------------------------- */
/** \name Deferred Compilation (DRW_deferred)
 *
 * Since compiling shader can take a long time, we do it in a non blocking
 * manner in another thread.
 *
 * \{ */

typedef struct DRWDeferredShader {
  struct DRWDeferredShader *prev, *next;

  GPUMaterial *mat;
} DRWDeferredShader;

typedef struct DRWShaderCompiler {
  ListBase queue;          /* DRWDeferredShader */
  ListBase queue_conclude; /* DRWDeferredShader */
  SpinLock list_lock;

  DRWDeferredShader *mat_compiling;
  ThreadMutex compilation_lock;

  void *gl_context;
  GPUContext *gpu_context;
  bool own_context;

  int shaders_done; /* To compute progress. */
} DRWShaderCompiler;

static void drw_deferred_shader_free(DRWDeferredShader *dsh)
{
  /* Make sure it is not queued before freeing. */
  MEM_freeN(dsh);
}

static void drw_deferred_shader_queue_free(ListBase *queue)
{
  DRWDeferredShader *dsh;
  while ((dsh = BLI_pophead(queue))) {
    drw_deferred_shader_free(dsh);
  }
}

static void drw_deferred_shader_compilation_exec(
    void *custom_data,
    /* Cannot be const, this function implements wm_jobs_start_callback.
     * NOLINTNEXTLINE: readability-non-const-parameter. */
    short *stop,
    short *do_update,
    float *progress)
{
  DRWShaderCompiler *comp = (DRWShaderCompiler *)custom_data;
  void *gl_context = comp->gl_context;
  GPUContext *gpu_context = comp->gpu_context;

  BLI_assert(gl_context != NULL);
  BLI_assert(gpu_context != NULL);

  const bool use_main_context_workaround = GPU_use_main_context_workaround();
  if (use_main_context_workaround) {
    BLI_assert(gl_context == DST.gl_context);
    GPU_context_main_lock();
  }

  WM_opengl_context_activate(gl_context);
  GPU_context_active_set(gpu_context);

  while (true) {
    BLI_spin_lock(&comp->list_lock);

    if (*stop != 0) {
      /* We don't want user to be able to cancel the compilation
       * but wm can kill the task if we are closing blender. */
      BLI_spin_unlock(&comp->list_lock);
      break;
    }

    /* Pop tail because it will be less likely to lock the main thread
     * if all GPUMaterials are to be freed (see DRW_deferred_shader_remove()). */
    comp->mat_compiling = BLI_poptail(&comp->queue);
    if (comp->mat_compiling == NULL) {
      /* No more Shader to compile. */
      BLI_spin_unlock(&comp->list_lock);
      break;
    }

    comp->shaders_done++;
    int total = BLI_listbase_count(&comp->queue) + comp->shaders_done;

    BLI_mutex_lock(&comp->compilation_lock);
    BLI_spin_unlock(&comp->list_lock);

    /* Do the compilation. */
    GPU_material_compile(comp->mat_compiling->mat);

    *progress = (float)comp->shaders_done / (float)total;
    *do_update = true;

    GPU_flush();
    BLI_mutex_unlock(&comp->compilation_lock);

    BLI_spin_lock(&comp->list_lock);
    if (GPU_material_status(comp->mat_compiling->mat) == GPU_MAT_QUEUED) {
      BLI_addtail(&comp->queue_conclude, comp->mat_compiling);
    }
    else {
      drw_deferred_shader_free(comp->mat_compiling);
    }
    comp->mat_compiling = NULL;
    BLI_spin_unlock(&comp->list_lock);
  }

  GPU_context_active_set(NULL);
  WM_opengl_context_release(gl_context);
  if (use_main_context_workaround) {
    GPU_context_main_unlock();
  }
}

static void drw_deferred_shader_compilation_free(void *custom_data)
{
  DRWShaderCompiler *comp = (DRWShaderCompiler *)custom_data;

  drw_deferred_shader_queue_free(&comp->queue);

  if (!BLI_listbase_is_empty(&comp->queue_conclude)) {
    /* Compile the shaders in the context they will be deleted. */
    DRW_opengl_context_enable_ex(false);
    DRWDeferredShader *mat_conclude;
    while ((mat_conclude = BLI_poptail(&comp->queue_conclude))) {
      GPU_material_compile(mat_conclude->mat);
      drw_deferred_shader_free(mat_conclude);
    }
    DRW_opengl_context_disable_ex(true);
  }

  BLI_spin_end(&comp->list_lock);
  BLI_mutex_end(&comp->compilation_lock);

  if (comp->own_context) {
    /* Only destroy if the job owns the context. */
    WM_opengl_context_activate(comp->gl_context);
    GPU_context_active_set(comp->gpu_context);
    GPU_context_discard(comp->gpu_context);
    WM_opengl_context_dispose(comp->gl_context);

    wm_window_reset_drawable();
  }

  MEM_freeN(comp);
}

static void drw_deferred_shader_add(GPUMaterial *mat, bool deferred)
{
  /* Do not defer the compilation if we are rendering for image.
   * deferred rendering is only possible when `evil_C` is available */
  if (DST.draw_ctx.evil_C == NULL || DRW_state_is_image_render() || !USE_DEFERRED_COMPILATION ||
      !deferred) {
    /* Double checking that this GPUMaterial is not going to be
     * compiled by another thread. */
    DRW_deferred_shader_remove(mat);
    GPU_material_compile(mat);
    return;
  }
  const bool use_main_context = GPU_use_main_context_workaround();
  const bool job_own_context = !use_main_context;

  DRWDeferredShader *dsh = MEM_callocN(sizeof(DRWDeferredShader), "Deferred Shader");

  dsh->mat = mat;

  BLI_assert(DST.draw_ctx.evil_C);
  wmWindowManager *wm = CTX_wm_manager(DST.draw_ctx.evil_C);
  wmWindow *win = CTX_wm_window(DST.draw_ctx.evil_C);

  /* Use original scene ID since this is what the jobs template tests for. */
  Scene *scene = (Scene *)DEG_get_original_id(&DST.draw_ctx.scene->id);

  /* Get the running job or a new one if none is running. Can only have one job per type & owner.
   */
  wmJob *wm_job = WM_jobs_get(
      wm, win, scene, "Shaders Compilation", WM_JOB_PROGRESS, WM_JOB_TYPE_SHADER_COMPILATION);

  DRWShaderCompiler *old_comp = (DRWShaderCompiler *)WM_jobs_customdata_get(wm_job);

  DRWShaderCompiler *comp = MEM_callocN(sizeof(DRWShaderCompiler), "DRWShaderCompiler");
  BLI_spin_init(&comp->list_lock);
  BLI_mutex_init(&comp->compilation_lock);

  if (old_comp) {
    BLI_spin_lock(&old_comp->list_lock);
    BLI_movelisttolist(&comp->queue, &old_comp->queue);
    BLI_spin_unlock(&old_comp->list_lock);
    /* Do not recreate context, just pass ownership. */
    if (old_comp->gl_context) {
      comp->gl_context = old_comp->gl_context;
      comp->gpu_context = old_comp->gpu_context;
      old_comp->own_context = false;
      comp->own_context = job_own_context;
    }
  }

  BLI_addtail(&comp->queue, dsh);

  /* Create only one context. */
  if (comp->gl_context == NULL) {
    if (use_main_context) {
      comp->gl_context = DST.gl_context;
      comp->gpu_context = DST.gpu_context;
    }
    else {
      comp->gl_context = WM_opengl_context_create();
      comp->gpu_context = GPU_context_create(NULL);
      GPU_context_active_set(NULL);

      WM_opengl_context_activate(DST.gl_context);
      GPU_context_active_set(DST.gpu_context);
    }
    comp->own_context = job_own_context;
  }

  WM_jobs_customdata_set(wm_job, comp, drw_deferred_shader_compilation_free);
  WM_jobs_timer(wm_job, 0.1, NC_MATERIAL | ND_SHADING_DRAW, 0);
  WM_jobs_delay_start(wm_job, 0.1);
  WM_jobs_callbacks(wm_job, drw_deferred_shader_compilation_exec, NULL, NULL, NULL);

  G.is_break = false;

  WM_jobs_start(wm, wm_job);
}

void DRW_deferred_shader_remove(GPUMaterial *mat)
{
  Scene *scene = GPU_material_scene(mat);

  for (wmWindowManager *wm = G_MAIN->wm.first; wm; wm = wm->id.next) {
    if (WM_jobs_test(wm, scene, WM_JOB_TYPE_SHADER_COMPILATION) == false) {
      /* No job running, do not create a new one by calling WM_jobs_get. */
      continue;
    }
    LISTBASE_FOREACH (wmWindow *, win, &wm->windows) {
      wmJob *wm_job = WM_jobs_get(
          wm, win, scene, "Shaders Compilation", WM_JOB_PROGRESS, WM_JOB_TYPE_SHADER_COMPILATION);

      DRWShaderCompiler *comp = (DRWShaderCompiler *)WM_jobs_customdata_get(wm_job);
      if (comp != NULL) {
        BLI_spin_lock(&comp->list_lock);
        DRWDeferredShader *dsh;
        dsh = (DRWDeferredShader *)BLI_findptr(
            &comp->queue, mat, offsetof(DRWDeferredShader, mat));
        if (dsh) {
          BLI_remlink(&comp->queue, dsh);
        }

        /* Wait for compilation to finish */
        if ((comp->mat_compiling != NULL) && (comp->mat_compiling->mat == mat)) {
          BLI_mutex_lock(&comp->compilation_lock);
          BLI_mutex_unlock(&comp->compilation_lock);
        }

        BLI_spin_unlock(&comp->list_lock);

        if (dsh) {
          drw_deferred_shader_free(dsh);
        }
      }
    }
  }
}

/** \} */

/* -------------------------------------------------------------------- */

/** \{ */

GPUShader *DRW_shader_create_ex(
    const char *vert, const char *geom, const char *frag, const char *defines, const char *name)
{
  return GPU_shader_create(vert, frag, geom, NULL, defines, name);
}

GPUShader *DRW_shader_create_with_lib_ex(const char *vert,
                                         const char *geom,
                                         const char *frag,
                                         const char *lib,
                                         const char *defines,
                                         const char *name)
{
  GPUShader *sh;
  char *vert_with_lib = NULL;
  char *frag_with_lib = NULL;
  char *geom_with_lib = NULL;

  vert_with_lib = BLI_string_joinN(lib, vert);
  frag_with_lib = BLI_string_joinN(lib, frag);
  if (geom) {
    geom_with_lib = BLI_string_joinN(lib, geom);
  }

  sh = GPU_shader_create(vert_with_lib, frag_with_lib, geom_with_lib, NULL, defines, name);

  MEM_freeN(vert_with_lib);
  MEM_freeN(frag_with_lib);
  if (geom) {
    MEM_freeN(geom_with_lib);
  }

  return sh;
}

GPUShader *DRW_shader_create_with_shaderlib_ex(const char *vert,
                                               const char *geom,
                                               const char *frag,
                                               const DRWShaderLibrary *lib,
                                               const char *defines,
                                               const char *name)
{
  GPUShader *sh;
  char *vert_with_lib = DRW_shader_library_create_shader_string(lib, vert);
  char *frag_with_lib = DRW_shader_library_create_shader_string(lib, frag);
  char *geom_with_lib = (geom) ? DRW_shader_library_create_shader_string(lib, geom) : NULL;

  sh = GPU_shader_create(vert_with_lib, frag_with_lib, geom_with_lib, NULL, defines, name);

  MEM_SAFE_FREE(vert_with_lib);
  MEM_SAFE_FREE(frag_with_lib);
  MEM_SAFE_FREE(geom_with_lib);

  return sh;
}

GPUShader *DRW_shader_create_with_transform_feedback(const char *vert,
                                                     const char *geom,
                                                     const char *defines,
                                                     const eGPUShaderTFBType prim_type,
                                                     const char **varying_names,
                                                     const int varying_count)
{
  return GPU_shader_create_ex(vert,
                              datatoc_gpu_shader_depth_only_frag_glsl,
                              geom,
                              NULL,
                              NULL,
                              defines,
                              prim_type,
                              varying_names,
                              varying_count,
                              __func__);
}

GPUShader *DRW_shader_create_fullscreen_ex(const char *frag, const char *defines, const char *name)
{
  return GPU_shader_create(datatoc_common_fullscreen_vert_glsl, frag, NULL, NULL, defines, name);
}

GPUShader *DRW_shader_create_fullscreen_with_shaderlib_ex(const char *frag,
                                                          const DRWShaderLibrary *lib,
                                                          const char *defines,
                                                          const char *name)
{

  GPUShader *sh;
  char *vert = datatoc_common_fullscreen_vert_glsl;
  char *frag_with_lib = DRW_shader_library_create_shader_string(lib, frag);

  sh = GPU_shader_create(vert, frag_with_lib, NULL, NULL, defines, name);

  MEM_SAFE_FREE(frag_with_lib);

  return sh;
}

GPUMaterial *DRW_shader_from_world(World *wo,
                                   struct bNodeTree *ntree,
                                   const uint64_t shader_id,
                                   const bool is_volume_shader,
                                   bool deferred,
                                   GPUCodegenCallbackFn callback,
                                   void *thunk)
{
  Scene *scene = (Scene *)DEG_get_original_id(&DST.draw_ctx.scene->id);
  GPUMaterial *mat = GPU_material_from_nodetree(scene,
                                                NULL,
                                                ntree,
                                                &wo->gpumaterial,
                                                wo->id.name,
                                                shader_id,
                                                is_volume_shader,
                                                false,
                                                callback,
                                                thunk);
  if (!DRW_state_is_image_render() && deferred && GPU_material_status(mat) == GPU_MAT_QUEUED) {
    /* Shader has been already queued. */
    return mat;
  }

  if (GPU_material_status(mat) == GPU_MAT_CREATED) {
    GPU_material_status_set(mat, GPU_MAT_QUEUED);
    drw_deferred_shader_add(mat, deferred);
  }

  if (!deferred && GPU_material_status(mat) == GPU_MAT_QUEUED) {
    /* Force compilation for shaders already queued. */
    drw_deferred_shader_add(mat, false);
  }
  return mat;
}

GPUMaterial *DRW_shader_from_material(Material *ma,
                                      struct bNodeTree *ntree,
                                      const uint64_t shader_id,
                                      const bool is_volume_shader,
                                      bool deferred,
                                      GPUCodegenCallbackFn callback,
                                      void *thunk)
{
  Scene *scene = (Scene *)DEG_get_original_id(&DST.draw_ctx.scene->id);
  GPUMaterial *mat = GPU_material_from_nodetree(scene,
                                                ma,
                                                ntree,
                                                &ma->gpumaterial,
                                                ma->id.name,
                                                shader_id,
                                                is_volume_shader,
                                                false,
                                                callback,
                                                thunk);

  if (DRW_state_is_image_render()) {
    /* Do not deferred if doing render. */
    deferred = false;
  }

  if (deferred && GPU_material_status(mat) == GPU_MAT_QUEUED) {
    /* Shader has been already queued. */
    return mat;
  }

  if (GPU_material_status(mat) == GPU_MAT_CREATED) {
    GPU_material_status_set(mat, GPU_MAT_QUEUED);
    drw_deferred_shader_add(mat, deferred);
  }

  if (!deferred && GPU_material_status(mat) == GPU_MAT_QUEUED) {
    /* Force compilation for shaders already queued. */
    drw_deferred_shader_add(mat, false);
  }
  return mat;
}

void DRW_shader_free(GPUShader *shader)
{
  GPU_shader_free(shader);
}

/** \} */

/* -------------------------------------------------------------------- */
/** \name Shader Library
 *
 * Simple include system for glsl files.
 *
 * Usage: Create a DRWShaderLibrary and add the library in the right order.
 * You can have nested dependencies but each new library needs to have all its dependencies already
 * added to the DRWShaderLibrary.
 * Finally you can use DRW_shader_library_create_shader_string to get a shader string that also
 * contains the needed libraries for this shader.
 * \{ */

/* 64 because we use a 64bit bitmap. */
#define MAX_LIB 64
#define MAX_LIB_NAME 64
#define MAX_LIB_DEPS 8

struct DRWShaderLibrary {
  const char *libs[MAX_LIB];
  char libs_name[MAX_LIB][MAX_LIB_NAME];
  uint64_t libs_deps[MAX_LIB];
};

DRWShaderLibrary *DRW_shader_library_create(void)
{
  return MEM_callocN(sizeof(DRWShaderLibrary), "DRWShaderLibrary");
}

void DRW_shader_library_free(DRWShaderLibrary *lib)
{
  MEM_SAFE_FREE(lib);
}

static int drw_shader_library_search(const DRWShaderLibrary *lib, const char *name)
{
  for (int i = 0; i < MAX_LIB; i++) {
    if (lib->libs[i]) {
      if (!strncmp(lib->libs_name[i], name, strlen(lib->libs_name[i]))) {
        return i;
      }
    }
    else {
      break;
    }
  }
  return -1;
}

/* Return bitmap of dependencies. */
static uint64_t drw_shader_dependencies_get(const DRWShaderLibrary *lib,
                                            const char *pragma_str,
                                            const char *lib_code,
                                            const char *lib_name)
{
  /* Search dependencies. */
  uint pragma_len = strlen(pragma_str);
  uint64_t deps = 0;
  const char *haystack = lib_code;
  while ((haystack = strstr(haystack, pragma_str))) {
    haystack += pragma_len;
    int dep = drw_shader_library_search(lib, haystack);
    if (dep == -1) {
<<<<<<< HEAD
      char dbg_name[MAX_NAME];
      int i = 0;
      while ((haystack[0] != ')') && (i < MAX_NAME - 1)) {
        dbg_name[i] = haystack[0];
=======
      char dbg_name[33];
      int i = 0;
      while ((*haystack != ')') && (i < (sizeof(dbg_name) - 2))) {
        dbg_name[i] = *haystack;
>>>>>>> 0053d2fc
        haystack++;
        i++;
      }
      dbg_name[i] = '\0';

      printf(
          "Error: Dependency %s not found for %s.\n"
          "This might be due to bad lib ordering.\n",
          dbg_name,
          lib_name);
      BLI_assert(0);
    }
    else {
      deps |= 1lu << (uint64_t)dep;
    }
  }
  return deps;
}

void DRW_shader_library_add_file(DRWShaderLibrary *lib, const char *lib_code, const char *lib_name)
{
  int index = -1;
  for (int i = 0; i < MAX_LIB; i++) {
    if (lib->libs[i] == NULL) {
      index = i;
      break;
    }
  }

  if (index > -1) {
    lib->libs[index] = lib_code;
    BLI_strncpy(lib->libs_name[index], lib_name, MAX_LIB_NAME);
    lib->libs_deps[index] = drw_shader_dependencies_get(
        lib, "BLENDER_REQUIRE(", lib_code, lib_name);
  }
  else {
    printf("Error: Too many libraries. Cannot add %s.\n", lib_name);
    BLI_assert(0);
  }
}

/* Return an allocN'ed string containing the shader code with its dependencies prepended.
 * Caller must free the string with MEM_freeN after use. */
char *DRW_shader_library_create_shader_string(const DRWShaderLibrary *lib, const char *shader_code)
{
  /* TODO(fclem) Could be done in one pass. */
  uint64_t deps = drw_shader_dependencies_get(lib, "BLENDER_REQUIRE(", shader_code, "shader code");
  uint64_t deps_post = drw_shader_dependencies_get(
      lib, "BLENDER_REQUIRE_POST(", shader_code, "shader code");

  DynStr *ds = BLI_dynstr_new();
  /* Add all dependencies recursively. */
  for (int i = MAX_LIB - 1; i > -1; i--) {
    if (lib->libs[i] && ((deps & (1lu << (uint64_t)i)) || (deps_post & (1lu << (uint64_t)i)))) {
      deps |= lib->libs_deps[i];
    }
  }
  /* Concatenate all needed libs into one string. */
  for (int i = 0; i < MAX_LIB && deps != 0lu; i++, deps >>= 1lu) {
    if (deps & 1lu) {
      BLI_dynstr_append(ds, lib->libs[i]);
    }
  }

  BLI_dynstr_append(ds, shader_code);

  /* Concatenate all needed libs into one string. */
  for (int i = 0; i < MAX_LIB && deps_post != 0lu; i++, deps_post >>= 1lu) {
    if (deps_post & 1lu) {
      BLI_dynstr_append(ds, lib->libs[i]);
    }
  }

  char *str = BLI_dynstr_get_cstring(ds);
  BLI_dynstr_free(ds);

  return str;
}

/** \} */<|MERGE_RESOLUTION|>--- conflicted
+++ resolved
@@ -573,17 +573,10 @@
     haystack += pragma_len;
     int dep = drw_shader_library_search(lib, haystack);
     if (dep == -1) {
-<<<<<<< HEAD
       char dbg_name[MAX_NAME];
-      int i = 0;
-      while ((haystack[0] != ')') && (i < MAX_NAME - 1)) {
-        dbg_name[i] = haystack[0];
-=======
-      char dbg_name[33];
       int i = 0;
       while ((*haystack != ')') && (i < (sizeof(dbg_name) - 2))) {
         dbg_name[i] = *haystack;
->>>>>>> 0053d2fc
         haystack++;
         i++;
       }
