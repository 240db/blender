/*
 * This program is free software; you can redistribute it and/or
 * modify it under the terms of the GNU General Public License
 * as published by the Free Software Foundation; either version 2
 * of the License, or (at your option) any later version.
 *
 * This program is distributed in the hope that it will be useful,
 * but WITHOUT ANY WARRANTY; without even the implied warranty of
 * MERCHANTABILITY or FITNESS FOR A PARTICULAR PURPOSE.  See the
 * GNU General Public License for more details.
 *
 * You should have received a copy of the GNU General Public License
 * along with this program; if not, write to the Free Software Foundation,
 * Inc., 51 Franklin Street, Fifth Floor, Boston, MA 02110-1301, USA.
 *
 * Copyright 2016, Blender Foundation.
 */

/** \file
 * \ingroup draw
 */

/* Private functions / structs of the draw manager */

#pragma once

#include "DRW_engine.h"
#include "DRW_render.h"

#include "BLI_assert.h"
#include "BLI_linklist.h"
#include "BLI_memblock.h"
#include "BLI_task.h"
#include "BLI_threads.h"

#include "GPU_batch.h"
#include "GPU_context.h"
#include "GPU_drawlist.h"
#include "GPU_framebuffer.h"
#include "GPU_shader.h"
#include "GPU_uniform_buffer.h"
#include "GPU_viewport.h"

#include "draw_instance_data.h"

#ifdef __cplusplus
extern "C" {
#endif

struct DupliObject;
struct Object;

/** Use draw manager to call GPU_select, see: #DRW_draw_select_loop */
#define USE_GPU_SELECT

/** Use draw-call batching using instanced rendering. */
#define USE_BATCHING 1

// #define DRW_DEBUG_CULLING
#define DRW_DEBUG_USE_UNIFORM_NAME 0
#define DRW_UNIFORM_BUFFER_NAME 64

/* ------------ Profiling --------------- */

#define USE_PROFILE

#ifdef USE_PROFILE
#  include "PIL_time.h"

#  define PROFILE_TIMER_FALLOFF 0.04

#  define PROFILE_START(time_start) \
    double time_start = PIL_check_seconds_timer(); \
    ((void)0)

#  define PROFILE_END_ACCUM(time_accum, time_start) \
    { \
      time_accum += (PIL_check_seconds_timer() - time_start) * 1e3; \
    } \
    ((void)0)

/* exp average */
#  define PROFILE_END_UPDATE(time_update, time_start) \
    { \
      double _time_delta = (PIL_check_seconds_timer() - time_start) * 1e3; \
      time_update = (time_update * (1.0 - PROFILE_TIMER_FALLOFF)) + \
                    (_time_delta * PROFILE_TIMER_FALLOFF); \
    } \
    ((void)0)

#else /* USE_PROFILE */

#  define PROFILE_START(time_start) ((void)0)
#  define PROFILE_END_ACCUM(time_accum, time_start) ((void)0)
#  define PROFILE_END_UPDATE(time_update, time_start) ((void)0)

#endif /* USE_PROFILE */

/* ------------ Data Structure --------------- */
/**
 * Data structure containing all drawcalls organized by passes and materials.
 * DRWPass > DRWShadingGroup > DRWCall > DRWCallState
 *                           > DRWUniform
 */

typedef struct DRWCullingState {
  uint32_t mask;
  /* Culling: Using Bounding Sphere for now for faster culling.
   * Not ideal for planes. Could be extended. */
  BoundSphere bsphere;
  /* Grrr only used by EEVEE. */
  void *user_data;
} DRWCullingState;

/* Minimum max UBO size is 64KiB. We take the largest
 * UBO struct and alloc the max number.
 * `((1 << 16) / sizeof(DRWObjectMatrix)) = 512`
 * Keep in sync with `common_view_lib.glsl`. */
#define DRW_RESOURCE_CHUNK_LEN 512

/**
 * Identifier used to sort similar drawcalls together.
 * Also used to reference elements inside memory blocks.
 *
 * From MSB to LSB
 * 1 bit for negative scale.
 * 22 bits for chunk id.
 * 9 bits for resource id inside the chunk. (can go up to 511)
 * |-|----------------------|---------|
 *
 * Use manual bit-shift and mask instead of bit-fields to avoid
 * compiler dependent behavior that would mess the ordering of
 * the members thus changing the sorting order.
 */
typedef uint32_t DRWResourceHandle;

BLI_INLINE uint32_t DRW_handle_negative_scale_get(const DRWResourceHandle *handle)
{
  return (*handle & 0x80000000) != 0;
}

BLI_INLINE uint32_t DRW_handle_chunk_get(const DRWResourceHandle *handle)
{
  return (*handle & 0x7FFFFFFF) >> 9;
}

BLI_INLINE uint32_t DRW_handle_id_get(const DRWResourceHandle *handle)
{
  return (*handle & 0x000001FF);
}

BLI_INLINE void DRW_handle_increment(DRWResourceHandle *handle)
{
  *handle += 1;
}

BLI_INLINE void DRW_handle_negative_scale_enable(DRWResourceHandle *handle)
{
  *handle |= 0x80000000;
}

BLI_INLINE void *DRW_memblock_elem_from_handle(struct BLI_memblock *memblock,
                                               const DRWResourceHandle *handle)
{
  int elem = DRW_handle_id_get(handle);
  int chunk = DRW_handle_chunk_get(handle);
  return BLI_memblock_elem_get(memblock, chunk, elem);
}

typedef struct DRWObjectMatrix {
  float model[4][4];
  float modelinverse[4][4];
} DRWObjectMatrix;

typedef struct DRWObjectInfos {
  float orcotexfac[2][4];
  float ob_color[4];
  float ob_index;
  float pad; /*UNUSED*/
  float ob_random;
  float ob_flag; /* Sign is negative scaling. */
} DRWObjectInfos;

BLI_STATIC_ASSERT_ALIGN(DRWObjectMatrix, 16)
BLI_STATIC_ASSERT_ALIGN(DRWObjectInfos, 16)

typedef enum {
  /* Draw Commands */
  DRW_CMD_DRAW = 0, /* Only sortable type. Must be 0. */
  DRW_CMD_DRAW_RANGE = 1,
  DRW_CMD_DRAW_INSTANCE = 2,
  DRW_CMD_DRAW_INSTANCE_RANGE = 3,
  DRW_CMD_DRAW_PROCEDURAL = 4,

  /* Compute Commands. */
  DRW_CMD_COMPUTE = 8,

  /* Other Commands */
  DRW_CMD_CLEAR = 12,
  DRW_CMD_DRWSTATE = 13,
  DRW_CMD_STENCIL = 14,
  DRW_CMD_SELECTID = 15,
  /* Needs to fit in 4bits */
} eDRWCommandType;

#define DRW_MAX_DRAW_CMD_TYPE DRW_CMD_DRAW_PROCEDURAL

typedef struct DRWCommandDraw {
  GPUBatch *batch;
  DRWResourceHandle handle;
} DRWCommandDraw;

/* Assume DRWResourceHandle to be 0. */
typedef struct DRWCommandDrawRange {
  GPUBatch *batch;
  DRWResourceHandle handle;
  uint vert_first;
  uint vert_count;
} DRWCommandDrawRange;

typedef struct DRWCommandDrawInstance {
  GPUBatch *batch;
  DRWResourceHandle handle;
  uint inst_count;
  uint use_attrs; /* bool */
} DRWCommandDrawInstance;

typedef struct DRWCommandDrawInstanceRange {
  GPUBatch *batch;
  DRWResourceHandle handle;
  uint inst_first;
  uint inst_count;
} DRWCommandDrawInstanceRange;

typedef struct DRWCommandCompute {
  int groups_x_len;
  int groups_y_len;
  int groups_z_len;
} DRWCommandCompute;

typedef struct DRWCommandDrawProcedural {
  GPUBatch *batch;
  DRWResourceHandle handle;
  uint vert_count;
} DRWCommandDrawProcedural;

typedef struct DRWCommandSetMutableState {
  /** State changes (or'd or and'd with the pass's state) */
  DRWState enable;
  DRWState disable;
} DRWCommandSetMutableState;

typedef struct DRWCommandSetStencil {
  uint write_mask;
  uint comp_mask;
  uint ref;
} DRWCommandSetStencil;

typedef struct DRWCommandSetSelectID {
  GPUVertBuf *select_buf;
  uint select_id;
} DRWCommandSetSelectID;

typedef struct DRWCommandClear {
  eGPUFrameBufferBits clear_channels;
  uchar r, g, b, a; /* [0..1] for each channels. Normalized. */
  float depth;      /* [0..1] for depth. Normalized. */
  uchar stencil;    /* Stencil value [0..255] */
} DRWCommandClear;

typedef union DRWCommand {
  DRWCommandDraw draw;
  DRWCommandDrawRange range;
  DRWCommandDrawInstance instance;
  DRWCommandDrawInstanceRange instance_range;
  DRWCommandDrawProcedural procedural;
  DRWCommandCompute compute;
  DRWCommandSetMutableState state;
  DRWCommandSetStencil stencil;
  DRWCommandSetSelectID select_id;
  DRWCommandClear clear;
} DRWCommand;

/** Used for aggregating calls into #GPUVertBuf's. */
struct DRWCallBuffer {
  GPUVertBuf *buf;
  GPUVertBuf *buf_select;
  int count;
};

/** Used by #DRWUniform.type */
/* TODO(jbakker): rename to DRW_RESOURCE/DRWResourceType. */
typedef enum {
  DRW_UNIFORM_INT = 0,
  DRW_UNIFORM_INT_COPY,
  DRW_UNIFORM_FLOAT,
  DRW_UNIFORM_FLOAT_COPY,
  DRW_UNIFORM_TEXTURE,
  DRW_UNIFORM_TEXTURE_REF,
  DRW_UNIFORM_IMAGE,
  DRW_UNIFORM_IMAGE_REF,
  DRW_UNIFORM_BLOCK,
  DRW_UNIFORM_BLOCK_REF,
  DRW_UNIFORM_TFEEDBACK_TARGET,
  DRW_UNIFORM_VERTEX_BUFFER_AS_STORAGE,
  /** Per drawcall uniforms/UBO */
  DRW_UNIFORM_BLOCK_OBMATS,
  DRW_UNIFORM_BLOCK_OBINFOS,
  DRW_UNIFORM_BLOCK_OBATTRS,
  DRW_UNIFORM_RESOURCE_CHUNK,
  DRW_UNIFORM_RESOURCE_ID,
  /** Legacy / Fallback */
  DRW_UNIFORM_BASE_INSTANCE,
  DRW_UNIFORM_MODEL_MATRIX,
  DRW_UNIFORM_MODEL_MATRIX_INVERSE,
  /* WARNING: set DRWUniform->type
   * bit length accordingly. */
} DRWUniformType;

struct DRWUniform {
  union {
    /* For reference or array/vector types. */
    const void *pvalue;
    /* DRW_UNIFORM_TEXTURE */
    struct {
      union {
        GPUTexture *texture;
        GPUTexture **texture_ref;
      };
      eGPUSamplerState sampler_state;
    };
    /* DRW_UNIFORM_BLOCK */
    union {
      GPUUniformBuf *block;
      GPUUniformBuf **block_ref;
    };
    /* DRW_UNIFORM_FLOAT_COPY */
    float fvalue[4];
    /* DRW_UNIFORM_INT_COPY */
    int ivalue[4];
    /* DRW_UNIFORM_BLOCK_OBATTRS */
    struct GPUUniformAttrList *uniform_attrs;
  };
  int location;      /* Uniform location or binding point for textures and UBO's. */
  uint8_t type;      /* #DRWUniformType */
  uint8_t length;    /* Length of vector types. */
  uint8_t arraysize; /* Array size of scalar/vector types. */
};

struct DRWShadingGroup {
  DRWShadingGroup *next;

  GPUShader *shader;                /* Shader to bind */
  struct DRWUniformChunk *uniforms; /* Uniforms pointers */

  struct {
    /* Chunks of draw calls. */
    struct DRWCommandChunk *first, *last;
  } cmd;

  union {
    /* This struct is used during cache populate. */
    struct {
      int objectinfo;                /* Equal to 1 if the shader needs obinfos. */
      DRWResourceHandle pass_handle; /* Memblock key to parent pass. */

      /* Set of uniform attributes used by this shader. */
      struct GPUUniformAttrList *uniform_attrs;
    };
    /* This struct is used after cache populate if using the Z sorting.
     * It will not conflict with the above struct. */
    struct {
      float distance;      /* Distance from camera. */
      uint original_index; /* Original position inside the shgroup list. */
    } z_sorting;
  };
};

#define MAX_PASS_NAME 32

struct DRWPass {
  /* Linked list */
  struct {
    DRWShadingGroup *first;
    DRWShadingGroup *last;
  } shgroups;

  /* Draw the shgroups of this pass instead.
   * This avoid duplicating drawcalls/shgroups
   * for similar passes. */
  DRWPass *original;
  /* Link list of additional passes to render. */
  DRWPass *next;

  DRWResourceHandle handle;
  DRWState state;
  char name[MAX_PASS_NAME];
};

/* keep in sync with viewBlock */
typedef struct DRWViewUboStorage {
  /* View matrices */
  float persmat[4][4];
  float persinv[4][4];
  float viewmat[4][4];
  float viewinv[4][4];
  float winmat[4][4];
  float wininv[4][4];

  float clipplanes[6][4];
  float viewvecs[2][4];
  /* Should not be here. Not view dependent (only main view). */
  float viewcamtexcofac[4];
  float viewport_size[2];
  float viewport_size_inv[2];
} DRWViewUboStorage;

BLI_STATIC_ASSERT_ALIGN(DRWViewUboStorage, 16)

#define MAX_CULLED_VIEWS 32

struct DRWView {
  /** Parent view if this is a sub view. NULL otherwise. */
  struct DRWView *parent;

  DRWViewUboStorage storage;
  /** Number of active clipplanes. */
  int clip_planes_len;
  /** Does culling result needs to be updated. */
  bool is_dirty;
  /** Does facing needs to be reversed? */
  bool is_inverted;
  /** Culling */
  uint32_t culling_mask;
  BoundBox frustum_corners;
  BoundSphere frustum_bsphere;
  float frustum_planes[6][4];
  /** Custom visibility function. */
  DRWCallVisibilityFn *visibility_fn;
  void *user_data;
};

/* ------------ Data Chunks --------------- */
/**
 * In order to keep a cache friendly data structure,
 * we alloc most of our little data into chunks of multiple item.
 * Iteration, allocation and memory usage are better.
 * We lose a bit of memory by allocating more than what we need
 * but it's counterbalanced by not needing the linked-list pointers
 * for each item.
 */

typedef struct DRWUniformChunk {
  struct DRWUniformChunk *next; /* single-linked list */
  uint32_t uniform_len;
  uint32_t uniform_used;
  DRWUniform uniforms[10];
} DRWUniformChunk;

typedef struct DRWCommandChunk {
  struct DRWCommandChunk *next;
  uint32_t command_len;
  uint32_t command_used;
  /* 4bits for each command. */
  uint64_t command_type[6];
  /* -- 64 bytes aligned -- */
  DRWCommand commands[96];
  /* -- 64 bytes aligned -- */
} DRWCommandChunk;

typedef struct DRWCommandSmallChunk {
  struct DRWCommandChunk *next;
  uint32_t command_len;
  uint32_t command_used;
  /* 4bits for each command. */
  /* TODO: reduce size of command_type. */
  uint64_t command_type[6];
  DRWCommand commands[6];
} DRWCommandSmallChunk;

/* Only true for 64-bit platforms. */
#ifdef __LP64__
BLI_STATIC_ASSERT_ALIGN(DRWCommandChunk, 16);
#endif

/* ------------- DRAW DEBUG ------------ */

typedef struct DRWDebugLine {
  struct DRWDebugLine *next; /* linked list */
  float pos[2][3];
  float color[4];
} DRWDebugLine;

typedef struct DRWDebugSphere {
  struct DRWDebugSphere *next; /* linked list */
  float mat[4][4];
  float color[4];
} DRWDebugSphere;

/* ------------- Memory Pools ------------ */

/* Contains memory pools information */
typedef struct DRWData {
  /** Instance data. */
  DRWInstanceDataList *idatalist;
  /** Mempools for drawcalls. */
  struct BLI_memblock *commands;
  struct BLI_memblock *commands_small;
  struct BLI_memblock *callbuffers;
  struct BLI_memblock *obmats;
  struct BLI_memblock *obinfos;
  struct BLI_memblock *cullstates;
  struct BLI_memblock *shgroups;
  struct BLI_memblock *uniforms;
  struct BLI_memblock *views;
  struct BLI_memblock *passes;
  struct BLI_memblock *images;
  struct GPUUniformBuf **matrices_ubo;
  struct GPUUniformBuf **obinfos_ubo;
  struct GHash *obattrs_ubo_pool;
  uint ubo_len;
  /** Texture pool to reuse temp texture across engines. */
  /* TODO(fclem) the pool could be shared even between viewports. */
  struct DRWTexturePool *texture_pool;
  /** Per stereo view data. Contains engine data and default framebuffers. */
  struct DRWViewData *view_data[2];
  /** Render results for viewport compositor. (DRWRenderScene *) */
  ListBase scene_renders;
} DRWData;

/* ------------- DRAW MANAGER ------------ */

typedef struct DupliKey {
  struct Object *ob;
  struct ID *ob_data;
} DupliKey;

#define DST_MAX_SLOTS 64  /* Cannot be changed without modifying RST.bound_tex_slots */
#define MAX_CLIP_PLANES 6 /* GL_MAX_CLIP_PLANES is at least 6 */
#define STENCIL_UNDEFINED 256
#define DRW_DRAWLIST_LEN 256
typedef struct DRWManager {
  /* TODO: clean up this struct a bit. */
  /* Cache generation */
  /* TODO(fclem) Rename to data. */
  DRWData *vmempool;
  /** Active view data structure for one of the 2 stereo view. Not related to DRWView. */
  struct DRWViewData *view_data_active;
  /* State of the object being evaluated if already allocated. */
  DRWResourceHandle ob_handle;
  /** True if current DST.ob_state has its matching DRWObjectInfos init. */
  bool ob_state_obinfo_init;
  /** Handle of current object resource in object resource arrays (DRWObjectMatrices/Infos). */
  DRWResourceHandle resource_handle;
  /** Handle of next DRWPass to be allocated. */
  DRWResourceHandle pass_handle;

  /** Dupli object that corresponds to the current object. */
  struct DupliObject *dupli_source;
  /** Object that created the dupli-list the current object is part of. */
  struct Object *dupli_parent;
  /** Object referenced by the current dupli object. */
  struct Object *dupli_origin;
  /** Object-data referenced by the current dupli object. */
  struct ID *dupli_origin_data;
  /** Ghash: #DupliKey -> void pointer for each enabled engine. */
  struct GHash *dupli_ghash;
  /** TODO(fclem): try to remove usage of this. */
  DRWInstanceData *object_instance_data[MAX_INSTANCE_DATA_SIZE];
  /* Dupli data for the current dupli for each enabled engine. */
  void **dupli_datas;

  /* Rendering state */
  GPUShader *shader;
  GPUBatch *batch;

  /* Managed by `DRW_state_set`, `DRW_state_reset` */
  DRWState state;
  DRWState state_lock;

  /* Per viewport */
  GPUViewport *viewport;
  struct GPUFrameBuffer *default_framebuffer;
  float size[2];
  float inv_size[2];
  float screenvecs[2][3];
  float pixsize;

  struct {
    uint is_select : 1;
    uint is_material_select : 1;
    uint is_depth : 1;
    uint is_image_render : 1;
    uint is_scene_render : 1;
<<<<<<< HEAD
    uint is_compositor_scene_render : 1;
    uint do_color_management : 1;
=======
>>>>>>> e28ae324
    uint draw_background : 1;
    uint draw_text : 1;
  } options;

  /* Current rendering context */
  DRWContextState draw_ctx;

  /* Convenience pointer to text_store owned by the viewport */
  struct DRWTextStore **text_store_p;

  bool buffer_finish_called; /* Avoid bad usage of DRW_render_instance_buffer_finish */

  DRWView *view_default;
  DRWView *view_active;
  DRWView *view_previous;
  uint primary_view_ct;
  /** TODO(fclem): Remove this. Only here to support
   * shaders without common_view_lib.glsl */
  DRWViewUboStorage view_storage_cpy;

#ifdef USE_GPU_SELECT
  uint select_id;
#endif

  struct TaskGraph *task_graph;
  /* Contains list of objects that needs to be extracted from other objects. */
  struct GSet *delayed_extraction;

  /* ---------- Nothing after this point is cleared after use ----------- */

  /* gl_context serves as the offset for clearing only
   * the top portion of the struct so DO NOT MOVE IT! */
  /** Unique ghost context used by the draw manager. */
  void *gl_context;
  GPUContext *gpu_context;
  /** Mutex to lock the drw manager and avoid concurrent context usage. */
  TicketMutex *gl_context_mutex;

  GPUDrawList *draw_list;

  struct {
    /* TODO(fclem): optimize: use chunks. */
    DRWDebugLine *lines;
    DRWDebugSphere *spheres;
  } debug;
} DRWManager;

extern DRWManager DST; /* TODO: get rid of this and allow multi-threaded rendering. */

/* --------------- FUNCTIONS ------------- */

void drw_texture_set_parameters(GPUTexture *tex, DRWTextureFlag flags);

void *drw_viewport_engine_data_ensure(void *engine_type);

void drw_state_set(DRWState state);

void drw_debug_draw(void);
void drw_debug_init(void);

eDRWCommandType command_type_get(const uint64_t *command_type_bits, int index);

void drw_batch_cache_validate(Object *ob);
void drw_batch_cache_generate_requested(struct Object *ob);
void drw_batch_cache_generate_requested_delayed(Object *ob);

void drw_resource_buffer_finish(DRWData *vmempool);

/* Procedural Drawing */
GPUBatch *drw_cache_procedural_points_get(void);
GPUBatch *drw_cache_procedural_lines_get(void);
GPUBatch *drw_cache_procedural_triangles_get(void);

void drw_uniform_attrs_pool_update(struct GHash *table,
                                   struct GPUUniformAttrList *key,
                                   DRWResourceHandle *handle,
                                   struct Object *ob,
                                   struct Object *dupli_parent,
                                   struct DupliObject *dupli_source);

double *drw_engine_data_cache_time_get(GPUViewport *viewport);
void *drw_engine_data_engine_data_create(GPUViewport *viewport, void *engine_type);
void *drw_engine_data_engine_data_get(GPUViewport *viewport, void *engine_handle);
bool drw_engine_data_engines_data_validate(GPUViewport *viewport, void **engine_handle_array);
void drw_engine_data_cache_release(GPUViewport *viewport);
void drw_engine_data_free(GPUViewport *viewport);

#ifdef __cplusplus
}
#endif<|MERGE_RESOLUTION|>--- conflicted
+++ resolved
@@ -592,11 +592,7 @@
     uint is_depth : 1;
     uint is_image_render : 1;
     uint is_scene_render : 1;
-<<<<<<< HEAD
     uint is_compositor_scene_render : 1;
-    uint do_color_management : 1;
-=======
->>>>>>> e28ae324
     uint draw_background : 1;
     uint draw_text : 1;
   } options;
