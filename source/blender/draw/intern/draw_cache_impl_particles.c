--- conflicted
+++ resolved
@@ -763,9 +763,8 @@
 
 	cache->final[subdiv].proc_point_buf = GPU_vertbuf_create_with_format(&format);
 
-<<<<<<< HEAD
-	/* Create a destination buffer for the tranform feedback. Sized appropriately */
-	/* Thoses are points! not line segments. */
+	/* Create a destination buffer for the transform feedback. Sized appropriately */
+	/* Those are points! not line segments. */
 	GPU_vertbuf_data_alloc(cache->final[subdiv].proc_point_buf, cache->final[subdiv].point_len);
 
 #ifdef USE_POSITION_HAIR_INDEX
@@ -780,7 +779,7 @@
 	}
 #endif
 
-	/* Create vbo immediatly to bind to texture buffer. */
+	/* Create vbo immediately to bind to texture buffer. */
 	GPU_vertbuf_use(cache->final[subdiv].proc_point_buf);
 
 	cache->final[subdiv].proc_tex = GPU_texture_create_from_vertbuf(cache->final[subdiv].proc_point_buf);
@@ -811,14 +810,6 @@
 
 	/* Create vbo immediatly to bind to texture buffer. */
 	GPU_vertbuf_use(cache->final[subdiv].proc_hair_index_buf);
-=======
-	/* Create a destination buffer for the transform feedback. Sized appropriately */
-	/* Those are points! not line segments. */
-	GPU_vertbuf_data_alloc(cache->final[subdiv].proc_buf, cache->final[subdiv].strands_res * cache->strands_len);
-
-	/* Create vbo immediately to bind to texture buffer. */
-	GPU_vertbuf_use(cache->final[subdiv].proc_buf);
->>>>>>> ed7f6b51
 
 	cache->final[subdiv].hair_index_tex = GPU_texture_create_from_vertbuf(cache->final[subdiv].proc_hair_index_buf);
 }
