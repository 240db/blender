/*
 * This program is free software; you can redistribute it and/or
 * modify it under the terms of the GNU General Public License
 * as published by the Free Software Foundation; either version 2
 * of the License, or (at your option) any later version.
 *
 * This program is distributed in the hope that it will be useful,
 * but WITHOUT ANY WARRANTY; without even the implied warranty of
 * MERCHANTABILITY or FITNESS FOR A PARTICULAR PURPOSE.  See the
 * GNU General Public License for more details.
 *
 * You should have received a copy of the GNU General Public License
 * along with this program; if not, write to the Free Software Foundation,
 * Inc., 51 Franklin Street, Fifth Floor, Boston, MA 02110-1301, USA.
 *
 * Copyright 2017, Blender Foundation.
 */

/** \file
 * \ingroup draw
 */

#include "DRW_engine.h"
#include "DRW_render.h"

#include "ED_gpencil.h"
#include "ED_view3d.h"

#include "DNA_gpencil_types.h"
#include "DNA_view3d_types.h"

#include "BKE_gpencil.h"
#include "BKE_lib_id.h"
#include "BKE_object.h"

#include "BLI_hash.h"
#include "BLI_link_utils.h"
#include "BLI_memblock.h"

#include "gpencil_engine.h"

#include "draw_cache_impl.h"

#include "DEG_depsgraph.h"

/* -------------------------------------------------------------------- */
/** \name Object
 * \{ */

GPENCIL_tObject *gpencil_object_cache_add(GPENCIL_PrivateData *pd, Object *ob)
{
  bGPdata *gpd = (bGPdata *)ob->data;
  GPENCIL_tObject *tgp_ob = BLI_memblock_alloc(pd->gp_object_pool);

  tgp_ob->layers.first = tgp_ob->layers.last = NULL;
  tgp_ob->vfx.first = tgp_ob->vfx.last = NULL;
  tgp_ob->camera_z = dot_v3v3(pd->camera_z_axis, ob->obmat[3]);
  tgp_ob->is_drawmode3d = (gpd->draw_mode == GP_DRAWMODE_3D) || pd->draw_depth_only;
  tgp_ob->object_scale = mat4_to_scale(ob->obmat);

<<<<<<< HEAD
  /* Check if any material with material masking. */
  tgp_ob->do_mat_masking = false;
=======
  /* Check if any material with holdout flag enabled. */
  tgp_ob->do_mat_holdout = false;
>>>>>>> 0335c1fd
  for (int i = 0; i < ob->totcol; i++) {
    MaterialGPencilStyle *gp_style = BKE_gpencil_material_settings(ob, i + 1);
    if ((gp_style->flag & GP_MATERIAL_IS_STROKE_HOLDOUT) ||
        ((gp_style->flag & GP_MATERIAL_IS_FILL_HOLDOUT))) {
<<<<<<< HEAD
      tgp_ob->do_mat_masking = true;
=======
      tgp_ob->do_mat_holdout = true;
>>>>>>> 0335c1fd
      break;
    }
  }

  /* Find the normal most likely to represent the gpObject. */
  /* TODO: This does not work quite well if you use
   * strokes not aligned with the object axes. Maybe we could try to
   * compute the minimum axis of all strokes. But this would be more
   * computationally heavy and should go into the GPData evaluation. */
  BoundBox *bbox = BKE_object_boundbox_get(ob);
  /* Convert bbox to matrix */
  float mat[4][4], size[3], center[3];
  BKE_boundbox_calc_size_aabb(bbox, size);
  BKE_boundbox_calc_center_aabb(bbox, center);
  unit_m4(mat);
  copy_v3_v3(mat[3], center);
  /* Avoid division by 0.0 later. */
  add_v3_fl(size, 1e-8f);
  rescale_m4(mat, size);
  /* BBox space to World. */
  mul_m4_m4m4(mat, ob->obmat, mat);
  if (DRW_view_is_persp_get(NULL)) {
    /* BBox center to camera vector. */
    sub_v3_v3v3(tgp_ob->plane_normal, pd->camera_pos, mat[3]);
  }
  else {
    copy_v3_v3(tgp_ob->plane_normal, pd->camera_z_axis);
  }
  /* World to BBox space. */
  invert_m4(mat);
  /* Normalize the vector in BBox space. */
  mul_mat3_m4_v3(mat, tgp_ob->plane_normal);
  normalize_v3(tgp_ob->plane_normal);

  transpose_m4(mat);
  /* mat is now a "normal" matrix which will transform
   * BBox space normal to world space.  */
  mul_mat3_m4_v3(mat, tgp_ob->plane_normal);
  normalize_v3(tgp_ob->plane_normal);

  /* Define a matrix that will be used to render a triangle to merge the depth of the rendered
   * gpencil object with the rest of the scene. */
  unit_m4(tgp_ob->plane_mat);
  copy_v3_v3(tgp_ob->plane_mat[2], tgp_ob->plane_normal);
  orthogonalize_m4(tgp_ob->plane_mat, 2);
  mul_mat3_m4_v3(ob->obmat, size);
  float radius = len_v3(size);
  mul_m4_v3(ob->obmat, center);
  rescale_m4(tgp_ob->plane_mat, (float[3]){radius, radius, radius});
  copy_v3_v3(tgp_ob->plane_mat[3], center);

  /* Add to corresponding list if is in front. */
  if (ob->dtx & OB_DRAW_IN_FRONT) {
    BLI_LINKS_APPEND(&pd->tobjects_infront, tgp_ob);
  }
  else {
    BLI_LINKS_APPEND(&pd->tobjects, tgp_ob);
  }

  return tgp_ob;
}

#define SORT_IMPL_LINKTYPE GPENCIL_tObject

#define SORT_IMPL_FUNC gpencil_tobject_sort_fn_r
#include "../../blenlib/intern/list_sort_impl.h"
#undef SORT_IMPL_FUNC

#undef SORT_IMPL_LINKTYPE

static int gpencil_tobject_dist_sort(const void *a, const void *b)
{
  const GPENCIL_tObject *ob_a = (const GPENCIL_tObject *)a;
  const GPENCIL_tObject *ob_b = (const GPENCIL_tObject *)b;
  /* Reminder, camera_z is negative in front of the camera. */
  if (ob_a->camera_z > ob_b->camera_z) {
    return 1;
  }
  if (ob_a->camera_z < ob_b->camera_z) {
    return -1;
  }

  return 0;
}

void gpencil_object_cache_sort(GPENCIL_PrivateData *pd)
{
  /* Sort object by distance to the camera. */
  if (pd->tobjects.first) {
    pd->tobjects.first = gpencil_tobject_sort_fn_r(pd->tobjects.first, gpencil_tobject_dist_sort);
    /* Relink last pointer. */
    while (pd->tobjects.last->next) {
      pd->tobjects.last = pd->tobjects.last->next;
    }
  }
  if (pd->tobjects_infront.first) {
    pd->tobjects_infront.first = gpencil_tobject_sort_fn_r(pd->tobjects_infront.first,
                                                           gpencil_tobject_dist_sort);
    /* Relink last pointer. */
    while (pd->tobjects_infront.last->next) {
      pd->tobjects_infront.last = pd->tobjects_infront.last->next;
    }
  }

  /* Join both lists, adding in front. */
  if (pd->tobjects_infront.first != NULL) {
    if (pd->tobjects.last != NULL) {
      pd->tobjects.last->next = pd->tobjects_infront.first;
      pd->tobjects.last = pd->tobjects_infront.last;
    }
    else {
      /* Only in front objects. */
      pd->tobjects.first = pd->tobjects_infront.first;
      pd->tobjects.last = pd->tobjects_infront.last;
    }
  }
}

/** \} */

/* -------------------------------------------------------------------- */
/** \name Layer
 * \{ */

static float gpencil_layer_final_opacity_get(const GPENCIL_PrivateData *pd,
                                             const Object *ob,
                                             const bGPDlayer *gpl)
{
  const bool is_obact = ((pd->obact) && (pd->obact == ob));
  const bool is_fade = ((pd->fade_layer_opacity > -1.0f) && (is_obact) &&
                        ((gpl->flag & GP_LAYER_ACTIVE) == 0));

  /* Defines layer opacity. For active object depends of layer opacity factor, and
   * for no active object, depends if the fade grease pencil objects option is enabled. */
  if (!pd->is_render) {
    if (is_obact && is_fade) {
      return gpl->opacity * pd->fade_layer_opacity;
    }
    if (!is_obact && (pd->fade_gp_object_opacity > -1.0f)) {
      return gpl->opacity * pd->fade_gp_object_opacity;
    }
  }
  return gpl->opacity;
}

static void gpencil_layer_final_tint_and_alpha_get(const GPENCIL_PrivateData *pd,
                                                   const bGPdata *gpd,
                                                   const bGPDlayer *gpl,
                                                   const bGPDframe *gpf,
                                                   float r_tint[4],
                                                   float *r_alpha)
{
  const bool use_onion = (gpf != NULL) && (gpf->runtime.onion_id != 0.0f);
  if (use_onion) {
    const bool use_onion_custom_col = (gpd->onion_flag & GP_ONION_GHOST_PREVCOL) != 0;
    const bool use_onion_fade = (gpd->onion_flag & GP_ONION_FADE) != 0;
    const bool use_next_col = gpf->runtime.onion_id > 0.0f;

    const float *onion_col_custom = (use_onion_custom_col) ?
                                        (use_next_col ? gpd->gcolor_next : gpd->gcolor_prev) :
                                        U.gpencil_new_layer_col;

    copy_v4_fl4(r_tint, UNPACK3(onion_col_custom), 1.0f);

    *r_alpha = use_onion_fade ? (1.0f / abs(gpf->runtime.onion_id)) : 0.5f;
    *r_alpha *= gpd->onion_factor;
    *r_alpha = (gpd->onion_factor > 0.0f) ? clamp_f(*r_alpha, 0.1f, 1.0f) :
                                            clamp_f(*r_alpha, 0.01f, 1.0f);
  }
  else {
    copy_v4_v4(r_tint, gpl->tintcolor);
    if (GPENCIL_SIMPLIFY_TINT(pd->scene)) {
      r_tint[3] = 0.0f;
    }
    *r_alpha = 1.0f;
  }

  *r_alpha *= pd->xray_alpha;
}

/* Random color by layer. */
static void gpencil_layer_random_color_get(const Object *ob,
                                           const bGPDlayer *gpl,
                                           float r_color[3])
{
  const float hsv_saturation = 0.7f;
  const float hsv_value = 0.6f;

  uint ob_hash = BLI_ghashutil_strhash_p_murmur(ob->id.name);
  uint gpl_hash = BLI_ghashutil_strhash_p_murmur(gpl->info);
  float hue = BLI_hash_int_01(ob_hash * gpl_hash);
  const float hsv[3] = {hue, hsv_saturation, hsv_value};
  hsv_to_rgb_v(hsv, r_color);
}

GPENCIL_tLayer *gpencil_layer_cache_add(GPENCIL_PrivateData *pd,
                                        const Object *ob,
                                        const bGPDlayer *gpl,
                                        const bGPDframe *gpf,
                                        GPENCIL_tObject *tgp_ob)
{
  bGPdata *gpd = (bGPdata *)ob->data;

  const bool is_in_front = (ob->dtx & OB_DRAW_IN_FRONT);
  const bool is_screenspace = (gpd->flag & GP_DATA_STROKE_KEEPTHICKNESS) != 0;
  const bool overide_vertcol = (pd->v3d_color_type != -1);
  const bool is_vert_col_mode = (pd->v3d_color_type == V3D_SHADING_VERTEX_COLOR) ||
                                GPENCIL_VERTEX_MODE(gpd) || pd->is_render;
  bool is_masked = (gpl->flag & GP_LAYER_USE_MASK) && !BLI_listbase_is_empty(&gpl->mask_layers);

  float vert_col_opacity = (overide_vertcol) ?
                               (is_vert_col_mode ? pd->vertex_paint_opacity : 0.0f) :
                               pd->is_render ? gpl->vertex_paint_opacity :
                                               pd->vertex_paint_opacity;
  /* Negate thickness sign to tag that strokes are in screen space.
   * Convert to world units (by default, 1 meter = 2000 px). */
  float thickness_scale = (is_screenspace) ? -1.0f : (gpd->pixfactor / GPENCIL_PIXEL_FACTOR);
  float layer_opacity = gpencil_layer_final_opacity_get(pd, ob, gpl);
  float layer_tint[4];
  float layer_alpha;
  gpencil_layer_final_tint_and_alpha_get(pd, gpd, gpl, gpf, layer_tint, &layer_alpha);

  /* Create the new layer descriptor. */
  GPENCIL_tLayer *tgp_layer = BLI_memblock_alloc(pd->gp_layer_pool);
  BLI_LINKS_APPEND(&tgp_ob->layers, tgp_layer);
  tgp_layer->layer_id = BLI_findindex(&gpd->layers, gpl);
  tgp_layer->mask_bits = NULL;
  tgp_layer->mask_invert_bits = NULL;
  tgp_layer->blend_ps = NULL;

  /* Masking: Go through mask list and extract valid masks in a bitmap. */
  if (is_masked) {
    bool valid_mask = false;
    /* Warning: only GP_MAX_MASKBITS amount of bits.
     * TODO(fclem) Find a better system without any limitation. */
    tgp_layer->mask_bits = BLI_memblock_alloc(pd->gp_maskbit_pool);
    tgp_layer->mask_invert_bits = BLI_memblock_alloc(pd->gp_maskbit_pool);
    BLI_bitmap_set_all(tgp_layer->mask_bits, false, GP_MAX_MASKBITS);

    LISTBASE_FOREACH (bGPDlayer_Mask *, mask, &gpl->mask_layers) {
      bGPDlayer *gpl_mask = BKE_gpencil_layer_named_get(gpd, mask->name);
      if (gpl_mask && (gpl_mask != gpl) && ((gpl_mask->flag & GP_LAYER_HIDE) == 0) &&
          ((mask->flag & GP_MASK_HIDE) == 0)) {
        int index = BLI_findindex(&gpd->layers, gpl_mask);
        if (index < GP_MAX_MASKBITS) {
          const bool invert = (mask->flag & GP_MASK_INVERT) != 0;
          BLI_BITMAP_SET(tgp_layer->mask_bits, index, true);
          BLI_BITMAP_SET(tgp_layer->mask_invert_bits, index, invert);
          valid_mask = true;
        }
      }
    }

    if (valid_mask) {
      pd->use_mask_fb = true;
    }
    else {
      tgp_layer->mask_bits = NULL;
    }
    is_masked = valid_mask;
  }

  /* Blending: Force blending for masked layer. */
  if (is_masked || (gpl->blend_mode != eGplBlendMode_Regular) || (layer_opacity < 1.0f)) {
    DRWState state = DRW_STATE_WRITE_COLOR | DRW_STATE_STENCIL_EQUAL;
    switch (gpl->blend_mode) {
      case eGplBlendMode_Regular:
        state |= DRW_STATE_BLEND_ALPHA_PREMUL;
        break;
      case eGplBlendMode_Add:
        state |= DRW_STATE_BLEND_ADD_FULL;
        break;
      case eGplBlendMode_Subtract:
        state |= DRW_STATE_BLEND_SUB;
        break;
      case eGplBlendMode_Multiply:
      case eGplBlendMode_Divide:
      case eGplBlendMode_HardLight:
        state |= DRW_STATE_BLEND_MUL;
        break;
    }

    if (ELEM(gpl->blend_mode, eGplBlendMode_Subtract, eGplBlendMode_HardLight)) {
      /* For these effect to propagate, we need a signed floating point buffer. */
      pd->use_signed_fb = true;
    }

    tgp_layer->blend_ps = DRW_pass_create("GPencil Blend Layer", state);

    GPUShader *sh = GPENCIL_shader_layer_blend_get();
    DRWShadingGroup *grp = DRW_shgroup_create(sh, tgp_layer->blend_ps);
    DRW_shgroup_uniform_int_copy(grp, "blendMode", gpl->blend_mode);
    DRW_shgroup_uniform_float_copy(grp, "blendOpacity", layer_opacity);
    DRW_shgroup_uniform_texture_ref(grp, "colorBuf", &pd->color_layer_tx);
    DRW_shgroup_uniform_texture_ref(grp, "revealBuf", &pd->reveal_layer_tx);
    DRW_shgroup_uniform_texture_ref(grp, "maskBuf", (is_masked) ? &pd->mask_tx : &pd->dummy_tx);
    DRW_shgroup_stencil_mask(grp, 0xFF);
    DRW_shgroup_call_procedural_triangles(grp, NULL, 1);

    if (gpl->blend_mode == eGplBlendMode_HardLight) {
      /* We cannot do custom blending on MultiTarget framebuffers.
       * Workaround by doing 2 passes. */
      grp = DRW_shgroup_create(sh, tgp_layer->blend_ps);
      DRW_shgroup_state_disable(grp, DRW_STATE_BLEND_MUL);
      DRW_shgroup_state_enable(grp, DRW_STATE_BLEND_ADD_FULL);
      DRW_shgroup_uniform_int_copy(grp, "blendMode", 999);
      DRW_shgroup_call_procedural_triangles(grp, NULL, 1);
    }

    pd->use_layer_fb = true;
  }

  /* Geometry pass */
  {
    GPUTexture *depth_tex = (is_in_front) ? pd->dummy_tx : pd->scene_depth_tx;
    GPUTexture **mask_tex = (is_masked) ? &pd->mask_tx : &pd->dummy_tx;

    DRWState state = DRW_STATE_WRITE_COLOR | DRW_STATE_WRITE_DEPTH | DRW_STATE_BLEND_ALPHA_PREMUL;
    /* For 2D mode, we render all strokes with uniform depth (increasing with stroke id). */
    state |= tgp_ob->is_drawmode3d ? DRW_STATE_DEPTH_LESS_EQUAL : DRW_STATE_DEPTH_GREATER;
    /* Always write stencil. Only used as optimization for blending. */
    state |= DRW_STATE_WRITE_STENCIL | DRW_STATE_STENCIL_ALWAYS;

    tgp_layer->geom_ps = DRW_pass_create("GPencil Layer", state);

    struct GPUShader *sh = GPENCIL_shader_geometry_get();
    DRWShadingGroup *grp = tgp_layer->base_shgrp = DRW_shgroup_create(sh, tgp_layer->geom_ps);

    DRW_shgroup_uniform_texture(grp, "gpSceneDepthTexture", depth_tex);
    DRW_shgroup_uniform_texture_ref(grp, "gpMaskTexture", mask_tex);
    DRW_shgroup_uniform_vec3_copy(grp, "gpNormal", tgp_ob->plane_normal);
    DRW_shgroup_uniform_bool_copy(grp, "strokeOrder3d", tgp_ob->is_drawmode3d);
    DRW_shgroup_uniform_float_copy(grp, "thicknessScale", tgp_ob->object_scale);
    DRW_shgroup_uniform_vec2_copy(grp, "sizeViewportInv", DRW_viewport_invert_size_get());
    DRW_shgroup_uniform_vec2_copy(grp, "sizeViewport", DRW_viewport_size_get());
    DRW_shgroup_uniform_float_copy(grp, "thicknessOffset", (float)gpl->line_change);
    DRW_shgroup_uniform_float_copy(grp, "thicknessWorldScale", thickness_scale);
    DRW_shgroup_uniform_float_copy(grp, "vertexColorOpacity", vert_col_opacity);

    /* If random color type, need color by layer. */
    float gpl_color[4];
    copy_v4_v4(gpl_color, layer_tint);
    if (pd->v3d_color_type == V3D_SHADING_RANDOM_COLOR) {
      gpencil_layer_random_color_get(ob, gpl, gpl_color);
      gpl_color[3] = 1.0f;
    }
    DRW_shgroup_uniform_vec4_copy(grp, "layerTint", gpl_color);

    DRW_shgroup_uniform_float_copy(grp, "layerOpacity", layer_alpha);
    DRW_shgroup_stencil_mask(grp, 0xFF);
  }

  return tgp_layer;
}

GPENCIL_tLayer *gpencil_layer_cache_get(GPENCIL_tObject *tgp_ob, int number)
{
  if (number >= 0) {
    GPENCIL_tLayer *layer = tgp_ob->layers.first;
    while (layer != NULL) {
      if (layer->layer_id == number) {
        return layer;
      }
      layer = layer->next;
    }
  }
  return NULL;
}

/** \} */<|MERGE_RESOLUTION|>--- conflicted
+++ resolved
@@ -58,22 +58,13 @@
   tgp_ob->is_drawmode3d = (gpd->draw_mode == GP_DRAWMODE_3D) || pd->draw_depth_only;
   tgp_ob->object_scale = mat4_to_scale(ob->obmat);
 
-<<<<<<< HEAD
-  /* Check if any material with material masking. */
-  tgp_ob->do_mat_masking = false;
-=======
   /* Check if any material with holdout flag enabled. */
   tgp_ob->do_mat_holdout = false;
->>>>>>> 0335c1fd
   for (int i = 0; i < ob->totcol; i++) {
     MaterialGPencilStyle *gp_style = BKE_gpencil_material_settings(ob, i + 1);
     if ((gp_style->flag & GP_MATERIAL_IS_STROKE_HOLDOUT) ||
         ((gp_style->flag & GP_MATERIAL_IS_FILL_HOLDOUT))) {
-<<<<<<< HEAD
-      tgp_ob->do_mat_masking = true;
-=======
       tgp_ob->do_mat_holdout = true;
->>>>>>> 0335c1fd
       break;
     }
   }
