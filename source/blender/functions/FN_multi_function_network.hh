--- conflicted
+++ resolved
@@ -233,11 +233,8 @@
                          VectorSet<const MFOutputSocket *> &r_dummy_sockets,
                          VectorSet<const MFInputSocket *> &r_unlinked_inputs) const;
 
-<<<<<<< HEAD
-=======
   bool have_dummy_or_unlinked_dependencies(Span<const MFInputSocket *> sockets) const;
 
->>>>>>> fe49e413
   std::string to_dot(Span<const MFNode *> marked_nodes = {}) const;
 };
 
