--- conflicted
+++ resolved
@@ -71,13 +71,8 @@
 GPUTexture *GPU_texture_create_2D_multisample(
         int w, int h, const float *pixels, GPUHDRType hdr, int samples, char err_out[256]);
 GPUTexture *GPU_texture_create_depth_multisample(int w, int h, int samples, char err_out[256]);
-<<<<<<< HEAD
-GPUTexture *GPU_texture_from_blender(struct Image *ima,
-	struct ImageUser *iuser, bool is_data, short do_clip, double time, int mipmap);
-=======
 GPUTexture *GPU_texture_from_blender(
-		struct Image *ima, struct ImageUser *iuser, int textarget, bool is_data, double time, int mipmap);
->>>>>>> ba946876
+		struct Image *ima, struct ImageUser *iuser, int textarget, bool is_data, short do_clip, double time, int mipmap);
 GPUTexture *GPU_texture_from_preview(struct PreviewImage *prv, int mipmap);
 void GPU_invalid_tex_init(void);
 void GPU_invalid_tex_bind(int mode);
