/*
 * ***** BEGIN GPL LICENSE BLOCK *****
 *
 * This program is free software; you can redistribute it and/or
 * modify it under the terms of the GNU General Public License
 * as published by the Free Software Foundation; either version 2
 * of the License, or (at your option) any later version.
 *
 * This program is distributed in the hope that it will be useful,
 * but WITHOUT ANY WARRANTY; without even the implied warranty of
 * MERCHANTABILITY or FITNESS FOR A PARTICULAR PURPOSE.  See the
 * GNU General Public License for more details.
 *
 * You should have received a copy of the GNU General Public License
 * along with this program; if not, write to the Free Software Foundation,
 * Inc., 51 Franklin Street, Fifth Floor, Boston, MA 02110-1301, USA.
 *
 * The Original Code is Copyright (C) 2005 Blender Foundation.
 * All rights reserved.
 *
 * The Original Code is: all of this file.
 *
 * Contributor(s): Brecht Van Lommel, Jason Wilkins.
 *
 * ***** END GPL LICENSE BLOCK *****
 */

/** \file source/blender/gpu/intern/gpu_debug.c
 *  \ingroup gpu
 */

#include "BLI_sys_types.h"

#include "BKE_global.h"

#include "GPU_glew.h"
#include "GPU_debug.h"
#include "intern/gpu_private.h"

#include <stdio.h>
#include <stdlib.h>
#include <string.h>

#define CASE_CODE_RETURN_STR(code) case code: return #code;

static const char *gpu_gl_error_symbol(GLenum err)
{
	switch (err) {
		CASE_CODE_RETURN_STR(GL_NO_ERROR)
		CASE_CODE_RETURN_STR(GL_INVALID_ENUM)
		CASE_CODE_RETURN_STR(GL_INVALID_VALUE)
		CASE_CODE_RETURN_STR(GL_INVALID_OPERATION)
		CASE_CODE_RETURN_STR(GL_STACK_OVERFLOW)
		CASE_CODE_RETURN_STR(GL_STACK_UNDERFLOW)
		CASE_CODE_RETURN_STR(GL_OUT_OF_MEMORY)

#if GL_ARB_imaging
		CASE_CODE_RETURN_STR(GL_TABLE_TOO_LARGE)
#endif

#if defined(WITH_GLU)
		CASE_CODE_RETURN_STR(GLU_INVALID_ENUM)
		CASE_CODE_RETURN_STR(GLU_INVALID_VALUE)
		CASE_CODE_RETURN_STR(GLU_OUT_OF_MEMORY)
#endif

		default:
			return "<unknown error>";
	}
}

#undef CASE_CODE_RETURN_STR


static bool gpu_report_gl_errors(const char *file, int line, const char *str)
{
	GLenum gl_error = glGetError();

	if (gl_error == GL_NO_ERROR) {
		return true;
	}
	else {
		/* glGetError should have cleared the error flag, so if we get the
		 * same flag twice that means glGetError itself probably triggered
<<<<<<< HEAD
		 * the error. This happens on Windows if the GL context is invalid. */
=======
		 * the error. This happens on Windows if the GL context is invalid.
		 */
>>>>>>> 7da189b4
		{
			GLenum new_error = glGetError();
			if (gl_error == new_error) {
				fprintf(stderr, "GL: Possible context invalidation issue\n");
				return false;
			}
		}

		fprintf(stderr,
		        "%s:%d: ``%s'' -> GL Error (0x%04X - %s): %s\n",
		        file, line, str, gl_error,
		        gpu_gl_error_symbol(gl_error),
		        gpuErrorString(gl_error));

		return false;
	}
}


const char *gpuErrorString(GLenum err)
{
	switch (err) {
		case GL_NO_ERROR:
			return "No Error";

		case GL_INVALID_ENUM:
			return "Invalid Enumeration";

		case GL_INVALID_VALUE:
			return "Invalid Value";

		case GL_INVALID_OPERATION:
			return "Invalid Operation";

		case GL_STACK_OVERFLOW:
			return "Stack Overflow";

		case GL_STACK_UNDERFLOW:
			return "Stack Underflow";

		case GL_OUT_OF_MEMORY:
			return "Out of Memory";

#if GL_ARB_imaging
		case GL_TABLE_TOO_LARGE:
			return "Table Too Large";
#endif

#if defined(WITH_GLU)
		case GLU_INVALID_ENUM:
			return "Invalid Enum (GLU)";

		case GLU_INVALID_VALUE:
			return "Invalid Value (GLU)";

		case GLU_OUT_OF_MEMORY:
			return "Out of Memory (GLU)";
#endif

		default:
			return "<unknown error>";
	}
}


<<<<<<< HEAD
#ifdef WITH_GPU_DEBUG

/* Debug callbacks need the same calling convention as OpenGL functions. */
=======
/* Debug callbacks need the same calling convention as OpenGL functions.
 */
>>>>>>> 7da189b4
#if defined(_WIN32) && !defined(_WIN32_WCE) && !defined(__SCITECH_SNAP__)
    /* Win32 but not WinCE */
#   define APIENTRY __stdcall
#else
#   define APIENTRY
#endif


static void APIENTRY gpu_debug_proc(
        GLenum source, GLenum type, GLuint UNUSED(id),
        GLenum UNUSED(severity), GLsizei UNUSED(length),
        const GLchar *message, const GLvoid *UNUSED(userParm))
{
	if (source == GL_DEBUG_SOURCE_API && type == GL_DEBUG_TYPE_ERROR) {
		fprintf(stderr, "GL: %s\n", message);
		fflush(stderr);
	}
	else if (G.debug_value == 20) {
		fprintf(stderr, "GL: %s\n", message);
		fflush(stderr);
	}
}


#ifndef GLEW_ES_ONLY
static void APIENTRY gpu_debug_proc_amd(
        GLuint UNUSED(id), GLenum UNUSED(category),
        GLenum UNUSED(severity), GLsizei UNUSED(length),
        const GLchar *message,  GLvoid *UNUSED(userParm))
{
	fprintf(stderr, "GL: %s\n", message);
}
#endif


#undef APIENTRY

void gpu_debug_init(void)
{
	const char success[] = "Successfully hooked OpenGL debug callback.";

#if !defined(WITH_GLEW_ES) && !defined(GLEW_ES_ONLY)
	if (GLEW_VERSION_4_3) {
		glEnable(GL_DEBUG_OUTPUT);
		glDebugMessageCallback((GLDEBUGPROC)gpu_debug_proc, mxGetCurrentContext());
		glDebugMessageControl(GL_DONT_CARE, GL_DONT_CARE, GL_DONT_CARE, 0, NULL, GL_TRUE);
		GPU_string_marker(sizeof(success), success);
		return;
	}
#endif

	if (GLEW_KHR_debug) {
#ifndef GLEW_ES_ONLY
		glDebugMessageCallback((GLDEBUGPROC)gpu_debug_proc, mxGetCurrentContext());
		glDebugMessageControl(GL_DONT_CARE, GL_DONT_CARE, GL_DONT_CARE, 0, NULL, GL_TRUE);
		GPU_string_marker(sizeof(success), success);
#endif
		return;
	}

#ifndef GLEW_ES_ONLY
	if (GLEW_ARB_debug_output) {
		glDebugMessageCallbackARB((GLDEBUGPROCARB)gpu_debug_proc, mxGetCurrentContext());
		glDebugMessageControlARB(GL_DONT_CARE, GL_DONT_CARE, GL_DONT_CARE, 0, NULL, GL_TRUE);
		GPU_string_marker(sizeof(success), success);

		return;
	}

	if (GLEW_AMD_debug_output) {
		glDebugMessageCallbackAMD(gpu_debug_proc_amd, mxGetCurrentContext());
		glDebugMessageEnableAMD(GL_DONT_CARE, GL_DONT_CARE, 0, NULL, GL_TRUE);
		GPU_string_marker(sizeof(success), success);

		return;
	}
#endif

	fprintf(stderr, "Failed to hook OpenGL debug callback.\n");

	return;
}


void gpu_debug_exit(void)
{
#ifndef WITH_GLEW_ES
#ifndef GLEW_ES_ONLY
	if (GLEW_VERSION_4_3) {
		glDebugMessageCallback(NULL, NULL);

		return;
	}
#endif
#endif

	if (GLEW_KHR_debug) {
#ifndef GLEW_ES_ONLY
		glDebugMessageCallback(NULL, NULL);
#endif
		return;
	}

#ifndef GLEW_ES_ONLY
	if (GLEW_ARB_debug_output) {
		glDebugMessageCallbackARB(NULL, NULL);

		return;
	}

	if (GLEW_AMD_debug_output) {
		glDebugMessageCallbackAMD(NULL, NULL);

		return;
	}
#endif

	return;
}

void GPU_string_marker(size_t length, const char *buf)
{
#ifndef WITH_GLEW_ES
#ifndef GLEW_ES_ONLY
	if (GLEW_VERSION_4_3) {
		glDebugMessageInsert(
		        GL_DEBUG_SOURCE_APPLICATION, GL_DEBUG_TYPE_MARKER, 0,
		        GL_DEBUG_SEVERITY_NOTIFICATION, length, buf);

		return;
	}
#endif
#endif

	if (GLEW_KHR_debug) {
#ifndef GLEW_ES_ONLY
		glDebugMessageInsert(
		        GL_DEBUG_SOURCE_APPLICATION, GL_DEBUG_TYPE_MARKER, 0,
		        GL_DEBUG_SEVERITY_NOTIFICATION, length, buf);
#endif
		return;
	}

#ifndef GLEW_ES_ONLY
	if (GLEW_ARB_debug_output) {
		glDebugMessageInsertARB(
		        GL_DEBUG_SOURCE_APPLICATION_ARB, GL_DEBUG_TYPE_OTHER_ARB, 0,
		        GL_DEBUG_SEVERITY_LOW_ARB, length, buf);

		return;
	}

	if (GLEW_AMD_debug_output) {
		glDebugMessageInsertAMD(
		        GL_DEBUG_CATEGORY_APPLICATION_AMD, GL_DEBUG_SEVERITY_LOW_AMD, 0,
		        length, buf);

		return;
	}

	if (GLEW_GREMEDY_string_marker) {
		glStringMarkerGREMEDY(length, buf);

		return;
	}
#endif

	return;
}

void GPU_print_error_debug(const char *str)
{
	if (G.debug & G_DEBUG)
		fprintf(stderr, "GPU: %s\n", str);
}


<<<<<<< HEAD
void gpu_assert_no_gl_errors(const char *file, int line, const char *str)
=======
void GPU_assert_no_gl_errors(const char *file, int line, const char *str)
>>>>>>> 7da189b4
{
	if (G.debug) {
		GLboolean gl_ok = gpu_report_gl_errors(file, line, str);

		BLI_assert(gl_ok);
		(void) gl_ok;
	}
}


static void gpu_state_print_fl_ex(const char *name, GLenum type)
{
	const unsigned char err_mark[4] = {0xff, 0xff, 0xff, 0xff};

	float value[32];
	int a;

	memset(value, 0xff, sizeof(value));
	glGetFloatv(type, value);

	if (glGetError() == GL_NO_ERROR) {
		printf("%s: ", name);
		for (a = 0; a < 32; a++) {
			if (memcmp(&value[a], err_mark, sizeof(value[a])) == 0) {
				break;
			}
			printf("%.2f ", value[a]);
		}
		printf("\n");
	}
}

#define gpu_state_print_fl(val) gpu_state_print_fl_ex(#val, val)

void GPU_state_print(void)
{
	GPU_ASSERT_NO_GL_ERRORS("GPU_state_print"); /* clear any errors */

	gpu_state_print_fl(GL_ACCUM_ALPHA_BITS);
	gpu_state_print_fl(GL_ACCUM_BLUE_BITS);
	gpu_state_print_fl(GL_ACCUM_CLEAR_VALUE);
	gpu_state_print_fl(GL_ACCUM_GREEN_BITS);
	gpu_state_print_fl(GL_ACCUM_RED_BITS);
	gpu_state_print_fl(GL_ACTIVE_TEXTURE);
	gpu_state_print_fl(GL_ALIASED_LINE_WIDTH_RANGE);
	gpu_state_print_fl(GL_ALIASED_POINT_SIZE_RANGE);
	gpu_state_print_fl(GL_ALPHA_BIAS);
	gpu_state_print_fl(GL_ALPHA_BITS);
	gpu_state_print_fl(GL_ALPHA_SCALE);
	gpu_state_print_fl(GL_ALPHA_TEST);
	gpu_state_print_fl(GL_ALPHA_TEST_FUNC);
	gpu_state_print_fl(GL_ALPHA_TEST_REF);
	gpu_state_print_fl(GL_ARRAY_BUFFER_BINDING);
	gpu_state_print_fl(GL_ATTRIB_STACK_DEPTH);
	gpu_state_print_fl(GL_AUTO_NORMAL);
	gpu_state_print_fl(GL_AUX_BUFFERS);
	gpu_state_print_fl(GL_BLEND);
	gpu_state_print_fl(GL_BLEND_COLOR);
	gpu_state_print_fl(GL_BLEND_DST_ALPHA);
	gpu_state_print_fl(GL_BLEND_DST_RGB);
	gpu_state_print_fl(GL_BLEND_EQUATION_ALPHA);
	gpu_state_print_fl(GL_BLEND_EQUATION_RGB);
	gpu_state_print_fl(GL_BLEND_SRC_ALPHA);
	gpu_state_print_fl(GL_BLEND_SRC_RGB);
	gpu_state_print_fl(GL_BLUE_BIAS);
	gpu_state_print_fl(GL_BLUE_BITS);
	gpu_state_print_fl(GL_BLUE_SCALE);
	gpu_state_print_fl(GL_CLIENT_ACTIVE_TEXTURE);
	gpu_state_print_fl(GL_CLIENT_ATTRIB_STACK_DEPTH);
	gpu_state_print_fl(GL_CLIP_PLANE0);
	gpu_state_print_fl(GL_COLOR_ARRAY);
	gpu_state_print_fl(GL_COLOR_ARRAY_BUFFER_BINDING);
	gpu_state_print_fl(GL_COLOR_ARRAY_SIZE);
	gpu_state_print_fl(GL_COLOR_ARRAY_STRIDE);
	gpu_state_print_fl(GL_COLOR_ARRAY_TYPE);
	gpu_state_print_fl(GL_COLOR_CLEAR_VALUE);
	gpu_state_print_fl(GL_COLOR_LOGIC_OP);
	gpu_state_print_fl(GL_COLOR_MATERIAL);
	gpu_state_print_fl(GL_COLOR_MATERIAL_FACE);
	gpu_state_print_fl(GL_COLOR_MATERIAL_PARAMETER);
	gpu_state_print_fl(GL_COLOR_MATRIX);
	gpu_state_print_fl(GL_COLOR_MATRIX_STACK_DEPTH);
	gpu_state_print_fl(GL_COLOR_SUM);
	gpu_state_print_fl(GL_COLOR_TABLE);
	gpu_state_print_fl(GL_COLOR_WRITEMASK);
	gpu_state_print_fl(GL_COMPRESSED_TEXTURE_FORMATS);
	gpu_state_print_fl(GL_CONVOLUTION_1D);
	gpu_state_print_fl(GL_CONVOLUTION_2D);
	gpu_state_print_fl(GL_CULL_FACE);
	gpu_state_print_fl(GL_CULL_FACE_MODE);
	gpu_state_print_fl(GL_CURRENT_COLOR);
	gpu_state_print_fl(GL_CURRENT_FOG_COORD);
	gpu_state_print_fl(GL_CURRENT_INDEX);
	gpu_state_print_fl(GL_CURRENT_NORMAL);
	gpu_state_print_fl(GL_CURRENT_PROGRAM);
	gpu_state_print_fl(GL_CURRENT_RASTER_COLOR);
	gpu_state_print_fl(GL_CURRENT_RASTER_DISTANCE);
	gpu_state_print_fl(GL_CURRENT_RASTER_INDEX);
	gpu_state_print_fl(GL_CURRENT_RASTER_POSITION);
	gpu_state_print_fl(GL_CURRENT_RASTER_POSITION_VALID);
	gpu_state_print_fl(GL_CURRENT_RASTER_SECONDARY_COLOR);
	gpu_state_print_fl(GL_CURRENT_RASTER_TEXTURE_COORDS);
	gpu_state_print_fl(GL_CURRENT_SECONDARY_COLOR);
	gpu_state_print_fl(GL_CURRENT_TEXTURE_COORDS);
	gpu_state_print_fl(GL_DEPTH_BIAS);
	gpu_state_print_fl(GL_DEPTH_BITS);
	gpu_state_print_fl(GL_DEPTH_CLEAR_VALUE);
	gpu_state_print_fl(GL_DEPTH_FUNC);
	gpu_state_print_fl(GL_DEPTH_RANGE);
	gpu_state_print_fl(GL_DEPTH_SCALE);
	gpu_state_print_fl(GL_DEPTH_TEST);
	gpu_state_print_fl(GL_DEPTH_WRITEMASK);
	gpu_state_print_fl(GL_DITHER);
	gpu_state_print_fl(GL_DOUBLEBUFFER);
	gpu_state_print_fl(GL_DRAW_BUFFER);
	gpu_state_print_fl(GL_DRAW_BUFFER0);
	gpu_state_print_fl(GL_EDGE_FLAG);
	gpu_state_print_fl(GL_EDGE_FLAG_ARRAY);
	gpu_state_print_fl(GL_EDGE_FLAG_ARRAY_BUFFER_BINDING);
	gpu_state_print_fl(GL_EDGE_FLAG_ARRAY_STRIDE);
	gpu_state_print_fl(GL_ELEMENT_ARRAY_BUFFER_BINDING);
	gpu_state_print_fl(GL_FEEDBACK_BUFFER_SIZE);
	gpu_state_print_fl(GL_FEEDBACK_BUFFER_TYPE);
	gpu_state_print_fl(GL_FOG);
	gpu_state_print_fl(GL_FOG_COLOR);
	gpu_state_print_fl(GL_FOG_COORD_ARRAY);
	gpu_state_print_fl(GL_FOG_COORD_ARRAY_BUFFER_BINDING);
	gpu_state_print_fl(GL_FOG_COORD_ARRAY_STRIDE);
	gpu_state_print_fl(GL_FOG_COORD_ARRAY_TYPE);
	gpu_state_print_fl(GL_FOG_COORD_SRC);
	gpu_state_print_fl(GL_FOG_DENSITY);
	gpu_state_print_fl(GL_FOG_END);
	gpu_state_print_fl(GL_FOG_HINT);
	gpu_state_print_fl(GL_FOG_INDEX);
	gpu_state_print_fl(GL_FOG_MODE);
	gpu_state_print_fl(GL_FOG_START);
	gpu_state_print_fl(GL_FRAGMENT_PROGRAM_ARB); /* TODO: remove ARB program support */
	gpu_state_print_fl(GL_FRAGMENT_SHADER_DERIVATIVE_HINT);
	gpu_state_print_fl(GL_FRONT_FACE);
	gpu_state_print_fl(GL_GENERATE_MIPMAP_HINT);
	gpu_state_print_fl(GL_GREEN_BIAS);
	gpu_state_print_fl(GL_GREEN_BITS);
	gpu_state_print_fl(GL_GREEN_SCALE);
	gpu_state_print_fl(GL_HISTOGRAM);
	gpu_state_print_fl(GL_INDEX_ARRAY);
	gpu_state_print_fl(GL_INDEX_ARRAY_BUFFER_BINDING);
	gpu_state_print_fl(GL_INDEX_ARRAY_STRIDE);
	gpu_state_print_fl(GL_INDEX_ARRAY_TYPE);
	gpu_state_print_fl(GL_INDEX_BITS);
	gpu_state_print_fl(GL_INDEX_CLEAR_VALUE);
	gpu_state_print_fl(GL_INDEX_LOGIC_OP);
	gpu_state_print_fl(GL_INDEX_MODE);
	gpu_state_print_fl(GL_INDEX_OFFSET);
	gpu_state_print_fl(GL_INDEX_SHIFT);
	gpu_state_print_fl(GL_INDEX_WRITEMASK);
	gpu_state_print_fl(GL_LIGHT0);
	gpu_state_print_fl(GL_LIGHT1);
	gpu_state_print_fl(GL_LIGHT2);
	gpu_state_print_fl(GL_LIGHT3);
	gpu_state_print_fl(GL_LIGHT4);
	gpu_state_print_fl(GL_LIGHT5);
	gpu_state_print_fl(GL_LIGHT6);
	gpu_state_print_fl(GL_LIGHT7);
	gpu_state_print_fl(GL_LIGHTING);
	gpu_state_print_fl(GL_LIGHT_MODEL_AMBIENT);
	gpu_state_print_fl(GL_LIGHT_MODEL_COLOR_CONTROL);
	gpu_state_print_fl(GL_LIGHT_MODEL_LOCAL_VIEWER);
	gpu_state_print_fl(GL_LIGHT_MODEL_TWO_SIDE);
	gpu_state_print_fl(GL_LINE_SMOOTH);
	gpu_state_print_fl(GL_LINE_SMOOTH_HINT);
	gpu_state_print_fl(GL_LINE_STIPPLE);
	gpu_state_print_fl(GL_LINE_STIPPLE_PATTERN);
	gpu_state_print_fl(GL_LINE_STIPPLE_REPEAT);
	gpu_state_print_fl(GL_LINE_WIDTH);
	gpu_state_print_fl(GL_LINE_WIDTH_GRANULARITY);
	gpu_state_print_fl(GL_LINE_WIDTH_RANGE);
	gpu_state_print_fl(GL_LIST_BASE);
	gpu_state_print_fl(GL_LIST_INDEX);
	gpu_state_print_fl(GL_LIST_MODE);
	gpu_state_print_fl(GL_LOGIC_OP);
	gpu_state_print_fl(GL_LOGIC_OP_MODE);
	gpu_state_print_fl(GL_MAP1_COLOR_4);
	gpu_state_print_fl(GL_MAP1_GRID_DOMAIN);
	gpu_state_print_fl(GL_MAP1_GRID_SEGMENTS);
	gpu_state_print_fl(GL_MAP1_INDEX);
	gpu_state_print_fl(GL_MAP1_NORMAL);
	gpu_state_print_fl(GL_MAP1_TEXTURE_COORD_1);
	gpu_state_print_fl(GL_MAP1_TEXTURE_COORD_2);
	gpu_state_print_fl(GL_MAP1_TEXTURE_COORD_3);
	gpu_state_print_fl(GL_MAP1_TEXTURE_COORD_4);
	gpu_state_print_fl(GL_MAP1_VERTEX_3);
	gpu_state_print_fl(GL_MAP1_VERTEX_4);
	gpu_state_print_fl(GL_MAP2_COLOR_4);
	gpu_state_print_fl(GL_MAP2_GRID_DOMAIN);
	gpu_state_print_fl(GL_MAP2_GRID_SEGMENTS);
	gpu_state_print_fl(GL_MAP2_INDEX);
	gpu_state_print_fl(GL_MAP2_NORMAL);
	gpu_state_print_fl(GL_MAP2_TEXTURE_COORD_1);
	gpu_state_print_fl(GL_MAP2_TEXTURE_COORD_2);
	gpu_state_print_fl(GL_MAP2_TEXTURE_COORD_3);
	gpu_state_print_fl(GL_MAP2_TEXTURE_COORD_4);
	gpu_state_print_fl(GL_MAP2_VERTEX_3);
	gpu_state_print_fl(GL_MAP2_VERTEX_4);
	gpu_state_print_fl(GL_MAP_COLOR);
	gpu_state_print_fl(GL_MAP_STENCIL);
	gpu_state_print_fl(GL_MATRIX_MODE);
	gpu_state_print_fl(GL_MAX_3D_TEXTURE_SIZE);
	gpu_state_print_fl(GL_MAX_ATTRIB_STACK_DEPTH);
	gpu_state_print_fl(GL_MAX_CLIENT_ATTRIB_STACK_DEPTH);
	gpu_state_print_fl(GL_MAX_CLIP_PLANES);
	gpu_state_print_fl(GL_MAX_COLOR_MATRIX_STACK_DEPTH);
	gpu_state_print_fl(GL_MAX_COMBINED_TEXTURE_IMAGE_UNITS);
	gpu_state_print_fl(GL_MAX_CUBE_MAP_TEXTURE_SIZE);
	gpu_state_print_fl(GL_MAX_DRAW_BUFFERS);
	gpu_state_print_fl(GL_MAX_ELEMENTS_INDICES);
	gpu_state_print_fl(GL_MAX_ELEMENTS_VERTICES);
	gpu_state_print_fl(GL_MAX_EVAL_ORDER);
	gpu_state_print_fl(GL_MAX_FRAGMENT_UNIFORM_COMPONENTS);
	gpu_state_print_fl(GL_MAX_LIGHTS);
	gpu_state_print_fl(GL_MAX_LIST_NESTING);
	gpu_state_print_fl(GL_MAX_MODELVIEW_STACK_DEPTH);
	gpu_state_print_fl(GL_MAX_NAME_STACK_DEPTH);
	gpu_state_print_fl(GL_MAX_PIXEL_MAP_TABLE);
	gpu_state_print_fl(GL_MAX_PROJECTION_STACK_DEPTH);
	gpu_state_print_fl(GL_MAX_TEXTURE_COORDS);
	gpu_state_print_fl(GL_MAX_TEXTURE_IMAGE_UNITS);
	gpu_state_print_fl(GL_MAX_TEXTURE_LOD_BIAS);
	gpu_state_print_fl(GL_MAX_TEXTURE_SIZE);
	gpu_state_print_fl(GL_MAX_TEXTURE_STACK_DEPTH);
	gpu_state_print_fl(GL_MAX_TEXTURE_UNITS);
	gpu_state_print_fl(GL_MAX_VARYING_FLOATS);
	gpu_state_print_fl(GL_MAX_VERTEX_ATTRIBS);
	gpu_state_print_fl(GL_MAX_VERTEX_TEXTURE_IMAGE_UNITS);
	gpu_state_print_fl(GL_MAX_VERTEX_UNIFORM_COMPONENTS);
	gpu_state_print_fl(GL_MAX_VIEWPORT_DIMS);
	gpu_state_print_fl(GL_MINMAX);
	gpu_state_print_fl(GL_MODELVIEW_MATRIX);
	gpu_state_print_fl(GL_MODELVIEW_STACK_DEPTH);
	gpu_state_print_fl(GL_MULTISAMPLE);
	gpu_state_print_fl(GL_NAME_STACK_DEPTH);
	gpu_state_print_fl(GL_NORMALIZE);
	gpu_state_print_fl(GL_NORMAL_ARRAY);
	gpu_state_print_fl(GL_NORMAL_ARRAY_BUFFER_BINDING);
	gpu_state_print_fl(GL_NORMAL_ARRAY_STRIDE);
	gpu_state_print_fl(GL_NORMAL_ARRAY_TYPE);
	gpu_state_print_fl(GL_NUM_COMPRESSED_TEXTURE_FORMATS);
	gpu_state_print_fl(GL_PACK_ALIGNMENT);
	gpu_state_print_fl(GL_PACK_IMAGE_HEIGHT);
	gpu_state_print_fl(GL_PACK_LSB_FIRST);
	gpu_state_print_fl(GL_PACK_ROW_LENGTH);
	gpu_state_print_fl(GL_PACK_SKIP_IMAGES);
	gpu_state_print_fl(GL_PACK_SKIP_PIXELS);
	gpu_state_print_fl(GL_PACK_SKIP_ROWS);
	gpu_state_print_fl(GL_PACK_SWAP_BYTES);
	gpu_state_print_fl(GL_PERSPECTIVE_CORRECTION_HINT);
	gpu_state_print_fl(GL_PIXEL_MAP_A_TO_A_SIZE);
	gpu_state_print_fl(GL_PIXEL_MAP_B_TO_B_SIZE);
	gpu_state_print_fl(GL_PIXEL_MAP_G_TO_G_SIZE);
	gpu_state_print_fl(GL_PIXEL_MAP_I_TO_A_SIZE);
	gpu_state_print_fl(GL_PIXEL_MAP_I_TO_B_SIZE);
	gpu_state_print_fl(GL_PIXEL_MAP_I_TO_G_SIZE);
	gpu_state_print_fl(GL_PIXEL_MAP_I_TO_I_SIZE);
	gpu_state_print_fl(GL_PIXEL_MAP_I_TO_R_SIZE);
	gpu_state_print_fl(GL_PIXEL_MAP_R_TO_R_SIZE);
	gpu_state_print_fl(GL_PIXEL_MAP_S_TO_S_SIZE);
	gpu_state_print_fl(GL_PIXEL_PACK_BUFFER_BINDING);
	gpu_state_print_fl(GL_PIXEL_UNPACK_BUFFER_BINDING);
	gpu_state_print_fl(GL_POINT_DISTANCE_ATTENUATION);
	gpu_state_print_fl(GL_POINT_FADE_THRESHOLD_SIZE);
	gpu_state_print_fl(GL_POINT_SIZE);
	gpu_state_print_fl(GL_POINT_SIZE_GRANULARITY);
	gpu_state_print_fl(GL_POINT_SIZE_MAX);
	gpu_state_print_fl(GL_POINT_SIZE_MIN);
	gpu_state_print_fl(GL_POINT_SIZE_RANGE);
	gpu_state_print_fl(GL_POINT_SMOOTH);
	gpu_state_print_fl(GL_POINT_SMOOTH_HINT);
	gpu_state_print_fl(GL_POINT_SPRITE);
	gpu_state_print_fl(GL_POLYGON_MODE);
	gpu_state_print_fl(GL_POLYGON_OFFSET_FACTOR);
	gpu_state_print_fl(GL_POLYGON_OFFSET_FILL);
	gpu_state_print_fl(GL_POLYGON_OFFSET_LINE);
	gpu_state_print_fl(GL_POLYGON_OFFSET_POINT);
	gpu_state_print_fl(GL_POLYGON_OFFSET_UNITS);
	gpu_state_print_fl(GL_POLYGON_SMOOTH);
	gpu_state_print_fl(GL_POLYGON_SMOOTH_HINT);
	gpu_state_print_fl(GL_POLYGON_STIPPLE);
	gpu_state_print_fl(GL_POST_COLOR_MATRIX_ALPHA_BIAS);
	gpu_state_print_fl(GL_POST_COLOR_MATRIX_ALPHA_SCALE);
	gpu_state_print_fl(GL_POST_COLOR_MATRIX_BLUE_BIAS);
	gpu_state_print_fl(GL_POST_COLOR_MATRIX_BLUE_SCALE);
	gpu_state_print_fl(GL_POST_COLOR_MATRIX_COLOR_TABLE);
	gpu_state_print_fl(GL_POST_COLOR_MATRIX_GREEN_BIAS);
	gpu_state_print_fl(GL_POST_COLOR_MATRIX_GREEN_SCALE);
	gpu_state_print_fl(GL_POST_COLOR_MATRIX_RED_BIAS);
	gpu_state_print_fl(GL_POST_COLOR_MATRIX_RED_SCALE);
	gpu_state_print_fl(GL_POST_CONVOLUTION_ALPHA_BIAS);
	gpu_state_print_fl(GL_POST_CONVOLUTION_ALPHA_SCALE);
	gpu_state_print_fl(GL_POST_CONVOLUTION_BLUE_BIAS);
	gpu_state_print_fl(GL_POST_CONVOLUTION_BLUE_SCALE);
	gpu_state_print_fl(GL_POST_CONVOLUTION_COLOR_TABLE);
	gpu_state_print_fl(GL_POST_CONVOLUTION_GREEN_BIAS);
	gpu_state_print_fl(GL_POST_CONVOLUTION_GREEN_SCALE);
	gpu_state_print_fl(GL_POST_CONVOLUTION_RED_BIAS);
	gpu_state_print_fl(GL_POST_CONVOLUTION_RED_SCALE);
	gpu_state_print_fl(GL_PROJECTION_MATRIX);
	gpu_state_print_fl(GL_PROJECTION_STACK_DEPTH);
	gpu_state_print_fl(GL_READ_BUFFER);
	gpu_state_print_fl(GL_RED_BIAS);
	gpu_state_print_fl(GL_RED_BITS);
	gpu_state_print_fl(GL_RED_SCALE);
	gpu_state_print_fl(GL_RENDER_MODE);
	gpu_state_print_fl(GL_RESCALE_NORMAL);
	gpu_state_print_fl(GL_RGBA_MODE);
	gpu_state_print_fl(GL_SAMPLES);
	gpu_state_print_fl(GL_SAMPLE_BUFFERS);
	gpu_state_print_fl(GL_SAMPLE_COVERAGE_INVERT);
	gpu_state_print_fl(GL_SAMPLE_COVERAGE_VALUE);
	gpu_state_print_fl(GL_SCISSOR_BOX);
	gpu_state_print_fl(GL_SCISSOR_TEST);
	gpu_state_print_fl(GL_SECONDARY_COLOR_ARRAY);
	gpu_state_print_fl(GL_SECONDARY_COLOR_ARRAY_BUFFER_BINDING);
	gpu_state_print_fl(GL_SECONDARY_COLOR_ARRAY_SIZE);
	gpu_state_print_fl(GL_SECONDARY_COLOR_ARRAY_STRIDE);
	gpu_state_print_fl(GL_SECONDARY_COLOR_ARRAY_TYPE);
	gpu_state_print_fl(GL_SELECTION_BUFFER_SIZE);
	gpu_state_print_fl(GL_SEPARABLE_2D);
	gpu_state_print_fl(GL_SHADE_MODEL);
	gpu_state_print_fl(GL_SMOOTH_LINE_WIDTH_GRANULARITY);
	gpu_state_print_fl(GL_SMOOTH_LINE_WIDTH_RANGE);
	gpu_state_print_fl(GL_SMOOTH_POINT_SIZE_GRANULARITY);
	gpu_state_print_fl(GL_SMOOTH_POINT_SIZE_RANGE);
	gpu_state_print_fl(GL_STENCIL_BACK_FAIL);
	gpu_state_print_fl(GL_STENCIL_BACK_FUNC);
	gpu_state_print_fl(GL_STENCIL_BACK_PASS_DEPTH_FAIL);
	gpu_state_print_fl(GL_STENCIL_BACK_PASS_DEPTH_PASS);
	gpu_state_print_fl(GL_STENCIL_BACK_REF);
	gpu_state_print_fl(GL_STENCIL_BACK_VALUE_MASK);
	gpu_state_print_fl(GL_STENCIL_BACK_WRITEMASK);
	gpu_state_print_fl(GL_STENCIL_BITS);
	gpu_state_print_fl(GL_STENCIL_CLEAR_VALUE);
	gpu_state_print_fl(GL_STENCIL_FAIL);
	gpu_state_print_fl(GL_STENCIL_FUNC);
	gpu_state_print_fl(GL_STENCIL_PASS_DEPTH_FAIL);
	gpu_state_print_fl(GL_STENCIL_PASS_DEPTH_PASS);
	gpu_state_print_fl(GL_STENCIL_REF);
	gpu_state_print_fl(GL_STENCIL_TEST);
	gpu_state_print_fl(GL_STENCIL_VALUE_MASK);
	gpu_state_print_fl(GL_STENCIL_WRITEMASK);
	gpu_state_print_fl(GL_STEREO);
	gpu_state_print_fl(GL_SUBPIXEL_BITS);
	gpu_state_print_fl(GL_TEXTURE_1D);
	gpu_state_print_fl(GL_TEXTURE_2D);
	gpu_state_print_fl(GL_TEXTURE_3D);
	gpu_state_print_fl(GL_TEXTURE_BINDING_1D);
	gpu_state_print_fl(GL_TEXTURE_BINDING_2D);
	gpu_state_print_fl(GL_TEXTURE_BINDING_3D);
	gpu_state_print_fl(GL_TEXTURE_BINDING_CUBE_MAP);
	gpu_state_print_fl(GL_TEXTURE_COMPRESSION_HINT);
	gpu_state_print_fl(GL_TEXTURE_COORD_ARRAY);
	gpu_state_print_fl(GL_TEXTURE_COORD_ARRAY_BUFFER_BINDING);
	gpu_state_print_fl(GL_TEXTURE_COORD_ARRAY_SIZE);
	gpu_state_print_fl(GL_TEXTURE_COORD_ARRAY_STRIDE);
	gpu_state_print_fl(GL_TEXTURE_COORD_ARRAY_TYPE);
	gpu_state_print_fl(GL_TEXTURE_CUBE_MAP);
	gpu_state_print_fl(GL_TEXTURE_GEN_Q);
	gpu_state_print_fl(GL_TEXTURE_GEN_R);
	gpu_state_print_fl(GL_TEXTURE_GEN_S);
	gpu_state_print_fl(GL_TEXTURE_GEN_T);
	gpu_state_print_fl(GL_TEXTURE_MATRIX);
	gpu_state_print_fl(GL_TEXTURE_STACK_DEPTH);
	gpu_state_print_fl(GL_TRANSPOSE_COLOR_MATRIX);
	gpu_state_print_fl(GL_TRANSPOSE_MODELVIEW_MATRIX);
	gpu_state_print_fl(GL_TRANSPOSE_PROJECTION_MATRIX);
	gpu_state_print_fl(GL_TRANSPOSE_TEXTURE_MATRIX);
	gpu_state_print_fl(GL_UNPACK_ALIGNMENT);
	gpu_state_print_fl(GL_UNPACK_IMAGE_HEIGHT);
	gpu_state_print_fl(GL_UNPACK_LSB_FIRST);
	gpu_state_print_fl(GL_UNPACK_ROW_LENGTH);
	gpu_state_print_fl(GL_UNPACK_SKIP_IMAGES);
	gpu_state_print_fl(GL_UNPACK_SKIP_PIXELS);
	gpu_state_print_fl(GL_UNPACK_SKIP_ROWS);
	gpu_state_print_fl(GL_UNPACK_SWAP_BYTES);
	gpu_state_print_fl(GL_VERTEX_ARRAY);
	gpu_state_print_fl(GL_VERTEX_ARRAY_BUFFER_BINDING);
	gpu_state_print_fl(GL_VERTEX_ARRAY_SIZE);
	gpu_state_print_fl(GL_VERTEX_ARRAY_STRIDE);
	gpu_state_print_fl(GL_VERTEX_ARRAY_TYPE);
	gpu_state_print_fl(GL_VERTEX_PROGRAM_POINT_SIZE);
	gpu_state_print_fl(GL_VERTEX_PROGRAM_TWO_SIDE);
	gpu_state_print_fl(GL_VIEWPORT);
	gpu_state_print_fl(GL_ZOOM_X);
	gpu_state_print_fl(GL_ZOOM_Y);
}

#undef gpu_state_print_fl<|MERGE_RESOLUTION|>--- conflicted
+++ resolved
@@ -82,12 +82,8 @@
 	else {
 		/* glGetError should have cleared the error flag, so if we get the
 		 * same flag twice that means glGetError itself probably triggered
-<<<<<<< HEAD
-		 * the error. This happens on Windows if the GL context is invalid. */
-=======
 		 * the error. This happens on Windows if the GL context is invalid.
 		 */
->>>>>>> 7da189b4
 		{
 			GLenum new_error = glGetError();
 			if (gl_error == new_error) {
@@ -153,14 +149,8 @@
 }
 
 
-<<<<<<< HEAD
-#ifdef WITH_GPU_DEBUG
-
-/* Debug callbacks need the same calling convention as OpenGL functions. */
-=======
 /* Debug callbacks need the same calling convention as OpenGL functions.
  */
->>>>>>> 7da189b4
 #if defined(_WIN32) && !defined(_WIN32_WCE) && !defined(__SCITECH_SNAP__)
     /* Win32 but not WinCE */
 #   define APIENTRY __stdcall
@@ -338,11 +328,7 @@
 }
 
 
-<<<<<<< HEAD
-void gpu_assert_no_gl_errors(const char *file, int line, const char *str)
-=======
 void GPU_assert_no_gl_errors(const char *file, int line, const char *str)
->>>>>>> 7da189b4
 {
 	if (G.debug) {
 		GLboolean gl_ok = gpu_report_gl_errors(file, line, str);
