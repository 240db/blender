--- conflicted
+++ resolved
@@ -1873,17 +1873,11 @@
 
 		if (buffers->smooth) {
 			for (j = 0; j < S; j++) {
-<<<<<<< HEAD
-				gpu_color_from_mask_set(buffers->vmask[fv[j]]);
-				gpuNormal3sv(mvert[fv[j]].no);
-				gpuVertex3fv(mvert[fv[j]].co);
-=======
 				if (has_mask) {
 					gpu_color_from_mask_set(buffers->vmask[fv[j]]);
 				}
-				glNormal3sv(mvert[fv[j]].no);
-				glVertex3fv(mvert[fv[j]].co);
->>>>>>> 7748133b
+				gpuNormal3sv(mvert[fv[j]].no);
+				gpuVertex3fv(mvert[fv[j]].co);
 			}
 		}
 		else {
@@ -1898,18 +1892,6 @@
 				normal_tri_v3(fno, mvert[fv[0]].co, mvert[fv[1]].co, mvert[fv[2]].co);
 			gpuNormal3fv(fno);
 
-<<<<<<< HEAD
-			/* calculate face mask color */
-			fmask = (buffers->vmask[fv[0]] +
-			         buffers->vmask[fv[1]] +
-			         buffers->vmask[fv[2]]);
-			if (f->v4)
-				fmask = (fmask + buffers->vmask[fv[3]]) * 0.25;
-			else
-				fmask /= 3.0f;
-			gpu_color_from_mask_set(fmask);
-
-=======
 			if (has_mask) {
 				float fmask;
 
@@ -1923,8 +1905,7 @@
 					fmask /= 3.0f;
 				gpu_color_from_mask_set(fmask);
 			}
-			
->>>>>>> 7748133b
+
 			for (j = 0; j < S; j++)
 				gpuVertex3fv(mvert[fv[j]].co);
 		}
@@ -1932,15 +1913,11 @@
 		gpuEnd();
 	}
 
-<<<<<<< HEAD
 	gpuImmediateUnformat();
-
-	gpu_colors_disable(VBO_DISABLED);
-=======
+	
 	if (has_mask) {
 		gpu_colors_disable(VBO_DISABLED);
 	}
->>>>>>> 7748133b
 }
 
 static void gpu_draw_buffers_legacy_grids(GPU_Buffers *buffers)
@@ -1980,17 +1957,12 @@
 
 					if (buffers->smooth) {
 						for (j = 0; j < 4; j++) {
-<<<<<<< HEAD
-							gpu_color_from_mask_set(*CCG_elem_mask(key, e[j]));
-							gpuNormal3fv(CCG_elem_no(key, e[j]));
-							gpuVertex3fv(CCG_elem_co(key, e[j]));
-=======
 							if (has_mask) {
 								gpu_color_from_mask_set(*CCG_elem_mask(key, e[j]));
 							}
-							glNormal3fv(CCG_elem_no(key, e[j]));
-							glVertex3fv(CCG_elem_co(key, e[j]));
->>>>>>> 7748133b
+							
+							gpuNormal3fv(CCG_elem_no(key, e[j]));
+							gpuVertex3fv(CCG_elem_co(key, e[j]));
 						}
 					}
 					else {
@@ -2000,16 +1972,11 @@
 						               CCG_elem_co(key, e[1]),
 						               CCG_elem_co(key, e[2]),
 						               CCG_elem_co(key, e[3]));
-<<<<<<< HEAD
 						gpuNormal3fv(fno);
-						gpu_color_from_mask_quad_set(key, e[0], e[1], e[2], e[3]);
-=======
-						glNormal3fv(fno);
 
 						if (has_mask) {
 							gpu_color_from_mask_quad_set(key, e[0], e[1], e[2], e[3]);
 						}
->>>>>>> 7748133b
 
 						for (j = 0; j < 4; j++)
 							gpuVertex3fv(CCG_elem_co(key, e[j]));
@@ -2026,25 +1993,18 @@
 					CCGElem *a = CCG_grid_elem(key, grid, x, y);
 					CCGElem *b = CCG_grid_elem(key, grid, x, y + 1);
 
-<<<<<<< HEAD
-					gpu_color_from_mask_set(*CCG_elem_mask(key, a));
-					gpuNormal3fv(CCG_elem_no(key, a));
-					gpuVertex3fv(CCG_elem_co(key, a));
-					gpu_color_from_mask_set(*CCG_elem_mask(key, b));
-					gpuNormal3fv(CCG_elem_no(key, b));
-					gpuVertex3fv(CCG_elem_co(key, b));
-=======
 					if (has_mask) {
 						gpu_color_from_mask_set(*CCG_elem_mask(key, a));
 					}
-					glNormal3fv(CCG_elem_no(key, a));
-					glVertex3fv(CCG_elem_co(key, a));
+					
+					gpuNormal3fv(CCG_elem_no(key, a));
+					gpuVertex3fv(CCG_elem_co(key, a));
 					if (has_mask) {
 						gpu_color_from_mask_set(*CCG_elem_mask(key, b));
 					}
-					glNormal3fv(CCG_elem_no(key, b));
-					glVertex3fv(CCG_elem_co(key, b));
->>>>>>> 7748133b
+					
+					gpuNormal3fv(CCG_elem_no(key, b));
+					gpuVertex3fv(CCG_elem_co(key, b));
 				}
 				gpuEnd();
 			}
@@ -2081,15 +2041,11 @@
 		}
 	}
 
-<<<<<<< HEAD
 	gpuImmediateUnformat();
-
-	gpu_colors_disable(VBO_DISABLED);
-=======
+	
 	if (has_mask) {
 		gpu_colors_disable(VBO_DISABLED);
 	}
->>>>>>> 7748133b
 }
 
 void GPU_draw_buffers(GPU_Buffers *buffers, DMSetMaterial setMaterial)
@@ -2117,7 +2073,7 @@
 		}
 		else {
 			gpu_colors_enable(VBO_DISABLED);
-			glColor4ub(0xff, 0xff, 0xff, 0xff);
+			gpuCurrentColor4ub(0xff, 0xff, 0xff, 0xff);
 		}
 
 		glBindBufferARB(GL_ARRAY_BUFFER_ARB, buffers->vert_buf);
