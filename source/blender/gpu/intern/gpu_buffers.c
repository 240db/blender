--- conflicted
+++ resolved
@@ -1085,12 +1085,6 @@
         const int *vert_indices, int totvert, const float *vmask,
         const int (*face_vert_indices)[3], bool show_diffuse_color)
 {
-<<<<<<< HEAD
-=======
-	VertexBufferFormat *vert_data;
-	int i;
-
->>>>>>> 722bcb55
 	buffers->vmask = vmask;
 	buffers->show_diffuse_color = show_diffuse_color;
 	buffers->use_matcaps = GPU_material_use_matcaps_get();
@@ -1135,34 +1129,19 @@
 					VertexBuffer_set_attrib(buffers->vert_buf, vbo_id.nor, i, v->no);
 				}
 
-<<<<<<< HEAD
 				for (uint i = 0; i < buffers->face_indices_len; i++) {
 					const MLoopTri *lt = &buffers->looptri[buffers->face_indices[i]];
 					for (uint j = 0; j < 3; j++) {
-						int v_orig = buffers->mloop[lt->tri[j]].v;
-						int v_index = face_vert_indices[i][j];
-						uchar color_ub[3];
+						int vidx = face_vert_indices[i][j];
 						if (vmask) {
-							gpu_color_from_mask_copy(vmask[v_orig], diffuse_color, color_ub);
+							int v_index = buffers->mloop[lt->tri[j]].v;
+							uchar color_ub[3];
+							gpu_color_from_mask_copy(vmask[v_index], diffuse_color, color_ub);
+							VertexBuffer_set_attrib(buffers->vert_buf, vbo_id.col, vidx, color_ub);
 						}
 						else {
-							rgb_float_to_uchar(color_ub, diffuse_color);
+							VertexBuffer_set_attrib(buffers->vert_buf, vbo_id.col, vidx, diffuse_color_ub);
 						}
-						VertexBuffer_set_attrib(buffers->vert_buf, vbo_id.col, v_index, color_ub);
-=======
-				for (i = 0; i < buffers->face_indices_len; i++) {
-					const MLoopTri *lt = &buffers->looptri[buffers->face_indices[i]];
-					for (uint j = 0; j < 3; j++) {
-						VertexBufferFormat *out = vert_data + face_vert_indices[i][j];
-
-						if (vmask) {
-							uint v_index = buffers->mloop[lt->tri[j]].v;
-							gpu_color_from_mask_copy(vmask[v_index], diffuse_color, out->color);
-						}
-						else {
-							copy_v3_v3_uchar(out->color, diffuse_color_ub);
-						}
->>>>>>> 722bcb55
 					}
 				}
 			}
@@ -1204,22 +1183,9 @@
 					for (uint j = 0; j < 3; j++) {
 						const MVert *v = &mvert[vtri[j]];
 
-<<<<<<< HEAD
 						VertexBuffer_set_attrib(buffers->vert_buf, vbo_id.pos, vbo_index, v->co);
 						VertexBuffer_set_attrib(buffers->vert_buf, vbo_id.nor, vbo_index, no);
-
-						uchar color_ub[3]; \
-						if (vmask)
-							gpu_color_from_mask_copy(fmask, diffuse_color, color_ub);
-						else
-							rgb_float_to_uchar(color_ub, diffuse_color);
-
 						VertexBuffer_set_attrib(buffers->vert_buf, vbo_id.col, vbo_index, color_ub);
-=======
-						copy_v3_v3(out->co, v->co);
-						copy_v3_v3_short(out->no, no);
-						copy_v3_v3_uchar(out->color, color_ub);
->>>>>>> 722bcb55
 
 						vbo_index++;
 					}
