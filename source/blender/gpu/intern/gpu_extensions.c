/*
 * ***** BEGIN GPL LICENSE BLOCK *****
 *
 * This program is free software; you can redistribute it and/or
 * modify it under the terms of the GNU General Public License
 * as published by the Free Software Foundation; either version 2
 * of the License, or (at your option) any later version.
 *
 * This program is distributed in the hope that it will be useful,
 * but WITHOUT ANY WARRANTY; without even the implied warranty of
 * MERCHANTABILITY or FITNESS FOR A PARTICULAR PURPOSE.  See the
 * GNU General Public License for more details.
 *
 * You should have received a copy of the GNU General Public License
 * along with this program; if not, write to the Free Software Foundation,
 * Inc., 51 Franklin Street, Fifth Floor, Boston, MA 02110-1301, USA.
 *
 * The Original Code is Copyright (C) 2005 Blender Foundation.
 * All rights reserved.
 *
 * The Original Code is: all of this file.
 *
 * Contributor(s): Brecht Van Lommel.
 *
 * ***** END GPL LICENSE BLOCK *****
 */

/** \file blender/gpu/intern/gpu_extensions.c
 *  \ingroup gpu
 *
 * Wrap OpenGL features such as textures, shaders and GLSL
 * with checks for drivers and GPU support.
 */


#include "GPU_glew.h"

#include "DNA_image_types.h"

#include "MEM_guardedalloc.h"

#include "BLI_blenlib.h"
#include "BLI_utildefines.h"
#include "BLI_math_base.h"

#include "BKE_global.h"

#include "GPU_draw.h"
#include "GPU_extensions.h"
#include "GPU_compositing.h"
#include "GPU_simple_shader.h"

#include "intern/gpu_extensions_private.h"

#include <stdlib.h>
#include <stdio.h>
#include <string.h>

#ifdef WIN32
#  include "BLI_winstuff.h"
#endif

#define MAX_DEFINE_LENGTH 72

/* Extensions support */

/* extensions used:
 * - texture border clamp: 1.3 core
 * - fragment shader: 2.0 core
 * - framebuffer object: ext specification
 * - multitexture 1.3 core
 * - arb non power of two: 2.0 core
 * - pixel buffer objects? 2.1 core
 * - arb draw buffers? 2.0 core
 */

/* Non-generated shaders */
extern char datatoc_gpu_shader_vsm_store_vert_glsl[];
extern char datatoc_gpu_shader_vsm_store_frag_glsl[];
extern char datatoc_gpu_shader_sep_gaussian_blur_vert_glsl[];
extern char datatoc_gpu_shader_sep_gaussian_blur_frag_glsl[];
extern char datatoc_gpu_shader_fx_vert_glsl[];
extern char datatoc_gpu_shader_fx_ssao_frag_glsl[];
extern char datatoc_gpu_shader_fx_dof_frag_glsl[];
extern char datatoc_gpu_shader_fx_dof_vert_glsl[];
extern char datatoc_gpu_shader_fx_lib_glsl[];

typedef struct GPUShaders {
	GPUShader *vsm_store;
	GPUShader *sep_gaussian_blur;
	/* cache for shader fx. Those can exist in combinations so store them here */
	GPUShader *fx_shaders[MAX_FX_SHADERS * 2];
} GPUShaders;

static struct GPUGlobal {
	GLint maxtexsize;
	GLint maxtextures;
	GLuint currentfb;
	int glslsupport;
	int extdisabled;
	int colordepth;
	int npotdisabled; /* ATI 3xx-5xx (and more) chipsets support NPoT partially (== not enough) */
	int dlistsdisabled; /* Legacy ATI driver does not support display lists well */
	GPUDeviceType device;
	GPUOSType os;
	GPUDriverType driver;
	GPUShaders shaders;
	GPUTexture *invalid_tex_1D; /* texture used in place of invalid textures (not loaded correctly, missing) */
	GPUTexture *invalid_tex_2D;
	GPUTexture *invalid_tex_3D;
} GG = {1, 0};

/* Number of maximum output slots. We support 4 outputs for now (usually we wouldn't need more to preserve fill rate) */
#define GPU_FB_MAX_SLOTS 4

struct GPUFrameBuffer {
	GLuint object;
	GPUTexture *colortex[GPU_FB_MAX_SLOTS];
	GPUTexture *depthtex;
};


/* GPU Types */

int GPU_type_matches(GPUDeviceType device, GPUOSType os, GPUDriverType driver)
{
	return (GG.device & device) && (GG.os & os) && (GG.driver & driver);
}

/* GPU Extensions */

void GPU_extensions_disable(void)
{
	GG.extdisabled = 1;
}

int GPU_max_texture_size(void)
{
	return GG.maxtexsize;
}

void gpu_extensions_init(void)
{
	GLint r, g, b;
	const char *vendor, *renderer;

	/* glewIsSupported("GL_VERSION_2_0") */

	if (GLEW_ARB_multitexture)
		glGetIntegerv(GL_MAX_TEXTURE_IMAGE_UNITS_ARB, &GG.maxtextures);

	glGetIntegerv(GL_MAX_TEXTURE_SIZE, &GG.maxtexsize);

	GG.glslsupport = 1;
	if (!GLEW_ARB_multitexture) GG.glslsupport = 0;
	if (!GLEW_ARB_vertex_shader) GG.glslsupport = 0;
	if (!GLEW_ARB_fragment_shader) GG.glslsupport = 0;

	glGetIntegerv(GL_RED_BITS, &r);
	glGetIntegerv(GL_GREEN_BITS, &g);
	glGetIntegerv(GL_BLUE_BITS, &b);
	GG.colordepth = r+g+b; /* assumes same depth for RGB */

	vendor = (const char *)glGetString(GL_VENDOR);
	renderer = (const char *)glGetString(GL_RENDERER);

	if (strstr(vendor, "ATI")) {
		GG.device = GPU_DEVICE_ATI;
		GG.driver = GPU_DRIVER_OFFICIAL;
	}
	else if (strstr(vendor, "NVIDIA")) {
		GG.device = GPU_DEVICE_NVIDIA;
		GG.driver = GPU_DRIVER_OFFICIAL;
	}
	else if (strstr(vendor, "Intel") ||
	        /* src/mesa/drivers/dri/intel/intel_context.c */
	        strstr(renderer, "Mesa DRI Intel") ||
		strstr(renderer, "Mesa DRI Mobile Intel")) {
		GG.device = GPU_DEVICE_INTEL;
		GG.driver = GPU_DRIVER_OFFICIAL;
	}
	else if (strstr(renderer, "Mesa DRI R") || (strstr(renderer, "Gallium ") && strstr(renderer, " on ATI "))) {
		GG.device = GPU_DEVICE_ATI;
		GG.driver = GPU_DRIVER_OPENSOURCE;
	}
	else if (strstr(renderer, "Nouveau") || strstr(vendor, "nouveau")) {
		GG.device = GPU_DEVICE_NVIDIA;
		GG.driver = GPU_DRIVER_OPENSOURCE;
	}
	else if (strstr(vendor, "Mesa")) {
		GG.device = GPU_DEVICE_SOFTWARE;
		GG.driver = GPU_DRIVER_SOFTWARE;
	}
	else if (strstr(vendor, "Microsoft")) {
		GG.device = GPU_DEVICE_SOFTWARE;
		GG.driver = GPU_DRIVER_SOFTWARE;
	}
	else if (strstr(renderer, "Apple Software Renderer")) {
		GG.device = GPU_DEVICE_SOFTWARE;
		GG.driver = GPU_DRIVER_SOFTWARE;
	}
	else {
		GG.device = GPU_DEVICE_ANY;
		GG.driver = GPU_DRIVER_ANY;
	}

	if (GG.device == GPU_DEVICE_ATI) {
		/* ATI 9500 to X2300 cards support NPoT textures poorly
		 * Incomplete list http://dri.freedesktop.org/wiki/ATIRadeon
		 * New IDs from MESA's src/gallium/drivers/r300/r300_screen.c
		 */
		/* This list is close enough to those using the legacy driver which
		 * has a bug with display lists and glVertexAttrib 
		 */
		if (strstr(renderer, "R3") || strstr(renderer, "RV3") ||
		    strstr(renderer, "R4") || strstr(renderer, "RV4") ||
		    strstr(renderer, "RS4") || strstr(renderer, "RC4") ||
		    strstr(renderer, "R5") || strstr(renderer, "RV5") ||
		    strstr(renderer, "RS600") || strstr(renderer, "RS690") ||
		    strstr(renderer, "RS740") || strstr(renderer, "X1") ||
		    strstr(renderer, "X2") || strstr(renderer, "Radeon 9") ||
		    strstr(renderer, "RADEON 9"))
		{
			GG.npotdisabled = 1;
			GG.dlistsdisabled = 1;
		}
	}

	/* make sure double side isn't used by default and only getting enabled in places where it's
	 * really needed to prevent different unexpected behaviors like with intel gme965 card (sergey) */
	glLightModeli(GL_LIGHT_MODEL_TWO_SIDE, GL_FALSE);

#ifdef _WIN32
	GG.os = GPU_OS_WIN;
#elif defined(__APPLE__)
	GG.os = GPU_OS_MAC;
#else
	GG.os = GPU_OS_UNIX;
#endif


	GPU_invalid_tex_init();
	GPU_simple_shaders_init();
}

void gpu_extensions_exit(void)
{
	GPU_simple_shaders_exit();
	GPU_invalid_tex_free();
}

int GPU_glsl_support(void)
{
	return !GG.extdisabled && GG.glslsupport;
}

int GPU_non_power_of_two_support(void)
{
	if (GG.npotdisabled)
		return 0;

	return GLEW_ARB_texture_non_power_of_two;
}

int GPU_display_list_support(void)
{
	return !GG.dlistsdisabled;
}

int GPU_color_depth(void)
{
	return GG.colordepth;
}

int GPU_print_error(const char *str)
{
	GLenum errCode;

	if ((G.debug & G_DEBUG)) {
		if ((errCode = glGetError()) != GL_NO_ERROR) {
			fprintf(stderr, "%s opengl error: %s\n", str, gluErrorString(errCode));
			return 1;
		}
	}

	return 0;
}

static void GPU_print_framebuffer_error(GLenum status, char err_out[256])
{
	const char *err= "unknown";

	switch (status) {
		case GL_FRAMEBUFFER_COMPLETE_EXT:
			break;
		case GL_INVALID_OPERATION:
			err= "Invalid operation";
			break;
		case GL_FRAMEBUFFER_INCOMPLETE_ATTACHMENT_EXT:
			err= "Incomplete attachment";
			break;
		case GL_FRAMEBUFFER_UNSUPPORTED_EXT:
			err= "Unsupported framebuffer format";
			break;
		case GL_FRAMEBUFFER_INCOMPLETE_MISSING_ATTACHMENT_EXT:
			err= "Missing attachment";
			break;
		case GL_FRAMEBUFFER_INCOMPLETE_DIMENSIONS_EXT:
			err= "Attached images must have same dimensions";
			break;
		case GL_FRAMEBUFFER_INCOMPLETE_FORMATS_EXT:
			err= "Attached images must have same format";
			break;
		case GL_FRAMEBUFFER_INCOMPLETE_DRAW_BUFFER_EXT:
			err= "Missing draw buffer";
			break;
		case GL_FRAMEBUFFER_INCOMPLETE_READ_BUFFER_EXT:
			err= "Missing read buffer";
			break;
	}

	if (err_out) {
		BLI_snprintf(err_out, 256, "GPUFrameBuffer: framebuffer incomplete error %d '%s'",
			(int)status, err);
	}
	else {
		fprintf(stderr, "GPUFrameBuffer: framebuffer incomplete error %d '%s'\n",
			(int)status, err);
	}
}

/* GPUTexture */

struct GPUTexture {
	int w, h;				/* width/height */
	int number;				/* number for multitexture binding */
	int refcount;			/* reference count */
	GLenum target;			/* GL_TEXTURE_* */
	GLuint bindcode;		/* opengl identifier for texture */
	int fromblender;		/* we got the texture from Blender */

	GPUFrameBuffer *fb;		/* GPUFramebuffer this texture is attached to */
	int fb_attachment;		/* slot the texture is attached to */
	int depth;				/* is a depth texture? */
};

static unsigned char *GPU_texture_convert_pixels(int length, float *fpixels)
{
	unsigned char *pixels, *p;
	const float *fp;
	int a, len;

	len = 4*length;
	fp = fpixels;
	p = pixels = MEM_callocN(sizeof(unsigned char)*len, "GPUTexturePixels");

	for (a=0; a<len; a++, p++, fp++)
		*p = FTOCHAR((*fp));

	return pixels;
}

static void GPU_glTexSubImageEmpty(GLenum target, GLenum format, int x, int y, int w, int h)
{
	void *pixels = MEM_callocN(sizeof(char)*4*w*h, "GPUTextureEmptyPixels");

	if (target == GL_TEXTURE_1D)
		glTexSubImage1D(target, 0, x, w, format, GL_UNSIGNED_BYTE, pixels);
	else
		glTexSubImage2D(target, 0, x, y, w, h, format, GL_UNSIGNED_BYTE, pixels);
	
	MEM_freeN(pixels);
}

static GPUTexture *GPU_texture_create_nD(
        int w, int h, int n, float *fpixels, int depth, GPUHDRType hdr_type, int components,
        char err_out[256])
{
	GPUTexture *tex;
	GLenum type, format, internalformat;
	void *pixels = NULL;

	if (depth && !GLEW_ARB_depth_texture)
		return NULL;

	tex = MEM_callocN(sizeof(GPUTexture), "GPUTexture");
	tex->w = w;
	tex->h = h;
	tex->number = -1;
	tex->refcount = 1;
	tex->target = (n == 1)? GL_TEXTURE_1D: GL_TEXTURE_2D;
	tex->depth = depth;
	tex->fb_attachment = -1;

	glGenTextures(1, &tex->bindcode);

	if (!tex->bindcode) {
		if (err_out) {
			BLI_snprintf(err_out, 256, "GPUTexture: texture create failed: %d",
				(int)glGetError());
		}
		else {
			fprintf(stderr, "GPUTexture: texture create failed: %d\n",
				(int)glGetError());
		}
		GPU_texture_free(tex);
		return NULL;
	}

	if (!GPU_non_power_of_two_support()) {
		tex->w = power_of_2_max_i(tex->w);
		tex->h = power_of_2_max_i(tex->h);
	}

	tex->number = 0;
	glBindTexture(tex->target, tex->bindcode);

	if (depth) {
		type = GL_UNSIGNED_BYTE;
		format = GL_DEPTH_COMPONENT;
		internalformat = GL_DEPTH_COMPONENT;
	}
	else {
		type = GL_FLOAT;

		if (components == 4) {
			format = GL_RGBA;
			switch (hdr_type) {
				case GPU_HDR_NONE:
					internalformat = GL_RGBA8;
					break;
				case GPU_HDR_HALF_FLOAT:
					internalformat = GL_RGBA16F;
					break;
				case GPU_HDR_FULL_FLOAT:
					internalformat = GL_RGBA32F;
					break;
				default:
					break;
			}
		}
		else if (components == 2) {
			format = GL_RG;
			switch (hdr_type) {
				case GPU_HDR_NONE:
					internalformat = GL_RG8;
					break;
				case GPU_HDR_HALF_FLOAT:
					internalformat = GL_RG16F;
					break;
				case GPU_HDR_FULL_FLOAT:
					internalformat = GL_RG32F;
					break;
				default:
					break;
			}
		}

		if (fpixels && hdr_type == GPU_HDR_NONE) {
			type = GL_UNSIGNED_BYTE;
			pixels = GPU_texture_convert_pixels(w*h, fpixels);
		}
	}

	if (tex->target == GL_TEXTURE_1D) {
		glTexImage1D(tex->target, 0, internalformat, tex->w, 0, format, type, NULL);

		if (fpixels) {
			glTexSubImage1D(tex->target, 0, 0, w, format, type,
				pixels ? pixels : fpixels);

			if (tex->w > w)
				GPU_glTexSubImageEmpty(tex->target, format, w, 0,
					tex->w-w, 1);
		}
	}
	else {
		glTexImage2D(tex->target, 0, internalformat, tex->w, tex->h, 0,
		             format, type, NULL);

		if (fpixels) {
			glTexSubImage2D(tex->target, 0, 0, 0, w, h,
				format, type, pixels ? pixels : fpixels);

			if (tex->w > w)
				GPU_glTexSubImageEmpty(tex->target, format, w, 0, tex->w-w, tex->h);
			if (tex->h > h)
				GPU_glTexSubImageEmpty(tex->target, format, 0, h, w, tex->h-h);
		}
	}

	if (pixels)
		MEM_freeN(pixels);

	if (depth) {
		glTexParameteri(tex->target, GL_TEXTURE_MIN_FILTER, GL_NEAREST);
		glTexParameteri(tex->target, GL_TEXTURE_MAG_FILTER, GL_LINEAR);
		glTexParameteri(tex->target, GL_TEXTURE_COMPARE_MODE_ARB, GL_COMPARE_R_TO_TEXTURE);
		glTexParameteri(tex->target, GL_TEXTURE_COMPARE_FUNC_ARB, GL_LEQUAL);
		glTexParameteri(tex->target, GL_DEPTH_TEXTURE_MODE_ARB, GL_INTENSITY);  
	}
	else {
		glTexParameteri(tex->target, GL_TEXTURE_MIN_FILTER, GL_LINEAR);
		glTexParameteri(tex->target, GL_TEXTURE_MAG_FILTER, GL_LINEAR);
	}

	if (tex->target != GL_TEXTURE_1D) {
		glTexParameteri(tex->target, GL_TEXTURE_WRAP_S, GL_CLAMP_TO_EDGE);
		glTexParameteri(tex->target, GL_TEXTURE_WRAP_T, GL_CLAMP_TO_EDGE);
	}
	else
		glTexParameteri(tex->target, GL_TEXTURE_WRAP_S, GL_CLAMP_TO_EDGE);

	return tex;
}


GPUTexture *GPU_texture_create_3D(int w, int h, int depth, int channels, float *fpixels)
{
	GPUTexture *tex;
	GLenum type, format, internalformat;
	void *pixels = NULL;
	float vfBorderColor[4] = {0.0f, 0.0f, 0.0f, 0.0f};

	if (!GLEW_VERSION_1_2)
		return NULL;

	tex = MEM_callocN(sizeof(GPUTexture), "GPUTexture");
	tex->w = w;
	tex->h = h;
	tex->depth = depth;
	tex->number = -1;
	tex->refcount = 1;
	tex->target = GL_TEXTURE_3D;

	glGenTextures(1, &tex->bindcode);

	if (!tex->bindcode) {
		fprintf(stderr, "GPUTexture: texture create failed: %d\n",
			(int)glGetError());
		GPU_texture_free(tex);
		return NULL;
	}

	if (!GPU_non_power_of_two_support()) {
		tex->w = power_of_2_max_i(tex->w);
		tex->h = power_of_2_max_i(tex->h);
		tex->depth = power_of_2_max_i(tex->depth);
	}

	tex->number = 0;
	glBindTexture(tex->target, tex->bindcode);

	GPU_print_error("3D glBindTexture");

	type = GL_FLOAT;
	if (channels == 4) {
		format = GL_RGBA;
		internalformat = GL_RGBA;
	}
	else {
		format = GL_RED;
		internalformat = GL_INTENSITY;
	}

	//if (fpixels)
	//	pixels = GPU_texture_convert_pixels(w*h*depth, fpixels);

	glTexImage3D(tex->target, 0, internalformat, tex->w, tex->h, tex->depth, 0, format, type, NULL);

	GPU_print_error("3D glTexImage3D");

	if (fpixels) {
		if (!GPU_non_power_of_two_support() && (w != tex->w || h != tex->h || depth != tex->depth)) {
			/* clear first to avoid unitialized pixels */
			float *zero= MEM_callocN(sizeof(float)*tex->w*tex->h*tex->depth, "zero");
			glTexSubImage3D(tex->target, 0, 0, 0, 0, tex->w, tex->h, tex->depth, format, type, zero);
			MEM_freeN(zero);
		}

		glTexSubImage3D(tex->target, 0, 0, 0, 0, w, h, depth, format, type, fpixels);
		GPU_print_error("3D glTexSubImage3D");
	}


	glTexParameterfv(GL_TEXTURE_3D, GL_TEXTURE_BORDER_COLOR, vfBorderColor);
	GPU_print_error("3D GL_TEXTURE_BORDER_COLOR");
	glTexParameteri(GL_TEXTURE_3D, GL_TEXTURE_MIN_FILTER, GL_LINEAR);
	glTexParameteri(GL_TEXTURE_3D, GL_TEXTURE_MAG_FILTER, GL_LINEAR);
	GPU_print_error("3D GL_LINEAR");
	glTexParameteri(GL_TEXTURE_3D, GL_TEXTURE_WRAP_S, GL_CLAMP_TO_EDGE);
	glTexParameteri(GL_TEXTURE_3D, GL_TEXTURE_WRAP_T, GL_CLAMP_TO_EDGE);
	glTexParameteri(GL_TEXTURE_3D, GL_TEXTURE_WRAP_R, GL_CLAMP_TO_EDGE);
	GPU_print_error("3D GL_CLAMP_TO_BORDER");

	if (pixels)
		MEM_freeN(pixels);

	GPU_texture_unbind(tex);

	return tex;
}

GPUTexture *GPU_texture_from_blender(Image *ima, ImageUser *iuser, bool is_data, double time, int mipmap)
{
	GPUTexture *tex;
	GLint w, h, border, lastbindcode, bindcode;

	glGetIntegerv(GL_TEXTURE_BINDING_2D, &lastbindcode);

	GPU_update_image_time(ima, time);
	/* this binds a texture, so that's why to restore it with lastbindcode */
	bindcode = GPU_verify_image(ima, iuser, 0, 0, mipmap, is_data);

	if (ima->gputexture) {
		ima->gputexture->bindcode = bindcode;
		glBindTexture(GL_TEXTURE_2D, lastbindcode);
		return ima->gputexture;
	}

	tex = MEM_callocN(sizeof(GPUTexture), "GPUTexture");
	tex->bindcode = bindcode;
	tex->number = -1;
	tex->refcount = 1;
	tex->target = GL_TEXTURE_2D;
	tex->fromblender = 1;

	ima->gputexture= tex;

	if (!glIsTexture(tex->bindcode)) {
		GPU_print_error("Blender Texture Not Loaded");
	}
	else {
		glBindTexture(GL_TEXTURE_2D, tex->bindcode);
		glGetTexLevelParameteriv(GL_TEXTURE_2D, 0, GL_TEXTURE_WIDTH, &w);
		glGetTexLevelParameteriv(GL_TEXTURE_2D, 0, GL_TEXTURE_HEIGHT, &h);
		glGetTexLevelParameteriv(GL_TEXTURE_2D, 0, GL_TEXTURE_BORDER, &border);

		tex->w = w - border;
		tex->h = h - border;
	}

	glBindTexture(GL_TEXTURE_2D, lastbindcode);

	return tex;
}

GPUTexture *GPU_texture_from_preview(PreviewImage *prv, int mipmap)
{
	GPUTexture *tex = prv->gputexture[0];
	GLint w, h, lastbindcode;
	GLuint bindcode = 0;
	
	glGetIntegerv(GL_TEXTURE_BINDING_2D, &lastbindcode);
	
	if (tex)
		bindcode = tex->bindcode;
	
	/* this binds a texture, so that's why to restore it */
	if (bindcode == 0) {
		GPU_create_gl_tex(&bindcode, prv->rect[0], NULL, prv->w[0], prv->h[0], mipmap, 0, NULL);
	}
	if (tex) {
		tex->bindcode = bindcode;
		glBindTexture(GL_TEXTURE_2D, lastbindcode);
		return tex;
	}

	tex = MEM_callocN(sizeof(GPUTexture), "GPUTexture");
	tex->bindcode = bindcode;
	tex->number = -1;
	tex->refcount = 1;
	tex->target = GL_TEXTURE_2D;
	
	prv->gputexture[0]= tex;
	
	if (!glIsTexture(tex->bindcode)) {
		GPU_print_error("Blender Texture Not Loaded");
	}
	else {
		glBindTexture(GL_TEXTURE_2D, tex->bindcode);
		glGetTexLevelParameteriv(GL_TEXTURE_2D, 0, GL_TEXTURE_WIDTH, &w);
		glGetTexLevelParameteriv(GL_TEXTURE_2D, 0, GL_TEXTURE_HEIGHT, &h);
		
		tex->w = w;
		tex->h = h;
	}
	
	glBindTexture(GL_TEXTURE_2D, lastbindcode);
	
	return tex;

}

GPUTexture *GPU_texture_create_1D(int w, float *fpixels, char err_out[256])
{
	GPUTexture *tex = GPU_texture_create_nD(w, 1, 1, fpixels, 0, GPU_HDR_NONE, 4, err_out);

	if (tex)
		GPU_texture_unbind(tex);
	
	return tex;
}

GPUTexture *GPU_texture_create_2D(int w, int h, float *fpixels, GPUHDRType hdr, char err_out[256])
{
	GPUTexture *tex = GPU_texture_create_nD(w, h, 2, fpixels, 0, hdr, 4, err_out);

	if (tex)
		GPU_texture_unbind(tex);
	
	return tex;
}

GPUTexture *GPU_texture_create_depth(int w, int h, char err_out[256])
{
	GPUTexture *tex = GPU_texture_create_nD(w, h, 2, NULL, 1, GPU_HDR_NONE, 1, err_out);

	if (tex)
		GPU_texture_unbind(tex);
	
	return tex;
}

/**
 * A shadow map for VSM needs two components (depth and depth^2)
 */
GPUTexture *GPU_texture_create_vsm_shadow_map(int size, char err_out[256])
{
	GPUTexture *tex = GPU_texture_create_nD(size, size, 2, NULL, 0, GPU_HDR_FULL_FLOAT, 2, err_out);

	if (tex) {
		/* Now we tweak some of the settings */
		glTexParameteri(GL_TEXTURE_2D, GL_TEXTURE_WRAP_S, GL_CLAMP_TO_EDGE);
		glTexParameteri(GL_TEXTURE_2D, GL_TEXTURE_WRAP_T, GL_CLAMP_TO_EDGE);

		GPU_texture_unbind(tex);
	}

	return tex;
}

GPUTexture *GPU_texture_create_2D_procedural(int w, int h, float *pixels, char err_out[256])
{
	GPUTexture *tex = GPU_texture_create_nD(w, h, 2, pixels, 0, GPU_HDR_HALF_FLOAT, 2, err_out);

	if (tex) {
		/* Now we tweak some of the settings */
		glTexParameteri(GL_TEXTURE_2D, GL_TEXTURE_WRAP_S, GL_REPEAT);
		glTexParameteri(GL_TEXTURE_2D, GL_TEXTURE_WRAP_T, GL_REPEAT);
		glTexParameteri(GL_TEXTURE_2D, GL_TEXTURE_MAG_FILTER, GL_NEAREST);
		glTexParameteri(GL_TEXTURE_2D, GL_TEXTURE_MIN_FILTER, GL_NEAREST);

		GPU_texture_unbind(tex);
	}

	return tex;
}

GPUTexture *GPU_texture_create_1D_procedural(int w, float *pixels, char err_out[256])
{
	GPUTexture *tex = GPU_texture_create_nD(w, 0, 1, pixels, 0, GPU_HDR_HALF_FLOAT, 2, err_out);

	if (tex) {
		/* Now we tweak some of the settings */
		glTexParameteri(GL_TEXTURE_1D, GL_TEXTURE_WRAP_S, GL_REPEAT);
		glTexParameteri(GL_TEXTURE_1D, GL_TEXTURE_MAG_FILTER, GL_NEAREST);
		glTexParameteri(GL_TEXTURE_1D, GL_TEXTURE_MIN_FILTER, GL_NEAREST);

		GPU_texture_unbind(tex);
	}

	return tex;
}

GPUTexture *GPU_texture_create_2D_procedural(int w, int h, float *pixels, char err_out[256])
{
	GPUTexture *tex = GPU_texture_create_nD(w, h, 2, NULL, 0, err_out);

	if (tex) {
		/* Now we tweak some of the settings */
		glTexParameteri(GL_TEXTURE_2D, GL_TEXTURE_WRAP_S, GL_REPEAT);
		glTexParameteri(GL_TEXTURE_2D, GL_TEXTURE_WRAP_T, GL_REPEAT);
		glTexParameteri(GL_TEXTURE_2D, GL_TEXTURE_MAG_FILTER, GL_NEAREST);
		glTexParameteri(GL_TEXTURE_2D, GL_TEXTURE_MIN_FILTER, GL_NEAREST);
		glTexImage2D(GL_TEXTURE_2D, 0, GL_RG16F, w, h, 0, GL_RG, GL_FLOAT, pixels);

		GPU_texture_unbind(tex);
	}

	return tex;
}

void GPU_invalid_tex_init(void)
{
	float color[4] = {1.0f, 0.0f, 1.0f, 1.0};
	GG.invalid_tex_1D = GPU_texture_create_1D(1, color, NULL);
	GG.invalid_tex_2D = GPU_texture_create_2D(1, 1, color, GPU_HDR_NONE, NULL);
	GG.invalid_tex_3D = GPU_texture_create_3D(1, 1, 1, 4, color);
}

void GPU_invalid_tex_bind(int mode)
{
	switch (mode) {
		case GL_TEXTURE_1D:
			glBindTexture(GL_TEXTURE_1D, GG.invalid_tex_1D->bindcode);
			break;
		case GL_TEXTURE_2D:
			glBindTexture(GL_TEXTURE_2D, GG.invalid_tex_2D->bindcode);
			break;
		case GL_TEXTURE_3D:
			glBindTexture(GL_TEXTURE_3D, GG.invalid_tex_3D->bindcode);
			break;
	}
}

void GPU_invalid_tex_free(void)
{
	if (GG.invalid_tex_1D)
		GPU_texture_free(GG.invalid_tex_1D);
	if (GG.invalid_tex_2D)
		GPU_texture_free(GG.invalid_tex_2D);
	if (GG.invalid_tex_3D)
		GPU_texture_free(GG.invalid_tex_3D);
}


void GPU_texture_bind(GPUTexture *tex, int number)
{
	GLenum arbnumber;

	if (number >= GG.maxtextures) {
		GPU_print_error("Not enough texture slots.");
		return;
	}

	if ((G.debug & G_DEBUG)) {
		if (tex->fb && tex->fb->object == GG.currentfb) {
			fprintf(stderr, "Feedback loop warning!: Attempting to bind texture attached to current framebuffer!\n");
		}
	}

	if (number < 0)
		return;

	GPU_print_error("Pre Texture Bind");

	arbnumber = (GLenum)((GLuint)GL_TEXTURE0_ARB + number);
	if (number != 0) glActiveTextureARB(arbnumber);
	if (tex->bindcode != 0) {
		glBindTexture(tex->target, tex->bindcode);
	}
	else
		GPU_invalid_tex_bind(tex->target);
	glEnable(tex->target);
	if (number != 0) glActiveTextureARB(GL_TEXTURE0_ARB);

	tex->number = number;

	GPU_print_error("Post Texture Bind");
}

void GPU_texture_unbind(GPUTexture *tex)
{
	GLenum arbnumber;

	if (tex->number >= GG.maxtextures) {
		GPU_print_error("Not enough texture slots.");
		return;
	}

	if (tex->number == -1)
		return;
	
	GPU_print_error("Pre Texture Unbind");

	arbnumber = (GLenum)((GLuint)GL_TEXTURE0_ARB + tex->number);
	if (tex->number != 0) glActiveTextureARB(arbnumber);
	glBindTexture(tex->target, 0);
	glDisable(tex->target);
	if (tex->number != 0) glActiveTextureARB(GL_TEXTURE0_ARB);

	tex->number = -1;

	GPU_print_error("Post Texture Unbind");
}

void GPU_depth_texture_mode(GPUTexture *tex, bool compare, bool use_filter)
{
	GLenum arbnumber;

	if (tex->number >= GG.maxtextures) {
		GPU_print_error("Not enough texture slots.");
		return;
	}
<<<<<<< HEAD
	
=======

>>>>>>> 90a9415c
	if (!tex->depth) {
		GPU_print_error("Not a depth texture.");
		return;
	}
<<<<<<< HEAD
	
	if (tex->number == -1)
		return;
	
=======

	if (tex->number == -1)
		return;

>>>>>>> 90a9415c
	GPU_print_error("Pre Texture Unbind");

	arbnumber = (GLenum)((GLuint)GL_TEXTURE0_ARB + tex->number);
	if (tex->number != 0) glActiveTextureARB(arbnumber);
	if (compare)
		glTexParameteri(GL_TEXTURE_2D, GL_TEXTURE_COMPARE_MODE, GL_COMPARE_R_TO_TEXTURE);
	else
		glTexParameteri(GL_TEXTURE_2D, GL_TEXTURE_COMPARE_MODE, GL_NONE);

	if (use_filter) {
		glTexParameteri(GL_TEXTURE_2D, GL_TEXTURE_MAG_FILTER, GL_LINEAR);
		glTexParameteri(GL_TEXTURE_2D, GL_TEXTURE_MIN_FILTER, GL_LINEAR);
	}
	else {
		glTexParameteri(GL_TEXTURE_2D, GL_TEXTURE_MAG_FILTER, GL_NEAREST);
		glTexParameteri(GL_TEXTURE_2D, GL_TEXTURE_MIN_FILTER, GL_NEAREST);
	}
	if (tex->number != 0) glActiveTextureARB(GL_TEXTURE0_ARB);

	GPU_print_error("Post Texture Unbind");
}

void GPU_texture_free(GPUTexture *tex)
{
	tex->refcount--;

	if (tex->refcount < 0)
		fprintf(stderr, "GPUTexture: negative refcount\n");
	
	if (tex->refcount == 0) {
		if (tex->fb)
			GPU_framebuffer_texture_detach(tex);
		if (tex->bindcode && !tex->fromblender)
			glDeleteTextures(1, &tex->bindcode);

		MEM_freeN(tex);
	}
}

void GPU_texture_ref(GPUTexture *tex)
{
	tex->refcount++;
}

int GPU_texture_target(GPUTexture *tex)
{
	return tex->target;
}

int GPU_texture_opengl_width(GPUTexture *tex)
{
	return tex->w;
}

int GPU_texture_opengl_height(GPUTexture *tex)
{
	return tex->h;
}

int GPU_texture_opengl_bindcode(GPUTexture *tex)
{
	return tex->bindcode;
}

GPUFrameBuffer *GPU_texture_framebuffer(GPUTexture *tex)
{
	return tex->fb;
}

/* GPUFrameBuffer */

GPUFrameBuffer *GPU_framebuffer_create(void)
{
	GPUFrameBuffer *fb;

	if (!GLEW_EXT_framebuffer_object)
		return NULL;
	
	fb= MEM_callocN(sizeof(GPUFrameBuffer), "GPUFrameBuffer");
	glGenFramebuffersEXT(1, &fb->object);

	if (!fb->object) {
		fprintf(stderr, "GPUFFrameBuffer: framebuffer gen failed. %d\n",
			(int)glGetError());
		GPU_framebuffer_free(fb);
		return NULL;
	}

	/* make sure no read buffer is enabled, so completeness check will not fail. We set those at binding time */
	glBindFramebufferEXT(GL_FRAMEBUFFER_EXT, fb->object);
	glReadBuffer(GL_NONE);
	glDrawBuffer(GL_NONE);
	glBindFramebufferEXT(GL_FRAMEBUFFER_EXT, 0);
	
	return fb;
}

int GPU_framebuffer_texture_attach(GPUFrameBuffer *fb, GPUTexture *tex, int slot, char err_out[256])
{
	GLenum attachment;
	GLenum error;

	if (slot >= GPU_FB_MAX_SLOTS) {
		fprintf(stderr, "Attaching to index %d framebuffer slot unsupported in blender use at most %d\n", slot, GPU_FB_MAX_SLOTS);
		return 0;
	}

	if ((G.debug & G_DEBUG)) {
		if (tex->number != -1) {
			fprintf(stderr, "Feedback loop warning!: Attempting to attach texture to framebuffer while still bound to texture unit for drawing!");
		}
	}

	if (tex->depth)
		attachment = GL_DEPTH_ATTACHMENT_EXT;
	else
		attachment = GL_COLOR_ATTACHMENT0_EXT + slot;

	glBindFramebufferEXT(GL_FRAMEBUFFER_EXT, fb->object);
	GG.currentfb = fb->object;

	/* Clean glError buffer. */
	while (glGetError() != GL_NO_ERROR) {}

	glFramebufferTexture2DEXT(GL_FRAMEBUFFER_EXT, attachment, 
		tex->target, tex->bindcode, 0);

	error = glGetError();

	if (error == GL_INVALID_OPERATION) {
		GPU_framebuffer_restore();
		GPU_print_framebuffer_error(error, err_out);
		return 0;
	}

	if (tex->depth)
		fb->depthtex = tex;
	else
		fb->colortex[slot] = tex;

	tex->fb= fb;
	tex->fb_attachment = slot;

	return 1;
}

void GPU_framebuffer_texture_detach(GPUTexture *tex)
{
	GLenum attachment;
	GPUFrameBuffer *fb;

	if (!tex->fb)
		return;

	fb = tex->fb;

	if (GG.currentfb != fb->object) {
		glBindFramebufferEXT(GL_FRAMEBUFFER_EXT, fb->object);
		GG.currentfb = tex->fb->object;
	}

	if (tex->depth) {
		fb->depthtex = NULL;
		attachment = GL_DEPTH_ATTACHMENT_EXT;
	}
	else {
		BLI_assert(fb->colortex[tex->fb_attachment] == tex);
		fb->colortex[tex->fb_attachment] = NULL;
		attachment = GL_COLOR_ATTACHMENT0_EXT + tex->fb_attachment;
	}

	glFramebufferTexture2DEXT(GL_FRAMEBUFFER_EXT, attachment,
		tex->target, 0, 0);

	tex->fb = NULL;
	tex->fb_attachment = -1;
}

void GPU_texture_bind_as_framebuffer(GPUTexture *tex)
{
	if (!tex->fb) {
		fprintf(stderr, "Error, texture not bound to framebuffer!");
		return;
	}

	/* push attributes */
	glPushAttrib(GL_ENABLE_BIT | GL_VIEWPORT_BIT);
	glDisable(GL_SCISSOR_TEST);

	/* bind framebuffer */
	glBindFramebufferEXT(GL_FRAMEBUFFER_EXT, tex->fb->object);

	if (tex->depth) {
		glDrawBuffer(GL_NONE);
		glReadBuffer(GL_NONE);
	}
	else {
		/* last bound prevails here, better allow explicit control here too */
		glDrawBuffer(GL_COLOR_ATTACHMENT0_EXT + tex->fb_attachment);
		glReadBuffer(GL_COLOR_ATTACHMENT0_EXT + tex->fb_attachment);
	}
	
	/* push matrices and set default viewport and matrix */
	glViewport(0, 0, tex->w, tex->h);
	GG.currentfb = tex->fb->object;

	glMatrixMode(GL_PROJECTION);
	glPushMatrix();
	glMatrixMode(GL_MODELVIEW);
	glPushMatrix();
}

void GPU_framebuffer_slots_bind(GPUFrameBuffer *fb, int slot)
{
	int numslots = 0, i;
	GLenum attachments[4];
	
	if (!fb->colortex[slot]) {
		fprintf(stderr, "Error, framebuffer slot empty!");
		return;
	}
	
	for (i = 0 ; i < 4; i++) {
		if (fb->colortex[i]) {
			attachments[numslots] = GL_COLOR_ATTACHMENT0_EXT + i;
			numslots++;
		}
	}
	
	/* push attributes */
	glPushAttrib(GL_ENABLE_BIT | GL_VIEWPORT_BIT);
	glDisable(GL_SCISSOR_TEST);

	/* bind framebuffer */
	glBindFramebufferEXT(GL_FRAMEBUFFER_EXT, fb->object);

	/* last bound prevails here, better allow explicit control here too */
	glDrawBuffers(numslots, attachments);
	glReadBuffer(GL_COLOR_ATTACHMENT0_EXT + slot);

	/* push matrices and set default viewport and matrix */
	glViewport(0, 0, fb->colortex[slot]->w, fb->colortex[slot]->h);
	GG.currentfb = fb->object;

	glMatrixMode(GL_PROJECTION);
	glPushMatrix();
	glMatrixMode(GL_MODELVIEW);
	glPushMatrix();
}


void GPU_framebuffer_texture_unbind(GPUFrameBuffer *UNUSED(fb), GPUTexture *UNUSED(tex))
{
	/* restore matrix */
	glMatrixMode(GL_PROJECTION);
	glPopMatrix();
	glMatrixMode(GL_MODELVIEW);
	glPopMatrix();

	/* restore attributes */
	glPopAttrib();
}

void GPU_framebuffer_bind_no_save(GPUFrameBuffer *fb, int slot)
{
	glBindFramebufferEXT(GL_FRAMEBUFFER_EXT, fb->object);
	/* last bound prevails here, better allow explicit control here too */
	glDrawBuffer(GL_COLOR_ATTACHMENT0_EXT + slot);
	glReadBuffer(GL_COLOR_ATTACHMENT0_EXT + slot);

	/* push matrices and set default viewport and matrix */
	glViewport(0, 0, fb->colortex[slot]->w, fb->colortex[slot]->h);
	GG.currentfb = fb->object;
	GG.currentfb = fb->object;
}

bool GPU_framebuffer_check_valid(GPUFrameBuffer *fb, char err_out[256])
{
	GLenum status;
	
	glBindFramebufferEXT(GL_FRAMEBUFFER_EXT, fb->object);
	GG.currentfb = fb->object;
	
	/* Clean glError buffer. */
	while (glGetError() != GL_NO_ERROR) {}
	
	status = glCheckFramebufferStatusEXT(GL_FRAMEBUFFER_EXT);
	
	if (status != GL_FRAMEBUFFER_COMPLETE_EXT) {
		GPU_framebuffer_restore();
		GPU_print_framebuffer_error(status, err_out);
		return false;
	}
	
	return true;
}

void GPU_framebuffer_free(GPUFrameBuffer *fb)
{
	int i;
	if (fb->depthtex)
		GPU_framebuffer_texture_detach(fb->depthtex);

	for (i = 0; i < GPU_FB_MAX_SLOTS; i++) {
		if (fb->colortex[i]) {
			GPU_framebuffer_texture_detach(fb->colortex[i]);
		}
	}

	if (fb->object) {
		glDeleteFramebuffersEXT(1, &fb->object);

		if (GG.currentfb == fb->object) {
			glBindFramebufferEXT(GL_FRAMEBUFFER_EXT, 0);
			GG.currentfb = 0;
		}
	}

	MEM_freeN(fb);
}

void GPU_framebuffer_restore(void)
{
	if (GG.currentfb != 0) {
		glBindFramebufferEXT(GL_FRAMEBUFFER_EXT, 0);
		GG.currentfb = 0;
	}
}

void GPU_framebuffer_blur(GPUFrameBuffer *fb, GPUTexture *tex, GPUFrameBuffer *blurfb, GPUTexture *blurtex)
{
	const float scaleh[2] = {1.0f / GPU_texture_opengl_width(blurtex), 0.0f};
	const float scalev[2] = {0.0f, 1.0f / GPU_texture_opengl_height(tex)};

	GPUShader *blur_shader = GPU_shader_get_builtin_shader(GPU_SHADER_SEP_GAUSSIAN_BLUR);
	int scale_uniform, texture_source_uniform;

	if (!blur_shader)
		return;

	scale_uniform = GPU_shader_get_uniform(blur_shader, "ScaleU");
	texture_source_uniform = GPU_shader_get_uniform(blur_shader, "textureSource");
		
	/* Blurring horizontally */

	/* We do the bind ourselves rather than using GPU_framebuffer_texture_bind() to avoid
	 * pushing unnecessary matrices onto the OpenGL stack. */
	glBindFramebufferEXT(GL_FRAMEBUFFER_EXT, blurfb->object);
	glDrawBuffer(GL_COLOR_ATTACHMENT0);
	
	/* avoid warnings from texture binding */
	GG.currentfb = blurfb->object;

	GPU_shader_bind(blur_shader);
	GPU_shader_uniform_vector(blur_shader, scale_uniform, 2, 1, scaleh);
	GPU_shader_uniform_texture(blur_shader, texture_source_uniform, tex);
	glViewport(0, 0, GPU_texture_opengl_width(blurtex), GPU_texture_opengl_height(blurtex));

	/* Peparing to draw quad */
	glMatrixMode(GL_MODELVIEW);
	glLoadIdentity();
	glMatrixMode(GL_TEXTURE);
	glLoadIdentity();
	glMatrixMode(GL_PROJECTION);
	glLoadIdentity();

	glDisable(GL_DEPTH_TEST);

	GPU_texture_bind(tex, 0);

	/* Drawing quad */
	glBegin(GL_QUADS);
	glTexCoord2d(0, 0); glVertex2f(1, 1);
	glTexCoord2d(1, 0); glVertex2f(-1, 1);
	glTexCoord2d(1, 1); glVertex2f(-1, -1);
	glTexCoord2d(0, 1); glVertex2f(1, -1);
	glEnd();

	/* Blurring vertically */

	glBindFramebufferEXT(GL_FRAMEBUFFER_EXT, fb->object);
	glDrawBuffer(GL_COLOR_ATTACHMENT0);
	
	GG.currentfb = fb->object;
	
	glViewport(0, 0, GPU_texture_opengl_width(tex), GPU_texture_opengl_height(tex));
	GPU_shader_uniform_vector(blur_shader, scale_uniform, 2, 1, scalev);
	GPU_shader_uniform_texture(blur_shader, texture_source_uniform, blurtex);
	GPU_texture_bind(blurtex, 0);

	glBegin(GL_QUADS);
	glTexCoord2d(0, 0); glVertex2f(1, 1);
	glTexCoord2d(1, 0); glVertex2f(-1, 1);
	glTexCoord2d(1, 1); glVertex2f(-1, -1);
	glTexCoord2d(0, 1); glVertex2f(1, -1);
	glEnd();

	GPU_shader_unbind();
}

/* GPUOffScreen */

struct GPUOffScreen {
	GPUFrameBuffer *fb;
	GPUTexture *color;
	GPUTexture *depth;
};

GPUOffScreen *GPU_offscreen_create(int width, int height, char err_out[256])
{
	GPUOffScreen *ofs;

	ofs= MEM_callocN(sizeof(GPUOffScreen), "GPUOffScreen");

	ofs->fb = GPU_framebuffer_create();
	if (!ofs->fb) {
		GPU_offscreen_free(ofs);
		return NULL;
	}

	ofs->depth = GPU_texture_create_depth(width, height, err_out);
	if (!ofs->depth) {
		GPU_offscreen_free(ofs);
		return NULL;
	}

	if (!GPU_framebuffer_texture_attach(ofs->fb, ofs->depth, 0, err_out)) {
		GPU_offscreen_free(ofs);
		return NULL;
	}

	ofs->color = GPU_texture_create_2D(width, height, NULL, GPU_HDR_NONE, err_out);
	if (!ofs->color) {
		GPU_offscreen_free(ofs);
		return NULL;
	}

	if (!GPU_framebuffer_texture_attach(ofs->fb, ofs->color, 0, err_out)) {
		GPU_offscreen_free(ofs);
		return NULL;
	}
	
	/* check validity at the very end! */
	if (!GPU_framebuffer_check_valid(ofs->fb, err_out)) {
		GPU_offscreen_free(ofs);
		return NULL;		
	}

	GPU_framebuffer_restore();

	return ofs;
}

void GPU_offscreen_free(GPUOffScreen *ofs)
{
	if (ofs->fb)
		GPU_framebuffer_free(ofs->fb);
	if (ofs->color)
		GPU_texture_free(ofs->color);
	if (ofs->depth)
		GPU_texture_free(ofs->depth);
	
	MEM_freeN(ofs);
}

void GPU_offscreen_bind(GPUOffScreen *ofs, bool save)
{
	glDisable(GL_SCISSOR_TEST);
	if (save)
<<<<<<< HEAD
		GPU_framebuffer_slot_bind(ofs->fb, 0);
=======
		GPU_framebuffer_slots_bind(ofs->fb, 0);
>>>>>>> 90a9415c
	else {
		GPU_framebuffer_bind_no_save(ofs->fb, 0);
	}
}

void GPU_offscreen_unbind(GPUOffScreen *ofs, bool restore)
{
	if (restore)
		GPU_framebuffer_texture_unbind(ofs->fb, ofs->color);
	GPU_framebuffer_restore();
	glEnable(GL_SCISSOR_TEST);
}

void GPU_offscreen_read_pixels(GPUOffScreen *ofs, int type, void *pixels)
{
	glReadPixels(0, 0, ofs->color->w, ofs->color->h, GL_RGBA, type, pixels);
}

int GPU_offscreen_width(GPUOffScreen *ofs)
{
	return ofs->color->w;
}

int GPU_offscreen_height(GPUOffScreen *ofs)
{
	return ofs->color->h;
}

/* GPUShader */

struct GPUShader {
	GLhandleARB object;		/* handle for full shader */
	GLhandleARB vertex;		/* handle for vertex shader */
	GLhandleARB fragment;	/* handle for fragment shader */
	GLhandleARB lib;		/* handle for libment shader */
	int totattrib;			/* total number of attributes */
	int uniforms;			/* required uniforms */
};

static void shader_print_errors(const char *task, char *log, const char **code, int totcode)
{
	int i;

	fprintf(stderr, "GPUShader: %s error:\n", task);

	for (i = 0; i < totcode; i++) {
		const char *c, *pos, *end = code[i] + strlen(code[i]);
		int line = 1;

		if ((G.debug & G_DEBUG)) {
			fprintf(stderr, "===== shader string %d ====\n", i + 1);

			c = code[i];
			while ((c < end) && (pos = strchr(c, '\n'))) {
				fprintf(stderr, "%2d  ", line);
				fwrite(c, (pos+1)-c, 1, stderr);
				c = pos+1;
				line++;
			}
			
			fprintf(stderr, "%s", c);
		}
	}
	
	fprintf(stderr, "%s\n", log);
}

static const char *gpu_shader_version(void)
{
	/* turn on glsl 1.30 for bicubic bump mapping and ATI clipping support */
	if (GLEW_VERSION_3_0 &&
	    (GPU_bicubic_bump_support() || GPU_type_matches(GPU_DEVICE_ATI, GPU_OS_ANY, GPU_DRIVER_ANY)))
	{
		return "#version 130\n";
	}

	return "";
}


static const char *gpu_shader_standard_extensions(void)
{
	/* need this extensions for high quality bump mapping */
	if (GPU_bicubic_bump_support())
		return "#extension GL_ARB_texture_query_lod: enable\n";

	return "";
}

static void gpu_shader_standard_defines(char defines[MAX_DEFINE_LENGTH])
{
	/* some useful defines to detect GPU type */
	if (GPU_type_matches(GPU_DEVICE_ATI, GPU_OS_ANY, GPU_DRIVER_ANY)) {
		strcat(defines, "#define GPU_ATI\n");
		if (GLEW_VERSION_3_0)
			strcat(defines, "#define CLIP_WORKAROUND\n");
	}
	else if (GPU_type_matches(GPU_DEVICE_NVIDIA, GPU_OS_ANY, GPU_DRIVER_ANY))
		strcat(defines, "#define GPU_NVIDIA\n");
	else if (GPU_type_matches(GPU_DEVICE_INTEL, GPU_OS_ANY, GPU_DRIVER_ANY))
		strcat(defines, "#define GPU_INTEL\n");

	if (GPU_bicubic_bump_support())
		strcat(defines, "#define BUMP_BICUBIC\n");
	return;
}

GPUShader *GPU_shader_create(const char *vertexcode, const char *fragcode, const char *libcode, const char *defines)
{
	GLint status;
	GLcharARB log[5000];
	GLsizei length = 0;
	GPUShader *shader;
	char standard_defines[MAX_DEFINE_LENGTH] = "";

	if (!GLEW_ARB_vertex_shader || !GLEW_ARB_fragment_shader)
		return NULL;

	shader = MEM_callocN(sizeof(GPUShader), "GPUShader");

	if (vertexcode)
		shader->vertex = glCreateShaderObjectARB(GL_VERTEX_SHADER_ARB);
	if (fragcode)
		shader->fragment = glCreateShaderObjectARB(GL_FRAGMENT_SHADER_ARB);
	shader->object = glCreateProgramObjectARB();

	if (!shader->object ||
	    (vertexcode && !shader->vertex) ||
	    (fragcode && !shader->fragment))
	{
		fprintf(stderr, "GPUShader, object creation failed.\n");
		GPU_shader_free(shader);
		return NULL;
	}

	gpu_shader_standard_defines(standard_defines);

	if (vertexcode) {
		const char *source[5];
		/* custom limit, may be too small, beware */
		int num_source = 0;

		source[num_source++] = gpu_shader_version();
		source[num_source++] = gpu_shader_standard_extensions();
		source[num_source++] = standard_defines;

		if (defines) source[num_source++] = defines;
		if (vertexcode) source[num_source++] = vertexcode;

		glAttachObjectARB(shader->object, shader->vertex);
		glShaderSourceARB(shader->vertex, num_source, source, NULL);

		glCompileShaderARB(shader->vertex);
		glGetObjectParameterivARB(shader->vertex, GL_OBJECT_COMPILE_STATUS_ARB, &status);

		if (!status) {
			glGetInfoLogARB(shader->vertex, sizeof(log), &length, log);
			shader_print_errors("compile", log, source, num_source);

			GPU_shader_free(shader);
			return NULL;
		}
	}

	if (fragcode) {
		const char *source[6];
		int num_source = 0;

		source[num_source++] = gpu_shader_version();
		source[num_source++] = gpu_shader_standard_extensions();
		source[num_source++] = standard_defines;

		if (defines) source[num_source++] = defines;
		if (libcode) source[num_source++] = libcode;
		if (fragcode) source[num_source++] = fragcode;

		glAttachObjectARB(shader->object, shader->fragment);
		glShaderSourceARB(shader->fragment, num_source, source, NULL);

		glCompileShaderARB(shader->fragment);
		glGetObjectParameterivARB(shader->fragment, GL_OBJECT_COMPILE_STATUS_ARB, &status);

		if (!status) {
			glGetInfoLogARB(shader->fragment, sizeof(log), &length, log);
			shader_print_errors("compile", log, source, num_source);

			GPU_shader_free(shader);
			return NULL;
		}
	}

#if 0
	if (lib && lib->lib)
		glAttachObjectARB(shader->object, lib->lib);
#endif

	glLinkProgramARB(shader->object);
	glGetObjectParameterivARB(shader->object, GL_OBJECT_LINK_STATUS_ARB, &status);
	if (!status) {
		glGetInfoLogARB(shader->object, sizeof(log), &length, log);
		if (fragcode) shader_print_errors("linking", log, &fragcode, 1);
		else if (vertexcode) shader_print_errors("linking", log, &vertexcode, 1);
		else if (libcode) shader_print_errors("linking", log, &libcode, 1);

		GPU_shader_free(shader);
		return NULL;
	}

	return shader;
}

#if 0
GPUShader *GPU_shader_create_lib(const char *code)
{
	GLint status;
	GLcharARB log[5000];
	GLsizei length = 0;
	GPUShader *shader;

	if (!GLEW_ARB_vertex_shader || !GLEW_ARB_fragment_shader)
		return NULL;

	shader = MEM_callocN(sizeof(GPUShader), "GPUShader");

	shader->lib = glCreateShaderObjectARB(GL_FRAGMENT_SHADER_ARB);

	if (!shader->lib) {
		fprintf(stderr, "GPUShader, object creation failed.\n");
		GPU_shader_free(shader);
		return NULL;
	}

	glShaderSourceARB(shader->lib, 1, (const char**)&code, NULL);

	glCompileShaderARB(shader->lib);
	glGetObjectParameterivARB(shader->lib, GL_OBJECT_COMPILE_STATUS_ARB, &status);

	if (!status) {
		glGetInfoLogARB(shader->lib, sizeof(log), &length, log);
		shader_print_errors("compile", log, code);

		GPU_shader_free(shader);
		return NULL;
	}

	return shader;
}
#endif

void GPU_shader_bind(GPUShader *shader)
{
	GPU_print_error("Pre Shader Bind");
	glUseProgramObjectARB(shader->object);
	GPU_print_error("Post Shader Bind");
}

void GPU_shader_unbind(void)
{
	GPU_print_error("Pre Shader Unbind");
	glUseProgramObjectARB(0);
	GPU_print_error("Post Shader Unbind");
}

void GPU_shader_free(GPUShader *shader)
{
	if (shader->lib)
		glDeleteObjectARB(shader->lib);
	if (shader->vertex)
		glDeleteObjectARB(shader->vertex);
	if (shader->fragment)
		glDeleteObjectARB(shader->fragment);
	if (shader->object)
		glDeleteObjectARB(shader->object);
	MEM_freeN(shader);
}

int GPU_shader_get_uniform(GPUShader *shader, const char *name)
{
	return glGetUniformLocationARB(shader->object, name);
}

void GPU_shader_uniform_vector(GPUShader *UNUSED(shader), int location, int length, int arraysize, const float *value)
{
	if (location == -1)
		return;

	GPU_print_error("Pre Uniform Vector");

	if (length == 1) glUniform1fvARB(location, arraysize, value);
	else if (length == 2) glUniform2fvARB(location, arraysize, value);
	else if (length == 3) glUniform3fvARB(location, arraysize, value);
	else if (length == 4) glUniform4fvARB(location, arraysize, value);
	else if (length == 9) glUniformMatrix3fvARB(location, arraysize, 0, value);
	else if (length == 16) glUniformMatrix4fvARB(location, arraysize, 0, value);

	GPU_print_error("Post Uniform Vector");
}

void GPU_shader_uniform_int(GPUShader *UNUSED(shader), int location, int value)
{
	if (location == -1)
		return;

	GPU_print_error("Pre Uniform Int");
	glUniform1iARB(location, value);
	GPU_print_error("Post Uniform Int");
}

void GPU_shader_uniform_texture(GPUShader *UNUSED(shader), int location, GPUTexture *tex)
{
	GLenum arbnumber;

	if (tex->number >= GG.maxtextures) {
		GPU_print_error("Not enough texture slots.");
		return;
	}
		
	if (tex->number == -1)
		return;

	if (location == -1)
		return;

	GPU_print_error("Pre Uniform Texture");

	arbnumber = (GLenum)((GLuint)GL_TEXTURE0_ARB + tex->number);

	if (tex->number != 0) glActiveTextureARB(arbnumber);
	if (tex->bindcode != 0)
		glBindTexture(tex->target, tex->bindcode);
	else
		GPU_invalid_tex_bind(tex->target);
	glUniform1iARB(location, tex->number);
	glEnable(tex->target);
	if (tex->number != 0) glActiveTextureARB(GL_TEXTURE0_ARB);

	GPU_print_error("Post Uniform Texture");
}

int GPU_shader_get_attribute(GPUShader *shader, const char *name)
{
	int index;
	
	GPU_print_error("Pre Get Attribute");

	index = glGetAttribLocationARB(shader->object, name);

	GPU_print_error("Post Get Attribute");

	return index;
}

GPUShader *GPU_shader_get_builtin_shader(GPUBuiltinShader shader)
{
	GPUShader *retval = NULL;

	switch (shader) {
		case GPU_SHADER_VSM_STORE:
			if (!GG.shaders.vsm_store)
				GG.shaders.vsm_store = GPU_shader_create(datatoc_gpu_shader_vsm_store_vert_glsl, datatoc_gpu_shader_vsm_store_frag_glsl, NULL, NULL);
			retval = GG.shaders.vsm_store;
			break;
		case GPU_SHADER_SEP_GAUSSIAN_BLUR:
			if (!GG.shaders.sep_gaussian_blur)
				GG.shaders.sep_gaussian_blur = GPU_shader_create(datatoc_gpu_shader_sep_gaussian_blur_vert_glsl, datatoc_gpu_shader_sep_gaussian_blur_frag_glsl, NULL, NULL);
			retval = GG.shaders.sep_gaussian_blur;
			break;
	}

	if (retval == NULL)
		printf("Unable to create a GPUShader for builtin shader: %d\n", shader);

	return retval;
}

#define MAX_DEFINES 100

GPUShader *GPU_shader_get_builtin_fx_shader(int effects, bool persp)
{
	int offset;
	char defines[MAX_DEFINES] = "";
	/* avoid shaders out of range */
	if (effects >= MAX_FX_SHADERS)
		return NULL;
<<<<<<< HEAD
	
=======

>>>>>>> 90a9415c
	offset = 2 * effects;

	if (persp) {
		offset += 1;
		strcat(defines, "#define PERSP_MATRIX\n");
	}

	if (!GG.shaders.fx_shaders[offset]) {
<<<<<<< HEAD
		if (effects == GPU_SHADER_FX_SSAO)
			GG.shaders.fx_shaders[offset] = GPU_shader_create(datatoc_gpu_shader_fx_vert_glsl, datatoc_gpu_shader_fx_ssao_frag_glsl, datatoc_gpu_shader_fx_lib_glsl, defines);
		else if (effects == GPU_SHADER_FX_DEPTH_OF_FIELD_PASS_ONE) {
			strcat(defines, "#define FIRST_PASS\n");
			GG.shaders.fx_shaders[offset] = GPU_shader_create(datatoc_gpu_shader_fx_dof_vert_glsl, datatoc_gpu_shader_fx_dof_frag_glsl, datatoc_gpu_shader_fx_lib_glsl, defines);
		}
		else if (effects == GPU_SHADER_FX_DEPTH_OF_FIELD_PASS_TWO) {
			strcat(defines, "#define SECOND_PASS\n");
			GG.shaders.fx_shaders[offset] = GPU_shader_create(datatoc_gpu_shader_fx_dof_vert_glsl, datatoc_gpu_shader_fx_dof_frag_glsl, datatoc_gpu_shader_fx_lib_glsl, defines);
		}
		else if (effects == GPU_SHADER_FX_DEPTH_OF_FIELD_PASS_THREE) {
			strcat(defines, "#define THIRD_PASS\n");
			GG.shaders.fx_shaders[offset] = GPU_shader_create(datatoc_gpu_shader_fx_dof_vert_glsl, datatoc_gpu_shader_fx_dof_frag_glsl, datatoc_gpu_shader_fx_lib_glsl, defines);
		}
		else if (effects == GPU_SHADER_FX_DEPTH_OF_FIELD_PASS_FOUR) {
			strcat(defines, "#define FOURTH_PASS\n");
			GG.shaders.fx_shaders[offset] = GPU_shader_create(datatoc_gpu_shader_fx_dof_vert_glsl, datatoc_gpu_shader_fx_dof_frag_glsl, datatoc_gpu_shader_fx_lib_glsl, defines);
		}
		else if (effects == GPU_SHADER_FX_DEPTH_OF_FIELD_PASS_FIVE) {
			strcat(defines, "#define FIFTH_PASS\n");
			GG.shaders.fx_shaders[offset] = GPU_shader_create(datatoc_gpu_shader_fx_dof_vert_glsl, datatoc_gpu_shader_fx_dof_frag_glsl, datatoc_gpu_shader_fx_lib_glsl, defines);
		}
	}
	
=======
		switch(effects) {
			case GPU_SHADER_FX_SSAO:
				GG.shaders.fx_shaders[offset] = GPU_shader_create(datatoc_gpu_shader_fx_vert_glsl, datatoc_gpu_shader_fx_ssao_frag_glsl, datatoc_gpu_shader_fx_lib_glsl, defines);
				break;

			case GPU_SHADER_FX_DEPTH_OF_FIELD_PASS_ONE:
				strcat(defines, "#define FIRST_PASS\n");
				GG.shaders.fx_shaders[offset] = GPU_shader_create(datatoc_gpu_shader_fx_dof_vert_glsl, datatoc_gpu_shader_fx_dof_frag_glsl, datatoc_gpu_shader_fx_lib_glsl, defines);
				break;

			case GPU_SHADER_FX_DEPTH_OF_FIELD_PASS_TWO:
				strcat(defines, "#define SECOND_PASS\n");
				GG.shaders.fx_shaders[offset] = GPU_shader_create(datatoc_gpu_shader_fx_dof_vert_glsl, datatoc_gpu_shader_fx_dof_frag_glsl, datatoc_gpu_shader_fx_lib_glsl, defines);
				break;

			case GPU_SHADER_FX_DEPTH_OF_FIELD_PASS_THREE:
				strcat(defines, "#define THIRD_PASS\n");
				GG.shaders.fx_shaders[offset] = GPU_shader_create(datatoc_gpu_shader_fx_dof_vert_glsl, datatoc_gpu_shader_fx_dof_frag_glsl, datatoc_gpu_shader_fx_lib_glsl, defines);
				break;

			case GPU_SHADER_FX_DEPTH_OF_FIELD_PASS_FOUR:
				strcat(defines, "#define FOURTH_PASS\n");
				GG.shaders.fx_shaders[offset] = GPU_shader_create(datatoc_gpu_shader_fx_dof_vert_glsl, datatoc_gpu_shader_fx_dof_frag_glsl, datatoc_gpu_shader_fx_lib_glsl, defines);
				break;

			case GPU_SHADER_FX_DEPTH_OF_FIELD_PASS_FIVE:
				strcat(defines, "#define FIFTH_PASS\n");
				GG.shaders.fx_shaders[offset] = GPU_shader_create(datatoc_gpu_shader_fx_dof_vert_glsl, datatoc_gpu_shader_fx_dof_frag_glsl, datatoc_gpu_shader_fx_lib_glsl, defines);
				break;
		}
	}

>>>>>>> 90a9415c
	return GG.shaders.fx_shaders[offset];
}


void GPU_shader_free_builtin_shaders(void)
{
	int i;
<<<<<<< HEAD
	
=======

>>>>>>> 90a9415c
	if (GG.shaders.vsm_store) {
		MEM_freeN(GG.shaders.vsm_store);
		GG.shaders.vsm_store = NULL;
	}

	if (GG.shaders.sep_gaussian_blur) {
		MEM_freeN(GG.shaders.sep_gaussian_blur);
		GG.shaders.sep_gaussian_blur = NULL;
	}
<<<<<<< HEAD
	
=======

>>>>>>> 90a9415c
	for (i = 0; i < 2 * MAX_FX_SHADERS; i++) {
		if (GG.shaders.fx_shaders[i]) {
			MEM_freeN(GG.shaders.fx_shaders[i]);
			GG.shaders.fx_shaders[i] = NULL;
		}
	}
}

#if 0
/* GPUPixelBuffer */

typedef struct GPUPixelBuffer {
	GLuint bindcode[2];
	GLuint current;
	int datasize;
	int numbuffers;
	int halffloat;
} GPUPixelBuffer;

void GPU_pixelbuffer_free(GPUPixelBuffer *pb)
{
	if (pb->bindcode[0])
		glDeleteBuffersARB(pb->numbuffers, pb->bindcode);
	MEM_freeN(pb);
}

GPUPixelBuffer *gpu_pixelbuffer_create(int x, int y, int halffloat, int numbuffers)
{
	GPUPixelBuffer *pb;

	if (!GLEW_ARB_multitexture || !GLEW_EXT_pixel_buffer_object)
		return NULL;
	
	pb = MEM_callocN(sizeof(GPUPixelBuffer), "GPUPBO");
	pb->datasize = x*y*4*((halffloat)? 16: 8);
	pb->numbuffers = numbuffers;
	pb->halffloat = halffloat;

	glGenBuffersARB(pb->numbuffers, pb->bindcode);

	if (!pb->bindcode[0]) {
		fprintf(stderr, "GPUPixelBuffer allocation failed\n");
		GPU_pixelbuffer_free(pb);
		return NULL;
	}

	return pb;
}

void GPU_pixelbuffer_texture(GPUTexture *tex, GPUPixelBuffer *pb)
{
	void *pixels;
	int i;

	glBindTexture(GL_TEXTURE_RECTANGLE_EXT, tex->bindcode);

	for (i = 0; i < pb->numbuffers; i++) {
		glBindBufferARB(GL_PIXEL_UNPACK_BUFFER_EXT, pb->bindcode[pb->current]);
		glBufferDataARB(GL_PIXEL_UNPACK_BUFFER_EXT, pb->datasize, NULL,
		GL_STREAM_DRAW_ARB);

		pixels = glMapBufferARB(GL_PIXEL_UNPACK_BUFFER_EXT, GL_WRITE_ONLY);
		/*memcpy(pixels, _oImage.data(), pb->datasize);*/

		if (!glUnmapBufferARB(GL_PIXEL_UNPACK_BUFFER_EXT)) {
			fprintf(stderr, "Could not unmap opengl PBO\n");
			break;
		}
	}

	glBindTexture(GL_TEXTURE_RECTANGLE_EXT, 0);
}

static int pixelbuffer_map_into_gpu(GLuint bindcode)
{
	void *pixels;

	glBindBufferARB(GL_PIXEL_UNPACK_BUFFER_EXT, bindcode);
	pixels = glMapBufferARB(GL_PIXEL_UNPACK_BUFFER_EXT, GL_WRITE_ONLY);

	/* do stuff in pixels */

	if (!glUnmapBufferARB(GL_PIXEL_UNPACK_BUFFER_EXT)) {
		fprintf(stderr, "Could not unmap opengl PBO\n");
		return 0;
	}
	
	return 1;
}

static void pixelbuffer_copy_to_texture(GPUTexture *tex, GPUPixelBuffer *pb, GLuint bindcode)
{
	GLenum type = (pb->halffloat)? GL_HALF_FLOAT_NV: GL_UNSIGNED_BYTE;
	glBindTexture(GL_TEXTURE_RECTANGLE_EXT, tex->bindcode);
	glBindBufferARB(GL_PIXEL_UNPACK_BUFFER_EXT, bindcode);

	glTexSubImage2D(GL_TEXTURE_RECTANGLE_EXT, 0, 0, 0, tex->w, tex->h,
					GL_RGBA, type, NULL);

	glBindBufferARB(GL_PIXEL_UNPACK_BUFFER_EXT, 0);
	glBindTexture(GL_TEXTURE_RECTANGLE_EXT, 0);
}

void GPU_pixelbuffer_async_to_gpu(GPUTexture *tex, GPUPixelBuffer *pb)
{
	int newbuffer;

	if (pb->numbuffers == 1) {
		pixelbuffer_copy_to_texture(tex, pb, pb->bindcode[0]);
		pixelbuffer_map_into_gpu(pb->bindcode[0]);
	}
	else {
		pb->current = (pb->current+1)%pb->numbuffers;
		newbuffer = (pb->current+1)%pb->numbuffers;

		pixelbuffer_map_into_gpu(pb->bindcode[newbuffer]);
		pixelbuffer_copy_to_texture(tex, pb, pb->bindcode[pb->current]);
	}
}
#endif
<|MERGE_RESOLUTION|>--- conflicted
+++ resolved
@@ -773,24 +773,6 @@
 	return tex;
 }
 
-GPUTexture *GPU_texture_create_2D_procedural(int w, int h, float *pixels, char err_out[256])
-{
-	GPUTexture *tex = GPU_texture_create_nD(w, h, 2, NULL, 0, err_out);
-
-	if (tex) {
-		/* Now we tweak some of the settings */
-		glTexParameteri(GL_TEXTURE_2D, GL_TEXTURE_WRAP_S, GL_REPEAT);
-		glTexParameteri(GL_TEXTURE_2D, GL_TEXTURE_WRAP_T, GL_REPEAT);
-		glTexParameteri(GL_TEXTURE_2D, GL_TEXTURE_MAG_FILTER, GL_NEAREST);
-		glTexParameteri(GL_TEXTURE_2D, GL_TEXTURE_MIN_FILTER, GL_NEAREST);
-		glTexImage2D(GL_TEXTURE_2D, 0, GL_RG16F, w, h, 0, GL_RG, GL_FLOAT, pixels);
-
-		GPU_texture_unbind(tex);
-	}
-
-	return tex;
-}
-
 void GPU_invalid_tex_init(void)
 {
 	float color[4] = {1.0f, 0.0f, 1.0f, 1.0};
@@ -893,26 +875,15 @@
 		GPU_print_error("Not enough texture slots.");
 		return;
 	}
-<<<<<<< HEAD
-	
-=======
-
->>>>>>> 90a9415c
+
 	if (!tex->depth) {
 		GPU_print_error("Not a depth texture.");
 		return;
 	}
-<<<<<<< HEAD
-	
+
 	if (tex->number == -1)
 		return;
-	
-=======
-
-	if (tex->number == -1)
-		return;
-
->>>>>>> 90a9415c
+
 	GPU_print_error("Pre Texture Unbind");
 
 	arbnumber = (GLenum)((GLuint)GL_TEXTURE0_ARB + tex->number);
@@ -1382,11 +1353,7 @@
 {
 	glDisable(GL_SCISSOR_TEST);
 	if (save)
-<<<<<<< HEAD
-		GPU_framebuffer_slot_bind(ofs->fb, 0);
-=======
 		GPU_framebuffer_slots_bind(ofs->fb, 0);
->>>>>>> 90a9415c
 	else {
 		GPU_framebuffer_bind_no_save(ofs->fb, 0);
 	}
@@ -1771,11 +1738,7 @@
 	/* avoid shaders out of range */
 	if (effects >= MAX_FX_SHADERS)
 		return NULL;
-<<<<<<< HEAD
-	
-=======
-
->>>>>>> 90a9415c
+
 	offset = 2 * effects;
 
 	if (persp) {
@@ -1784,32 +1747,6 @@
 	}
 
 	if (!GG.shaders.fx_shaders[offset]) {
-<<<<<<< HEAD
-		if (effects == GPU_SHADER_FX_SSAO)
-			GG.shaders.fx_shaders[offset] = GPU_shader_create(datatoc_gpu_shader_fx_vert_glsl, datatoc_gpu_shader_fx_ssao_frag_glsl, datatoc_gpu_shader_fx_lib_glsl, defines);
-		else if (effects == GPU_SHADER_FX_DEPTH_OF_FIELD_PASS_ONE) {
-			strcat(defines, "#define FIRST_PASS\n");
-			GG.shaders.fx_shaders[offset] = GPU_shader_create(datatoc_gpu_shader_fx_dof_vert_glsl, datatoc_gpu_shader_fx_dof_frag_glsl, datatoc_gpu_shader_fx_lib_glsl, defines);
-		}
-		else if (effects == GPU_SHADER_FX_DEPTH_OF_FIELD_PASS_TWO) {
-			strcat(defines, "#define SECOND_PASS\n");
-			GG.shaders.fx_shaders[offset] = GPU_shader_create(datatoc_gpu_shader_fx_dof_vert_glsl, datatoc_gpu_shader_fx_dof_frag_glsl, datatoc_gpu_shader_fx_lib_glsl, defines);
-		}
-		else if (effects == GPU_SHADER_FX_DEPTH_OF_FIELD_PASS_THREE) {
-			strcat(defines, "#define THIRD_PASS\n");
-			GG.shaders.fx_shaders[offset] = GPU_shader_create(datatoc_gpu_shader_fx_dof_vert_glsl, datatoc_gpu_shader_fx_dof_frag_glsl, datatoc_gpu_shader_fx_lib_glsl, defines);
-		}
-		else if (effects == GPU_SHADER_FX_DEPTH_OF_FIELD_PASS_FOUR) {
-			strcat(defines, "#define FOURTH_PASS\n");
-			GG.shaders.fx_shaders[offset] = GPU_shader_create(datatoc_gpu_shader_fx_dof_vert_glsl, datatoc_gpu_shader_fx_dof_frag_glsl, datatoc_gpu_shader_fx_lib_glsl, defines);
-		}
-		else if (effects == GPU_SHADER_FX_DEPTH_OF_FIELD_PASS_FIVE) {
-			strcat(defines, "#define FIFTH_PASS\n");
-			GG.shaders.fx_shaders[offset] = GPU_shader_create(datatoc_gpu_shader_fx_dof_vert_glsl, datatoc_gpu_shader_fx_dof_frag_glsl, datatoc_gpu_shader_fx_lib_glsl, defines);
-		}
-	}
-	
-=======
 		switch(effects) {
 			case GPU_SHADER_FX_SSAO:
 				GG.shaders.fx_shaders[offset] = GPU_shader_create(datatoc_gpu_shader_fx_vert_glsl, datatoc_gpu_shader_fx_ssao_frag_glsl, datatoc_gpu_shader_fx_lib_glsl, defines);
@@ -1842,7 +1779,6 @@
 		}
 	}
 
->>>>>>> 90a9415c
 	return GG.shaders.fx_shaders[offset];
 }
 
@@ -1850,11 +1786,7 @@
 void GPU_shader_free_builtin_shaders(void)
 {
 	int i;
-<<<<<<< HEAD
-	
-=======
-
->>>>>>> 90a9415c
+
 	if (GG.shaders.vsm_store) {
 		MEM_freeN(GG.shaders.vsm_store);
 		GG.shaders.vsm_store = NULL;
@@ -1864,11 +1796,7 @@
 		MEM_freeN(GG.shaders.sep_gaussian_blur);
 		GG.shaders.sep_gaussian_blur = NULL;
 	}
-<<<<<<< HEAD
-	
-=======
-
->>>>>>> 90a9415c
+
 	for (i = 0; i < 2 * MAX_FX_SHADERS; i++) {
 		if (GG.shaders.fx_shaders[i]) {
 			MEM_freeN(GG.shaders.fx_shaders[i]);
