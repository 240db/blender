--- conflicted
+++ resolved
@@ -139,14 +139,6 @@
 {
 	bGPDframe *gpf= gpencil_layer_getframe(gpl, CFRA, 0);
 	
-<<<<<<< HEAD
-	if (gpf->framenum != CFRA) return;
-
-	gpencil_layer_setactive(gpd, gpl);
-	gpencil_frame_delete_laststroke(gpf, gpl);
-	
-	scrarea_queue_winredraw(curarea);
-=======
 	if (gpf) {
 		if (gpf->framenum != CFRA) return;
 
@@ -155,7 +147,6 @@
 		
 		scrarea_queue_winredraw(curarea);
 	}
->>>>>>> 0c6ec76a
 }
 
 /* delete active frame of active layer */
