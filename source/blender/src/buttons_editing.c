/**
 * $Id$
 *
 * ***** BEGIN GPL LICENSE BLOCK *****
 *
 * This program is free software; you can redistribute it and/or
 * modify it under the terms of the GNU General Public License
 * as published by the Free Software Foundation; either version 2
 * of the License, or (at your option) any later version.
 *
 * This program is distributed in the hope that it will be useful,
 * but WITHOUT ANY WARRANTY; without even the implied warranty of
 * MERCHANTABILITY or FITNESS FOR A PARTICULAR PURPOSE.  See the
 * GNU General Public License for more details.
 *
 * You should have received a copy of the GNU General Public License
 * along with this program; if not, write to the Free Software Foundation,
 * Inc., 59 Temple Place - Suite 330, Boston, MA  02111-1307, USA.
 *
 * The Original Code is Copyright (C) 2001-2002 by NaN Holding BV.
 * All rights reserved.
 *
 * The Original Code is: all of this file.
 *
 * Contributor(s): none yet.
 *
 * ***** END GPL LICENSE BLOCK *****
 */

#include <time.h>
#include <math.h>
#include <stdlib.h>
#include <stddef.h>
#include <string.h>

#ifdef WIN32
#ifndef snprintf
#define snprintf _snprintf
#endif
#endif

#include "MEM_guardedalloc.h"
#include "DNA_screen_types.h"
#include "DNA_space_types.h"
#include "DNA_scene_types.h"

#include "DNA_action_types.h"
#include "DNA_armature_types.h"
#include "DNA_brush_types.h"
#include "DNA_camera_types.h"
#include "DNA_cloth_types.h"
#include "DNA_color_types.h"
#include "DNA_constraint_types.h"
#include "DNA_curve_types.h"
#include "DNA_effect_types.h"
#include "DNA_group_types.h"
#include "DNA_key_types.h"
#include "DNA_lamp_types.h"
#include "DNA_lattice_types.h"
#include "DNA_material_types.h"
#include "DNA_meta_types.h"
#include "DNA_mesh_types.h"
#include "DNA_meshdata_types.h"
#include "DNA_modifier_types.h"
#include "DNA_nla_types.h"
#include "DNA_object_types.h"
#include "DNA_object_force.h"
#include "DNA_particle_types.h"
#include "DNA_radio_types.h"
#include "DNA_screen_types.h"
#include "DNA_texture_types.h"
#include "DNA_userdef_types.h"
#include "DNA_vfont_types.h"
#include "DNA_view3d_types.h"
#include "DNA_world_types.h"
#include "DNA_packedFile_types.h"

#include "BKE_blender.h"
#include "BKE_brush.h"
#include "BKE_cloth.h"
#include "BKE_curve.h"
#include "BKE_customdata.h"
#include "BKE_colortools.h"
#include "BKE_deform.h"
#include "BKE_depsgraph.h"
#include "BKE_global.h"
#include "BKE_key.h"
#include "BKE_library.h"
#include "BKE_main.h"
#include "BKE_mesh.h"
#include "BKE_modifier.h"
#include "BKE_multires.h"
#include "BKE_packedFile.h"
#include "BKE_particle.h"
#include "BKE_scene.h"
#include "BKE_bmesh.h"

#include "BLI_blenlib.h"
#include "BLI_arithb.h"
#include "BLI_vfontdata.h"
#include "BLI_editVert.h"
#include "BLI_dynstr.h"

#include "BSE_filesel.h"

#include "BIF_gl.h"
#include "BIF_editaction.h"
#include "BIF_editarmature.h"
#include "BIF_editconstraint.h"
#include "BIF_editdeform.h"
#include "BIF_editfont.h"
#include "BIF_editkey.h"
#include "BIF_editmesh.h"
#include "BIF_editparticle.h"
#include "BIF_imasel.h"
#include "BIF_interface.h"
#include "BIF_meshtools.h"
#include "BIF_mywindow.h"
#include "BIF_poselib.h"
#include "BIF_poseobject.h"
#include "BIF_renderwin.h"
#include "BIF_resources.h"
#include "BIF_retopo.h"
#include "BIF_screen.h"
#include "BIF_scrarea.h"
#include "BIF_space.h"
#include "BIF_toets.h"
#include "BIF_toolbox.h"
#include "BIF_previewrender.h"
#include "BIF_butspace.h"

#ifdef WITH_VERSE
#include "BIF_verse.h"
#endif

#include "mydevice.h"
#include "blendef.h"

#include "BKE_action.h"
#include "BKE_anim.h"
#include "BKE_armature.h"
#include "BKE_constraint.h"
#include "BKE_curve.h"
#include "BKE_displist.h"
#include "BKE_DerivedMesh.h"
#include "BKE_effect.h"
#include "BKE_font.h"
#include "BKE_icons.h"
#include "BKE_image.h"
#include "BKE_ipo.h"
#include "BKE_lattice.h"
#include "BKE_material.h"
#include "BKE_mball.h"
#include "BKE_mesh.h"
#include "BKE_object.h"
#include "BKE_texture.h"
#include "BKE_utildefines.h"

#include "BIF_poseobject.h"

#include "BDR_drawobject.h"
#include "BDR_editcurve.h"
#include "BDR_editface.h"
#include "BDR_editobject.h"
#include "BDR_sculptmode.h"
#include "BDR_vpaint.h"
#include "BDR_unwrapper.h"

#include "BSE_drawview.h"
#include "BSE_editipo.h"
#include "BSE_edit.h"
#include "BSE_filesel.h"
#include "BSE_headerbuttons.h"
#include "BSE_trans_types.h"
#include "BSE_view.h"
#include "BSE_seqaudio.h"

#include "RE_render_ext.h"		// make_sticky

#include "butspace.h" // own module
#include "multires.h"

#include "reeb.h"

static float editbutweight= 1.0;
float editbutvweight= 1;
static int actmcol= 0, acttface= 0, acttface_rnd = 0, acttface_clone = 0, acttface_mask = 0, actmcol_rnd = 0;

extern ListBase editNurb;

/* *************************** Unicode Character Groups ****************** */
unicodect uctabname[125] = {
	{"All", "All", 0x0000, 0xffff},
	{"Basic Latin", "Basic Latin", 0x0000, 0x007f},
	{"Latin 1 Supp", "Latin-1 Supplement", 0x0080, 0x00ff}, 

	{"Latin Ext. A.", "Latin Extended-A", 0x0100, 0x017F},
	{"Latin Ext. B.", "Latin Extended-B", 0x0180,0x024F}, 
	{"Latin Ext. Add.", "Latin Extended Additional", 0x1e00, 0x1eff},

	{"IPA Ext", "IPA Extensions", 0x0250, 0x02AF},
	{"Spacing Mod.", "Spacing Modifier Letters", 0x02b0, 0x02ff},

	{"Comb. Dia.", "Combining Diacritical Marks", 0x0300, 0x036F},
	{"Greek, Coptic", "Greek and Coptic", 0x0370, 0x03ff},
	{"Greek Ext.", "Greek Extended", 0x1f00, 0x1fff},

	{"Cyrillic", "Cyrillic", 0x0400, 0x04ff},
	{"Cyrillic Supp.", "Cyrillic Supplementary", 0x0500, 0x052f},

	{"Armenian", "Armenian", 0x0530, 0x058f},
	{"Hebrew", "Hebrew", 0x0590, 0x05ff},

	
	{"Arabic", "Arabic", 0x0600, 0x06ff},
	{"Syriac", "Syriac", 0x0700, 0x074f},

	{"Thaana", "Thaana", 0x0780, 0x07bf},
	{"Devanagari", "Devanagari", 0x0900, 0x097f},

	{"Bengali", "Bengali", 0x0980, 0x09ff},
	{"Gurmukhi", "Gurmukhi", 0x0a00, 0x0a7f},

	{"Gujarati", "Gujarati", 0x0a80, 0x0aff},
	{"Oriya", "Oriya", 0x0b00, 0x0b7f},

	{"Tamil", "Tamil", 0x0b80, 0x0bff},
	{"Tegulu", "Tegulu", 0x0c00, 0x0c7f},

	{"Kannada", "Kannada", 0x0c80, 0x0cff},
	{"Malayalam", "Malayalam", 0x0d00, 0x0d7f},

	{"Sinhala", "Sinhala", 0x0d80, 0x0dff},
	{"Thai", "Thai", 0x0e00, 0x0e7f},

	{"Lao", "Lao", 0x0e80, 0x0eff},
	{"Tibetan", "Tibetan", 0x0f00, 0x0fff},

	{"Myanmar", "Myanmar", 0x1000, 0x109f},
	{"Georgian", "Georgian", 0x10a0, 0x10ff},

	{"Ethiopic", "Ethiopic", 0x1200, 0x137f},

	{"Cherokee", "Cherokee", 0x13a0, 0x13ff},
	{"Unif. Canadian", "Unified Canadian Aboriginal Syllabics", 0x1400, 0x167f},

	{"Ogham", "Ogham", 0x1680, 0x169f},
	{"Runic", "Runic", 0x16a0, 0x16ff},

	{"Tagalog", "Tagalog", 0x1700, 0x171f},
	{"Hanunoo", "Hanunoo", 0x1720, 0x173f},

	{"Buhid", "Buhid", 0x1740, 0x175f},
	{"Tagbanwa", "Tagbanwa", 0x1760, 0x177f},

	{"Khmer", "Khmer", 0x1780, 0x17ff},
	{"Khmer Symb", "Khmer Symbols", 0x19e0, 0x19ff},

	{"Mongolian", "Mongolian", 0x1800, 0x18af},

	{"Limbu", "Limbu", 0x1900, 0x194f},
	{"Tai Le", "Tai Le", 0x1950, 0x197f},

	{"Phon. Ext.", "Phonetic Extensions", 0x1d00, 0x1d7f},


	{"Gen. Punct.", "General Punctutation", 0x2000, 0x206f},
	{"Super, Sub", "Superscripts and Subscripts", 0x2070, 0x209f},

	{"Curr. Symb.", "Currency Symbols", 0x20a0, 0x20cf},
	{"Comb. Diacrit.", "Combining Diacritical Marks for Symbols", 0x20d0, 0x20ff},

	{"Letter Symb", "Letterlike Symbols", 0x2100, 0x214f},
	{"Numb. Forms", "Number Forms", 0x2150, 0x218f},

	{"Arrows", "Arrows", 0x2190, 0x21ff},
	{"Math Oper.", "Mathematical Operators", 0x2200, 0x22ff},

	{"Misc. Tech.", "Miscellaneous Technical", 0x2300, 0x23ff},
	{"Ctrl. Pict.", "Control Pictures", 0x2400, 0x243f},

	{"OCR", "Optical Character Recognition", 0x2440, 0x245f},
	{"Enc. Alpha", "Enclosed Alphanumerics", 0x2460, 0x24ff},

	{"Bow Drawing", "Box Drawing", 0x2500, 0x257f},
	{"BLock Elem.", "Block Elements", 0x2580, 0x259f},

	{"Geom. Shapes", "Geometric Shapes", 0x25a0, 0x25ff},
	{"Misc. Symb.", "Miscellaneous Symbols", 0x2600, 0x26ff},

	{"Dingbats", "Dingbats", 0x2700, 0x27bf},
	{"Misc. Math A", "Miscellaneous Mathematical Symbols-A", 0x27c0, 0x27ef},

	{"Supp. Arrows-A", "Supplemental Arrows-A", 0x27f0, 0x27ff},
	{"Braille Pat.", "Braille Patterns", 0x2800, 0x28ff},

	{"Supp. Arrows-B", "Supplemental Arrows-B", 0x2900, 0x297f},
	{"Misc. Math B", "Miscellaneous Mathematical Symbols-B", 0x2980, 0x29ff},

	{"Supp. Math Op.", "Supplemental Mathematical Operators", 0x2a00, 0x2aff},
	{"Misc. Symb.", "Miscellaneous Symbols and Arrows", 0x2b00, 0x2bff},

	{"Kangxi Rad.", "Kangxi Radicals", 0x2f00, 0x2fdf},

	{"Ideographic", "Ideographic Description Characters", 0x2ff0, 0x2fff},

	{"Hiragana", "Hiragana", 0x3040, 0x309f},
	{"Katakana", "Katakana", 0x30a0, 0x30ff},
	{"Katakana Ext.", "Katakana Phonetic Extensions", 0x31f0, 0x31ff},

	{"Bopomofo", "Bopomofo", 0x3100, 0x312f},
	{"Bopomofo Ext.", "Bopomofo Extended", 0x31a0, 0x31bf},

	{"Hangul", "Hangul Jamo", 0x1100, 0x11ff},
	{"Hangul Comp.", "Hangul Compatibility Jamo", 0x3130, 0x318f},
	{"Hangul Syll.", "Hangul Syllables", 0xac00, 0xd7af},

	{"Kanbun", "Kanbun", 0x3190, 0x319f},



	{"Yijing Hex.", "Yijing Hexagram Symbols", 0x4dc0, 0x4dff},

	{"Yi Syllables", "Yi Syllables", 0xa000, 0xa48f},
	{"Yi Radicals", "Yi Radicals", 0xa490, 0xa4cf},

	{"High Surr.", "High Surrogate Area", 0xd800, 0xdbff},

	{"Low Surr.", "Low Surrogates", 0xdc00, 0xdfff},
	{"Priv. Use Area", "Private Use Area", 0xe000, 0xf8ff},

	{"CJK Rad. Supp.", "CJK Radicals Supplement", 0x2e80, 0x2eff},
	{"CJK Ideographs", "CJK Unified Ideographs", 0x4e00, 0x9faf},
	{"CJK Ideog. Ext. A", "CJK Unified Ideographs Extension A", 0x3400, 0x4dbf},
	{"CJK Ideog. Ext. B", "CJK Unified Ideographs Extension B", 0x20000, 0x2a6df},
	{"CJK Symbols.", "CJK Symbols and Punctuation", 0x3000, 0x303f},
	{"Enclosed CJK", "Enclosed CJK Letters and Months", 0x3200, 0x32ff},
	{"CJK Comp.", "CJK Compatibility", 0x3300, 0x33ff},
	{"CJK Comp. Ideog.", "CJK Compatibility Ideographs", 0xf900, 0xfaff},
	{"CJK Comp. Forms", "CJK Compatibility Forms", 0xfe30, 0xfe4f},
	{"CJK Comp. Supp.", "CJK Compatibility Ideographs Supplement", 0x2f800, 0x2fa1f},

	{"Alpha. Pres. Forms", "Alphabetic Presentation Forms", 0xfb00, 0xfb4f},

	{"Arabic Pres. A", "Arabic Presentation Forms-A", 0xfb50, 0xfdff},
	{"Arabic Pres. B", "Arabic Presentation Forms-B", 0xfe70, 0xfeff},

	{"Var. Sel.", "Variation Selectors", 0xfe00, 0xfe0f},

	{"Comb. Half", "Combining Half Marks", 0xfe20, 0xfe2f},

	{"Sml. From Var.", "Small Form Variants", 0xfe50, 0xfe6f},

	{"Half, Full Forms", "Halfwidth and Fullwidth Forms", 0xff00, 0xffef},
	{"Specials", "Specials", 0xfff0, 0xffff},

	{"Lin. B Syllab.", "Linear B Syllabary", 0x10000, 0x1007f},
	{"Lin. B Idog.", "Linear B Ideograms", 0x10080, 0x100ff},

	{"Aegean Num.", "Aegean Numbers", 0x10100, 0x1013f},
	{"Old Italic", "Old Italic", 0x10300, 0x1032f},

	{"Gothic", "Gothic", 0x10330, 0x1034f},
	{"Ugaritic", "Ugaritic", 0x10380, 0x1039f},

	{"Deseret", "Deseret", 0x10400, 0x1044f},
	{"Shavian", "Shavian", 0x10450, 0x1047f},

	{"Osmanya", "Osmanya", 0x10480, 0x104af},
	{"Cypriot Syll", "Cypriot Syllabary", 0x10800, 0x1083f},

	{"Bysantine Mus.", "Bysantine Musical Symbols", 0x1d000, 0x1d0ff},
	{"Music Symb.", "Musical Symbols", 0x1d100, 0x1d1ff},

	{"Tai Xuan Symb", "Tai Xuan Jing Symbols", 0x1d300, 0x1d35f},
	{"Math. Alpha Symb.", "Mathematical Alpanumeric Symbols", 0x1d400, 0x1d7ff},


	{"Tags", "Tags", 0xe0000, 0xe007f},
	{"Var. Supp", "Variation Selectors Supplement", 0xe0100, 0xe01ef},

	{"Supp. Priv. A", "Supplementary Private Use Area-A", 0xf0000, 0xffffd},
	{"Supp. Priv. B", "Supplementary Private Use Area-B", 0x100000, 0x10fffd}
};


/* *************************** static functions prototypes ****************** */
VFont *exist_vfont(char *str);

/* *************** */

void do_common_editbuts(unsigned short event) // old name, is a mix of object and editing events.... 
{
	EditMesh *em = G.editMesh;
	EditFace *efa;
	Base *base;
	Object *ob= OBACT;
	Material *ma;
	Nurb *nu;
	Curve *cu;
	BezTriple *bezt;
	BPoint *bp;
	unsigned int local;
	int a, bit, index= -1;

	switch(event) {
		
	case B_MATWICH:
		if(G.obedit && G.obedit->actcol>0) {
			if(G.obedit->type == OB_MESH) {
				for(efa= em->faces.first; efa; efa= efa->next) {
					if(efa->f & SELECT) {
						if(index== -1) index= efa->mat_nr;
						else if(index!=efa->mat_nr) {
							error("Mixed colors");
							return;
						}
					}
				}
			}
			else if ELEM(G.obedit->type, OB_CURVE, OB_SURF) {
				nu= editNurb.first;
				while(nu) {
					if( isNurbsel(nu) ) {
						if(index== -1) index= nu->mat_nr;
						else if(index!=nu->mat_nr) {
							error("Mixed colors");
							return;
						}
					}
					nu= nu->next;
				}				
			}
			if(index>=0) {
				G.obedit->actcol= index+1;
				scrarea_queue_winredraw(curarea);
			}
		}
		break;
	case B_MATNEW:
		new_material_to_objectdata(ob);
		scrarea_queue_winredraw(curarea);
		BIF_undo_push("New material");
		allqueue(REDRAWBUTSSHADING, 0);
		allqueue(REDRAWVIEW3D_Z, 0);
		allqueue(REDRAWOOPS, 0);
		break;
	case B_MATDEL:
		delete_material_index();
		scrarea_queue_winredraw(curarea);
		BIF_undo_push("Delete material index");
		allqueue(REDRAWBUTSSHADING, 0);
		allqueue(REDRAWVIEW3D_Z, 0);
		allqueue(REDRAWOOPS, 0);
		break;
	case B_MATASS:
		if(G.obedit && G.obedit->actcol>0) {
			if(G.obedit->type == OB_MESH) {
				efa= em->faces.first;
				while(efa) {
					if(efa->f & SELECT)
						efa->mat_nr= G.obedit->actcol-1;
					efa= efa->next;
				}
			}
			else if ELEM(G.obedit->type, OB_CURVE, OB_SURF) {
				nu= editNurb.first;
				while(nu) {
					if( isNurbsel(nu) )
						nu->mat_nr= nu->charidx= G.obedit->actcol-1;
					nu= nu->next;
				}
			}
			else if (G.obedit->type == OB_FONT) {
        		if (mat_to_sel()) {
        			allqueue(REDRAWVIEW3D, 0);
        		}
			}
			allqueue(REDRAWVIEW3D_Z, 0);
			DAG_object_flush_update(G.scene, G.obedit, OB_RECALC_DATA);
			shade_buttons_change_3d();
			BIF_undo_push("Assign material index");
		}
		break;
	case B_MATASS_BROWSE:
		/* if slot available, make that index active, and assign */
		/* else, make new slot, and assign */
		ma= BLI_findlink(&G.main->mat, G.buts->menunr-1);
		if(ma) {
			ob->actcol= find_material_index(ob, ma);
			if(ob->actcol==0) {
				assign_material(ob, ma, ob->totcol+1);
				ob->actcol= ob->totcol;
			}
		}
		else {
			do_common_editbuts(B_MATNEW);
		}
		do_common_editbuts(B_MATASS);
		break;
		
	case B_MATCOL2:
		ma= give_current_material(ob, ob->actcol);
		BKE_icon_changed(BKE_icon_getid((ID *)ma));
		allqueue(REDRAWVIEW3D, 0);
		allqueue(REDRAWBUTSEDIT, 0);
		break;
		
	case B_MATSEL:
	case B_MATDESEL:
		if(G.obedit) {
			if(G.obedit->type == OB_MESH) {
				if (event==B_MATSEL) {
					editmesh_select_by_material(G.obedit->actcol-1);
				} else {
					editmesh_deselect_by_material(G.obedit->actcol-1);
				}
			}
			else if ELEM(G.obedit->type, OB_CURVE, OB_SURF) {
				nu= editNurb.first;
				while(nu) {
					if(nu->mat_nr==G.obedit->actcol-1) {
						if(nu->bezt) {
							a= nu->pntsu;
							bezt= nu->bezt;
							while(a--) {
								if(bezt->hide==0) {
									if(event==B_MATSEL) {
										bezt->f1 |= SELECT;
										bezt->f2 |= SELECT;
										bezt->f3 |= SELECT;
									}
									else {
										bezt->f1 &= ~SELECT;
										bezt->f2 &= ~SELECT;
										bezt->f3 &= ~SELECT;
									}
								}
								bezt++;
							}
						}
						else if(nu->bp) {
							a= nu->pntsu*nu->pntsv;
							bp= nu->bp;
							while(a--) {
								if(bp->hide==0) {
									if(event==B_MATSEL) bp->f1 |= SELECT;
									else bp->f1 &= ~SELECT;
								}
								bp++;
							}
						}
					}
					nu= nu->next;
				}
				BIF_undo_push("Select material index");
			}
			allqueue(REDRAWIMAGE, 0);
			allqueue(REDRAWVIEW3D, 0);
		}
		countall();
		break;
	case B_HIDE:
		if(G.obedit) {
			if(G.obedit->type == OB_MESH) hide_mesh(0);
			else if ELEM(G.obedit->type, OB_CURVE, OB_SURF) hideNurb(0);
		}
		break;
	case B_REVEAL:
		if(G.obedit) {
			if(G.obedit->type == OB_MESH) reveal_mesh();
			else if ELEM(G.obedit->type, OB_CURVE, OB_SURF) revealNurb();
		}
		else if(FACESEL_PAINT_TEST) reveal_tface();
		
		break;
	case B_SELSWAP:
		if(G.obedit) {
			if(G.obedit->type == OB_MESH) selectswap_mesh();
			else if ELEM(G.obedit->type, OB_CURVE, OB_SURF) selectswapNurb();
		}
		break;
	case B_AUTOTEX:
		if(ob && G.obedit==0) {
			if(ELEM3(ob->type, OB_CURVE, OB_SURF, OB_FONT)) tex_space_curve(ob->data);
		}
		break;
	case B_DOCENTER:
		docenter(0);
		break;
	case B_DOCENTERNEW:
		docenter_new();
		break;
	case B_DOCENTERCURSOR:
		docenter_cursor();
		break;
	case B_SETSMOOTH:
	case B_SETSOLID:
		if(G.obedit) {
			if(G.obedit->type == OB_MESH) {
				mesh_set_smooth_faces((event==B_SETSMOOTH));
			}
			else {
				nurb_set_smooth((event==B_SETSMOOTH));
			}
		}
		else if(G.vd) {
			base= FIRSTBASE;
			while(base) {
				if(TESTBASELIB(base)) {
					if(base->object->type==OB_MESH) {
						mesh_set_smooth_flag(base->object, (event==B_SETSMOOTH));
					}
					else if ELEM(base->object->type, OB_SURF, OB_CURVE) {
						cu= base->object->data;
						nu= cu->nurb.first;
						while(nu) {
							if(event==B_SETSMOOTH) nu->flag |= ME_SMOOTH;
							else nu->flag &= ~ME_SMOOTH;
							nu= nu->next;
						}
						makeDispListCurveTypes(base->object, 0);
					}
				}
				base= base->next;
			}
			allqueue(REDRAWVIEW3D, 0);
			
			if(event == B_SETSMOOTH) BIF_undo_push("Set Smooth");
			else BIF_undo_push("Set Solid");
		}
		break;
	case B_CHANGEDEP:
		DAG_scene_sort(G.scene); // makes new dag
		if(ob) ob->recalc |= OB_RECALC;
		allqueue(REDRAWVIEW3D, 0);
		break;
	
	case B_ADDKEY:
		insert_shapekey(ob);
		break;
	case B_SETKEY:
		ob->shapeflag |= OB_SHAPE_TEMPLOCK;
		DAG_object_flush_update(G.scene, ob, OB_RECALC_DATA);
		allqueue(REDRAWVIEW3D, 0);
		allqueue(REDRAWIPO, 0);
		allqueue(REDRAWBUTSEDIT, 0);
		break;
	case B_LOCKKEY:
		ob->shapeflag &= ~OB_SHAPE_TEMPLOCK;
		DAG_object_flush_update(G.scene, ob, OB_RECALC_DATA);
		allqueue(REDRAWVIEW3D, 0);
		allqueue(REDRAWIPO, 0);
		allqueue(REDRAWBUTSEDIT, 0);
		break;
	case B_NEXTKEY:
	{
		Key *key= ob_get_key(ob);
		if(ob->shapenr == BLI_countlist(&key->block))
		   ob->shapenr= 1;
		else ob->shapenr++;
		do_common_editbuts(B_SETKEY);
		break;
	}
	case B_PREVKEY:
	{
		Key *key= ob_get_key(ob);
		if(ob->shapenr <= 1)
			ob->shapenr= BLI_countlist(&key->block);
		else ob->shapenr--;
		do_common_editbuts(B_SETKEY);
		break;
	}
	case B_NAMEKEY:
		allspace(REMAKEIPO, 0);
        allqueue (REDRAWIPO, 0);
		break;
	case B_DELKEY:
		delete_key(OBACT);
		allqueue(REDRAWACTION, 0);
		break;
		
		
	default:
		if (G.vd==NULL)
			break;
		
		if(event>=B_OBLAY && event<=B_OBLAY+31) {
			local= BASACT->lay & 0xFF000000;
			BASACT->lay -= local;
			if(BASACT->lay==0 || (G.qual & LR_SHIFTKEY)==0) {
				bit= event-B_OBLAY;
				BASACT->lay= 1<<bit;
				scrarea_queue_winredraw(curarea);
			}
			BASACT->lay += local;
			/* optimal redraw */
			if( (ob->lay & G.vd->lay) && (BASACT->lay & G.vd->lay) );
			else if( (ob->lay & G.vd->lay)==0 && (BASACT->lay & G.vd->lay)==0 );
			else {
				allqueue(REDRAWVIEW3D, 0);
				DAG_scene_sort(G.scene);
			}
			ob->lay= BASACT->lay;
		}
	}

}

/* *************************** MESH  ******************************** */

static void verify_customdata_name_func(void *data1, void *data2)
{
	CustomData *data= (CustomData*)data1;
	CustomDataLayer *layer= (CustomDataLayer*)data2;

	CustomData_set_layer_unique_name(data, layer - data->layers);
}

static void delete_customdata_layer(void *data1, void *data2)
{
	Mesh *me= (Mesh*)data1;
	CustomData *data= (G.obedit)? &G.editMesh->fdata: &me->fdata;
	CustomDataLayer *layer= (CustomDataLayer*)data2;
	void *actlayerdata, *rndlayerdata, *clonelayerdata, *masklayerdata, *layerdata=layer->data;
	int type= layer->type;
	int index= CustomData_get_layer_index(data, type);
	int i, actindex, rndindex, cloneindex, maskindex;
	
	/*ok, deleting a non-active layer needs to preserve the active layer indices.
	  to do this, we store a pointer to the .data member of both layer and the active layer,
	  (to detect if we're deleting the active layer or not), then use the active
	  layer data pointer to find where the active layer has ended up.
	  
	  this is necassary because the deletion functions only support deleting the active
	  layer. */
	actlayerdata = data->layers[CustomData_get_active_layer_index(data, type)].data;
	rndlayerdata = data->layers[CustomData_get_render_layer_index(data, type)].data;
	clonelayerdata = data->layers[CustomData_get_clone_layer_index(data, type)].data;
	masklayerdata = data->layers[CustomData_get_mask_layer_index(data, type)].data;
	CustomData_set_layer_active(data, type, layer - &data->layers[index]);

	/* Multires is handled seperately because the display data is separate
	   from the data stored in multires */
	if(me && me->mr) {
		multires_delete_layer(me, &me->mr->fdata, type, layer - &data->layers[index]);
		multires_level_to_editmesh(OBACT, me, 0);
		multires_finish_mesh_update(OBACT);
	}
	else if(G.obedit) {
		EM_free_data_layer(data, type);
	}
	else if(me) {
		CustomData_free_layer_active(data, type, me->totface);
		mesh_update_customdata_pointers(me);
	}

	if(!CustomData_has_layer(data, type)) {
		if(type == CD_MCOL && (G.f & G_VERTEXPAINT))
			G.f &= ~G_VERTEXPAINT; /* get out of vertexpaint mode */
	}

	/*reconstruct active layer*/
	if (actlayerdata != layerdata) {
		/*find index. . .*/
		actindex = CustomData_get_layer_index(data, type);
		for (i=actindex; i<data->totlayer; i++) {
			if (data->layers[i].data == actlayerdata) {
				actindex = i - actindex;
				break;
			}
		}
		
		/*set index. . .*/
		CustomData_set_layer_active(data, type, actindex);
	}
	
	if (rndlayerdata != layerdata) {
		/*find index. . .*/
		rndindex = CustomData_get_layer_index(data, type);
		for (i=rndindex; i<data->totlayer; i++) {
			if (data->layers[i].data == rndlayerdata) {
				rndindex = i - rndindex;
				break;
			}
		}
		
		/*set index. . .*/
		CustomData_set_layer_render(data, type, rndindex);
	}
	
	if (clonelayerdata != layerdata) {
		/*find index. . .*/
		cloneindex = CustomData_get_layer_index(data, type);
		for (i=cloneindex; i<data->totlayer; i++) {
			if (data->layers[i].data == clonelayerdata) {
				cloneindex = i - cloneindex;
				break;
			}
		}
		
		/*set index. . .*/
		CustomData_set_layer_clone(data, type, cloneindex);
	}
	
	if (masklayerdata != layerdata) {
		/*find index. . .*/
		maskindex = CustomData_get_layer_index(data, type);
		for (i=maskindex; i<data->totlayer; i++) {
			if (data->layers[i].data == masklayerdata) {
				maskindex = i - maskindex;
				break;
			}
		}
		
		/*set index. . .*/
		CustomData_set_layer_mask(data, type, maskindex);
	}
	
	DAG_object_flush_update(G.scene, OBACT, OB_RECALC_DATA);
	
	if(type == CD_MTFACE)
		BIF_undo_push("Delete UV Texture");
	else if(type == CD_MCOL)
		BIF_undo_push("Delete Vertex Color");

	allqueue(REDRAWVIEW3D, 0);
	allqueue(REDRAWIMAGE, 0);
	allqueue(REDRAWBUTSEDIT, 0);
}

static int customdata_buttons(
	uiBlock *block,	Mesh *me, CustomData *data,
	int type, int *activep,	int *renderp, int *clonep, int *maskp,
	int setevt, int setevt_rnd, int setevt_clone, int setevt_mask, int newevt,
	char *label, char *shortlabel, char *browsetip, char *browsetip_rnd, char *browsetip_clone, char *browsetip_mask,
	char *newtip, char *deltip, int x, int y)
{
	CustomDataLayer *layer;
	uiBut *but;
	int i, count= CustomData_number_of_layers(data, type);

	if(count >= MAX_MTFACE) {
		uiDefBut(block, LABEL, 0, label, x,y,220,19, 0, 0.0, 0, 0, 0, "");
	}
	else {
		uiDefBut(block, LABEL, 0, label, x,y,140,19, 0, 0.0, 0, 0, 0, "");
		uiBlockBeginAlign(block);
		uiDefBut(block, BUT, newevt, "New", x+140,y,80,19, 0,0,0,0,0, newtip);
		uiBlockEndAlign(block);
	}

	y -= (count)? 24: 19;

	uiBlockBeginAlign(block);
	for (count=1, i=0; i<data->totlayer; i++) {
		layer= &data->layers[i];

		if(layer->type == type) {
			int xi = 0;
			*activep= layer->active + 1;
			*renderp= layer->active_rnd + 1;
			if (clonep) *clonep= layer->active_clone + 1;
			if (maskp) *maskp= layer->active_mask + 1;
			
			
			uiDefIconButI(block, ROW, setevt, ICON_VIEW3D, x,y,25,19, activep, 1.0, count, 0, 0, browsetip);
			uiDefIconButI(block, ROW, setevt_rnd, ICON_SCENE, x+25,y,25,19, renderp, 1.0, count, 0, 0, browsetip_rnd);
			
			if (clonep) {
				uiDefIconButI(block, ROW, setevt_clone, ICON_TEXTURE, x+50,y,25,19, clonep, 1.0, count, 0, 0, browsetip_clone);
				xi += 25;
			}
			
			if (maskp) {
				uiDefIconButI(block, ROW, setevt_mask, ICON_PAINT, x+50+xi,y,25,19, maskp, 1.0, count, 0, 0, browsetip_mask);
				xi += 25;
			}
			
			but=uiDefBut(block, TEX, setevt, "", x+50+xi,y,145-xi,19, layer->name, 0.0, 31.0, 0, 0, label);
			uiButSetFunc(but, verify_customdata_name_func, data, layer);
			but= uiDefIconBut(block, BUT, B_NOP, VICON_X, x+195,y,25,19, NULL, 0.0, 0.0, 0.0, 0.0, deltip);
			uiButSetFunc(but, delete_customdata_layer, me, layer);


			count++;
			y -= 19;
		}
	}
	uiBlockEndAlign(block);

	return y;
}

static void editing_panel_mesh_type(Object *ob, Mesh *me)
{
	uiBlock *block;
	uiBut *but;
	float val;
	CustomData *fdata;
	int yco;

	block= uiNewBlock(&curarea->uiblocks, "editing_panel_mesh_type", UI_EMBOSS, UI_HELV, curarea->win);
	if( uiNewPanel(curarea, block, "Mesh", "Editing", 320, 0, 318, 204)==0) return;
	uiSetButLock(object_data_is_libdata(ob), ERROR_LIBDATA_MESSAGE);

	uiBlockBeginAlign(block);
	uiDefButBitS(block, TOG, ME_AUTOSMOOTH, REDRAWVIEW3D, "Auto Smooth",10,180,170,19, &me->flag, 0, 0, 0, 0, "Treats all set-smoothed faces with angles less than Degr: as 'smooth' during render");
	uiDefButS(block, NUM, B_DIFF, "Degr:",				10,160,170,19, &me->smoothresh, 1, 80, 0, 0, "Defines maximum angle between face normals that 'Auto Smooth' will operate on");
	uiBlockEndAlign(block);

	/* Retopo */
	if(G.obedit) {
		uiBlockBeginAlign(block);
		but= uiDefButBitC(block,TOG,RETOPO,B_NOP, "Retopo", 10,130,170,19, &G.scene->toolsettings->retopo_mode, 0,0,0,0, "Turn on the re-topology tool");
		uiButSetFunc(but,retopo_toggle,ob,me);
		if(G.scene->toolsettings->retopo_mode) {
			but= uiDefButBitC(block,TOG,RETOPO_PAINT,B_NOP,"Paint", 10,110,55,19, &G.scene->toolsettings->retopo_mode,0,0,0,0, "Draw intersecting lines in the 3d view, ENTER creates quad or tri faces, wrapped onto other objects in the 3d view.");
			uiButSetFunc(but,retopo_paint_toggle,ob,me);
			but= uiDefBut(block,BUT,B_NOP,"Retopo All", 65,110,115,19, 0,0,0,0,0, "Apply the re-topology tool to all selected vertices");
			uiButSetFunc(but,retopo_do_all_cb,ob,me);
		}
		uiBlockEndAlign(block);
	}

	uiBlockBeginAlign(block);
	uiDefBut(block, BUT,B_DOCENTER, "Center",					10, 80, 65, 19, 0, 0, 0, 0, 0, "Shifts object data to be centered about object's origin");
	uiDefBut(block, BUT,B_DOCENTERNEW, "Center New",			75, 80, 105, 19, 0, 0, 0, 0, 0, "Shifts object's origin to center of object data");
	uiDefBut(block, BUT,B_DOCENTERCURSOR, "Center Cursor",		10, 60, 170, 19, 0, 0, 0, 0, 0, "Shifts object's origin to cursor location");
	uiBlockEndAlign(block);

	uiBlockBeginAlign(block);
	uiDefButBitS(block, TOG, ME_TWOSIDED, REDRAWVIEW3D, "Double Sided",	10,30,170,19, &me->flag, 0, 0, 0, 0, "Render/display the mesh with double or single sided lighting");
	uiDefButBitS(block, TOG, ME_NOPUNOFLIP, REDRAWVIEW3D, "No V.Normal Flip", 10,10,170,19, &me->flag, 0, 0, 0, 0, "Disables flipping of vertexnormals during render");
	uiBlockEndAlign(block);

	uiDefIDPoinBut(block, test_meshpoin_but, ID_ME, B_REDR, "TexMesh: ",	190,180,220,19, &me->texcomesh, "Derive texture coordinates from another mesh.");

	if(me->msticky) val= 1.0; else val= 0.0;
	uiDefBut(block, LABEL, 0, "Sticky", 				190,155,140,19, 0, val, 0, 0, 0, "");
	uiBlockBeginAlign(block);
	if(me->msticky==NULL) {
		uiDefBut(block, BUT, B_MAKESTICKY, "Make",		330,155, 80,19, 0, 0, 0, 0, 0, "Creates Sticky coordinates from the current camera view background picture");
	}
	else uiDefBut(block, BUT, B_DELSTICKY, "Delete", 	330,155, 80,19, 0, 0, 0, 0, 0, "Deletes Sticky texture coordinates");
	uiBlockEndAlign(block);

	fdata= (G.obedit)? &G.editMesh->fdata: &me->fdata;
	yco= customdata_buttons(block, me, fdata, CD_MTFACE, &acttface, &acttface_rnd, (G.f & G_TEXTUREPAINT ? &acttface_clone : NULL), (G.f & G_TEXTUREPAINT ? &acttface_mask : NULL),
		B_SETTFACE, B_SETTFACE_RND, B_SETTFACE_CLONE, B_SETTFACE_MASK, B_NEWTFACE, "UV Texture", "UV Texture:",
		"Set active UV texture", "Set rendering UV texture", "Set the layer used for texturepaint cloning", "Set the layer used for texturepaint masking", "Creates a new UV texture layer",
		"Removes the current UV texture layer", 190, 130);

	yco= customdata_buttons(block, me, fdata, CD_MCOL, &actmcol, &actmcol_rnd, NULL, NULL,
		B_SETMCOL, B_SETMCOL_RND, B_NOP, B_NOP, B_NEWMCOL, "Vertex Color", "Vertex Color:",
		"Sets active vertex color layer", "Sets rendering vertex color layer", "", "", "Creates a new vertex color layer",
		"Removes the current vertex color layer", 190, yco-5);

	if(yco < 0)
		uiNewPanelHeight(block, 204 - yco);
}

/* *************************** MODIFIERS ******************************** */

void do_modifier_panels(unsigned short event)
{
	Object *ob = OBACT;

	switch(event) {
	case B_MODIFIER_REDRAW:
		allqueue(REDRAWBUTSEDIT, 0);
		allqueue(REDRAWOOPS, 0);
		break;

	case B_MODIFIER_RECALC:
		allqueue(REDRAWBUTSEDIT, 0);
		allqueue(REDRAWVIEW3D, 0);
		allqueue(REDRAWIMAGE, 0);
		allqueue(REDRAWOOPS, 0);
		DAG_object_flush_update(G.scene, ob, OB_RECALC_DATA);
		object_handle_update(ob);
		countall();
		break;
	}
}

static void modifiers_add(void *ob_v, int type)
{
	Object *ob = ob_v;
	ModifierTypeInfo *mti = modifierType_getInfo(type);
	
	if (mti->flags&eModifierTypeFlag_RequiresOriginalData) {
		ModifierData *md = ob->modifiers.first;

		while (md && modifierType_getInfo(md->type)->type==eModifierTypeType_OnlyDeform) {
			md = md->next;
		}

		BLI_insertlinkbefore(&ob->modifiers, md, modifier_new(type));
	} else {
		BLI_addtail(&ob->modifiers, modifier_new(type));
	}
	BIF_undo_push("Add modifier");
}

typedef struct MenuEntry {
	char *name;
	int ID;
} MenuEntry;

static int menuEntry_compare_names(const void *entry1, const void *entry2)
{
	return strcmp(((MenuEntry *)entry1)->name, ((MenuEntry *)entry2)->name);
}

static uiBlock *modifiers_add_menu(void *ob_v)
{
	Object *ob = ob_v;
	uiBlock *block;
	int i, yco=0;
	int numEntries = 0;
	MenuEntry entries[NUM_MODIFIER_TYPES];
	
	block= uiNewBlock(&curarea->uiblocks, "modifier_add_menu",
	                  UI_EMBOSSP, UI_HELV, curarea->win);
	uiBlockSetButmFunc(block, modifiers_add, ob);

	for (i=eModifierType_None+1; i<NUM_MODIFIER_TYPES; i++) {
		ModifierTypeInfo *mti = modifierType_getInfo(i);

		/* Only allow adding through appropriate other interfaces */
		if(ELEM3(i, eModifierType_Softbody, eModifierType_Hook, eModifierType_ParticleSystem)) continue;
		
		if(ELEM3(i, eModifierType_Cloth, eModifierType_Collision, eModifierType_Fluidsim)) continue;

		if((mti->flags&eModifierTypeFlag_AcceptsCVs) ||
		   (ob->type==OB_MESH && (mti->flags&eModifierTypeFlag_AcceptsMesh))) {
			entries[numEntries].name = mti->name;
			entries[numEntries].ID = i;

			++numEntries;
		}
	}

	qsort(entries, numEntries, sizeof(*entries), menuEntry_compare_names);


	for(i = 0; i < numEntries; ++i)
		uiDefBut(block, BUTM, B_MODIFIER_RECALC, entries[i].name,
		         0, yco -= 20, 160, 19, NULL, 0, 0, 1, entries[i].ID, "");

	uiTextBoundsBlock(block, 50);
	uiBlockSetDirection(block, UI_DOWN);

	return block;
}

static void modifiers_del(void *ob_v, void *md_v)
{
	Object *ob = ob_v;
	ModifierData *md;

		/* It seems on rapid delete it is possible to
		 * get called twice on same modifier, so make
		 * sure it is in list.
		 */
	for (md=ob->modifiers.first; md; md=md->next)
		if (md==md_v)
			break;
	
	if (!md)
		return;

	if(md->type==eModifierType_ParticleSystem){
		ParticleSystemModifierData *psmd=(ParticleSystemModifierData*)md;
		BLI_remlink(&ob->particlesystem, psmd->psys);
		psys_free(ob,psmd->psys);
	}

	BLI_remlink(&ob->modifiers, md_v);

	modifier_free(md_v);

	BIF_undo_push("Del modifier");
}

int mod_moveUp(void *ob_v, void *md_v)
{
	Object *ob = ob_v;
	ModifierData *md = md_v;

	if (md->prev) {
		ModifierTypeInfo *mti = modifierType_getInfo(md->type);

		if (mti->type!=eModifierTypeType_OnlyDeform) {
			ModifierTypeInfo *nmti = modifierType_getInfo(md->prev->type);

			if (nmti->flags&eModifierTypeFlag_RequiresOriginalData)
				return -1;
		}

		BLI_remlink(&ob->modifiers, md);
		BLI_insertlink(&ob->modifiers, md->prev->prev, md);
	}

	return 0;
}

static void modifiers_moveUp(void *ob_v, void *md_v)
{
	if( mod_moveUp( ob_v, md_v ) )
		error("Cannot move above a modifier requiring original data.");
	else
		BIF_undo_push("Move modifier");
}

int mod_moveDown(void *ob_v, void *md_v)
{
	Object *ob = ob_v;
	ModifierData *md = md_v;

	if (md->next) {
		ModifierTypeInfo *mti = modifierType_getInfo(md->type);

		if (mti->flags&eModifierTypeFlag_RequiresOriginalData) {
			ModifierTypeInfo *nmti = modifierType_getInfo(md->next->type);

			if (nmti->type!=eModifierTypeType_OnlyDeform)
				return -1;
		}

		BLI_remlink(&ob->modifiers, md);
		BLI_insertlink(&ob->modifiers, md->next, md);
	}

	return 0;
}

static void modifiers_moveDown(void *ob_v, void *md_v)
{
	if( mod_moveDown( ob_v, md_v ) )
		error("Cannot move beyond a non-deforming modifier.");
	else
		BIF_undo_push("Move modifier");
}

static void modifier_testLatticeObj(char *name, ID **idpp)
{
	ID *id;

	for (id= G.main->object.first; id; id= id->next) {
		if( strcmp(name, id->name+2)==0 ) {
			if (((Object *)id)->type != OB_LATTICE) {
				error ("Lattice deform object must be a lattice");
				break;
			} 
			*idpp= id;
			return;
		}
	}
	*idpp= 0;
}

static void modifier_testCurveObj(char *name, ID **idpp)
{
	ID *id;

	for (id= G.main->object.first; id; id= id->next) {
		if( strcmp(name, id->name+2)==0 ) {
			if (((Object *)id)->type != OB_CURVE) {
				error ("Curve deform object must be a curve");
				break;
			} 
			*idpp= id;
			return;
		}
	}
	*idpp= 0;
}

static void modifier_testMeshObj(char *name, ID **idpp)
{
	ID *id;

	for (id= G.main->object.first; id; id= id->next) {
		/* no boolean on its own object */
		if(id != (ID *)OBACT) {
			if( strcmp(name, id->name+2)==0 ) {
				if (((Object *)id)->type != OB_MESH) {
					error ("Boolean modifier object must be a mesh");
					break;
				} 
				*idpp= id;
				return;
			}
		}
	}
	*idpp= NULL;
}

static void modifier_testArmatureObj(char *name, ID **idpp)
{
	ID *id;

	for (id= G.main->object.first; id; id= id->next) {
		if( strcmp(name, id->name+2)==0 ) {
			if (((Object *)id)->type != OB_ARMATURE) {
				error ("Armature deform object must be an armature");
				break;
			} 
			*idpp= id;
			return;
		}
	}
	*idpp= 0;
}

static void modifier_testTexture(char *name, ID **idpp)
{
	ID *id;

	for(id = G.main->tex.first; id; id = id->next) {
		if(strcmp(name, id->name + 2) == 0) {
			*idpp = id;
			/* texture gets user, objects not: delete object = clear modifier */
			id_us_plus(id);
			return;
		}
	}
	*idpp = 0;
}

#if 0 /* this is currently unused, but could be useful in the future */
static void modifier_testMaterial(char *name, ID **idpp)
{
	ID *id;

	for(id = G.main->mat.first; id; id = id->next) {
		if(strcmp(name, id->name + 2) == 0) {
			*idpp = id;
			return;
		}
	}
	*idpp = 0;
}
#endif

static void modifier_testImage(char *name, ID **idpp)
{
	ID *id;

	for(id = G.main->image.first; id; id = id->next) {
		if(strcmp(name, id->name + 2) == 0) {
			*idpp = id;
			return;
		}
	}
	*idpp = 0;
}

/* autocomplete callback for ID buttons */
void autocomplete_image(char *str, void *arg_v)
{
	/* search if str matches the beginning of an ID struct */
	if(str[0]) {
		AutoComplete *autocpl = autocomplete_begin(str, 22);
		ID *id;

		for(id = G.main->image.first; id; id = id->next)
			autocomplete_do_name(autocpl, id->name+2);

		autocomplete_end(autocpl, str);
	}
}

/* autocomplete callback for ID buttons */
void autocomplete_meshob(char *str, void *arg_v)
{
	/* search if str matches the beginning of an ID struct */
	if(str[0]) {
		AutoComplete *autocpl = autocomplete_begin(str, 22);
		ID *id;

		for(id = G.main->object.first; id; id = id->next)
			if(((Object *)id)->type == OB_MESH)
				autocomplete_do_name(autocpl, id->name+2);

		autocomplete_end(autocpl, str);
	}
}
static void modifiers_convertParticles(void *obv, void *mdv)
{
	Object *obn;
	ModifierData *md = mdv;
	ParticleSystem *psys;
	ParticleCacheKey *key, **cache;
	ParticleSettings *part;
	Mesh *me;
	MVert *mvert;
	MEdge *medge;
	int a, k, kmax;
	int totvert=0, totedge=0, cvert=0;
	int totpart=0, totchild=0;

	if(md->type != eModifierType_ParticleSystem) return;

	if(G.f & G_PARTICLEEDIT) return;

	psys=((ParticleSystemModifierData *)md)->psys;
	part= psys->part;

	if(part->draw_as == PART_DRAW_GR || part->draw_as == PART_DRAW_OB) {
		make_object_duplilist_real(NULL);
	}
	else {
		if(part->draw_as != PART_DRAW_PATH || psys->pathcache == 0)
			return;

		totpart= psys->totcached;
		totchild= psys->totchildcache;

		if(totchild && (part->draw&PART_DRAW_PARENT)==0)
			totpart= 0;

		/* count */
		cache= psys->pathcache;
		for(a=0; a<totpart; a++) {
			key= cache[a];
			totvert+= key->steps+1;
			totedge+= key->steps;
		}

		cache= psys->childcache;
		for(a=0; a<totchild; a++) {
			key= cache[a];
			totvert+= key->steps+1;
			totedge+= key->steps;
		}

		if(totvert==0) return;

		/* add new mesh */
		obn= add_object(OB_MESH);
		me= obn->data;
		
		me->totvert= totvert;
		me->totedge= totedge;
		
		me->mvert= CustomData_add_layer(&me->vdata, CD_MVERT, CD_CALLOC, NULL, totvert);
		me->medge= CustomData_add_layer(&me->edata, CD_MEDGE, CD_CALLOC, NULL, totedge);
		me->mface= CustomData_add_layer(&me->fdata, CD_MFACE, CD_CALLOC, NULL, 0);
		
		mvert= me->mvert;
		medge= me->medge;

		/* copy coordinates */
		cache= psys->pathcache;
		for(a=0; a<totpart; a++) {
			key= cache[a];
			kmax= key->steps;
			for(k=0; k<=kmax; k++,key++,cvert++,mvert++) {
				VECCOPY(mvert->co,key->co);
				if(k) {
					medge->v1= cvert-1;
					medge->v2= cvert;
					medge->flag= ME_EDGEDRAW|ME_EDGERENDER|ME_LOOSEEDGE;
					medge++;
				}
			}
		}

		cache=psys->childcache;
		for(a=0; a<totchild; a++) {
			key=cache[a];
			kmax=key->steps;
			for(k=0; k<=kmax; k++,key++,cvert++,mvert++) {
				VECCOPY(mvert->co,key->co);
				if(k) {
					medge->v1=cvert-1;
					medge->v2=cvert;
					medge->flag= ME_EDGEDRAW|ME_EDGERENDER|ME_LOOSEEDGE;
					medge++;
				}
			}
		}
	}

	DAG_scene_sort(G.scene);

	allqueue(REDRAWVIEW3D, 0);
	allqueue(REDRAWOOPS, 0);
	
	BIF_undo_push("Convert particles to mesh object(s).");
}

static void modifiers_applyModifier(void *obv, void *mdv)
{
	Object *ob = obv;
	ModifierData *md = mdv;
	DerivedMesh *dm;
	Mesh *me = ob->data;
	int converted = 0;

	if (G.obedit) {
		error("Modifiers cannot be applied in editmode");
		return;
	} else if (((ID*) ob->data)->us>1) {
		error("Modifiers cannot be applied to multi-user data");
		return;
	}

	if (md!=ob->modifiers.first) {
		if (!okee("Modifier is not first"))
			return;
	}

	if (ob->type==OB_MESH) {
		if(me->mr && multires_modifier_warning()) {
			error("Modifier changes topology; cannot apply with multires active");
			return;
		}
		if(me->key) {
			error("Modifier cannot be applied to Mesh with Shape Keys");
			return;
		}
	
		mesh_pmv_off(ob, me);
	
		dm = mesh_create_derived_for_modifier(ob, md);
		if (!dm) {
			error("Modifier is disabled or returned error, skipping apply");
			return;
		}

		DM_to_mesh(dm, me);
		converted = 1;

		dm->release(dm);
	} 
	else if (ELEM(ob->type, OB_CURVE, OB_SURF)) {
		ModifierTypeInfo *mti = modifierType_getInfo(md->type);
		Curve *cu = ob->data;
		int numVerts;
		float (*vertexCos)[3];

		if (!okee("Apply will only change CV points, not tesselated/bevel vertices"))
			return;

		if (!(md->mode&eModifierMode_Realtime) || (mti->isDisabled && mti->isDisabled(md))) {
			error("Modifier is disabled, skipping apply");
			return;
		}

		vertexCos = curve_getVertexCos(cu, &cu->nurb, &numVerts);
		mti->deformVerts(md, ob, NULL, vertexCos, numVerts);
		curve_applyVertexCos(cu, &cu->nurb, vertexCos);

		converted = 1;

		MEM_freeN(vertexCos);

		DAG_object_flush_update(G.scene, ob, OB_RECALC_DATA);
	}
	else {
		error("Cannot apply modifier for this object type");
		return;
	}

	if (converted) {
		BLI_remlink(&ob->modifiers, md);
		modifier_free(md);

		BIF_undo_push("Apply modifier");
	}
}

static void modifiers_copyModifier(void *ob_v, void *md_v)
{
	Object *ob = ob_v;
	ModifierData *md = md_v;
	ModifierData *nmd = modifier_new(md->type);

	modifier_copyData(md, nmd);

	BLI_insertlink(&ob->modifiers, md, nmd);

	BIF_undo_push("Copy modifier");
}

static void modifiers_setOnCage(void *ob_v, void *md_v)
{
	Object *ob = ob_v;
	ModifierData *md;
	
	int i, cageIndex = modifiers_getCageIndex(ob, NULL );

	for( i = 0, md=ob->modifiers.first; md; ++i, md=md->next )
		if( md == md_v ) {
			if( i >= cageIndex )
				md->mode ^= eModifierMode_OnCage;
			break;
		}
}

static void modifiers_clearHookOffset(void *ob_v, void *md_v)
{
	Object *ob = ob_v;
	ModifierData *md = md_v;
	HookModifierData *hmd = (HookModifierData*) md;
	
	if (hmd->object) {
		Mat4Invert(hmd->object->imat, hmd->object->obmat);
		Mat4MulSerie(hmd->parentinv, hmd->object->imat, ob->obmat, NULL, NULL, NULL, NULL, NULL, NULL);
		BIF_undo_push("Clear hook offset");
	}
}

static void modifiers_cursorHookCenter(void *ob_v, void *md_v)
{
	Object *ob = ob_v;
	ModifierData *md = md_v;
	HookModifierData *hmd = (HookModifierData*) md;

	if (G.vd) {
		float *curs = give_cursor();
		float bmat[3][3], imat[3][3];

		where_is_object(ob);
	
		Mat3CpyMat4(bmat, ob->obmat);
		Mat3Inv(imat, bmat);

		curs= give_cursor();
		hmd->cent[0]= curs[0]-ob->obmat[3][0];
		hmd->cent[1]= curs[1]-ob->obmat[3][1];
		hmd->cent[2]= curs[2]-ob->obmat[3][2];
		Mat3MulVecfl(imat, hmd->cent);

		BIF_undo_push("Hook cursor center");
	}
}

static void modifiers_selectHook(void *ob_v, void *md_v)
{
	ModifierData *md = md_v;
	HookModifierData *hmd = (HookModifierData*) md;

	hook_select(hmd);
}

static void modifiers_reassignHook(void *ob_v, void *md_v)
{
	ModifierData *md = md_v;
	HookModifierData *hmd = (HookModifierData*) md;
	float cent[3];
	int *indexar, tot, ok;
	char name[32];
		
	ok= hook_getIndexArray(&tot, &indexar, name, cent);

	if (!ok) {
		error("Requires selected vertices or active Vertex Group");
	} else {
		if (hmd->indexar) {
			MEM_freeN(hmd->indexar);
		}

		VECCOPY(hmd->cent, cent);
		hmd->indexar = indexar;
		hmd->totindex = tot;
	}
}

static void modifiers_convertToReal(void *ob_v, void *md_v)
{
	Object *ob = ob_v;
	ModifierData *md = md_v;
	ModifierData *nmd = modifier_new(md->type);

	modifier_copyData(md, nmd);
	nmd->mode &= ~eModifierMode_Virtual;

	BLI_addhead(&ob->modifiers, nmd);

	ob->partype = PAROBJECT;

	BIF_undo_push("Modifier convert to real");
}

static void build_uvlayer_menu_vars(CustomData *data, char **menu_string,
                                    int *uvlayer_tmp, char *uvlayer_name)
{
	char strtmp[38];
	int totuv, i;
	CustomDataLayer *layer
	            = &data->layers[CustomData_get_layer_index(data, CD_MTFACE)];

	*uvlayer_tmp = -1;

	totuv = CustomData_number_of_layers(data, CD_MTFACE);

	*menu_string = MEM_callocN(sizeof(**menu_string) * (totuv * 38 + 10),
	                           "menu_string");
	sprintf(*menu_string, "UV Layer%%t");
	for(i = 0; i < totuv; i++) {
		/* assign first layer as uvlayer_name if uvlayer_name is null. */
		if(strcmp(layer->name, uvlayer_name) == 0) *uvlayer_tmp = i + 1;
		sprintf(strtmp, "|%s%%x%d", layer->name, i + 1);
		strcat(*menu_string, strtmp);
		layer++;
	}

	/* there is no uvlayer defined, or else it was deleted. Assign active
	 * layer, then recalc modifiers.
	 */
	if(*uvlayer_tmp == -1) {
		if(CustomData_get_active_layer_index(data, CD_MTFACE) != -1) {
			*uvlayer_tmp = 1;
			layer = data->layers;
			for(i = 0; i < CustomData_get_active_layer_index(data, CD_MTFACE);
			    i++, layer++) {
				if(layer->type == CD_MTFACE) (*uvlayer_tmp)++;
			}
			strcpy(uvlayer_name, layer->name);

			/* update the modifiers */
			do_modifier_panels(B_MODIFIER_RECALC);
		} else {
			/* ok we have no uv layers, so make sure menu button knows that.*/
			*uvlayer_tmp = 0;
		}
	}
}

void set_wave_uvlayer(void *arg1, void *arg2)
{
	WaveModifierData *wmd=arg1;
	CustomDataLayer *layer = arg2;

	/*check we have UV layers*/
	if (wmd->uvlayer_tmp < 1) return;
	layer = layer + (wmd->uvlayer_tmp-1);
	
	strcpy(wmd->uvlayer_name, layer->name);
}

void set_displace_uvlayer(void *arg1, void *arg2)
{
	DisplaceModifierData *dmd=arg1;
	CustomDataLayer *layer = arg2;

	/*check we have UV layers*/
	if (dmd->uvlayer_tmp < 1) return;
	layer = layer + (dmd->uvlayer_tmp-1);
	
	strcpy(dmd->uvlayer_name, layer->name);
}

void set_uvproject_uvlayer(void *arg1, void *arg2)
{
	UVProjectModifierData *umd=arg1;
	CustomDataLayer *layer = arg2;

	/*check we have UV layers*/
	if (umd->uvlayer_tmp < 1) return;
	layer = layer + (umd->uvlayer_tmp-1);
	
	strcpy(umd->uvlayer_name, layer->name);
}

static void modifiers_bindMeshDeform(void *ob_v, void *md_v)
{
	MeshDeformModifierData *mmd = (MeshDeformModifierData*) md_v;
	Object *ob = (Object*)ob_v;

	if(mmd->bindcos) {
		if(mmd->bindweights) MEM_freeN(mmd->bindweights);
		if(mmd->bindcos) MEM_freeN(mmd->bindcos);
		if(mmd->dyngrid) MEM_freeN(mmd->dyngrid);
		if(mmd->dyninfluences) MEM_freeN(mmd->dyninfluences);
		if(mmd->dynverts) MEM_freeN(mmd->dynverts);
		mmd->bindweights= NULL;
		mmd->bindcos= NULL;
		mmd->dyngrid= NULL;
		mmd->dyninfluences= NULL;
		mmd->dynverts= NULL;
		mmd->totvert= 0;
		mmd->totcagevert= 0;
		mmd->totinfluence= 0;
	}
	else {
		DerivedMesh *dm;
		int mode= mmd->modifier.mode;

		/* force modifier to run, it will call binding routine */
		mmd->needbind= 1;
		mmd->modifier.mode |= eModifierMode_Realtime;

		if(ob->type == OB_MESH) {
			dm= mesh_create_derived_view(ob, 0);
			dm->release(dm);
		}
		else if(ob->type == OB_LATTICE) {
			lattice_calc_modifiers(ob);
		}
		else if(ob->type==OB_MBALL) {
			makeDispListMBall(ob);
		}
		else if(ELEM3(ob->type, OB_CURVE, OB_SURF, OB_FONT)) {
			makeDispListCurveTypes(ob, 0);
		}

		mmd->needbind= 0;
		mmd->modifier.mode= mode;
	}
}

void modifiers_explodeFacepa(void *arg1, void *arg2)
{
	ExplodeModifierData *emd=arg1;

	emd->flag |= eExplodeFlag_CalcFaces;
}

void modifiers_explodeDelVg(void *arg1, void *arg2)
{
	ExplodeModifierData *emd=arg1;
	emd->vgroup = 0;
}

static int modifier_is_fluid_particles(ModifierData *md) {
	if(md->type == eModifierType_ParticleSystem) {
		if(((ParticleSystemModifierData *)md)->psys->part->type == PART_FLUID)
			return 1;
	}
	return 0;
}
static void draw_modifier(uiBlock *block, Object *ob, ModifierData *md, int *xco, int *yco, int index, int cageIndex, int lastCageIndex)
{
	ModifierTypeInfo *mti = modifierType_getInfo(md->type);
	uiBut *but;
	int isVirtual = md->mode&eModifierMode_Virtual;
	int x = *xco, y = *yco, color = md->error?TH_REDALERT:TH_BUT_NEUTRAL;
	int editing = (G.obedit==ob);
	short height=26, width = 295, buttonWidth = width-120-10;
	char str[128];

	/* rounded header */
	uiBlockSetCol(block, color);
		/* roundbox 4 free variables: corner-rounding, nop, roundbox type, shade */
	uiDefBut(block, ROUNDBOX, 0, "", x-10, y-4, width, 25, NULL, 7.0, 0.0, 
			 (!isVirtual && (md->mode&eModifierMode_Expanded))?3:15, 20, ""); 
	uiBlockSetCol(block, TH_AUTO);
	
	/* open/close icon */
	if (!isVirtual) {
		uiBlockSetEmboss(block, UI_EMBOSSN);
		uiDefIconButBitI(block, ICONTOG, eModifierMode_Expanded, B_MODIFIER_REDRAW, VICON_DISCLOSURE_TRI_RIGHT, x-10, y-2, 20, 20, &md->mode, 0.0, 0.0, 0.0, 0.0, "Collapse/Expand Modifier");
	}

	uiBlockSetEmboss(block, UI_EMBOSS);
	
	if (isVirtual) {
		sprintf(str, "%s parent deform", md->name);
		uiDefBut(block, LABEL, 0, str, x+10, y-1, width-110, 19, NULL, 0.0, 0.0, 0.0, 0.0, "Modifier name"); 

		but = uiDefBut(block, BUT, B_MODIFIER_RECALC, "Make Real", x+width-100, y, 80, 16, NULL, 0.0, 0.0, 0.0, 0.0, "Convert virtual modifier to a real modifier");
		uiButSetFunc(but, modifiers_convertToReal, ob, md);
	} else {
		uiBlockBeginAlign(block);
		uiDefBut(block, TEX, B_MODIFIER_REDRAW, "", x+10, y-1, buttonWidth-60, 19, md->name, 0.0, sizeof(md->name)-1, 0.0, 0.0, "Modifier name"); 

		/* Softbody not allowed in this situation, enforce! */
		if ((md->type!=eModifierType_Softbody && md->type!=eModifierType_Collision) || !(ob->pd && ob->pd->deflect)) {
			uiDefIconButBitI(block, TOG, eModifierMode_Render, B_MODIFIER_RECALC, ICON_SCENE, x+10+buttonWidth-60, y-1, 19, 19,&md->mode, 0, 0, 1, 0, "Enable modifier during rendering");
			but= uiDefIconButBitI(block, TOG, eModifierMode_Realtime, B_MODIFIER_RECALC, VICON_VIEW3D, x+10+buttonWidth-40, y-1, 19, 19,&md->mode, 0, 0, 1, 0, "Enable modifier during interactive display");
			if (mti->flags&eModifierTypeFlag_SupportsEditmode) {
				uiDefIconButBitI(block, TOG, eModifierMode_Editmode, B_MODIFIER_RECALC, VICON_EDIT, x+10+buttonWidth-20, y-1, 19, 19,&md->mode, 0, 0, 1, 0, "Enable modifier during Editmode (only if enabled for display)");
			}
		}
		uiBlockEndAlign(block);

		uiBlockSetEmboss(block, UI_EMBOSSR);

		if (ob->type==OB_MESH && modifier_couldBeCage(md) && index<=lastCageIndex) {
			int icon, color;

			if (index==cageIndex) {
				color = TH_BUT_SETTING;
				icon = VICON_EDITMODE_HLT;
			} else if (index<cageIndex) {
				color = TH_BUT_NEUTRAL;
				icon = VICON_EDITMODE_DEHLT;
			} else {
				color = TH_BUT_NEUTRAL;
				icon = ICON_BLANK1;
			}
			uiBlockSetCol(block, color);
			but = uiDefIconBut(block, BUT, B_MODIFIER_RECALC, icon, x+width-105, y, 16, 16, NULL, 0.0, 0.0, 0.0, 0.0, "Apply modifier to editing cage during Editmode");
			uiButSetFunc(but, modifiers_setOnCage, ob, md);
			uiBlockSetCol(block, TH_AUTO);
		}

		uiBlockSetCol(block, TH_BUT_ACTION);

		but = uiDefIconBut(block, BUT, B_MODIFIER_RECALC, VICON_MOVE_UP, x+width-75, y, 16, 16, NULL, 0.0, 0.0, 0.0, 0.0, "Move modifier up in stack");
		uiButSetFunc(but, modifiers_moveUp, ob, md);

		but = uiDefIconBut(block, BUT, B_MODIFIER_RECALC, VICON_MOVE_DOWN, x+width-75+20, y, 16, 16, NULL, 0.0, 0.0, 0.0, 0.0, "Move modifier down in stack");
		uiButSetFunc(but, modifiers_moveDown, ob, md);
		
		uiBlockSetEmboss(block, UI_EMBOSSN);
		
		// deletion over the deflection panel
		// fluid particle modifier can't be deleted here
		if(md->type!=eModifierType_Fluidsim && md->type!=eModifierType_Collision && !modifier_is_fluid_particles(md))
		{
			but = uiDefIconBut(block, BUT, B_MODIFIER_RECALC, VICON_X, x+width-70+40, y, 16, 16, NULL, 0.0, 0.0, 0.0, 0.0, "Delete modifier");
			uiButSetFunc(but, modifiers_del, ob, md);
		}
		uiBlockSetCol(block, TH_AUTO);
	}

	uiBlockSetEmboss(block, UI_EMBOSS);

	if (isVirtual || !(md->mode&eModifierMode_Expanded)) {
		y -= 18;
	} else {
		int cy = y - 8;
		int lx = x + width - 60 - 15;

		if (md->type==eModifierType_Subsurf) {
			height = 105;
		} else if (md->type==eModifierType_Lattice) {
			height = 48;
		} else if (md->type==eModifierType_Curve) {
			height = 72;
		} else if (md->type==eModifierType_Build) {
			height = 86;
		} else if (md->type==eModifierType_Mirror) {
			height = 105;
		} else if (md->type==eModifierType_Bevel) {
			BevelModifierData *bmd = (BevelModifierData*) md;
			height = 105; /* height = 124; */
			if ((bmd->lim_flags & BME_BEVEL_ANGLE) || ((bmd->lim_flags & BME_BEVEL_WEIGHT) && !(bmd->flags & BME_BEVEL_VERT))) height += 19;
		} else if (md->type==eModifierType_EdgeSplit) {
			EdgeSplitModifierData *emd = (EdgeSplitModifierData*) md;
			height = 48;
			if(emd->flags & MOD_EDGESPLIT_FROMANGLE) height += 19;
		} else if (md->type==eModifierType_Displace) {
			DisplaceModifierData *dmd = (DisplaceModifierData *)md;
			height = 124;
			if(dmd->texmapping == MOD_DISP_MAP_OBJECT ||
			   dmd->texmapping == MOD_DISP_MAP_UV)
				height += 19;
		} else if (md->type==eModifierType_UVProject) {
			height = 114 + ((UVProjectModifierData *)md)->num_projectors * 19;
		} else if (md->type==eModifierType_Decimate) {
			height = 48;
		} else if (md->type==eModifierType_Smooth) {
			height = 86;
		} else if (md->type==eModifierType_Cast) {
			height = 143;
		} else if (md->type==eModifierType_Wave) {
			WaveModifierData *wmd = (WaveModifierData *)md;
			height = 315;
			if(wmd->texmapping == MOD_WAV_MAP_OBJECT ||
			   wmd->texmapping == MOD_WAV_MAP_UV)
				height += 19;
			if(wmd->flag & MOD_WAVE_NORM)
				height += 19;
		} else if (md->type==eModifierType_Armature) {
			height = 105;
		} else if (md->type==eModifierType_Hook) {
			HookModifierData *hmd = (HookModifierData*) md;
			height = 86;
			if (editing)
				height += 20;
			if(hmd->indexar==NULL)
				height += 20;
		} else if (md->type==eModifierType_Softbody) {
			height = 31;
		} else if (md->type==eModifierType_Cloth) {
			height = 31;
		} else if (md->type==eModifierType_Collision) {
			height = 31;
		} else if (md->type==eModifierType_Fluidsim) {
			height = 31;
		} else if (md->type==eModifierType_Boolean) {
			height = 48;
		} else if (md->type==eModifierType_Array) {
			height = 211;
		} else if (md->type==eModifierType_MeshDeform) {
			MeshDeformModifierData *mmd= (MeshDeformModifierData*)md;
			height = (mmd->bindcos)? 73: 93;
		} else if (md->type==eModifierType_ParticleSystem) {
			height = 31;
		} else if (md->type==eModifierType_ParticleInstance) {
			height = 94;
		} else if (md->type==eModifierType_Explode) {
			height = 94;
		} else if (md->type==eModifierType_Shrinkwrap) {
			ShrinkwrapModifierData *smd = (ShrinkwrapModifierData*) md;
			height = 86 + 3;
			if (smd->shrinkType == MOD_SHRINKWRAP_PROJECT)
			{
				height += 19*5;
				if(smd->projAxis == 0) height += 19;
			}
			else if (smd->shrinkType == MOD_SHRINKWRAP_NEAREST_SURFACE)
				height += 19;
		} else if (md->type == eModifierType_Mask) {
			height = 66;
		} else if (md->type==eModifierType_SimpleDeform) {
			SimpleDeformModifierData *smd = (SimpleDeformModifierData*) md;
			height += 19*5;
			if(smd->origin != NULL) height += 19;
			if(smd->mode == MOD_SIMPLEDEFORM_MODE_STRETCH
			|| smd->mode == MOD_SIMPLEDEFORM_MODE_TAPER  )
				height += 19;
		}
							/* roundbox 4 free variables: corner-rounding, nop, roundbox type, shade */
		uiDefBut(block, ROUNDBOX, 0, "", x-10, y-height-2, width, height-2, NULL, 5.0, 0.0, 12, 40, ""); 

		y -= 18;

		if (!isVirtual && (md->type!=eModifierType_Collision)) {
			uiSetButLock(object_data_is_libdata(ob), ERROR_LIBDATA_MESSAGE); /* only here obdata, the rest of modifiers is ob level */

			uiBlockBeginAlign(block);
			if (md->type==eModifierType_ParticleSystem) {
				ParticleSystem *psys;
		    	psys= ((ParticleSystemModifierData *)md)->psys;

	    		if(!(G.f & G_PARTICLEEDIT)) {
					if(ELEM3(psys->part->draw_as, PART_DRAW_PATH, PART_DRAW_GR, PART_DRAW_OB) && psys->pathcache) {
						but = uiDefBut(block, BUT, B_MODIFIER_RECALC, "Convert",	lx,(cy-=19),60,19, 0, 0, 0, 0, 0, "Convert the current particles to a mesh object");
						uiButSetFunc(but, modifiers_convertParticles, ob, md);
					}
				}
			}
			else{
				but = uiDefBut(block, BUT, B_MODIFIER_RECALC, "Apply",	lx,(cy-=19),60,19, 0, 0, 0, 0, 0, "Apply the current modifier and remove from the stack");
				uiButSetFunc(but, modifiers_applyModifier, ob, md);
			}
			
			if (md->type!=eModifierType_Fluidsim && md->type!=eModifierType_Softbody && md->type!=eModifierType_ParticleSystem && (md->type!=eModifierType_Cloth)) {
				but = uiDefBut(block, BUT, B_MODIFIER_RECALC, "Copy",	lx,(cy-=19),60,19, 0, 0, 0, 0, 0, "Duplicate the current modifier at the same position in the stack");
				uiButSetFunc(but, modifiers_copyModifier, ob, md);
			}
			uiBlockEndAlign(block);
			
			uiSetButLock(ob && ob->id.lib, ERROR_LIBDATA_MESSAGE);
		}

		lx = x + 10;
		cy = y + 10 - 1;
		uiBlockBeginAlign(block);
		if (md->type==eModifierType_Subsurf) {
			SubsurfModifierData *smd = (SubsurfModifierData*) md;
			char subsurfmenu[]="Subsurf Type%t|Catmull-Clark%x0|Simple Subdiv.%x1";
			uiDefButS(block, MENU, B_MODIFIER_RECALC, subsurfmenu,		lx,(cy-=19),buttonWidth,19, &smd->subdivType, 0, 0, 0, 0, "Selects type of subdivision algorithm.");
			uiDefButS(block, NUM, B_MODIFIER_RECALC, "Levels:",		lx, (cy-=19), buttonWidth,19, &smd->levels, 1, 6, 0, 0, "Number subdivisions to perform");
			uiDefButS(block, NUM, B_MODIFIER_REDRAW, "Render Levels:",		lx, (cy-=19), buttonWidth,19, &smd->renderLevels, 1, 6, 0, 0, "Number subdivisions to perform when rendering");

			/* Disabled until non-EM DerivedMesh implementation is complete */

			/*
			uiDefButBitS(block, TOG, eSubsurfModifierFlag_Incremental, B_MODIFIER_RECALC, "Incremental", lx, (cy-=19),90,19,&smd->flags, 0, 0, 0, 0, "Use incremental calculation, even outside of mesh mode");
			uiDefButBitS(block, TOG, eSubsurfModifierFlag_DebugIncr, B_MODIFIER_RECALC, "Debug", lx+90, cy,buttonWidth-90,19,&smd->flags, 0, 0, 0, 0, "Visualize the subsurf incremental calculation, for debugging effect of other modifiers");
			*/

			uiDefButBitS(block, TOG, eSubsurfModifierFlag_ControlEdges, B_MODIFIER_RECALC, "Optimal Draw", lx, (cy-=19), buttonWidth,19,&smd->flags, 0, 0, 0, 0, "Skip drawing/rendering of interior subdivided edges");
			uiDefButBitS(block, TOG, eSubsurfModifierFlag_SubsurfUv, B_MODIFIER_RECALC, "Subsurf UV", lx, (cy-=19),buttonWidth,19,&smd->flags, 0, 0, 0, 0, "Use subsurf to subdivide UVs");
		} else if (md->type==eModifierType_Lattice) {
			LatticeModifierData *lmd = (LatticeModifierData*) md;
			uiDefIDPoinBut(block, modifier_testLatticeObj, ID_OB, B_CHANGEDEP, "Ob: ",	lx, (cy-=19), buttonWidth,19, &lmd->object, "Lattice object to deform with");
			but=uiDefBut(block, TEX, B_MODIFIER_RECALC, "VGroup: ",				  lx, (cy-=19), buttonWidth,19, &lmd->name, 0.0, 31.0, 0, 0, "Vertex Group name");
			uiButSetCompleteFunc(but, autocomplete_vgroup, (void *)ob);
		} else if (md->type==eModifierType_Curve) {
			CurveModifierData *cmd = (CurveModifierData*) md;
			uiDefIDPoinBut(block, modifier_testCurveObj, ID_OB, B_CHANGEDEP, "Ob: ", lx, (cy-=19), buttonWidth,19, &cmd->object, "Curve object to deform with");
			but=uiDefBut(block, TEX, B_MODIFIER_RECALC, "VGroup: ",				  lx, (cy-=19), buttonWidth,19, &cmd->name, 0.0, 31.0, 0, 0, "Vertex Group name");
			uiButSetCompleteFunc(but, autocomplete_vgroup, (void *)ob);
			
			uiDefButS(block, ROW,B_MODIFIER_RECALC,"X",		lx, (cy-=19), 19,19, &cmd->defaxis, 12.0, MOD_CURVE_POSX, 0, 0, "The axis that the curve deforms along");
			uiDefButS(block, ROW,B_MODIFIER_RECALC,"Y",		(lx+buttonWidth/6), cy, 19,19, &cmd->defaxis, 12.0, MOD_CURVE_POSY, 0, 0, "The axis that the curve deforms along");
			uiDefButS(block, ROW,B_MODIFIER_RECALC,"Z",		(lx+2*buttonWidth/6), cy, 19,19, &cmd->defaxis, 12.0, MOD_CURVE_POSZ, 0, 0, "The axis that the curve deforms along");
			uiDefButS(block, ROW,B_MODIFIER_RECALC,"-X",		(lx+3*buttonWidth/6), cy, 24,19, &cmd->defaxis, 12.0, MOD_CURVE_NEGX, 0, 0, "The axis that the curve deforms along");
			uiDefButS(block, ROW,B_MODIFIER_RECALC,"-Y",		(lx+4*buttonWidth/6), cy, 24,19, &cmd->defaxis, 12.0, MOD_CURVE_NEGY, 0, 0, "The axis that the curve deforms along");
			uiDefButS(block, ROW,B_MODIFIER_RECALC,"-Z",		(lx+buttonWidth-buttonWidth/6), cy, 24,19, &cmd->defaxis, 12.0, MOD_CURVE_NEGZ, 0, 0, "The axis that the curve deforms along");
		} else if (md->type==eModifierType_Build) {
			BuildModifierData *bmd = (BuildModifierData*) md;
			uiDefButF(block, NUM, B_MODIFIER_RECALC, "Start:", lx, (cy-=19), buttonWidth,19, &bmd->start, 1.0, MAXFRAMEF, 100, 0, "Specify the start frame of the effect");
			uiDefButF(block, NUM, B_MODIFIER_RECALC, "Length:", lx, (cy-=19), buttonWidth,19, &bmd->length, 1.0, MAXFRAMEF, 100, 0, "Specify the total time the build effect requires");
			uiDefButI(block, TOG, B_MODIFIER_RECALC, "Randomize", lx, (cy-=19), buttonWidth,19, &bmd->randomize, 0, 0, 1, 0, "Randomize the faces or edges during build.");
			uiDefButI(block, NUM, B_MODIFIER_RECALC, "Seed:", lx, (cy-=19), buttonWidth,19, &bmd->seed, 1.0, MAXFRAMEF, 100, 0, "Specify the seed for random if used.");
		} else if (md->type==eModifierType_Mirror) {
			MirrorModifierData *mmd = (MirrorModifierData*) md;
			uiDefButF(block, NUM, B_MODIFIER_RECALC, "Merge Limit:", lx, (cy-=19), buttonWidth,19, &mmd->tolerance, 0.0, 1.0, 10, 10, "Distance from axis within which mirrored vertices are merged");
			uiDefButBitS(block, TOG, MOD_MIR_AXIS_X, B_MODIFIER_RECALC, "X",	lx,(cy-=19),20,19, &mmd->flag, 0, 0, 0, 0, "Enable X axis mirror");
			uiDefButBitS(block, TOG, MOD_MIR_AXIS_Y, B_MODIFIER_RECALC, "Y",	lx+20,cy,20,19,    &mmd->flag, 0, 0, 0, 0, "Enable Y axis mirror");
			uiDefButBitS(block, TOG, MOD_MIR_AXIS_Z, B_MODIFIER_RECALC, "Z",	lx+40,cy,20,19,    &mmd->flag, 0, 0, 0, 0, "Enable Z axis mirror");
			uiDefButBitS(block, TOG, MOD_MIR_CLIPPING, B_MODIFIER_RECALC, "Do Clipping",	lx+60, cy, buttonWidth-60,19, &mmd->flag, 1, 2, 0, 0, "Prevents during Transform vertices to go through Mirror");
			uiDefButBitS(block, TOG, MOD_MIR_VGROUP, B_MODIFIER_RECALC, "Mirror Vgroups",	lx, (cy-=19), buttonWidth,19, &mmd->flag, 1, 2, 0, 0, "Mirror vertex groups (e.g. .R->.L)");
			uiDefButBitS(block, TOG, MOD_MIR_MIRROR_U, B_MODIFIER_RECALC,
			             "Mirror U",
			             lx, (cy-=19), buttonWidth/2, 19,
			             &mmd->flag, 0, 0, 0, 0,
			             "Mirror the U texture coordinate around "
			             "the 0.5 point");
			uiDefButBitS(block, TOG, MOD_MIR_MIRROR_V, B_MODIFIER_RECALC,
			             "Mirror V",
			             lx + buttonWidth/2 + 1, cy, buttonWidth/2, 19,
			             &mmd->flag, 0, 0, 0, 0,
			             "Mirror the V texture coordinate around "
			             "the 0.5 point");
			uiDefIDPoinBut(block, test_obpoin_but, ID_OB, B_CHANGEDEP,
			               "Ob: ", lx, (cy -= 19), buttonWidth, 19,
			               &mmd->mirror_ob,
			               "Object to use as mirror");
		} else if (md->type==eModifierType_Bevel) {
			BevelModifierData *bmd = (BevelModifierData*) md;
			/*uiDefButS(block, ROW, B_MODIFIER_RECALC, "Distance",
					  lx, (cy -= 19), (buttonWidth/2), 19, &bmd->val_flags,
					  11.0, 0, 0, 0,
					  "Interpret bevel value as a constant distance from each edge");
			uiDefButS(block, ROW, B_MODIFIER_RECALC, "Radius",
					  (lx+buttonWidth/2), cy, (buttonWidth - buttonWidth/2), 19, &bmd->val_flags,
					  11.0, BME_BEVEL_RADIUS, 0, 0,
					  "Interpret bevel value as a radius - smaller angles will be beveled more");*/
			uiBlockBeginAlign(block);
			uiDefButF(block, NUM, B_MODIFIER_RECALC, "Width: ",
					  lx, (cy -= 19), buttonWidth, 19, &bmd->value,
					  0.0, 0.5, 5, 4,
					  "Bevel value/amount");
			/*uiDefButI(block, NUM, B_MODIFIER_RECALC, "Recurs",
					  lx, (cy -= 19), buttonWidth, 19, &bmd->res,
					  1, 4, 5, 2,
					  "Number of times to bevel");*/
			uiDefButBitS(block, TOG, BME_BEVEL_VERT,
					  B_MODIFIER_RECALC, "Only Vertices",
					  lx, (cy -= 19), buttonWidth, 19,
					  &bmd->flags, 0, 0, 0, 0,
					  "Bevel only verts/corners; not edges");
			uiBlockEndAlign(block);
					  
			uiDefBut(block, LABEL, 1, "Limit using:",	lx, (cy-=25), buttonWidth,19, NULL, 0.0, 0.0, 0, 0, "");
			uiBlockBeginAlign(block);
			uiDefButS(block, ROW, B_MODIFIER_RECALC, "None",
					  lx, (cy -= 19), (buttonWidth/3), 19, &bmd->lim_flags,
					  12.0, 0, 0, 0,
					  "Bevel the entire mesh by a constant amount");
			uiDefButS(block, ROW, B_MODIFIER_RECALC, "Angle",
					  (lx+buttonWidth/3), cy, (buttonWidth/3), 19, &bmd->lim_flags,
					  12.0, BME_BEVEL_ANGLE, 0, 0,
					  "Only bevel edges with sharp enough angles between faces");
			uiDefButS(block, ROW, B_MODIFIER_RECALC, "BevWeight",
					  lx+(2*buttonWidth/3), cy, buttonWidth-2*(buttonWidth/3), 19, &bmd->lim_flags,
					  12.0, BME_BEVEL_WEIGHT, 0, 0,
					  "Use bevel weights to determine how much bevel is applied; apply them separately in vert/edge select mode");
			if ((bmd->lim_flags & BME_BEVEL_WEIGHT) && !(bmd->flags & BME_BEVEL_VERT)) {
				uiDefButS(block, ROW, B_MODIFIER_RECALC, "Min",
					  lx, (cy -= 19), (buttonWidth/3), 19, &bmd->e_flags,
					  13.0, BME_BEVEL_EMIN, 0, 0,
					  "The sharpest edge's weight is used when weighting a vert");
				uiDefButS(block, ROW, B_MODIFIER_RECALC, "Average",
					  (lx+buttonWidth/3), cy, (buttonWidth/3), 19, &bmd->e_flags,
					  13.0, 0, 0, 0,
					  "The edge weights are averaged when weighting a vert");
				uiDefButS(block, ROW, B_MODIFIER_RECALC, "Max",
					  (lx+2*(buttonWidth/3)), cy, buttonWidth-2*(buttonWidth/3), 19, &bmd->e_flags,
					  13.0, BME_BEVEL_EMAX, 0, 0,
					  "The largest edge's wieght is used when weighting a vert");
			}
			else if (bmd->lim_flags & BME_BEVEL_ANGLE) {
				uiDefButF(block, NUM, B_MODIFIER_RECALC, "Angle:",
					  lx, (cy -= 19), buttonWidth, 19, &bmd->bevel_angle,
					  0.0, 180.0, 100, 2,
					  "Angle above which to bevel edges");
			}
		} else if (md->type==eModifierType_EdgeSplit) {
			EdgeSplitModifierData *emd = (EdgeSplitModifierData*) md;
			uiDefButBitI(block, TOG, MOD_EDGESPLIT_FROMANGLE,
			             B_MODIFIER_RECALC, "From Edge Angle",
			             lx, (cy -= 19), buttonWidth, 19,
			             &emd->flags, 0, 0, 0, 0,
			             "Split edges with high angle between faces");
			if(emd->flags & MOD_EDGESPLIT_FROMANGLE) {
				uiDefButF(block, NUM, B_MODIFIER_RECALC, "Split Angle:",
				          lx, (cy -= 19), buttonWidth, 19, &emd->split_angle,
				          0.0, 180.0, 100, 2,
				          "Angle above which to split edges");
			}
			uiDefButBitI(block, TOG, MOD_EDGESPLIT_FROMFLAG,
			             B_MODIFIER_RECALC, "From Marked As Sharp",
			             lx, (cy -= 19), buttonWidth, 19,
			             &emd->flags, 0, 0, 0, 0,
			             "Split edges that are marked as sharp");
		} else if (md->type==eModifierType_Displace) {
			DisplaceModifierData *dmd = (DisplaceModifierData*) md;
			but = uiDefBut(block, TEX, B_MODIFIER_RECALC, "VGroup: ",
			               lx, (cy -= 19), buttonWidth, 19,
			               &dmd->defgrp_name, 0.0, 31.0, 0, 0,
			               "Name of vertex group to displace"
			               " (displace whole mesh if blank)");
			uiButSetCompleteFunc(but, autocomplete_vgroup, (void *)ob);
			uiDefIDPoinBut(block, modifier_testTexture, ID_TE, B_CHANGEDEP,
			               "Texture: ", lx, (cy -= 19), buttonWidth, 19,
			               &dmd->texture,
			               "Texture to use as displacement input");
			uiDefButF(block, NUM, B_MODIFIER_RECALC, "Midlevel:",
			          lx, (cy -= 19), buttonWidth, 19, &dmd->midlevel,
			          0, 1, 10, 3,
			          "Material value that gives no displacement");
			uiDefButF(block, NUM, B_MODIFIER_RECALC, "Strength:",
			          lx, (cy -= 19), buttonWidth, 19, &dmd->strength,
			          -1000, 1000, 10, 0.1,
			          "Strength of displacement");
			sprintf(str, "Direction%%t|Normal%%x%d|RGB -> XYZ%%x%d|"
			        "Z%%x%d|Y%%x%d|X%%x%d",
			        MOD_DISP_DIR_NOR, MOD_DISP_DIR_RGB_XYZ,
			        MOD_DISP_DIR_Z, MOD_DISP_DIR_Y, MOD_DISP_DIR_X);
			uiDefButI(block, MENU, B_MODIFIER_RECALC, str,
			          lx, (cy -= 19), buttonWidth, 19, &dmd->direction,
			          0.0, 1.0, 0, 0, "Displace direction");
			sprintf(str, "Texture Coordinates%%t"
			        "|Local%%x%d|Global%%x%d|Object%%x%d|UV%%x%d",
			        MOD_DISP_MAP_LOCAL, MOD_DISP_MAP_GLOBAL,
			        MOD_DISP_MAP_OBJECT, MOD_DISP_MAP_UV);
			uiDefButI(block, MENU, B_MODIFIER_RECALC, str,
			          lx, (cy -= 19), buttonWidth, 19, &dmd->texmapping,
			          0.0, 1.0, 0, 0,
			          "Texture coordinates used for displacement input");
			if (dmd->texmapping == MOD_DISP_MAP_UV) {
				char *strtmp;
				int i;
				CustomData *fdata = G.obedit ? &G.editMesh->fdata
				                             : &((Mesh*)ob->data)->fdata;
				build_uvlayer_menu_vars(fdata, &strtmp, &dmd->uvlayer_tmp,
				                        dmd->uvlayer_name);
				but = uiDefButI(block, MENU, B_MODIFIER_RECALC, strtmp,
				      lx, (cy -= 19), buttonWidth, 19, &dmd->uvlayer_tmp,
				      0.0, 1.0, 0, 0, "Set the UV layer to use");
				MEM_freeN(strtmp);
				i = CustomData_get_layer_index(fdata, CD_MTFACE);
				uiButSetFunc(but, set_displace_uvlayer, dmd,
				             &fdata->layers[i]);
			}
			if(dmd->texmapping == MOD_DISP_MAP_OBJECT) {
				uiDefIDPoinBut(block, test_obpoin_but, ID_OB, B_CHANGEDEP,
				               "Ob: ", lx, (cy -= 19), buttonWidth, 19,
				               &dmd->map_object,
				               "Object to get texture coordinates from");
			}
		} else if (md->type==eModifierType_UVProject) {
			UVProjectModifierData *umd = (UVProjectModifierData *) md;
			int i;
			char *strtmp;
			CustomData *fdata = G.obedit ? &G.editMesh->fdata
			                             : &((Mesh*)ob->data)->fdata;
			build_uvlayer_menu_vars(fdata, &strtmp, &umd->uvlayer_tmp,
			                        umd->uvlayer_name);
			but = uiDefButI(block, MENU, B_MODIFIER_RECALC, strtmp,
			      lx, (cy -= 19), buttonWidth, 19, &umd->uvlayer_tmp,
			      0.0, 1.0, 0, 0, "Set the UV layer to use");
			i = CustomData_get_layer_index(fdata, CD_MTFACE);
			uiButSetFunc(but, set_uvproject_uvlayer, umd, &fdata->layers[i]);
			MEM_freeN(strtmp);
			uiDefButF(block, NUM, B_MODIFIER_RECALC, "AspX:",
			          lx, (cy -= 19), buttonWidth / 2, 19, &umd->aspectx,
			          1, 1000, 100, 2,
			          "Horizontal Aspect Ratio");
			uiDefButF(block, NUM, B_MODIFIER_RECALC, "AspY:",
			          lx + (buttonWidth / 2) + 1, cy, buttonWidth / 2, 19,
			          &umd->aspecty,
			          1, 1000, 100, 2,
			          "Vertical Aspect Ratio");
			uiDefButI(block, NUM, B_MODIFIER_RECALC, "Projectors:",
			          lx, (cy -= 19), buttonWidth, 19, &umd->num_projectors,
			          1, MOD_UVPROJECT_MAXPROJECTORS, 0, 0,
			          "Number of objects to use as projectors");
			for(i = 0; i < umd->num_projectors; ++i) {
				uiDefIDPoinBut(block, test_obpoin_but, ID_OB, B_CHANGEDEP,
				               "Ob: ", lx, (cy -= 19), buttonWidth, 19,
				               &umd->projectors[i],
				               "Object to use as projector");
			}
			uiDefIDPoinBut(block, modifier_testImage, ID_IM, B_CHANGEDEP,
			               "Image: ", lx, (cy -= 19), buttonWidth, 19,
			               &umd->image,
			               "Image to project (only faces with this image "
			               "will be altered");
			uiButSetCompleteFunc(but, autocomplete_image, (void *)ob);
			uiDefButBitI(block, TOG, MOD_UVPROJECT_OVERRIDEIMAGE,
			             B_MODIFIER_RECALC, "Override Image",
			             lx, (cy -= 19), buttonWidth, 19,
			             &umd->flags, 0, 0, 0, 0,
			             "Override faces' current images with the "
			             "given image");
		} else if (md->type==eModifierType_Decimate) {
			DecimateModifierData *dmd = (DecimateModifierData*) md;
			uiDefButF(block, NUM, B_MODIFIER_RECALC, "Ratio:",	lx,(cy-=19),buttonWidth,19, &dmd->percent, 0.0, 1.0, 10, 0, "Defines the percentage of triangles to reduce to");
			sprintf(str, "Face Count: %d", dmd->faceCount);
			uiDefBut(block, LABEL, 1, str,	lx, (cy-=19), 160,19, NULL, 0.0, 0.0, 0, 0, "Displays the current number of faces in the decimated mesh");
		} else if (md->type==eModifierType_Mask) {
			MaskModifierData *mmd = (MaskModifierData *)md;
			
			sprintf(str, "Mask Mode%%t|Vertex Group%%x%d|Selected Bones%%x%d|",
			        MOD_MASK_MODE_VGROUP,MOD_MASK_MODE_ARM);
			uiDefButI(block, MENU, B_MODIFIER_RECALC, str,
			        lx, (cy -= 19), buttonWidth, 19, &mmd->mode,
			        0.0, 1.0, 0, 0, "How masking region is defined");
					  
			if (mmd->mode == MOD_MASK_MODE_ARM) {
				uiDefIDPoinBut(block, modifier_testArmatureObj, ID_OB, B_CHANGEDEP,
				    "Ob: ", lx, (cy -= 19), buttonWidth, 19, &mmd->ob_arm,
				    "Armature to use as source of bones to mask");
			}
			else {
				but=uiDefBut(block, TEX, B_MODIFIER_RECALC, "VGroup: ",	
					lx, (cy-=19), buttonWidth, 19, &mmd->vgroup, 
					0.0, 31.0, 0, 0, "Vertex Group name");
				uiButSetCompleteFunc(but, autocomplete_vgroup, (void *)ob);
			}
			
			uiDefButBitI(block, TOG, MOD_MASK_INV, B_MODIFIER_RECALC, "Inverse",		
				lx, (cy-=19), buttonWidth, 19, &mmd->flag, 
				0, 0, 0, 0, "Use vertices that are not part of region defined");
		} else if (md->type==eModifierType_Smooth) {
			SmoothModifierData *smd = (SmoothModifierData*) md;

			uiDefButBitS(block, TOG, MOD_SMOOTH_X, B_MODIFIER_RECALC, "X",		lx,(cy-=19),45,19, &smd->flag, 0, 0, 0, 0, "Enable X axis smoothing");
			uiDefButBitS(block, TOG, MOD_SMOOTH_Y, B_MODIFIER_RECALC, "Y",		lx+45,cy,45,19, &smd->flag, 0, 0, 0, 0, "Enable Y axis smoothing");
			uiDefButBitS(block, TOG, MOD_SMOOTH_Z, B_MODIFIER_RECALC, "Z",		lx+90,cy,45,19, &smd->flag, 0, 0, 0, 0, "Enable Z axis smoothing");

			uiDefButF(block, NUM, B_MODIFIER_RECALC, "Factor:",	lx,(cy-=19),buttonWidth, 19, &smd->fac, -10.0, 10.0, 0.5, 0, "Define the amount of smoothing, from 0.0 to 1.0 (lower / higher values can deform the mesh)");
			uiDefButS(block, NUM, B_MODIFIER_RECALC, "Repeat:",	lx,(cy-=19),buttonWidth, 19, &smd->repeat, 0.0, 30.0, 1, 0, "Number of smoothing iterations");
			but=uiDefBut(block, TEX, B_MODIFIER_RECALC, "VGroup: ",				  lx, (cy-=19), buttonWidth,19, &smd->defgrp_name, 0.0, 31.0, 0, 0, "Vertex Group name to define which vertices are affected");
		} else if (md->type==eModifierType_Cast) {
			CastModifierData *cmd = (CastModifierData*) md;

			char casttypemenu[]="Projection Type%t|Sphere%x0|Cylinder%x1|Cuboid%x2";
			uiDefButS(block, MENU, B_MODIFIER_RECALC, casttypemenu,		lx,(cy-=19),buttonWidth - 30,19, &cmd->type, 0, 0, 0, 0, "Projection type to apply");
			uiDefButBitS(block, TOG, MOD_CAST_X, B_MODIFIER_RECALC, "X",		lx,(cy-=19),45,19, &cmd->flag, 0, 0, 0, 0, "Enable (local) X axis deformation");
			uiDefButBitS(block, TOG, MOD_CAST_Y, B_MODIFIER_RECALC, "Y",		lx+45,cy,45,19, &cmd->flag, 0, 0, 0, 0, "Enable (local) Y axis deformation");
			if (cmd->type != MOD_CAST_TYPE_CYLINDER) {
				uiDefButBitS(block, TOG, MOD_CAST_Z, B_MODIFIER_RECALC, "Z",		lx+90,cy,45,19, &cmd->flag, 0, 0, 0, 0, "Enable (local) Z axis deformation");
			}
			uiDefButF(block, NUM, B_MODIFIER_RECALC, "Factor:",	lx,(cy-=19),buttonWidth, 19, &cmd->fac, -10.0, 10.0, 5, 0, "Define the amount of deformation");
			uiDefButF(block, NUM, B_MODIFIER_RECALC, "Radius:",	lx,(cy-=19),buttonWidth, 19, &cmd->radius, 0.0, 100.0, 10.0, 0, "Only deform vertices within this distance from the center of the effect (leave as 0 for infinite)");
			uiDefButF(block, NUM, B_MODIFIER_RECALC, "Size:",	lx,(cy-=19),buttonWidth, 19, &cmd->size, 0.0, 100.0, 10.0, 0, "Size of projection shape (leave as 0 for auto)");
			uiDefButBitS(block, TOG, MOD_CAST_SIZE_FROM_RADIUS, B_MODIFIER_RECALC, "From radius",		lx+buttonWidth,cy,80,19, &cmd->flag, 0, 0, 0, 0, "Use radius as size of projection shape (0 = auto)");
			if (ob->type == OB_MESH) {
				but=uiDefBut(block, TEX, B_MODIFIER_RECALC, "VGroup: ",				  lx, (cy-=19), buttonWidth,19, &cmd->defgrp_name, 0.0, 31.0, 0, 0, "Vertex Group name to define which vertices are affected");
			}
			uiDefIDPoinBut(block, test_obpoin_but, ID_OB, B_CHANGEDEP, "Ob: ", lx,(cy-=19), buttonWidth,19, &cmd->object, "Control object: if available, its location determines the center of the effect");
			if(cmd->object) {
				uiDefButBitS(block, TOG, MOD_CAST_USE_OB_TRANSFORM, B_MODIFIER_RECALC, "Use transform",		lx+buttonWidth,cy,80,19, &cmd->flag, 0, 0, 0, 0, "Use object transform to control projection shape");
			}
		} else if (md->type==eModifierType_Wave) {
			WaveModifierData *wmd = (WaveModifierData*) md;
			uiDefButBitS(block, TOG, MOD_WAVE_X, B_MODIFIER_RECALC, "X",		lx,(cy-=19),45,19, &wmd->flag, 0, 0, 0, 0, "Enable X axis motion");
			uiDefButBitS(block, TOG, MOD_WAVE_Y, B_MODIFIER_RECALC, "Y",		lx+45,cy,45,19, &wmd->flag, 0, 0, 0, 0, "Enable Y axis motion");
			uiDefButBitS(block, TOG, MOD_WAVE_CYCL, B_MODIFIER_RECALC, "Cycl",	lx+90,cy,buttonWidth-90,19, &wmd->flag, 0, 0, 0, 0, "Enable cyclic wave effect");
			uiDefButBitS(block, TOG, MOD_WAVE_NORM, B_MODIFIER_RECALC, "Normals",	lx,(cy-=19),buttonWidth,19, &wmd->flag, 0, 0, 0, 0, "Displace along normals");
			if (wmd->flag & MOD_WAVE_NORM){
				if (ob->type==OB_MESH) {
					uiDefButBitS(block, TOG, MOD_WAVE_NORM_X, B_MODIFIER_RECALC, "X",	lx,(cy-=19),buttonWidth/3,19, &wmd->flag, 0, 0, 0, 0, "Enable displacement along the X normal");
					uiDefButBitS(block, TOG, MOD_WAVE_NORM_Y, B_MODIFIER_RECALC, "Y",	lx+(buttonWidth/3),cy,buttonWidth/3,19, &wmd->flag, 0, 0, 0, 0, "Enable displacement along the Y normal");
					uiDefButBitS(block, TOG, MOD_WAVE_NORM_Z, B_MODIFIER_RECALC, "Z",	lx+(buttonWidth/3)*2,cy,buttonWidth/3,19, &wmd->flag, 0, 0, 0, 0, "Enable displacement along the Z normal");
				}
				else
					uiDefBut(block, LABEL, 1, "Meshes Only",	lx, (cy-=19), buttonWidth,19, NULL, 0.0, 0.0, 0, 0, "");				
			}

			uiBlockBeginAlign(block);
			if(wmd->speed >= 0)
				uiDefButF(block, NUM, B_MODIFIER_RECALC, "Time sta:",	lx,(cy-=19),buttonWidth,19, &wmd->timeoffs, -MAXFRAMEF, MAXFRAMEF, 100, 0, "Specify starting frame of the wave");
			else
				uiDefButF(block, NUM, B_MODIFIER_RECALC, "Time end:",	lx,(cy-=19),buttonWidth,19, &wmd->timeoffs, -MAXFRAMEF, MAXFRAMEF, 100, 0, "Specify ending frame of the wave");
			uiDefButF(block, NUM, B_MODIFIER_RECALC, "Lifetime:",	lx,(cy-=19),buttonWidth,19, &wmd->lifetime,  -MAXFRAMEF, MAXFRAMEF, 100, 0, "Specify the lifespan of the wave");
			uiDefButF(block, NUM, B_MODIFIER_RECALC, "Damptime:",	lx,(cy-=19),buttonWidth,19, &wmd->damp,  -MAXFRAMEF, MAXFRAMEF, 100, 0, "Specify the dampingtime of the wave");
			uiDefButF(block, NUM, B_MODIFIER_RECALC, "Falloff:",	lx,(cy-=19),buttonWidth,19, &wmd->falloff,  0, 100, 100, 0, "Specify the falloff radius of the waves");

			cy -= 9;
			uiBlockBeginAlign(block);
			uiDefButF(block, NUM, B_MODIFIER_RECALC, "Sta x:",		lx,(cy-=19),113,19, &wmd->startx, -100.0, 100.0, 100, 0, "Starting position for the X axis");
			uiDefButF(block, NUM, B_MODIFIER_RECALC, "Sta y:",		lx+115,cy,105,19, &wmd->starty, -100.0, 100.0, 100, 0, "Starting position for the Y axis");
			uiDefIDPoinBut(block, test_obpoin_but, ID_OB, B_MODIFIER_RECALC, "Ob: ", lx, (cy-=19), 220,19, &wmd->objectcenter, "Object to use as Starting Position (leave blank to disable)");
			uiDefBut(block, TEX, B_MODIFIER_RECALC, "VGroup: ",lx, (cy -= 19), 220, 19,&wmd->defgrp_name, 0.0, 31.0, 0, 0, "Name of vertex group with which to modulate displacement");
			uiDefIDPoinBut(block, modifier_testTexture, ID_TE, B_CHANGEDEP,"Texture: ", lx, (cy -= 19), 220, 19, &wmd->texture,"Texture with which to modulate wave");
			sprintf(str, "Texture Coordinates%%t"
			        "|Local%%x%d|Global%%x%d|Object%%x%d|UV%%x%d",
			        MOD_WAV_MAP_LOCAL, MOD_WAV_MAP_GLOBAL,
			        MOD_WAV_MAP_OBJECT, MOD_WAV_MAP_UV);
			uiDefButI(block, MENU, B_MODIFIER_RECALC, str,
			          lx, (cy -= 19), 220, 19, &wmd->texmapping,
			          0.0, 1.0, 0, 0,
			          "Texture coordinates used for modulation input");
			if (wmd->texmapping == MOD_WAV_MAP_UV) {
				char *strtmp;
				int i;
				CustomData *fdata = G.obedit ? &G.editMesh->fdata
				                             : &((Mesh*)ob->data)->fdata;
				build_uvlayer_menu_vars(fdata, &strtmp, &wmd->uvlayer_tmp,
				                        wmd->uvlayer_name);
				but = uiDefButI(block, MENU, B_MODIFIER_RECALC, strtmp,
				      lx, (cy -= 19), 220, 19, &wmd->uvlayer_tmp,
				      0.0, 1.0, 0, 0, "Set the UV layer to use");
				MEM_freeN(strtmp);
				i = CustomData_get_layer_index(fdata, CD_MTFACE);
				uiButSetFunc(but, set_wave_uvlayer, wmd,
				             &fdata->layers[i]);
			}
			if(wmd->texmapping == MOD_DISP_MAP_OBJECT) {
				uiDefIDPoinBut(block, test_obpoin_but, ID_OB, B_CHANGEDEP,
				               "Ob: ", lx, (cy -= 19), 220, 19,
				               &wmd->map_object,
				               "Object to get texture coordinates from");
			}
			cy -= 9;
			uiBlockBeginAlign(block);
			uiDefButF(block, NUMSLI, B_MODIFIER_RECALC, "Speed:",	lx,(cy-=19),220,19, &wmd->speed, -2.0, 2.0, 0, 0, "Specify the wave speed");
			uiDefButF(block, NUMSLI, B_MODIFIER_RECALC, "Height:",	lx,(cy-=19),220,19, &wmd->height, -2.0, 2.0, 0, 0, "Specify the amplitude of the wave");
			uiDefButF(block, NUMSLI, B_MODIFIER_RECALC, "Width:",	lx,(cy-=19),220,19, &wmd->width, 0.0, 5.0, 0, 0, "Specify the width of the wave");
			uiDefButF(block, NUMSLI, B_MODIFIER_RECALC, "Narrow:",	lx,(cy-=19),220,19, &wmd->narrow, 0.0, 10.0, 0, 0, "Specify how narrow the wave follows");
		} else if (md->type==eModifierType_Armature) {
			ArmatureModifierData *amd = (ArmatureModifierData*) md;
			uiDefIDPoinBut(block, modifier_testArmatureObj, ID_OB, B_CHANGEDEP, "Ob: ", lx, (cy-=19), buttonWidth,19, &amd->object, "Armature object to deform with");
			
			but=uiDefBut(block, TEX, B_MODIFIER_RECALC, "VGroup: ",				  lx, (cy-=19), buttonWidth-40,19, &amd->defgrp_name, 0.0, 31.0, 0, 0, "Vertex Group name to control overall armature influence");
			uiButSetCompleteFunc(but, autocomplete_vgroup, (void *)ob);
			uiDefButBitS(block, TOG, ARM_DEF_INVERT_VGROUP, B_ARM_RECALCDATA, "Inv",	lx+buttonWidth-40,cy, 40, 20, &amd->deformflag, 0, 0, 0, 0, "Invert vertex group influence");
			
			uiDefButBitS(block, TOG, ARM_DEF_VGROUP, B_ARM_RECALCDATA, "Vert.Groups",	lx,cy-=19,buttonWidth/2,20, &amd->deformflag, 0, 0, 0, 0, "Enable VertexGroups defining deform");
			uiDefButBitS(block, TOG, ARM_DEF_ENVELOPE, B_ARM_RECALCDATA, "Envelopes",	lx+buttonWidth/2,cy,(buttonWidth + 1)/2,20, &amd->deformflag, 0, 0, 0, 0, "Enable Bone Envelopes defining deform");
			uiDefButBitS(block, TOG, ARM_DEF_QUATERNION, B_ARM_RECALCDATA, "Quaternion",	lx,(cy-=19),buttonWidth/2,20, &amd->deformflag, 0, 0, 0, 0, "Enable deform rotation interpolation with Quaternions");
			uiDefButBitS(block, TOG, ARM_DEF_B_BONE_REST, B_ARM_RECALCDATA, "B-Bone Rest", lx+buttonWidth/2,cy,(buttonWidth + 1)/2,20, &amd->deformflag, 0, 0, 0, 0, "Make B-Bones deform already in rest position");
			
			uiDefButS(block, TOG, B_ARM_RECALCDATA, "MultiModifier",	lx,cy-=19, buttonWidth, 20, &amd->multi, 0, 0, 0, 0, "Use same input as previous modifier, and mix results using overall vgroup");

		} else if (md->type==eModifierType_Hook) {
			HookModifierData *hmd = (HookModifierData*) md;
			uiDefButF(block, NUM, B_MODIFIER_RECALC, "Falloff: ",		lx, (cy-=19), buttonWidth,19, &hmd->falloff, 0.0, 100.0, 100, 0, "If not zero, the distance from hook where influence ends");
			uiDefButF(block, NUMSLI, B_MODIFIER_RECALC, "Force: ",		lx, (cy-=19), buttonWidth,19, &hmd->force, 0.0, 1.0, 100, 0, "Set relative force of hook");
			uiDefIDPoinBut(block, test_obpoin_but, ID_OB, B_CHANGEDEP, "Ob: ", lx, (cy-=19), buttonWidth,19, &hmd->object, "Parent Object for hook, also recalculates and clears offset"); 
			if(hmd->indexar==NULL) {
				but=uiDefBut(block, TEX, B_MODIFIER_RECALC, "VGroup: ",		lx, (cy-=19), buttonWidth,19, &hmd->name, 0.0, 31.0, 0, 0, "Vertex Group name");
				uiButSetCompleteFunc(but, autocomplete_vgroup, (void *)ob);
			}
			uiBlockBeginAlign(block);
			but = uiDefBut(block, BUT, B_MODIFIER_RECALC, "Reset", 		lx, (cy-=19), 80,19,			NULL, 0.0, 0.0, 0, 0, "Recalculate and clear offset (transform) of hook");
			uiButSetFunc(but, modifiers_clearHookOffset, ob, md);
			but = uiDefBut(block, BUT, B_MODIFIER_RECALC, "Recenter", 	lx+80, cy, buttonWidth-80,19,	NULL, 0.0, 0.0, 0, 0, "Sets hook center to cursor position");
			uiButSetFunc(but, modifiers_cursorHookCenter, ob, md);

			if (editing) {
				but = uiDefBut(block, BUT, B_MODIFIER_RECALC, "Select", 		lx, (cy-=19), 80,19, NULL, 0.0, 0.0, 0, 0, "Selects effected vertices on mesh");
				uiButSetFunc(but, modifiers_selectHook, ob, md);
				but = uiDefBut(block, BUT, B_MODIFIER_RECALC, "Reassign", 		lx+80, cy, buttonWidth-80,19, NULL, 0.0, 0.0, 0, 0, "Reassigns selected vertices to hook");
				uiButSetFunc(but, modifiers_reassignHook, ob, md);
			}
		} else if (md->type==eModifierType_Softbody) {
			uiDefBut(block, LABEL, 1, "See Soft Body panel.",	lx, (cy-=19), buttonWidth,19, NULL, 0.0, 0.0, 0, 0, "");
		} else if (md->type==eModifierType_Cloth) {
			uiDefBut(block, LABEL, 1, "See Cloth panel.",	lx, (cy-=19), buttonWidth,19, NULL, 0.0, 0.0, 0, 0, "");

		} else if (md->type==eModifierType_Collision) {
			uiDefBut(block, LABEL, 1, "See Collision panel.",	lx, (cy-=19), buttonWidth,19, NULL, 0.0, 0.0, 0, 0, "");
		} else if (md->type==eModifierType_Fluidsim) {
			uiDefBut(block, LABEL, 1, "See Fluidsim panel.",	lx, (cy-=19), buttonWidth,19, NULL, 0.0, 0.0, 0, 0, "");
		} else if (md->type==eModifierType_Boolean) {
			BooleanModifierData *bmd = (BooleanModifierData*) md;
			uiDefButI(block, MENU, B_MODIFIER_RECALC, "Operation%t|Intersect%x0|Union%x1|Difference%x2",	lx,(cy-=19),buttonWidth,19, &bmd->operation, 0.0, 1.0, 0, 0, "Boolean operation to perform");
			uiDefIDPoinBut(block, modifier_testMeshObj, ID_OB, B_CHANGEDEP, "Ob: ", lx, (cy-=19), buttonWidth,19, &bmd->object, "Mesh object to use for boolean operation");
		} else if (md->type==eModifierType_Array) {
			ArrayModifierData *amd = (ArrayModifierData*) md;
			float range = 10000;
			int cytop, halfwidth = (width - 5)/2 - 15;
			int halflx = lx + halfwidth + 10;

			uiBlockSetEmboss(block, UI_EMBOSSX);
			uiBlockEndAlign(block);

			/* length parameters */
			uiBlockBeginAlign(block);
			sprintf(str, "Length Fit%%t|Fixed Count%%x%d|Fixed Length%%x%d"
			        "|Fit To Curve Length%%x%d",
			        MOD_ARR_FIXEDCOUNT, MOD_ARR_FITLENGTH, MOD_ARR_FITCURVE);
			uiDefButI(block, MENU, B_MODIFIER_RECALC, str,
			          lx, (cy-=19), buttonWidth, 19, &amd->fit_type,
			          0.0, 1.0, 0, 0, "Array length calculation method");
			switch(amd->fit_type)
			{
			case MOD_ARR_FIXEDCOUNT:
				uiDefButI(block, NUM, B_MODIFIER_RECALC, "Count:",
				          lx, (cy -= 19), buttonWidth, 19, &amd->count,
				          1, 1000, 0, 0, "Number of duplicates to make");
				break;
			case MOD_ARR_FITLENGTH:
				uiDefButF(block, NUM, B_MODIFIER_RECALC, "Length:",
				          lx, (cy -= 19), buttonWidth, 19, &amd->length,
				          0, range, 10, 2,
				          "Length to fit array within");
				break;
			case MOD_ARR_FITCURVE:
				uiDefIDPoinBut(block, modifier_testCurveObj, ID_OB,
				               B_CHANGEDEP, "Ob: ",
				               lx, (cy -= 19), buttonWidth, 19, &amd->curve_ob,
				               "Curve object to fit array length to");
				break;
			}
			uiBlockEndAlign(block);

			/* offset parameters */
			cy -= 10;
			cytop= cy;
			uiBlockBeginAlign(block);
			uiDefButBitI(block, TOG, MOD_ARR_OFF_CONST, B_MODIFIER_RECALC,
			             "Constant Offset", lx, (cy-=19), halfwidth, 19,
			             &amd->offset_type, 0, 0, 0, 0,
			             "Constant offset between duplicates "
			             "(local coordinates)");
			uiDefButF(block, NUM, B_MODIFIER_RECALC, "X:",
			          lx, (cy-=19), halfwidth, 19,
			          &amd->offset[0],
			          -range, range, 10, 3,
			          "Constant component for duplicate offsets "
			          "(local coordinates)");
			uiDefButF(block, NUM, B_MODIFIER_RECALC, "Y:",
			          lx, (cy-=19), halfwidth, 19,
			          &amd->offset[1],
			          -range, range, 10, 3,
			          "Constant component for duplicate offsets "
			          "(local coordinates)");
			uiDefButF(block, NUM, B_MODIFIER_RECALC, "Z:",
			          lx, (cy-=19), halfwidth, 19,
			          &amd->offset[2],
			          -range, range, 10, 3,
			          "Constant component for duplicate offsets "
			          "(local coordinates)");
			uiBlockEndAlign(block);

			cy= cytop;
			uiBlockBeginAlign(block);
			uiDefButBitI(block, TOG, MOD_ARR_OFF_RELATIVE, B_MODIFIER_RECALC,
			             "Relative Offset", halflx, (cy-=19), halfwidth, 19,
			             &amd->offset_type, 0, 0, 0, 0,
			             "Offset between duplicates relative to object width "
			             "(local coordinates)");
			uiDefButF(block, NUM, B_MODIFIER_RECALC, "X:",
			          halflx, (cy-=19), halfwidth, 19,
			          &amd->scale[0],
			          -range, range, 10, 3,
			          "Component for duplicate offsets relative to object "
			          "width (local coordinates)");
			uiDefButF(block, NUM, B_MODIFIER_RECALC, "Y:",
			          halflx, (cy-=19), halfwidth, 19,
			          &amd->scale[1],
			          -range, range, 10, 3,
			          "Component for duplicate offsets relative to object "
			          "width (local coordinates)");
			uiDefButF(block, NUM, B_MODIFIER_RECALC, "Z:",
			          halflx, (cy-=19), halfwidth, 19,
			          &amd->scale[2],
			          -range, range, 10, 3,
			          "Component for duplicate offsets relative to object "
			          "width (local coordinates)");
			uiBlockEndAlign(block);

			/* vertex merging parameters */
			cy -= 10;
			cytop= cy;

			uiBlockBeginAlign(block);
			uiDefButBitI(block, TOG, MOD_ARR_MERGE, B_MODIFIER_RECALC,
			             "Merge",
			             lx, (cy-=19), halfwidth/2, 19, &amd->flags,
			             0, 0, 0, 0,
			             "Merge vertices in adjacent duplicates");
			uiDefButBitI(block, TOG, MOD_ARR_MERGEFINAL, B_MODIFIER_RECALC,
			             "First Last",
			             lx + halfwidth/2, cy, (halfwidth+1)/2, 19,
			             &amd->flags,
			             0, 0, 0, 0,
			             "Merge vertices in first duplicate with vertices"
			             " in last duplicate");
			uiDefButF(block, NUM, B_MODIFIER_RECALC, "Limit:",
					  lx, (cy-=19), halfwidth, 19, &amd->merge_dist,
					  0, 1.0f, 1, 4,
					  "Limit below which to merge vertices");

			/* offset ob */
			cy = cytop;
			uiBlockBeginAlign(block);
			uiDefButBitI(block, TOG, MOD_ARR_OFF_OBJ, B_MODIFIER_RECALC,
			             "Object Offset", halflx, (cy -= 19), halfwidth, 19,
			             &amd->offset_type, 0, 0, 0, 0,
			             "Add an object transformation to the total offset");
			uiDefIDPoinBut(block, test_obpoin_but, ID_OB, B_CHANGEDEP,
			               "Ob: ", halflx, (cy -= 19), halfwidth, 19,
			               &amd->offset_ob,
			               "Object from which to take offset transformation");
			uiBlockEndAlign(block);

			cy -= 10;
			but = uiDefIDPoinBut(block, test_meshobpoin_but, ID_OB,
			                     B_CHANGEDEP, "Start cap: ",
			                     lx, (cy -= 19), halfwidth, 19,
			                     &amd->start_cap,
			                     "Mesh object to use as start cap");
			uiButSetCompleteFunc(but, autocomplete_meshob, (void *)ob);
			but = uiDefIDPoinBut(block, test_meshobpoin_but, ID_OB,
			                     B_CHANGEDEP, "End cap: ",
			                     halflx, cy, halfwidth, 19,
			                     &amd->end_cap,
			                     "Mesh object to use as end cap");
			uiButSetCompleteFunc(but, autocomplete_meshob, (void *)ob);
		} else if (md->type==eModifierType_MeshDeform) {
			MeshDeformModifierData *mmd = (MeshDeformModifierData*) md;

			uiBlockBeginAlign(block);
			uiDefIDPoinBut(block, test_meshobpoin_but, ID_OB, B_CHANGEDEP, "Ob: ", lx, (cy-=19), buttonWidth,19, &mmd->object, "Mesh object to be use as cage"); 
			but=uiDefBut(block, TEX, B_MODIFIER_RECALC, "VGroup: ",				  lx, (cy-19), buttonWidth-40,19, &mmd->defgrp_name, 0.0, 31.0, 0, 0, "Vertex Group name to control overall meshdeform influence");
			uiButSetCompleteFunc(but, autocomplete_vgroup, (void *)ob);
			uiDefButBitS(block, TOG, MOD_MDEF_INVERT_VGROUP, B_MODIFIER_RECALC, "Inv", lx+buttonWidth-40, (cy-=19), 40,19, &mmd->flag, 0.0, 31.0, 0, 0, "Invert vertex group influence");

			uiBlockBeginAlign(block);
			if(mmd->bindcos) {
				but= uiDefBut(block, BUT, B_MODIFIER_RECALC, "Unbind", lx,(cy-=24), buttonWidth,19, 0, 0, 0, 0, 0, "Unbind mesh from cage");
				uiButSetFunc(but,modifiers_bindMeshDeform,ob,md);
			}
			else {
				but= uiDefBut(block, BUT, B_MODIFIER_RECALC, "Bind", lx,(cy-=24), buttonWidth,19, 0, 0, 0, 0, 0, "Bind mesh to cage");
				uiButSetFunc(but,modifiers_bindMeshDeform,ob,md);
				uiDefButS(block, NUM, B_NOP, "Precision:", lx,(cy-19), buttonWidth/2 + 20,19, &mmd->gridsize, 2, 10, 0.5, 0, "The grid size for binding");
				uiDefButBitS(block, TOG, MOD_MDEF_DYNAMIC_BIND, B_MODIFIER_RECALC, "Dynamic", lx+(buttonWidth+1)/2 + 20, (cy-=19), buttonWidth/2 - 20,19, &mmd->flag, 0.0, 31.0, 0, 0, "Recompute binding dynamically on top of other deformers like Shape Keys (slower and more memory consuming!)");
			}
			uiBlockEndAlign(block);
		} else if (md->type==eModifierType_ParticleSystem) {
			uiDefBut(block, LABEL, 1, "See Particle buttons.",	lx, (cy-=19), buttonWidth,19, NULL, 0.0, 0.0, 0, 0, "");
		} else if (md->type==eModifierType_ParticleInstance) {
			ParticleInstanceModifierData *pimd = (ParticleInstanceModifierData*) md;
			uiDefIDPoinBut(block, test_obpoin_but, ID_OB, B_CHANGEDEP, "Ob: ", lx, (cy -= 19), buttonWidth, 19, &pimd->ob, "Object that has the particlesystem");
			uiDefButS(block, NUM, B_MODIFIER_RECALC, "PSYS:", lx, (cy -= 19), buttonWidth, 19, &pimd->psys, 1, 10, 10, 3, "Particlesystem number in the object");
			uiDefButBitS(block, TOG, eParticleInstanceFlag_Parents, B_MODIFIER_RECALC, "Normal",	lx, (cy -= 19), buttonWidth/3,19, &pimd->flag, 0, 0, 0, 0, "Create instances from normal particles");
			uiDefButBitS(block, TOG, eParticleInstanceFlag_Children, B_MODIFIER_RECALC, "Children",	lx+buttonWidth/3, cy, buttonWidth/3,19, &pimd->flag, 0, 0, 0, 0, "Create instances from child particles");
			uiDefButBitS(block, TOG, eParticleInstanceFlag_Path, B_MODIFIER_RECALC, "Path",	lx+buttonWidth*2/3, cy, buttonWidth/3,19, &pimd->flag, 0, 0, 0, 0, "Create instances along particle paths");
			uiDefButBitS(block, TOG, eParticleInstanceFlag_Unborn, B_MODIFIER_RECALC, "Unborn",	lx, (cy -= 19), buttonWidth/3,19, &pimd->flag, 0, 0, 0, 0, "Show instances when particles are unborn");
			uiDefButBitS(block, TOG, eParticleInstanceFlag_Alive, B_MODIFIER_RECALC, "Alive",	lx+buttonWidth/3, cy, buttonWidth/3,19, &pimd->flag, 0, 0, 0, 0, "Show instances when particles are alive");
			uiDefButBitS(block, TOG, eParticleInstanceFlag_Dead, B_MODIFIER_RECALC, "Dead",	lx+buttonWidth*2/3, cy, buttonWidth/3,19, &pimd->flag, 0, 0, 0, 0, "Show instances when particles are dead");
		} else if (md->type==eModifierType_Explode) {
			ExplodeModifierData *emd = (ExplodeModifierData*) md;
			uiBut *but;
			char *menustr= get_vertexgroup_menustr(ob);
			int defCount=BLI_countlist(&ob->defbase);
			if(defCount==0) emd->vgroup=0;
			uiBlockBeginAlign(block);
			but=uiDefButS(block, MENU, B_MODIFIER_RECALC, menustr,	lx, (cy-=19), buttonWidth-20,19, &emd->vgroup, 0, defCount, 0, 0, "Protect this vertex group");
			uiButSetFunc(but,modifiers_explodeFacepa,emd,0);
			MEM_freeN(menustr);
			
			but=uiDefIconBut(block, BUT, B_MODIFIER_RECALC, ICON_X, (lx+buttonWidth)-20, cy, 20,19, 0, 0, 0, 0, 0, "Disable use of vertex group");
			uiButSetFunc(but, modifiers_explodeDelVg, (void *)emd, (void *)NULL);
			

			but=uiDefButF(block, NUMSLI, B_MODIFIER_RECALC, "",	lx, (cy-=19), buttonWidth,19, &emd->protect, 0.0f, 1.0f, 0, 0, "Clean vertex group edges");
			uiButSetFunc(but,modifiers_explodeFacepa,emd,0);

			but=uiDefBut(block, BUT, B_MODIFIER_RECALC, "Refresh",	lx, (cy-=19), buttonWidth/2,19, 0, 0, 0, 0, 0, "Recalculate faces assigned to particles");
			uiButSetFunc(but,modifiers_explodeFacepa,emd,0);

			uiDefButBitS(block, TOG, eExplodeFlag_EdgeSplit, B_MODIFIER_RECALC, "Split Edges",	lx+buttonWidth/2, cy, buttonWidth/2,19, &emd->flag, 0, 0, 0, 0, "Split face edges for nicer shrapnel");
			uiDefButBitS(block, TOG, eExplodeFlag_Unborn, B_MODIFIER_RECALC, "Unborn",	lx, (cy-=19), buttonWidth/3,19, &emd->flag, 0, 0, 0, 0, "Show mesh when particles are unborn");
			uiDefButBitS(block, TOG, eExplodeFlag_Alive, B_MODIFIER_RECALC, "Alive",	lx+buttonWidth/3, cy, buttonWidth/3,19, &emd->flag, 0, 0, 0, 0, "Show mesh when particles are alive");
			uiDefButBitS(block, TOG, eExplodeFlag_Dead, B_MODIFIER_RECALC, "Dead",	lx+buttonWidth*2/3, cy, buttonWidth/3,19, &emd->flag, 0, 0, 0, 0, "Show mesh when particles are dead");
			uiBlockEndAlign(block);
		} else if (md->type==eModifierType_Shrinkwrap) {
			ShrinkwrapModifierData *smd = (ShrinkwrapModifierData*) md;

			char shrinktypemenu[]="Shrinkwrap type%t|nearest surface point %x0|projection %x1|nearest vertex %x2";

			uiDefIDPoinBut(block, modifier_testMeshObj, ID_OB, B_CHANGEDEP, "Ob: ",	lx, (cy-=19), buttonWidth,19, &smd->target, "Target to shrink to");

			but=uiDefBut(block, TEX, B_MODIFIER_RECALC, "VGroup: ",		lx, (cy-=19), buttonWidth,19, &smd->vgroup_name, 0, 31, 0, 0, "Vertex Group name");
			uiButSetCompleteFunc(but, autocomplete_vgroup, (void *)ob);

			uiDefButF(block, NUM, B_MODIFIER_RECALC, "Offset:",	lx,(cy-=19),buttonWidth,19, &smd->keepDist, 0.0f, 100.0f, 1.0f, 0, "Specify distance to keep from the target");

			cy -= 3;
			uiDefButS(block, MENU, B_MODIFIER_RECALC, shrinktypemenu, lx,(cy-=19),buttonWidth,19, &smd->shrinkType, 0, 0, 0, 0, "Selects type of shrinkwrap algorithm for target position.");

			if (smd->shrinkType == MOD_SHRINKWRAP_PROJECT){


				/* UI for projection axis */
				uiBlockBeginAlign(block);
				uiDefButC(block, ROW, B_MODIFIER_RECALC, "Normal"    , lx,(cy-=19),buttonWidth,19, &smd->projAxis, 18.0, MOD_SHRINKWRAP_PROJECT_OVER_NORMAL, 0, 0, "Projection over X axis");
				if(smd->projAxis == 0)
				{
					uiDefButC(block, NUM, B_MODIFIER_RECALC, "SS Levels:",		lx, (cy-=19), buttonWidth,19, &smd->subsurfLevels, 0, 6, 0, 0, "This indicates the number of CCSubdivisions that must be performed before extracting vertexs positions and normals");
				}

				uiDefButBitC(block, TOG, MOD_SHRINKWRAP_PROJECT_OVER_X_AXIS, B_MODIFIER_RECALC, "X",	lx+buttonWidth/3*0,(cy-=19),buttonWidth/3,19, &smd->projAxis, 0, 0, 0, 0, "Projection over X axis");
				uiDefButBitC(block, TOG, MOD_SHRINKWRAP_PROJECT_OVER_Y_AXIS, B_MODIFIER_RECALC, "Y",	lx+buttonWidth/3*1,cy,buttonWidth/3,19, &smd->projAxis, 0, 0, 0, 0, "Projection over Y axis");
				uiDefButBitC(block, TOG, MOD_SHRINKWRAP_PROJECT_OVER_Z_AXIS, B_MODIFIER_RECALC, "Z",	lx+buttonWidth/3*2,cy,buttonWidth/3,19, &smd->projAxis, 0, 0, 0, 0, "Projection over Z axis");


				/* allowed directions of projection axis */
				uiDefButBitS(block, TOG, MOD_SHRINKWRAP_PROJECT_ALLOW_NEG_DIR, B_MODIFIER_RECALC, "Negative",	lx,(cy-=19),buttonWidth/2,19, &smd->shrinkOpts, 0, 0, 0, 0, "Allows to move the vertex in the negative direction of axis");
				uiDefButBitS(block, TOG, MOD_SHRINKWRAP_PROJECT_ALLOW_POS_DIR, B_MODIFIER_RECALC, "Positive",	lx + buttonWidth/2,cy,buttonWidth/2,19, &smd->shrinkOpts, 0, 0, 0, 0, "Allows to move the vertex in the positive direction of axis");

				uiDefButBitS(block, TOG, MOD_SHRINKWRAP_CULL_TARGET_FRONTFACE, B_MODIFIER_RECALC, "Cull frontfaces",lx,(cy-=19),buttonWidth/2,19, &smd->shrinkOpts, 0, 0, 0, 0, "Controls whether a vertex can be projected to a front face on target");
				uiDefButBitS(block, TOG, MOD_SHRINKWRAP_CULL_TARGET_BACKFACE,  B_MODIFIER_RECALC, "Cull backfaces",	lx+buttonWidth/2,cy,buttonWidth/2,19, &smd->shrinkOpts, 0, 0, 0, 0, "Controls whether a vertex can be projected to a back face on target");
				uiDefIDPoinBut(block, modifier_testMeshObj, ID_OB, B_CHANGEDEP, "Ob2: ",	lx, (cy-=19), buttonWidth,19, &smd->auxTarget, "Aditional mesh to project over");
			}
			else if (smd->shrinkType == MOD_SHRINKWRAP_NEAREST_SURFACE){
				uiDefButBitS(block, TOG, MOD_SHRINKWRAP_KEEP_ABOVE_SURFACE, B_MODIFIER_RECALC, "Above surface",	lx,(cy-=19),buttonWidth,19, &smd->shrinkOpts, 0, 0, 0, 0, "Vertices are kept on the front side of faces");
			}

			uiBlockEndAlign(block);

		} else if (md->type==eModifierType_SimpleDeform) {
			SimpleDeformModifierData *smd = (SimpleDeformModifierData*) md;
			char simpledeform_modemenu[] = "Deform type%t|Twist %x1|Bend %x2|Taper %x3|Strech %x4";

			uiDefButC(block, MENU, B_MODIFIER_RECALC, simpledeform_modemenu, lx,(cy-=19),buttonWidth,19, &smd->mode, 0, 0, 0, 0, "Selects type of deform to apply to object.");
			
			but=uiDefBut(block, TEX, B_MODIFIER_RECALC, "VGroup: ",		lx, (cy-=19), buttonWidth,19, &smd->vgroup_name, 0, 31, 0, 0, "Vertex Group name");
			uiButSetCompleteFunc(but, autocomplete_vgroup, (void *)ob);

			uiDefIDPoinBut(block, test_obpoin_but, ID_OB, B_CHANGEDEP, "Ob: ",	lx, (cy-=19), buttonWidth,19, &smd->origin, "Origin of modifier space coordinates");
			if(smd->origin != NULL)
				uiDefButBitC(block, TOG, MOD_SIMPLEDEFORM_ORIGIN_LOCAL, B_MODIFIER_RECALC, "Relative",lx,(cy-=19),buttonWidth,19, &smd->originOpts, 0, 0, 0, 0, "Sets the origin of deform space to be relative to the object");

			uiDefButF(block, NUM, B_MODIFIER_RECALC, "Factor:",	lx,(cy-=19),buttonWidth,19, &smd->factor, -10.0f, 10.0f, 0.5f, 0, "Deform Factor");

			uiDefButF(block, NUM, B_MODIFIER_RECALC, "Upper Limit:",	lx,(cy-=19),buttonWidth,19, &smd->limit[1], 0.0f, 1.0f, 5.0f, 0, "Upper Limit for deform");
			uiDefButF(block, NUM, B_MODIFIER_RECALC, "Lower Limit:",	lx,(cy-=19),buttonWidth,19, &smd->limit[0], 0.0f, 1.0f, 5.0f, 0, "Lower Limit for deform");

			if(smd->mode == MOD_SIMPLEDEFORM_MODE_STRETCH
			|| smd->mode == MOD_SIMPLEDEFORM_MODE_TAPER  )
			{
				uiDefButBitC(block, TOG, MOD_SIMPLEDEFORM_LOCK_AXIS_X, B_MODIFIER_RECALC, "Loc X", lx,             (cy-=19),buttonWidth/2,19, &smd->axis, 0, 0, 0, 0, "Disallow changes on the X coordinate");
				uiDefButBitC(block, TOG, MOD_SIMPLEDEFORM_LOCK_AXIS_Y, B_MODIFIER_RECALC, "Loc Y", lx+(buttonWidth/2), (cy),buttonWidth/2,19, &smd->axis, 0, 0, 0, 0, "Disallow changes on the Y coordinate");
			}
		}

		uiBlockEndAlign(block);

		y-=height;
	}

	if (md->error) {
		y -= 6;

		uiBlockSetCol(block, color);
					/* roundbox 4 free variables: corner-rounding, nop, roundbox type, shade */
		uiDefBut(block, ROUNDBOX, 0, "", x-10, y, width, 20, NULL, 5.0, 0.0, 15, 40, ""); 
		uiBlockSetCol(block, TH_AUTO);

		uiDefIconBut(block,LABEL,B_NOP,ICON_ERROR, x-9, y,19,19, 0,0,0,0,0, "");
		uiDefBut(block, LABEL, B_NOP, md->error, x+5, y, width-15, 19, NULL, 0.0, 0.0, 0.0, 0.0, ""); 

		y -= 18;
	}

	uiClearButLock();

	y -= 3+6;

	*xco = x;
	*yco = y;
}

static void editing_panel_modifiers(Object *ob)
{
	ModifierData *md;
	uiBlock *block;
	char str[64];
	int xco, yco, i, lastCageIndex, cageIndex = modifiers_getCageIndex(ob, &lastCageIndex);

	block= uiNewBlock(&curarea->uiblocks, "editing_panel_modifiers", UI_EMBOSS, UI_HELV, curarea->win);
	if( uiNewPanel(curarea, block, "Modifiers", "Editing", 640, 0, 318, 204)==0) return;
	
	uiSetButLock((ob && ob->id.lib), ERROR_LIBDATA_MESSAGE);
	uiNewPanelHeight(block, 204);

	uiDefBlockBut(block, modifiers_add_menu, ob, "Add Modifier", 0, 190, 130, 20, "Add a new modifier");

	sprintf(str, "To: %s", ob->id.name+2);
	uiDefBut(block, LABEL, 1, str,	140, 190, 160, 20, NULL, 0.0, 0.0, 0, 0, "Object whose modifier stack is being edited");

	xco = 0;
	yco = 160;

	md = modifiers_getVirtualModifierList(ob);

	for (i=0; md; i++, md=md->next) {
		draw_modifier(block, ob, md, &xco, &yco, i, cageIndex, lastCageIndex);
		if (md->mode&eModifierMode_Virtual) i--;
	}
	
	if(yco < 0) uiNewPanelHeight(block, 204-yco);
}

static char *make_key_menu(Key *key, int startindex)
{
	KeyBlock *kb;
	int index= 1;
	char *str, item[64];

	for (kb = key->block.first; kb; kb=kb->next, index++);
	str= MEM_mallocN(index*40, "key string");
	str[0]= 0;
	
	index= startindex;
	for (kb = key->block.first; kb; kb=kb->next, index++) {
		sprintf (item,  "|%s%%x%d", kb->name, index);
		strcat(str, item);
	}
	
	return str;
}

static void editing_panel_shapes(Object *ob)
{
	uiBlock *block;
	Key *key= NULL;
	KeyBlock *kb;
	int icon;
	char *strp;
	
	block= uiNewBlock(&curarea->uiblocks, "editing_panel_shapes", UI_EMBOSS, UI_HELV, curarea->win);
	uiNewPanelTabbed("Modifiers", "Editing");
	if( uiNewPanel(curarea, block, "Shapes", "Editing", 640, 0, 318, 204)==0) return;
	
	/* Todo check data is library here */
	uiSetButLock(object_data_is_libdata(ob), ERROR_LIBDATA_MESSAGE);
	
	uiDefBut(block, BUT, B_ADDKEY, "Add Shape Key" ,	10, 180, 150, 20, NULL, 0.0, 0.0, 0, 0, "Add new Shape Key");
	
	key= ob_get_key(ob);
	if(key==NULL) {
		/* label aligns add button */
		uiDefBut(block, LABEL, 0, "",		170, 180,140,20, NULL, 0, 0, 0, 0, "");
		return;
	}
	
	uiDefButS(block, TOG, B_RELKEY, "Relative",		170, 180,140,20, &key->type, 0, 0, 0, 0, "Makes Shape Keys relative");

	kb= BLI_findlink(&key->block, ob->shapenr-1);
	if(kb==NULL) {
		ob->shapenr= 1;
		kb= key->block.first;
	}

	uiBlockBeginAlign(block);
	if(ob->shapeflag & OB_SHAPE_LOCK) icon= ICON_PIN_HLT; else icon= ICON_PIN_DEHLT;
	uiDefIconButBitS(block, TOG, OB_SHAPE_LOCK, B_LOCKKEY, icon, 10,150,25,20, &ob->shapeflag, 0, 0, 0, 0, "Always show the current Shape for this Object");
	if(kb->flag & KEYBLOCK_MUTE) icon= ICON_MUTE_IPO_ON; else icon = ICON_MUTE_IPO_OFF;
	uiDefIconButBitS(block, TOG, KEYBLOCK_MUTE, B_MODIFIER_RECALC, icon, 35,150,20,20, &kb->flag, 0, 0, 0, 0, "Mute the current Shape");
	uiSetButLock(G.obedit==ob, "Unable to perform in EditMode");
	uiDefIconBut(block, BUT, B_PREVKEY, ICON_TRIA_LEFT,		55,150,20,20, NULL, 0, 0, 0, 0, "Previous Shape Key");
	strp= make_key_menu(key, 1);
	uiDefButS(block, MENU, B_SETKEY, strp,					75,150,20,20, &ob->shapenr, 0, 0, 0, 0, "Browse existing choices");
	MEM_freeN(strp);
	
	uiDefIconBut(block, BUT, B_NEXTKEY, ICON_TRIA_RIGHT,	95,150,20,20, NULL, 0, 0, 0, 0, "Next Shape Key");
	uiClearButLock();
	uiDefBut(block, TEX, B_NAMEKEY, "",						115, 150, 170, 20, kb->name, 0.0, 31.0, 0, 0, "Current Shape Key name");
	uiDefIconBut(block, BUT, B_DELKEY, ICON_X,				285,150,25,20, 0, 0, 0, 0, 0, "Deletes current Shape Key");
	uiBlockEndAlign(block);

	if(key->type && (ob->shapeflag & OB_SHAPE_LOCK)==0 && ob->shapenr!=1) {
		uiBlockBeginAlign(block);
		make_rvk_slider(block, ob, ob->shapenr-1,			10, 120, 150, 20, "Key value, when used it inserts an animation curve point");
		uiDefButF(block, NUM, B_REDR, "Min ",				160,120, 75, 20, &kb->slidermin, -10.0, 10.0, 100, 1, "Minumum for slider");
		uiDefButF(block, NUM, B_REDR, "Max ",				235,120, 75, 20, &kb->slidermax, -10.0, 10.0, 100, 1, "Maximum for slider");
		uiBlockEndAlign(block);
	}
	if(key->type && ob->shapenr!=1) {
		uiDefBut(block, TEX, B_MODIFIER_RECALC, "VGroup: ",	10, 90, 150,19, &kb->vgroup, 0.0, 31.0, 0, 0, "Vertex Weight Group name, to blend with Basis Shape");

		strp= make_key_menu(key, 0);
		uiDefButS(block, MENU, B_MODIFIER_RECALC, strp,		160, 90, 150,19, &kb->relative, 0.0, 0.0, 0, 0, "Shape used as a relative key");
		MEM_freeN(strp);
	}
	
	if(key->type==0)
		uiDefButS(block, NUM, B_DIFF, "Slurph:",			10, 60, 150, 19, &(key->slurph), -500.0, 500.0, 0, 0, "Creates a delay in amount of frames in applying keypositions, first vertex goes first");
	
}

/* *************************** FONT ******************************** */

static short give_vfontnr(VFont *vfont)
{
	VFont *vf;
	short nr= 1;

	vf= G.main->vfont.first;
	while(vf) {
		if(vf==vfont) return nr;
		nr++;
		vf= vf->id.next;
	}
	return -1;
}

static VFont *give_vfontpointer(int nr)	/* nr= button */
{
	VFont *vf;
	short tel= 1;

	vf= G.main->vfont.first;
	while(vf) {
		if(tel==nr) return vf;
		tel++;
		vf= vf->id.next;
	}
	return G.main->vfont.first;
}

VFont *exist_vfont(char *str)
{
	VFont *vf;

	vf= G.main->vfont.first;
	while(vf) {
		if(strcmp(vf->name, str)==0) return vf;
		vf= vf->id.next;
	}
	return 0;
}

static char *give_vfontbutstr(void)
{
	VFont *vf;
	int len= 0;
	char *str, di[FILE_MAXDIR], fi[FILE_MAXFILE];

	vf= G.main->vfont.first;
	while(vf) {
		strcpy(di, vf->name);
		BLI_splitdirstring(di, fi);
		len+= strlen(fi)+4;
		vf= vf->id.next;
	}

	str= MEM_callocN(len+21, "vfontbutstr");
	strcpy(str, "FONTS %t");
	vf= G.main->vfont.first;
	while(vf) {

		if(vf->id.us==0) strcat(str, "|0 ");
		else strcat(str, "|   ");

		strcpy(di, vf->name);
		BLI_splitdirstring(di, fi);

		strcat(str, fi);
		vf= vf->id.next;
	}
	return str;
}

static void load_buts_vfont(char *name)
{
	VFont *vf;
	Curve *cu;

	if(OBACT && OBACT->type==OB_FONT) cu= OBACT->data;
	else return;

	vf= exist_vfont(name);
	if(vf==0) {
		vf= load_vfont(name);
		if(vf==0) return;
	}
	else id_us_plus((ID *)vf);
	
	switch(cu->curinfo.flag & CU_STYLE) {
		case CU_BOLD:
			if(cu->vfontb) cu->vfontb->id.us--;
			cu->vfontb= vf;
			break;
		case CU_ITALIC:
			if(cu->vfonti) cu->vfonti->id.us--;		
			cu->vfonti= vf;
			break;						
		case (CU_BOLD|CU_ITALIC):
			if(cu->vfontbi) cu->vfontbi->id.us--;
			cu->vfontbi= vf;
			break;
		default:
			if(cu->vfont) cu->vfont->id.us--;
			cu->vfont= vf;
			break;						
	}	

	DAG_object_flush_update(G.scene, OBACT, OB_RECALC_DATA);
	BIF_undo_push("Load vector font");
	allqueue(REDRAWVIEW3D, 0);
	allqueue(REDRAWBUTSEDIT, 0);
}

static void set_unicode_text_fs(char *file)
{
	if (file) paste_unicodeText(file); 
}

void do_fontbuts(unsigned short event)
{
	Curve *cu;
	VFont *vf;
	Object *ob;
	ScrArea *sa;
	char str[80];
	int ctevt;
	char *ctmenu;
	DynStr *ds;
	int i, style=0;

	ob= OBACT;

	switch(event) {
	case B_MAKEFONT:
		DAG_object_flush_update(G.scene, ob, OB_RECALC_DATA);
		allqueue(REDRAWVIEW3D, 0);
		break;

	case B_STYLETOSELU:	
	case B_STYLETOSELB:
	case B_STYLETOSELI:
		switch (event) {
			case B_STYLETOSELU: style = CU_UNDERLINE; break;
			case B_STYLETOSELB: style = CU_BOLD; break;			
			case B_STYLETOSELI: style = CU_ITALIC; break;
		}
		if (style_to_sel(style, ((Curve*)ob->data)->curinfo.flag & style)) {
			text_to_curve(ob, 0);
			makeDispListCurveTypes(ob, 0);
			allqueue(REDRAWVIEW3D, 0);
		}
		allqueue(REDRAWBUTSEDIT, 0);
		break;		
		
	case B_FASTFONT:
		if (G.obedit) {
			DAG_object_flush_update(G.scene, ob, OB_RECALC_DATA);
			allqueue(REDRAWVIEW3D, 0);
		}
		break;
	case B_INSTB:
		cu= ob->data;
		if (cu->totbox < 256) {
			for (i = cu->totbox; i>cu->actbox; i--) cu->tb[i]= cu->tb[i-1];
			cu->tb[cu->actbox]= cu->tb[cu->actbox-1];
			cu->actbox++;
			cu->totbox++;
			allqueue(REDRAWBUTSEDIT, 0);
			allqueue(REDRAWVIEW3D, 0);
			text_to_curve(ob, 0);
			makeDispListCurveTypes(ob, 0);
		}
		else {
			error("Do you really need that many text frames?");
		}
		break;
	case B_DELTB:
		cu= ob->data;
		if (cu->totbox > 1) {
			for (i = cu->actbox-1; i < cu->totbox; i++) cu->tb[i]= cu->tb[i+1];
			cu->totbox--;
			cu->actbox--;
			allqueue(REDRAWBUTSEDIT, 0);
			allqueue(REDRAWVIEW3D, 0);
			text_to_curve(ob, 0);
			makeDispListCurveTypes(ob, 0);
		}
		break;
	case B_TOUPPER:
		to_upper();
		break;
	case B_LOADFONT:
		vf= give_vfontpointer(G.buts->texnr);
		if(vf && vf->id.prev!=vf->id.next) strcpy(str, vf->name);
		else strcpy(str, U.fontdir);

		sa= closest_bigger_area();
		areawinset(sa->win);

		activate_fileselect(FILE_LOADFONT, "SELECT FONT", str, load_buts_vfont);

		break;
	case B_PACKFONT:
		if (ob) {
			cu= ob->data;
			if(cu && cu->vfont) {
				if (cu->vfont->packedfile) {
					if (G.fileflags & G_AUTOPACK) {
						if (okee("Disable AutoPack ?")) {
							G.fileflags &= ~G_AUTOPACK;
						}
					}

					if ((G.fileflags & G_AUTOPACK) == 0) {
						if (unpackVFont(cu->vfont, PF_ASK) == RET_OK) {
							DAG_object_flush_update(G.scene, ob, OB_RECALC_DATA);
							allqueue(REDRAWVIEW3D, 0);
						}
					}
				} else {
					cu->vfont->packedfile = newPackedFile(cu->vfont->name);
				}
			}
		}
		allqueue(REDRAWHEADERS, 0);
		allqueue(REDRAWBUTSEDIT, 0);
		break;

	case B_LOAD3DTEXT:
		if (!G.obedit) { error("Only in editmode!"); return; }
		if (G.obedit->type != OB_FONT) return;	
		activate_fileselect(FILE_SPECIAL, "Open Text File", G.sce, load_3dtext_fs);
		break;
		
	case B_LOREM:
		if (!G.obedit) { error("Only in editmode!"); return; }
		if (G.obedit->type != OB_FONT) return;	
		add_lorem();
		
		break;		

	case B_SETFONT:
		if(ob) {
			cu= ob->data;

			vf= give_vfontpointer(G.buts->texnr);
			if(vf) {
				id_us_plus((ID *)vf);

				switch(cu->curinfo.flag & CU_STYLE) {
					case CU_BOLD:
						cu->vfontb->id.us--;
						cu->vfontb= vf;
						break;
					case CU_ITALIC:
						cu->vfonti->id.us--;
						cu->vfonti= vf;
						break;						
					case (CU_BOLD|CU_ITALIC):
						cu->vfontbi->id.us--;
						cu->vfontbi= vf;
						break;
					default:
						cu->vfont->id.us--;
						cu->vfont= vf;
						break;						
				}
				DAG_object_flush_update(G.scene, ob, OB_RECALC_DATA);

				BIF_undo_push("Set vector font");
				allqueue(REDRAWVIEW3D, 0);
				allqueue(REDRAWBUTSEDIT, 0);
			}
		}
		break;
		
	case B_SETCHAR:
		G.charmin = 0x0000;
		G.charmax = 0xffff;
		if(G.charstart < 0)
			G.charstart = 0;	
		if(G.charstart > (0xffff - 12*6))
			G.charstart = 0xffff - (12*6);
		allqueue(REDRAWBUTSEDIT, 0);
		break;
		
	case B_SETUPCHAR:
		G.charstart = G.charstart - (12*6);
		if(G.charstart < 0)
			G.charstart = 0;	
		if(G.charstart < G.charmin)
			G.charstart = G.charmin;
		allqueue(REDRAWBUTSEDIT, 0);
		break;
		
	case B_SETCAT:
		// Create new dynamic string
		ds = BLI_dynstr_new();
		
		// Fill the dynamic string with entries
		for(i=0;i<104;i++)
		{
			BLI_dynstr_append(ds, "|");
			BLI_dynstr_append(ds, uctabname[i].name);
		}
		
		// Create the menu string from dyn string
		ctmenu = BLI_dynstr_get_cstring(ds);
		
		// Call the popup menu
		ctevt = pupmenu_col(ctmenu, 40);
		G.charstart = uctabname[ctevt-1].start;
		G.charmin = uctabname[ctevt-1].start;
		G.charmax = uctabname[ctevt-1].end;

		// Free all data
		BLI_dynstr_free(ds);
		MEM_freeN(ctmenu);

		// And refresh
		allqueue(REDRAWVIEW3D, 0);
		allqueue(REDRAWBUTSEDIT, 0);
		
		break;	
		
	case B_SETDOWNCHAR:
		G.charstart = G.charstart + (12*6);
		if(G.charstart > (0xffff - 12*6))
			G.charstart = 0xffff - (12*6);
		if(G.charstart > G.charmax - 12*6)
			G.charstart = G.charmax - 12*6;
		allqueue(REDRAWBUTSEDIT, 0);
		break;
		
	case B_SETUNITEXT:
		sa= closest_bigger_area();
		areawinset(sa->win);

		if(ob==G.obedit) {
			activate_fileselect(FILE_SPECIAL, "Open Text File", G.sce, set_unicode_text_fs);
		}
		break;		
		
	case B_TEXTONCURVE:
		if(ob) {
			cu= ob->data;
			if(cu->textoncurve && cu->textoncurve->type!=OB_CURVE) {
				error("Only Curve Objects");
				cu->textoncurve= 0;
				allqueue(REDRAWBUTSEDIT, 0);
			}
			DAG_scene_sort(G.scene); // makes new dag
			DAG_object_flush_update(G.scene, ob, OB_RECALC_DATA);
			allqueue(REDRAWVIEW3D, 0);
		}
	}
}

#ifdef INTERNATIONAL
static void editing_panel_char_type(Object *ob, Curve *cu)
{
	uiBlock *block;

	block= uiNewBlock(&curarea->uiblocks, "editing_panel_char_type", UI_EMBOSS, UI_HELV, curarea->win);
	uiNewPanelTabbed("Font", "Editing");
	if(uiNewPanel(curarea, block, "Char", "Editing", 640, 0, 318, 204)==0) 
		return;

	// Set the selected font
	G.selfont = cu->vfont;
	
	uiDefIconBut(block, BUT, B_SETUNITEXT, ICON_TEXT,	0,210,20,20, 0, 0, 0, 0, 0, "Load Unicode Text file");

	// Unicode categorization selection button
	uiDefBut(block, BUT, B_SETCAT, "Unicode Table", 22,210,226,20, 0, 0, 0, 0, 0, "Select Unicode Table");
	uiDefButI(block, NUM, /*B_SETUPCHAR*/ 0, "", 250,210,50,20, &G.charstart, 0, 0xffff, 0, 0, "UT");

	// Character selection button
	uiDefBut(block, CHARTAB, B_SETCHAR, "", 0, 0, 264, 200, 0, 0, 0, 0, 0, "Select character");

	// Buttons to change the max, min
	uiDefButI(block, BUT, B_SETUPCHAR, "U", 280, 185, 15, 15, &G.charstart, 0, 0xffff, 0, 0, "Scroll character table up");
	uiDefButI(block, BUT, B_SETDOWNCHAR, "D", 280, 0, 15, 15, &G.charstart, 0, 0xffff, 0, 0, "Scroll character table down");
}
#endif

static void editing_panel_font_type(Object *ob, Curve *cu)
{
	uiBlock *block;
	char *strp;
	static int packdummy = 0;
	char str[32];

	block= uiNewBlock(&curarea->uiblocks, "editing_panel_font_type", UI_EMBOSS, UI_HELV, curarea->win);
	if(uiNewPanel(curarea, block, "Font", "Editing", 640, 0, 470, 204)==0) return;

	switch(cu->curinfo.flag & CU_STYLE) {
		case CU_BOLD:
			G.buts->texnr= give_vfontnr(cu->vfontb);
			break;
		case CU_ITALIC:
			G.buts->texnr= give_vfontnr(cu->vfonti);
			break;						
		case (CU_BOLD|CU_ITALIC):
			G.buts->texnr= give_vfontnr(cu->vfontbi);
			break;
		default:
			G.buts->texnr= give_vfontnr(cu->vfont);
			break;						
	}	

	strp= give_vfontbutstr();
//	vfd= cu->vfont->data;

	uiDefBut(block, BUT,B_LOADFONT, "Load",	480,188,68,20, 0, 0, 0, 0, 0, "Load a new font");
	uiDefButS(block, MENU, B_SETFONT, strp, 550,188,220,20, &G.buts->texnr, 0, 0, 0, 0, "Change font for object");

	if (cu->vfont->packedfile) {
		packdummy = 1;
	} else {
		packdummy = 0;
	}
	uiDefIconButI(block, TOG|BIT|0, B_PACKFONT, ICON_PACKAGE,	772,188,20,20, &packdummy, 0, 0, 0, 0, "Pack/Unpack this font");

	/* This doesn't work anyway */
//	uiDefBut(block, LABEL, 0, vfd->name,  480, 165,314,20, 0, 0, 0, 0, 0, "Postscript name of the font");

	uiDefBut(block, BUT, B_LOAD3DTEXT, "Insert Text", 480, 165, 90, 20, 0, 0, 0, 0, 0, "Insert text file at cursor");
	uiDefBut(block, BUT, B_LOREM, "Lorem", 575, 165, 70, 20, 0, 0, 0, 0, 0, "Insert a paragraph of Lorem Ipsum at cursor");	
	uiDefButC(block, TOG|BIT|2,B_STYLETOSELU, "U",		727,165,20,20, &(cu->curinfo.flag), 0,0, 0, 0, "");	
	uiBlockBeginAlign(block);
	uiDefButBitC(block, TOG, CU_BOLD, B_STYLETOSELB, "B",		752,165,20,20, &(cu->curinfo.flag), 0,0, 0, 0, "");
	uiDefButBitC(block, TOG, CU_ITALIC, B_STYLETOSELI, "i",		772,165,20,20, &(cu->curinfo.flag), 0, 0, 0, 0, "");	
	uiBlockEndAlign(block);

	MEM_freeN(strp);

	uiBlockBeginAlign(block);
	uiDefButS(block, ROW,B_MAKEFONT, "Left",		480,135,47,20, &cu->spacemode, 0.0,0.0, 0, 0, "Left align the text from the object center");
	uiDefButS(block, ROW,B_MAKEFONT, "Center",		527,135,47,20, &cu->spacemode, 0.0,1.0, 0, 0, "Middle align the text from the object center");
	uiDefButS(block, ROW,B_MAKEFONT, "Right",		574,135,47,20, &cu->spacemode, 0.0,2.0, 0, 0, "Right align the text from the object center");
	uiDefButS(block, ROW,B_MAKEFONT, "Justify",		621,135,47,20, &cu->spacemode, 0.0,3.0, 0, 0, "Fill completed lines to maximum textframe width by expanding whitespace");
	uiDefButS(block, ROW,B_MAKEFONT, "Flush",		668,135,47,20, &cu->spacemode, 0.0,4.0, 0, 0, "Fill every line to maximum textframe width, distributing space among all characters");	
	uiDefBut(block, BUT, B_TOUPPER, "ToUpper",		715,135,78,20, 0, 0, 0, 0, 0, "Toggle between upper and lower case in editmode");
	uiBlockEndAlign(block);
	uiDefButBitS(block, TOG, CU_FAST, B_FASTFONT, "Fast Edit",		715,105,78,20, &cu->flag, 0, 0, 0, 0, "Don't fill polygons while editing");	

	uiDefIDPoinBut(block, test_obpoin_but, ID_OB, B_TEXTONCURVE, "TextOnCurve:",	480,105,220,19, &cu->textoncurve, "Apply a deforming curve to the text");
	uiDefBut(block, TEX,REDRAWVIEW3D, "Ob Family:",	480,84,220,19, cu->family, 0.0, 20.0, 0, 0, "Blender uses font from selfmade objects");

	uiBlockBeginAlign(block);
	uiDefButF(block, NUM,B_MAKEFONT, "Size:",		480,56,155,20, &cu->fsize, 0.1,10.0, 10, 0, "Size of the text");
	uiDefButF(block, NUM,B_MAKEFONT, "Linedist:",	640,56,155,20, &cu->linedist, 0.0,10.0, 10, 0, "Distance between text lines");
	uiDefButF(block, NUM,B_MAKEFONT, "Word spacing:",	795,56,155,20, &cu->wordspace, 0.0,10.0, 10, 0, "Distance factor between words");		
	uiDefButF(block, NUM,B_MAKEFONT, "Spacing:",	480,34,155,20, &cu->spacing, 0.0,10.0, 10, 0, "Spacing of individual characters");
	uiDefButF(block, NUM,B_MAKEFONT, "X offset:",	640,34,155,20, &cu->xof, -50.0,50.0, 10, 0, "Horizontal position from object center");
	uiDefButF(block, NUM,B_MAKEFONT, "UL position:",	795,34,155,20, &cu->ulpos, -0.2,0.8, 10, 0, "Vertical position of underline");			
	uiDefButF(block, NUM,B_MAKEFONT, "Shear:",		480,12,155,20, &cu->shear, -1.0,1.0, 10, 0, "Italic angle of the characters");
	uiDefButF(block, NUM,B_MAKEFONT, "Y offset:",	640,12,155,20, &cu->yof, -50.0,50.0, 10, 0, "Vertical position from object center");
	uiDefButF(block, NUM,B_MAKEFONT, "UL height:",	795,12,155,20, &cu->ulheight, 0.01,0.5, 10, 0, "Thickness of underline");				
	uiBlockEndAlign(block);	
	
	sprintf(str, "%d TextFrame: ", cu->totbox);
	uiBlockBeginAlign(block);
	uiDefButI(block, NUM, REDRAWVIEW3D, str, 805, 188, 145, 20, &cu->actbox, 1.0, cu->totbox, 0, 10, "Textbox to show settings for");
	uiDefBut(block, BUT,B_INSTB, "Insert", 805, 168, 72, 20, 0, 0, 0, 0, 0, "Insert a new text frame after the current one");
	uiDefBut(block, BUT,B_DELTB, "Delete", 877, 168, 73, 20, 0, 0, 0, 0, 0, "Delete current text frame and shift the others up");	
	uiDefButF(block, NUM,B_MAKEFONT, "X:", 805, 148, 72, 20, &(cu->tb[cu->actbox-1].x), -50.0, 50.0, 10, 0, "Horizontal offset of text frame");
	uiDefButF(block, NUM,B_MAKEFONT, "Y:", 877, 148, 73, 20, &(cu->tb[cu->actbox-1].y), -50.0, 50.0, 10, 0, "Horizontal offset of text frame");	
	uiDefButF(block, NUM,B_MAKEFONT, "Width:", 805, 128, 145, 20, &(cu->tb[cu->actbox-1].w), 0.0, 50.0, 10, 0, "Horizontal offset of text frame");
	uiDefButF(block, NUM,B_MAKEFONT, "Height:", 805, 108, 145, 20, &(cu->tb[cu->actbox-1].h), 0.0, 50.0, 10, 0, "Horizontal offset of text frame");		
	uiBlockEndAlign(block);
}


/* *************************** CURVE ******************************** */


void do_curvebuts(unsigned short event)
{
	extern ListBase editNurb;  /* from editcurve */
	Object *ob;
	Curve *cu;
	Nurb *nu;

	ob= OBACT;
	if(ob==0) return;

	switch(event) {

	case B_CONVERTPOLY:
	case B_CONVERTBEZ:
	case B_CONVERTBSPL:
	case B_CONVERTCARD:
	case B_CONVERTNURB:
		if(G.obedit) {
			setsplinetype(event-B_CONVERTPOLY);
			BIF_undo_push("Convert type");
			DAG_object_flush_update(G.scene, G.obedit, OB_RECALC_DATA);
			allqueue(REDRAWVIEW3D, 0);
		}
		break;
	case B_UNIFU:
	case B_ENDPU:
	case B_BEZU:
	case B_UNIFV:
	case B_ENDPV:
	case B_BEZV:
		if(G.obedit) {
			nu= editNurb.first;
			while(nu) {
				if(isNurbsel(nu)) {
					if((nu->type & 7)==CU_NURBS) {
						if(event<B_UNIFV) {
							nu->flagu &= CU_CYCLIC; /* disable all flags except for CU_CYCLIC */
							nu->flagu |= ((event-B_UNIFU)<<1);
							clamp_nurb_order_u(nu);
							makeknots(nu, 1, nu->flagu>>1);
						}
						else if(nu->pntsv>1) {
							nu->flagv &= CU_CYCLIC; /* disable all flags except for CU_CYCLIC */
							nu->flagv |= ((event-B_UNIFV)<<1);
							clamp_nurb_order_v(nu);
							makeknots(nu, 2, nu->flagv>>1);
						}
					}
				}
				nu= nu->next;
			}
			BIF_undo_push("Cyclic");
			DAG_object_flush_update(G.scene, G.obedit, OB_RECALC_DATA);
			allqueue(REDRAWVIEW3D, 0);
		}
		break;
	case B_SETWEIGHT:
		if(G.obedit) {
			weightflagNurb(1, editbutweight, 0);
			BIF_undo_push("Set weight");
			DAG_object_flush_update(G.scene, G.obedit, OB_RECALC_DATA);
			allqueue(REDRAWVIEW3D, 0);
		}
		break;
	case B_SETW1:
		editbutweight= 1.0;
		scrarea_queue_winredraw(curarea);
		break;
	case B_SETW2:
		editbutweight= sqrt(2.0)/4.0;
		scrarea_queue_winredraw(curarea);
		break;
	case B_SETW3:
		editbutweight= 0.25;
		scrarea_queue_winredraw(curarea);
		break;
	case B_SETW4:
		editbutweight= sqrt(0.5);
		scrarea_queue_winredraw(curarea);
		break;
	case B_SETORDER:
		if(G.obedit) {
			nu= get_actNurb();
			if(nu && (nu->type & 7)==CU_NURBS ) {
				if(clamp_nurb_order_u(nu)) {
					scrarea_queue_winredraw(curarea);
				}
				makeknots(nu, 1, nu->flagu>>1);
				if(clamp_nurb_order_v(nu)) {
					scrarea_queue_winredraw(curarea);
				}
				makeknots(nu, 2, nu->flagv>>1);
			}
			BIF_undo_push("Make knots");
			DAG_object_flush_update(G.scene, G.obedit, OB_RECALC_DATA);
			allqueue(REDRAWVIEW3D, 0);
		}
		break;
	case B_TILTINTERP:
		DAG_object_flush_update(G.scene, G.obedit, OB_RECALC_DATA);
		allqueue(REDRAWVIEW3D, 0);
		break;
	case B_SUBSURFTYPE:
		/* fallthrough */
	case B_MAKEDISP:
		if(G.vd) {
			DAG_object_flush_update(G.scene, ob, OB_RECALC_DATA);
			allqueue(REDRAWVIEW3D, 0);
			allqueue(REDRAWBUTSALL, 0);
			allqueue(REDRAWINFO, 1); 	/* 1, because header->win==0! */
		}
		break;

	case B_SUBDIVCURVE:
		subdivideNurb();
		break;
	case B_SPINNURB:
		if( (G.obedit==NULL) || (G.obedit->type!=OB_SURF) || (G.vd==NULL) ||
			((G.obedit->lay & G.vd->lay) == 0) ) return;
		spinNurb(0, 0);
		countall();
		DAG_object_flush_update(G.scene, G.obedit, OB_RECALC_DATA);
		allqueue(REDRAWVIEW3D, 0);
		break;
	case B_CU3D:	    /* allow 3D curve */
		if(G.obedit) {
			cu= G.obedit->data;
			nu= editNurb.first;
			while(nu) {
				nu->type &= ~CU_2D;
				if((cu->flag & CU_3D)==0) nu->type |= CU_2D;
				test2DNurb(nu);
				nu= nu->next;
			}
		}
		if(ob->type==OB_CURVE) {
			cu= ob->data;
			nu= cu->nurb.first;
			while(nu) {
				nu->type &= ~CU_2D;
				if((cu->flag & CU_3D)==0) nu->type |= CU_2D;
				test2DNurb(nu);
				nu= nu->next;
			}
		}
		BIF_undo_push("Make 2D/3D");
		DAG_object_flush_update(G.scene, ob, OB_RECALC_DATA);
		allqueue(REDRAWVIEW3D, 0);
		break;
	case B_SETRESOLU:
		if(ob->type==OB_CURVE) {
			cu= ob->data;
			if(ob==G.obedit) nu= editNurb.first;
			else nu= cu->nurb.first;

			while(nu) {
				nu->resolu= cu->resolu;
				nu= nu->next;
			}
		}

		BIF_undo_push("Set resolution");
		DAG_object_flush_update(G.scene, ob, OB_RECALC_DATA);
		allqueue(REDRAWVIEW3D, 0);
		allqueue(REDRAWBUTSALL, 0);
		allqueue(REDRAWINFO, 1); 	/* 1, because header->win==0! */

		break;
	
	/* Buttons for aligning handles */
	case B_SETPT_AUTO:
		if(ob->type==OB_CURVE) {
			sethandlesNurb(1);
			BIF_undo_push("Auto Curve Handles");
			DAG_object_flush_update(G.scene, ob, OB_RECALC_DATA);
			allqueue(REDRAWVIEW3D, 0);
		}
		break;
	case B_SETPT_VECTOR:
		if(ob->type==OB_CURVE) {
			sethandlesNurb(2);
			BIF_undo_push("Vector Curve Handles");
			DAG_object_flush_update(G.scene, ob, OB_RECALC_DATA);
			allqueue(REDRAWVIEW3D, 0);
		}
		break;
	case B_SETPT_ALIGN:
		if(ob->type==OB_CURVE) {
			sethandlesNurb(5);
			BIF_undo_push("Align Curve Handles");
			DAG_object_flush_update(G.scene, ob, OB_RECALC_DATA);
			allqueue(REDRAWVIEW3D, 0);
		}
		break;
	case B_SETPT_FREE:
		if(ob->type==OB_CURVE) {
			sethandlesNurb(6);
			BIF_undo_push("Free Align Curve Handles");
			DAG_object_flush_update(G.scene, ob, OB_RECALC_DATA);
			allqueue(REDRAWVIEW3D, 0);
		}
		break;
	}
}

static void editing_panel_curve_tools(Object *ob, Curve *cu)
{
	Nurb *nu;
	extern ListBase editNurb;  /* from editcurve */
	uiBlock *block;
	short *sp;

	block= uiNewBlock(&curarea->uiblocks, "editing_panel_curve_tools", UI_EMBOSS, UI_HELV, curarea->win);
	if(uiNewPanel(curarea, block, "Curve Tools", "Editing", 640, 0, 318, 204)==0) return;

	uiDefBut(block, LABEL, 0, "Make Knots",562,173,102, 18, 0, 0, 0, 0, 0, "");

	if(ob->type==OB_CURVE) {
		uiDefBut(block, LABEL, 0, "Convert",	463,173,72, 18, 0, 0, 0, 0, 0, "");
		uiBlockBeginAlign(block);
		uiDefBut(block, BUT,B_CONVERTPOLY,"Poly",		450,152,110, 18, 0, 0, 0, 0, 0, "Converts selected into regular Polygon vertices");
		uiDefBut(block, BUT,B_CONVERTBEZ,"Bezier",		450,132,110, 18, 0, 0, 0, 0, 0, "Converts selected to Bezier triples");
		uiDefBut(block, BUT,B_CONVERTNURB,"Nurb",		450,112,110, 18, 0, 0, 0, 0, 0, "Converts selected to Nurbs Points");
	}
	uiBlockBeginAlign(block);
	uiDefBut(block, BUT,B_UNIFU,"Uniform U",	565,152,102, 18, 0, 0, 0, 0, 0, "Nurbs only; interpolated result doesn't go to end points in U");
	uiDefBut(block, BUT,B_UNIFV,"V",			670,152,50, 18, 0, 0, 0, 0, 0, "Nurbs only; interpolated result doesn't go to end points in V");
	uiDefBut(block, BUT,B_ENDPU,"Endpoint U",	565,132,102, 18, 0, 0, 0, 0, 0, "Nurbs only; interpolated result is forced to end points in U");
	uiDefBut(block, BUT,B_ENDPV,"V",			670,132,50, 18, 0, 0, 0, 0, 0, "Nurbs only; interpolated result is forced to end points in V");
	uiDefBut(block, BUT,B_BEZU,"Bezier U",		565,112,102, 18, 0, 0, 0, 0, 0, "Nurbs only; make knots array mimic a Bezier in U");
	uiDefBut(block, BUT,B_BEZV,"V",				670,112,50, 18, 0, 0, 0, 0, 0, "Nurbs only; make knots array mimic a Bezier in V");
	uiBlockEndAlign(block);

	uiDefBut(block, BUT,B_SETWEIGHT,"Set Weight",	450,11,110,49, 0, 0, 0, 0, 0, "Nurbs only; set weight for select points");

	uiBlockBeginAlign(block);
	uiDefButF(block, NUM,0,"Weight:",		565,36,102,22, &editbutweight, 0.01, 100.0, 10, 0, "The weight you can assign");
	uiDefBut(block, BUT,B_SETW1,"1.0",		670,36,50,22, 0, 0, 0, 0, 0, "");
	uiDefBut(block, BUT,B_SETW2,"sqrt(2)/4",565,11,55,20, 0, 0, 0, 0, 0, "");
	uiDefBut(block, BUT,B_SETW3,"0.25",		620,11,45,20, 0, 0, 0, 0, 0, "");
	uiDefBut(block, BUT,B_SETW4,"sqrt(0.5)",665,11,55,20, 0, 0, 0, 0, 0, "");
	uiBlockEndAlign(block);

	if(ob==G.obedit) {
		nu= get_actNurb();
		if(nu==NULL && editNurb.first) {
			nu= editNurb.first;
			set_actNurb(nu);
		}
		if(nu) {
			if (ob->type==OB_CURVE) {
				uiDefBut(block, LABEL, 0, "Tilt",
					450,90,72, 18, 0, 0, 0, 0, 0, "");
				/* KEY_LINEAR, KEY_CARDINAL, KEY_BSPLINE */
				uiDefButS(block, MENU, B_TILTINTERP, "Tilt Interpolation %t|Linear%x0|Cardinal%x1|BSpline %x2|Ease%x3",
					495,90,66, 18, &(nu->tilt_interp), 0, 0, 0, 0, "Tadius interpolation for 3D curves");

				uiDefBut(block, LABEL, 0, "Radius",
					450,70,72, 18, 0, 0, 0, 0, 0, "");
				uiDefButS(block, MENU, B_TILTINTERP, "Radius Interpolation %t|Linear%x0|Cardinal%x1|BSpline %x2|Ease%x3",
					495,70,66, 18, &(nu->radius_interp), 0, 0, 0, 0, "Radius interpolation");
			}
						
			uiBlockBeginAlign(block);
			sp= &(nu->orderu);
			uiDefButS(block, NUM, B_SETORDER, "Order U:", 565,90,102, 19, sp, 2.0, 6.0, 0, 0, "Nurbs only; the amount of control points involved");
			sp= &(nu->orderv);
			uiDefButS(block, NUM, B_SETORDER, "V:",	 	670,90,50, 19, sp, 2.0, 6.0, 0, 0, "Nurbs only; the amount of control points involved");
			sp= &(nu->resolu);
			uiDefButS(block, NUM, B_MAKEDISP, "Resol U:", 565,70,102, 19, sp, 1.0, 1024.0, 0, 0, "The amount of new points interpolated per control vertex pair");
			sp= &(nu->resolv);
			uiDefButS(block, NUM, B_MAKEDISP, "V:", 	670,70,50, 19, sp, 1.0, 1024.0, 0, 0, "The amount of new points interpolated per control vertex pair");
		}
	}


}

static void editing_panel_curve_tools1(Object *ob, Curve *cu)
{
	uiBlock *block;

	block= uiNewBlock(&curarea->uiblocks, "editing_panel_curve_tools1", UI_EMBOSS, UI_HELV, curarea->win);
	if(uiNewPanel(curarea, block, "Curve Tools1", "Editing", 960, 0, 318, 204)==0) return;

	uiDefBut(block, BUT, B_SUBDIVCURVE, "Subdivide", 400,180,150,20, 0, 0, 0, 0, 0, "Subdivide selected");
	if(ob->type==OB_SURF) {
		uiDefBut(block, BUT, B_SPINNURB, "Spin",	 400,160,150,20, 0, 0, 0, 0, 0, "Spin selected 360 degrees");
	}
	uiBlockBeginAlign(block);
	uiDefBut(block, BUT,B_HIDE,		"Hide",			400,140,150,18, 0, 0, 0, 0, 0, "Hides selected faces");
	uiDefBut(block, BUT,B_REVEAL,	"Reveal",		400,120,150,18, 0, 0, 0, 0, 0, "Reveals selected faces");
	uiDefBut(block, BUT,B_SELSWAP,	"Select Swap",	400,100,150,18, 0, 0, 0, 0, 0, "Selects unselected faces, and deselects selected faces");
	uiBlockEndAlign(block);

	uiBlockBeginAlign(block);
	uiDefButF(block, NUM,	REDRAWVIEW3D, "NSize:",	400, 60, 150, 19, &G.scene->editbutsize, 0.001, 1.0, 10, 0, "Normal size for drawing");
	uiDefButBitI(block, TOGN, G_HIDDENHANDLES, REDRAWVIEW3D, "Draw Handles", 	400, 40, 150, 19, &G.f, 0, 0, 0, 0, "Draw curve handles in 3D view");
	uiBlockEndAlign(block);
	
	if(G.obedit) {
		uiBut *but;
		uiBlockBeginAlign(block);
		but= uiDefButBitS(block,TOG,CU_RETOPO,B_NOP, "Retopo", 560,180,100,19, &cu->flag, 0,0,0,0, "Turn on the re-topology tool");
		uiButSetFunc(but,retopo_toggle,0,0);
		if(cu->flag & CU_RETOPO) {
			but= uiDefBut(block,BUT,B_NOP,"Retopo All", 560,160,100,19, 0,0,0,0,0, "Apply the re-topology tool to all selected vertices");
			uiButSetFunc(but,retopo_do_all_cb,0,0);
		}
	}
}

/* only for bevel or taper */
static void test_obcurpoin_but(char *name, ID **idpp)
{
	ID *id;
	
	for(id= G.main->object.first; id; id= id->next) {
		if( strcmp(name, id->name+2)==0 ) {
			if (((Object *)id)->type != OB_CURVE) {
				error ("Bevel/Taper Object must be a Curve");
				break;
			}
			if(id == (ID *)OBACT) {
				error ("Cannot Bevel/Taper own Object");
				break;
			}
			
			*idpp= id;
			return;
		}
	}
	*idpp= NULL;
}



/* for curve, surf and font! */
static void editing_panel_curve_type(Object *ob, Curve *cu)
{
	uiBlock *block;

	block= uiNewBlock(&curarea->uiblocks, "editing_panel_curve_type", UI_EMBOSS, UI_HELV, curarea->win);
	if(uiNewPanel(curarea, block, "Curve and Surface", "Editing", 320, 0, 318, 204)==0) return;

	uiDefButBitS(block, TOG, CU_UV_ORCO, 0, "UV Orco",					600,160,150,19, &cu->flag, 0, 0, 0, 0, "Forces to use UV coordinates for texture mapping 'orco'");
	if(ob->type==OB_SURF)
		uiDefButBitS(block, TOG, CU_NOPUNOFLIP, REDRAWVIEW3D, "No Puno Flip",	600,140,150,19, &cu->flag, 0, 0, 0, 0, "Don't flip vertex normals while render");

	uiBlockBeginAlign(block);
	uiDefBut(block, BUT,B_DOCENTER, "Center",					600, 115, 55, 19, 0, 0, 0, 0, 0, "Shifts object data to be centered about object's origin");
	uiDefBut(block, BUT,B_DOCENTERNEW, "Center New",			655, 115, 95, 19, 0, 0, 0, 0, 0, "Shifts object's origin to center of object data");
	uiDefBut(block, BUT,B_DOCENTERCURSOR, "Center Cursor",		600, 95, 150, 19, 0, 0, 0, 0, 0, "Shifts object's origin to cursor location");
	uiBlockEndAlign(block);

	if(cu->key) {
		/* uiDefButS(block, NUM, B_DIFF, "Slurph:",			600,25,140,19, &(cu->key->slurph), -500.0, 500.0,0,0); ,""*/
		uiDefButS(block, TOG, B_RELKEY, "Relative Keys",	600, 72,150,19, &cu->key->type, 0, 0, 0, 0, "");
	}


	if(ob->type!=OB_SURF) {
	
		if(ob->type==OB_CURVE) {
			extern float prlen;		// buttons_object.c, should be moved....
			char str[32];
			
			sprintf(str, "%.4f", prlen);
			uiDefBut(block, BUT, B_PRINTLEN,		"PrintLen",	600,135,75,19, 0, 0, 0, 0, 0, "");
			uiDefBut(block, LABEL, 0, str,						675,135,75,19, 0, 1.0, 0, 0, 0, "");
			
			uiBlockBeginAlign(block);
			/*note, PathLen's max was MAXFRAMEF but this is a short, perhaps the pathlen should be increased later on */
			uiDefButS(block, NUM, B_RECALCPATH, "PathLen:",			600,50,150,19, &cu->pathlen, 1.0, 32767.0f, 0, 0, "If no speed Ipo was set, the amount of frames of the path");
			uiDefButBitS(block, TOG, CU_PATH, B_RECALCPATH, "CurvePath",	600,30,75,19 , &cu->flag, 0, 0, 0, 0, "Enables curve to become translation path");
			uiDefButBitS(block, TOG, CU_FOLLOW, REDRAWVIEW3D, "CurveFollow",675,30,75,19, &cu->flag, 0, 0, 0, 0, "Makes curve path children to rotate along path");
			uiDefButBitS(block, TOG, CU_STRETCH, B_CURVECHECK, "CurveStretch", 600,10,150,19, &cu->flag, 0, 0, 0, 0, "Option for curve-deform: makes deformed child to stretch along entire path");
			uiDefButBitS(block, TOG, CU_OFFS_PATHDIST, REDRAWVIEW3D, "PathDist Offs", 600,-10,150,19, &cu->flag, 0, 0, 0, 0, "Children will use TimeOffs value as path distance offset");

			uiBlockEndAlign(block);
		}

		uiBlockBeginAlign(block);
		uiDefButS(block, NUM, B_SETRESOLU, "DefResolU:",	760,160,150,19, &cu->resolu, 1.0, 1024.0, 0, 0, "Default resolution");
		uiDefButS(block, NUM, B_NOP, "RenResolU",		760,140,150,19, &cu->resolu_ren, 0.0f, 1024, 0, 0, "Set resolution for rendering. A value of zero skips this operation.");

		uiBlockBeginAlign(block);
		uiDefButF(block, NUM, B_MAKEDISP, "Width:",		760,90,150,19, &cu->width, 0.0, 2.0, 1, 0, "Make interpolated result thinner or fatter");
		uiDefButF(block, NUM, B_MAKEDISP, "Extrude:",		760,70,150,19, &cu->ext1, 0.0, 100.0, 10, 0, "Curve extrusion size when not using a bevel object");
		uiDefButF(block, NUM, B_MAKEDISP, "Bevel Depth:",		760,50,150,19, &cu->ext2, 0.0, 2.0, 1, 0, "Bevel depth when not using a bevel object");
		uiDefButS(block, NUM, B_MAKEDISP, "BevResol:",	760,30,150,19, &cu->bevresol, 0.0, 32.0, 0, 0, "Bevel resolution when depth is non-zero and not using a bevel object");
		uiDefIDPoinBut(block, test_obcurpoin_but, ID_OB, B_CHANGEDEP, "BevOb:",		760,10,150,19, &cu->bevobj, "Curve object name that defines the bevel shape");
		uiDefIDPoinBut(block, test_obcurpoin_but, ID_OB, B_CHANGEDEP, "TaperOb:",		760,-10,150,19, &cu->taperobj, "Curve object name that defines the taper (width)");

		uiBlockBeginAlign(block);
		uiBlockSetCol(block, TH_BUT_SETTING1);
		uiDefButBitS(block, TOG, CU_BACK, B_MAKEDISP, "Back",	760,115,50,19, &cu->flag, 0, 0, 0, 0, "Draw filled back for extruded/beveled curves");
		uiDefButBitS(block, TOG, CU_FRONT, B_MAKEDISP, "Front",810,115,50,19, &cu->flag, 0, 0, 0, 0, "Draw filled front for extruded/beveled curves");
		uiDefButBitS(block, TOG, CU_3D, B_CU3D, "3D",		860,115,50,19, &cu->flag, 0, 0, 0, 0, "Allow Curve to be 3d, it doesn't fill then");
	}
}


/* *************************** CAMERA ******************************** */

/* callback to handle angle to lens conversion */
static void do_angletolensconversion_cb(void *lens1, void *angle1) 
{
	float *lens= (float *)lens1;
	float *angle= (float *)angle1;
	float anglevalue= *angle;
	
	if(lens) {
		*lens= 16.0f / tan(M_PI*anglevalue/360.0f);
	} 

	allqueue(REDRAWVIEW3D, 0);
}

/* callback to handle lens to angle conversion */
static void do_lenstoangleconversion_cb(void *lens1, void *angle1) 
{
	float *lens= (float *)lens1;
	float *angle= (float *)angle1;
	float lensvalue= *lens;
	
	if(lens) {
		*angle= 360.0f * atan(16.0f/lensvalue) / M_PI;
	} 

	allqueue(REDRAWVIEW3D, 0);
}

static void editing_panel_camera_type(Object *ob, Camera *cam)
{
	uiBlock *block;
	uiBut *but;
	float grid=0.0;

	if(G.vd) grid= G.vd->grid;
	if(grid<1.0) grid= 1.0;

	block= uiNewBlock(&curarea->uiblocks, "editing_panel_camera_type", UI_EMBOSS, UI_HELV, curarea->win);
	if(uiNewPanel(curarea, block, "Camera", "Editing", 320, 0, 318, 204)==0) return;
	
	uiSetButLock(object_data_is_libdata(ob), ERROR_LIBDATA_MESSAGE);
	
	uiDefBut(block, LABEL, 10, "Lens:", 10, 180, 150, 20, 0, 0.0, 0.0, 0, 0, "");
	
	uiBlockBeginAlign(block);
	if(cam->type==CAM_ORTHO) {
		uiDefButF(block, NUM,REDRAWVIEW3D, "Scale:",
				  10, 160, 150, 20, &cam->ortho_scale, 0.01, 1000.0, 50, 0, "Specify the ortho scaling of the used camera");
	} else {
		if(cam->flag & CAM_ANGLETOGGLE) {
			but= uiDefButF(block, NUM,REDRAWVIEW3D, "Lens:",
					  10, 160, 130, 20, &cam->angle, 7.323871, 172.847331, 100, 0, "Specify the lens of the camera in degrees");		
			uiButSetFunc(but,do_angletolensconversion_cb, &cam->lens, &cam->angle);
		}
		else {
			but= uiDefButF(block, NUM,REDRAWVIEW3D, "Lens:",
					  10, 160, 130, 20, &cam->lens, 1.0, 250.0, 100, 0, "Specify the lens of the camera");
			uiButSetFunc(but,do_lenstoangleconversion_cb, &cam->lens, &cam->angle);
		}
		
		uiDefButS(block, TOG|BIT|5, B_REDR, "D",
			140, 160, 20, 20, &cam->flag, 0, 0, 0, 0, "Use degree as the unit of the camera lens");
	}
	uiDefButS(block, TOG, REDRAWVIEW3D, "Orthographic",
		  10, 140, 150, 20, &cam->type, 0, 0, 0, 0, "Render with orthographic projection (no prespective)");
	uiBlockEndAlign(block);

/* qdn: focal dist. param. from yafray now enabled for Blender as well, to use with defocus composit node */
	uiBlockBeginAlign(block);
	uiDefButF(block, NUM, REDRAWVIEW3D, "Dof Dist:", 10, 110, 150, 20 /*0, 125, 150, 20*/, &cam->YF_dofdist, 0.0, 5000.0, 50, 0, "Sets distance to point of focus (enable 'Limits' to make visible in 3Dview)");
	uiDefIDPoinBut(block, test_obpoin_but, ID_OB, REDRAWVIEW3D, "Dof Ob:",	10, 90, 150, 20, &cam->dof_ob, "Focus on this object (overrides the 'Dof Dist')");
	uiBlockEndAlign(block);
	
	uiDefBut(block, LABEL, 0, "Clipping Start/End:", 10, 45, 150, 20, 0, 0.0, 0.0, 0, 0, "");
	
	uiBlockBeginAlign(block);
	uiDefButF(block, NUM,REDRAWVIEW3D, "Start:",
			  10, 25, 150, 20, &cam->clipsta, 0.001*grid, 100.0*grid, 10, 0, "Clip out geometry closer then this distance to the camera");
	uiDefButF(block, NUM,REDRAWVIEW3D, "End:",
			  10, 5, 150, 20, &cam->clipend, 1.0, 5000.0*grid, 100, 0, "Clip out geometry further then this distance to the camera");
	uiBlockEndAlign(block);
	
	uiDefBut(block, LABEL, 0, "Show:", 170, 180, 150, 20, 0, 0.0, 0.0, 0, 0, "");

	uiBlockBeginAlign(block);
	uiDefButS(block, TOG|BIT|0, REDRAWVIEW3D, "Limits",
			  170, 160, 75, 20, &cam->flag, 0, 0, 0, 0, "Draw the clipping range and the focal point");
	uiDefButS(block, TOG|BIT|1, REDRAWVIEW3D, "Mist",
			  245, 160, 75, 20, &cam->flag, 0, 0, 0, 0, "Draw a line that indicates the mist area");
	
	uiDefButS(block, TOG|BIT|4, REDRAWVIEW3D, "Name",
			  170, 140, 75, 20, &cam->flag, 0, 0, 0, 0, "Draw the active camera's name in camera view");
		uiDefButS(block, TOG|BIT|3, REDRAWVIEW3D, "Title Safe",
			  245, 140, 75, 20, &cam->flag, 0, 0, 0, 0, "Draw a the title safe zone in camera view");
	uiBlockEndAlign(block);
	
	uiBlockBeginAlign(block);
	uiDefButS(block, TOG|BIT|2, REDRAWVIEW3D, "Passepartout",
			  170, 110, 150, 20, &cam->flag, 0, 0, 0, 0, "Draw a darkened passepartout over the off-screen area in camera view");
	uiDefButF(block, NUMSLI, REDRAWVIEW3D, "Alpha: ",
			170, 90, 150, 20, &cam->passepartalpha, 0.0, 1.0, 0, 0, "The opacity (darkness) of the passepartout");
	uiBlockEndAlign(block);

	uiDefButF(block, NUM,REDRAWVIEW3D, "Size:",
			  170, 50, 150, 20, &cam->drawsize, 0.1*grid, 10.0, 10, 0, "The size that the camera is displayed in the 3D View (different from the object's scale)");
	
	uiDefBut(block, LABEL, 0, "Shift:", 170, 25, 150, 20, 0, 0.0, 0.0, 0, 0, "");
				  
	uiBlockBeginAlign(block);
	uiDefButF(block, NUM,REDRAWVIEW3D, "X:",
		170, 5, 75, 20, &cam->shiftx, -2.0, 2.0, 1, 2, "Horizontally shift the camera view, without changing the perspective");
	uiDefButF(block, NUM,REDRAWVIEW3D, "Y:",
		245, 5, 75, 20, &cam->shifty, -2.0, 2.0, 1, 2, "Vertically shift the camera view, without changing the perspective");
	uiBlockEndAlign(block);
}

/* yafray: extra camera panel to set Depth-of-Field parameters */
static void editing_panel_camera_yafraydof(Object *ob, Camera *cam)
{
	uiBlock *block;
	char *mst1, *mst2;

	block= uiNewBlock(&curarea->uiblocks, "editing_panel_camera_yafraydof", UI_EMBOSS, UI_HELV, curarea->win);
	uiNewPanelTabbed("Camera", "Editing");
	if(uiNewPanel(curarea, block, "Yafray DoF", "Editing", 320, 0, 318, 204)==0) return;

	uiDefButF(block, NUM, REDRAWVIEW3D, "DoFDist:", 10, 147, 180, 20, &cam->YF_dofdist, 0.0, 5000.0, 50, 0, "Sets distance to point of focus (use camera 'ShowLimits' to make visible in 3Dview)");
	uiDefButF(block, NUM, B_DIFF, "Aperture:", 10, 125, 180, 20, &cam->YF_aperture, 0.0, 2.0, 1, 0, "Sets lens aperture, the larger, the more blur (use small values, 0 is no DoF)");

	uiDefButBitS(block, TOG, CAM_YF_NO_QMC, B_DIFF, "Random sampling", 10, 90, 180, 20, &cam->flag, 0, 0, 0, 0, "Use noisy random Lens sampling instead of QMC");

	uiDefBut(block, LABEL, 0, "Bokeh", 10, 60, 180, 19, 0, 0.0, 0.0, 0, 0, "");
	mst1 = "Bokeh Type%t|Disk1%x0|Disk2%x1|Triangle%x2|Square%x3|Pentagon%x4|Hexagon%x5|Ring%x6";
	uiDefButS(block, MENU, B_REDR, mst1, 10, 40, 89, 20, &cam->YF_bkhtype, 0.0, 0.0, 0, 0, "Sets Bokeh type");
	
	if ((cam->YF_bkhtype!=0) && (cam->YF_bkhtype!=6)) {
		mst2 = "Bokeh Bias%t|Uniform%x0|Center%x1|Edge%x2";
		uiDefButS(block, MENU, B_REDR, mst2, 100, 40, 90, 20, &cam->YF_bkhbias, 0.0, 0.0, 0, 0, "Sets Bokeh bias");
		if (cam->YF_bkhtype>1)
			uiDefButF(block, NUM, B_DIFF, "Rotation:", 10, 15, 180, 20, &cam->YF_bkhrot, 0.0, 360.0, 100, 0, "Shape rotation amount in degrees");
	}

}

/* **************************** CAMERA *************************** */

void do_cambuts(unsigned short event)
{
	Object *ob;
	
	ob= OBACT;
	if (ob==0) return;

	switch(event) {
	case 0:
		;
		break;
	}
}

/* *************************** MBALL ******************************** */

void do_mballbuts(unsigned short event)
{
	switch(event) {
	case B_RECALCMBALL:
		DAG_object_flush_update(G.scene, OBACT, OB_RECALC_DATA);
		allqueue(REDRAWVIEW3D, 0);
		break;
	}
}

static void editing_panel_mball_type(Object *ob, MetaBall *mb)
{
	uiBlock *block;

	block= uiNewBlock(&curarea->uiblocks, "editing_panel_mball_type", UI_EMBOSS, UI_HELV, curarea->win);
	if(uiNewPanel(curarea, block, "MetaBall", "Editing", 320, 0, 318, 204)==0) return;

	ob= find_basis_mball(ob);
	mb= ob->data;

	uiBlockBeginAlign(block);
	uiDefButF(block, NUM, B_RECALCMBALL, "Wiresize:", 470,178,250,19, &mb->wiresize, 0.05, 1.0, 1, 0, "Polygonization resolution in 3d window");
	uiDefButF(block, NUM, B_NOP, "Rendersize:", 470,158,250,19, &mb->rendersize, 0.05, 1.0, 1, 0, "Polygonization resolution in rendering");
	uiDefButF(block, NUM, B_RECALCMBALL, "Threshold:", 470,138,250,19, &mb->thresh, 0.0001, 5.0, 1, 0, "Defines influence of meta elements");

	uiBlockBeginAlign(block);
	uiBlockSetCol(block, TH_BUT_SETTING1);
	uiDefBut(block, LABEL, 0, "Update:", 471,108,120,19, 0, 0, 0, 0, 0, "");
	uiDefButS(block, ROW, B_DIFF, "Always",	471, 85, 120, 19, &mb->flag, 0.0, 0.0, 0, 0, "While editing, always updates");
	uiDefButS(block, ROW, B_DIFF, "Half Res", 471, 65, 120, 19, &mb->flag, 0.0, 1.0, 0, 0, "While editing, updates in half resolution");
	uiDefButS(block, ROW, B_DIFF, "Fast", 471, 45, 120, 19, &mb->flag, 0.0, 2.0, 0, 0, "While editing, updates without polygonization");
	uiDefButS(block, ROW, B_DIFF, "Never", 471, 25, 120, 19, &mb->flag, 0.0, 3.0, 0, 0, "While editing, doesn't update");

}

static void editing_panel_mball_tools(Object *ob, MetaBall *mb)
{
	extern MetaElem *lastelem;
	uiBlock *block;

	block= uiNewBlock(&curarea->uiblocks, "editing_panel_mball_tools", UI_EMBOSS, UI_HELV, curarea->win);
	if( uiNewPanel(curarea, block, "MetaBall tools", "Editing", 640, 0, 318, 204)==0) return;

	if(ob==G.obedit && lastelem) {
		uiBlockBeginAlign(block);
		uiDefButF(block, NUM, B_RECALCMBALL, "Stiffness:", 750,178,250,19, &lastelem->s, 0.0, 10.0, 1, 0, "Stiffness for active meta");
		if(lastelem->type!=MB_BALL)
		uiDefButF(block, NUM, B_RECALCMBALL, "dx:", 750,158,250,19, &lastelem->expx, 0.0, 20.0, 1, 0, "X size for active meta");
		if((lastelem->type!=MB_BALL)&&(lastelem->type!=MB_TUBE))
		uiDefButF(block, NUM, B_RECALCMBALL, "dy:", 750,138,250,19, &lastelem->expy, 0.0, 20.0, 1, 0, "Y size for active meta");

		if((lastelem->type==MB_CUBE)||(lastelem->type==MB_ELIPSOID))
		uiDefButF(block, NUM, B_RECALCMBALL, "dz:", 750,118,250,19, &lastelem->expz, 0.0, 20.0, 1, 0, "Z size for active meta");
		uiBlockEndAlign(block);

		uiDefButS(block, ROW, B_RECALCMBALL, "Ball", 753,83,60,19, &lastelem->type, 1.0, MB_BALL, 0, 0, "Draw active meta as Ball");
		uiBlockBeginAlign(block);
		uiDefButS(block, ROW, B_RECALCMBALL, "Tube", 753,62,60,19, &lastelem->type, 1.0, MB_TUBE, 0, 0, "Draw active meta as Ball");
		uiDefButS(block, ROW, B_RECALCMBALL, "Plane", 814,62,60,19, &lastelem->type, 1.0, MB_PLANE, 0, 0, "Draw active meta as Plane");
		uiDefButS(block, ROW, B_RECALCMBALL, "Elipsoid", 876,62,60,19, &lastelem->type, 1.0, MB_ELIPSOID, 0, 0, "Draw active meta as Ellipsoid");
		uiDefButS(block, ROW, B_RECALCMBALL, "Cube", 938,62,60,19, &lastelem->type, 1.0, MB_CUBE, 0, 0, "Draw active meta as Cube");
		uiBlockEndAlign(block);

		uiBlockBeginAlign(block);
		uiDefButBitS(block, TOG, MB_NEGATIVE, B_RECALCMBALL, "Negative",753,16,125,19, &lastelem->flag, 0, 0, 0, 0, "Make active meta creating holes");
		uiDefButBitS(block, TOG, MB_HIDE, B_RECALCMBALL, "Hide",878,16,125,19, &lastelem->flag, 0, 0, 0, 0, "Make active meta invisible");
		uiBlockEndAlign(block);

	}

}


/* *************************** LATTICE ******************************** */

void do_latticebuts(unsigned short event)
{
	Object *ob;
	Lattice *lt;

	ob= OBACT;
	if(ob->type!=OB_LATTICE) return;

	switch(event) {
	case B_REGULARLAT:
		if(ob) {
			lt = ob->data;
			if(ob==G.obedit) resizelattice(editLatt, lt->opntsu, lt->opntsv, lt->opntsw, NULL);
			else resizelattice(ob->data, lt->opntsu, lt->opntsv, lt->opntsw, NULL);
			DAG_object_flush_update(G.scene, ob, OB_RECALC_DATA);
			allqueue(REDRAWVIEW3D, 0);
		}
	case B_RESIZELAT:
		if(ob) {
			lt = ob->data;
			resizelattice(ob->data, lt->opntsu, lt->opntsv, lt->opntsw, ob);
			DAG_object_flush_update(G.scene, ob, OB_RECALC_DATA);
			allqueue(REDRAWVIEW3D, 0);
		}
		break;
	case B_DRAWLAT:
		allqueue(REDRAWVIEW3D, 0);
		break;
	case B_LATTCHANGED:

		lt= ob->data;
		if(lt->flag & LT_OUTSIDE) outside_lattice(lt);

		DAG_object_flush_update(G.scene, ob, OB_RECALC_DATA);

		allqueue(REDRAWVIEW3D, 0);

		break;
	}
}

static void editing_panel_lattice_type(Object *ob, Lattice *lt)
{
	uiBlock *block;

	block= uiNewBlock(&curarea->uiblocks, "editing_panel_lattice_type", UI_EMBOSS, UI_HELV, curarea->win);
	if(uiNewPanel(curarea, block, "Lattice", "Editing", 320, 0, 318, 204)==0) return;


	uiSetButLock(lt->key!=0, "Not with VertexKeys");
	uiSetButLock(ob==G.obedit, "Unable to perform function in EditMode");

	uiBlockBeginAlign(block);

	lt->opntsu = lt->pntsu;
	lt->opntsv = lt->pntsv;
	lt->opntsw = lt->pntsw;

	uiDefButS(block, NUM, B_RESIZELAT,	"U:",				469, 178,100,19, &lt->opntsu, 1.0, 64.0, 0, 0, "Points in U direction");
	uiDefButC(block, ROW, B_LATTCHANGED,		"Lin",		572, 178, 40, 19, &lt->typeu, 1.0, (float)KEY_LINEAR, 0, 0, "Set Linear interpolation");
	uiDefButC(block, ROW, B_LATTCHANGED,		"Card",		613, 178, 40, 19, &lt->typeu, 1.0, (float)KEY_CARDINAL, 0, 0, "Set Cardinal interpolation");
	uiDefButC(block, ROW, B_LATTCHANGED,		"B",		652, 178, 40, 19, &lt->typeu, 1.0, (float)KEY_BSPLINE, 0, 0, "Set B-spline interpolation");

	uiDefButS(block, NUM, B_RESIZELAT,	"V:",				469, 156,100,19, &lt->opntsv, 1.0, 64.0, 0, 0, "Points in V direction");
	uiDefButC(block, ROW, B_LATTCHANGED,		"Lin",		572, 156, 40, 19, &lt->typev, 2.0, (float)KEY_LINEAR, 0, 0, "Set Linear interpolation");
	uiDefButC(block, ROW, B_LATTCHANGED,		"Card",		613, 156, 40, 19, &lt->typev, 2.0, (float)KEY_CARDINAL, 0, 0, "Set Cardinal interpolation");
	uiDefButC(block, ROW, B_LATTCHANGED,		"B",		652, 156, 40, 19, &lt->typev, 2.0, (float)KEY_BSPLINE, 0, 0, "Set B-spline interpolation");

	uiDefButS(block, NUM, B_RESIZELAT,	"W:",				469, 134,100,19, &lt->opntsw, 1.0, 64.0, 0, 0, "Points in W direction");
	uiDefButC(block, ROW, B_LATTCHANGED,		"Lin",		572, 134, 40, 19, &lt->typew, 3.0, (float)KEY_LINEAR, 0, 0, "Set Linear interpolation");
	uiDefButC(block, ROW, B_LATTCHANGED,		"Card",		613, 134, 40, 19, &lt->typew, 3.0, (float)KEY_CARDINAL, 0, 0, "Set Cardinal interpolation");
	uiDefButC(block, ROW, B_LATTCHANGED,		"B",		652, 134, 40, 19, &lt->typew, 3.0, (float)KEY_BSPLINE, 0, 0, "Set B-spline interpolation");

	uiBlockEndAlign(block);

	uiDefBut(block, BUT, B_REGULARLAT,	"Make Regular",		469,98,102,31, 0, 0, 0, 0, 0, "Make Lattice regular");

	uiClearButLock();
	uiDefButBitS(block, TOG, LT_OUTSIDE, B_LATTCHANGED, "Outside",	571,98,122,31, &lt->flag, 0, 0, 0, 0, "Only draw, and take into account, the outer vertices");

	if(lt->key) {
		uiDefButS(block, NUM, B_DIFF, "Slurph:",			469,60,120,19, &(lt->key->slurph), -500.0, 500.0, 0, 0, "Set time value to denote 'slurph' (sequential delay) vertices with key framing");
		uiDefButS(block, TOG, B_RELKEY, "Relative Keys",	469,40,120,19, &lt->key->type, 0, 0, 0, 0, "Use relative keys (instead of absolute)");
	}

}

/* *************************** ARMATURE ******************************** */

void do_armbuts(unsigned short event)
{
	Object *ob= OBACT;
	bAction *act;
	
	switch(event) {
	case B_ARM_RECALCDATA:
		DAG_object_flush_update(G.scene, ob, OB_RECALC_DATA);
		allqueue(REDRAWVIEW3D, 1);
		allqueue(REDRAWBUTSEDIT, 0);
		break;
	case B_ARM_STRIDE:
		if(ob && ob->pose) {
			bPoseChannel *pchan;
			bActionStrip *strip;
			
			for (pchan=ob->pose->chanbase.first; pchan; pchan=pchan->next)
				if(pchan->flag & POSE_STRIDE)
					break;
			
			/* we put the stride bone name in the strips, for lookup of action channel */
			for (strip=ob->nlastrips.first; strip; strip=strip->next){
				if(strip->flag & ACTSTRIP_USESTRIDE) {
					if(pchan) BLI_strncpy(strip->stridechannel, pchan->name, 32);
					else strip->stridechannel[0]= 0;
				}
			}
			DAG_object_flush_update(G.scene, ob, OB_RECALC_DATA);
			allqueue(REDRAWVIEW3D, 1);
			allqueue(REDRAWNLA, 0);
			allqueue(REDRAWBUTSEDIT, 0);
		}
		break;
	case B_ARM_CALCPATHS:
		if (ob && ob->pose) 
			pose_calculate_path(ob);
		break;
	case B_ARM_CLEARPATHS:
		if (ob && ob->pose)
			pose_clear_paths(ob);
		break;
	
	case B_POSELIB_ADDPOSE:
		if (ob && ob->pose)
			poselib_add_current_pose(ob, 1);
		allqueue(REDRAWBUTSEDIT, 0);
		allqueue(REDRAWACTION, 0);
		break;
	case B_POSELIB_REPLACEP:
		if (ob && ob->pose)
			poselib_add_current_pose(ob, 2);
		allqueue(REDRAWBUTSEDIT, 0);
		allqueue(REDRAWACTION, 0);
		break;
	case B_POSELIB_REMOVEP:
		if (ob && ob->pose) {
			bAction *act= ob->poselib;
			TimeMarker *marker= poselib_get_active_pose(act);
			
			poselib_remove_pose(ob, marker);
		}
		allqueue(REDRAWBUTSEDIT, 0);
		allqueue(REDRAWACTION, 0);
		break;
	case B_POSELIB_VALIDATE:
		if (ob && ob->pose)
			poselib_validate_act(ob->poselib);
		allqueue(REDRAWBUTSEDIT, 0);
		allqueue(REDRAWACTION, 0);
		break;
	case B_POSELIB_APPLYP:
		if (ob && ob->pose)
			poselib_preview_poses(ob, 1);
		allqueue(REDRAWBUTSEDIT, 0);
		break;
		
	/* note: copied from headerbuttons.c */
	case B_POSELIB_ALONE: //B_ACTALONE
		if (ob && ob->id.lib==0) {
			act= ob->poselib;
			
			if (act->id.us > 1) {
				if (okee("Single user")) {
					ob->poselib= copy_action(act);
					act->id.us--;
					allqueue(REDRAWBUTSEDIT, 0);
					allqueue(REDRAWACTION, 0);
				}
			}
		}
		break;
	case B_POSELIB_DELETE: //B_ACTIONDELETE
		act= ob->poselib;
		
		if (act)
			act->id.us--;
		ob->poselib=NULL;
		
		BIF_undo_push("Unlink PoseLib");
		
		allqueue(REDRAWBUTSEDIT, 0);
		allqueue(REDRAWACTION, 0);
		break;
	case B_POSELIB_BROWSE: //B_ACTIONBROWSE:
		{
			ID *id, *idtest;
			int nr= 1;
			
			if (ob == NULL)
				break;
			act= ob->poselib;
			id= (ID *)act;
			
			if (G.buts->menunr == -2) {
				activate_databrowse((ID *)ob->poselib, ID_AC,  0, B_POSELIB_BROWSE, &G.buts->menunr, do_armbuts);
				return;
			}
			if (G.buts->menunr < 0) break;
			
			/*	See if we have selected a valid action */
			for (idtest= G.main->action.first; idtest; idtest= idtest->next) {
				if (nr == G.buts->menunr) {
					break;
				}
				nr++;
			}
			
			/* Store current action */
			if (!idtest) {
				/* 'Add New' option: 
				 * 	- make a copy of an exisiting action
				 *	- or make a new empty action if no existing action
				 */
				if (act) {
					idtest= (ID *)copy_action(act);
				} 
				else { 
					/* a plain action */
					idtest=(ID *)add_empty_action("PoseLib");
				}
				idtest->us--;
			}
			
			if ((idtest != id) && (ob)) {
				act= (bAction *)idtest;
				
				ob->poselib= act;
				id_us_plus(idtest);
				
				if (id) id->us--;
				
				/* Update everything */
				BIF_undo_push("Browse PoseLibs");
				
				allqueue(REDRAWBUTSEDIT, 0);
				allqueue(REDRAWACTION, 0);
				allqueue(REDRAWHEADERS, 0); 
			}
		}
		break;
		
	case B_POSEGRP_RECALC:
		allqueue(REDRAWVIEW3D, 0);
		allqueue(REDRAWBUTSEDIT, 0);
		break;
	case B_POSEGRP_ADD:
		if (ob && ob->pose)
			pose_add_posegroup();
		break;
	case B_POSEGRP_REMOVE:
		if (ob && ob->pose)
			pose_remove_posegroup();
		break;
	case B_POSEGRP_MCUSTOM:
		if (ob && ob->pose) {
			if (ob->pose->active_group) {
				bActionGroup *grp= (bActionGroup *)BLI_findlink(&ob->pose->agroups, ob->pose->active_group-1);
				grp->customCol= -1;
			}
			
			allqueue(REDRAWVIEW3D, 0);
			allqueue(REDRAWBUTSEDIT, 0);
		}
		break;
	}
}

static void validate_stridebutton_cb(void *pchanv, void *poin)
{
	Object *ob= OBACT;
	bPoseChannel *pchan;
	
	if(ob && ob->pose) {
		for (pchan=ob->pose->chanbase.first; pchan; pchan=pchan->next){
			if(pchan!=pchanv)
				pchan->flag &= ~POSE_STRIDE;
		}
	}
}	

static int editbone_to_parnr (EditBone *bone)
{
	EditBone *ebone;
	int	index;

	for (ebone=G.edbo.first, index=0; ebone; ebone=ebone->next, index++){
		if (ebone==bone)
			return index;
	}

	return -1;
}


/* the "IK" button in editbuttons */
static void attach_bone_to_parent_cb(void *bonev, void *arg2_unused)
{
	EditBone *ebone= bonev;
	
	if (ebone->parent) {
		if(ebone->flag & BONE_CONNECTED) {
			/* Attach this bone to its parent */
			VECCOPY(ebone->head, ebone->parent->tail);

			if(ebone->flag & BONE_ROOTSEL)
				ebone->parent->flag |= BONE_TIPSEL;
		}
		else if(!(ebone->parent->flag & BONE_ROOTSEL)) {
			ebone->parent->flag &= ~BONE_TIPSEL;
		}
	}
}

static void parnr_to_editbone(EditBone *bone)
{
	if (bone->parNr == -1){
		if(bone->parent && !(bone->parent->flag & BONE_ROOTSEL))
			bone->parent->flag &= ~BONE_TIPSEL;

		bone->parent = NULL;
		bone->flag &= ~BONE_CONNECTED;
	}
	else{
		bone->parent = BLI_findlink(&G.edbo, bone->parNr);
		attach_bone_to_parent_cb(bone, NULL);
	}
}

static void parnr_to_editbone_cb(void *bonev, void *arg2_unused)
{
	EditBone *curBone= bonev;
	parnr_to_editbone(curBone);
}

/* only used for showing parent of editbones */
static void build_bonestring (char *string, EditBone *bone)
{
	bArmature *arm= G.obedit->data;
	EditBone *curBone;
	EditBone *pBone;
	int		skip=0;
	int		index, numbones, i;
	char (*qsort_ptr)[32] = NULL;
	char *s = string;

	/* That space is there for a reason - for no parent */
	s += sprintf (string, "Parent%%t| %%x%d", -1);	

	numbones = BLI_countlist(&G.edbo);

	/*
	 * This will hold the bone names temporarily so we can sort them
	 */
	if (numbones > 0)
		qsort_ptr = MEM_callocN (numbones * sizeof (qsort_ptr[0]),
								 "qsort_ptr");

	numbones = 0;
	for (curBone = G.edbo.first, index=0; curBone;
		 curBone=curBone->next, index++){
		/* Make sure this is a valid child */
		if (curBone != bone){
			skip=0;
			for (pBone=curBone->parent; pBone; pBone=pBone->parent){
				if (pBone==bone){
					skip=1;
					break;
				}
			}
			/* no browsing for bones in invisible layers */
			if ((arm->layer & curBone->layer) == 0) {
				/* but ensure the current parent at least shows */
				if(bone->parent!=curBone)
					skip= 1;
			}

			if (skip)
				continue;

			sprintf (qsort_ptr[numbones], "|%s%%x%d", curBone->name, index);
			numbones++;
		}
	}
	qsort (qsort_ptr, numbones, sizeof (qsort_ptr[0]),
		   ( int (*)(const void *, const void *) ) strcmp);

	for (i=0; i < numbones; ++i) {
		strcat(s, qsort_ptr[i]);
	}

	if (qsort_ptr)
		MEM_freeN(qsort_ptr);
}

/* assumes armature editmode */
/* exported to drawview.c via BIF_butspace.h */
void validate_editbonebutton_cb(void *bonev, void *namev)
{
	EditBone *eBone= bonev;
	char oldname[32], newname[32];
	
	/* need to be on the stack */
	BLI_strncpy(newname, eBone->name, 32);
	BLI_strncpy(oldname, (char *)namev, 32);
	/* restore */
	BLI_strncpy(eBone->name, oldname, 32);
	
	armature_bone_rename(G.obedit->data, oldname, newname); // editarmature.c
	allqueue(REDRAWALL, 0);
}

/* assumes armature posemode */
static void validate_posebonebutton_cb(void *bonev, void *namev)
{
	Bone *bone= bonev;
	Object *ob= OBACT;
	char oldname[32], newname[32];
	
	/* need to be on the stack */
	BLI_strncpy(newname, bone->name, 32);
	BLI_strncpy(oldname, (char *)namev, 32);
	/* restore */
	BLI_strncpy(bone->name, oldname, 32);
	
	armature_bone_rename(ob->data, oldname, newname); // editarmature.c
	allqueue(REDRAWALL, 0);
}

static void armature_layer_cb(void *lay_v, void *value_v)
{
	short *layer= lay_v;
	int value= (intptr_t)value_v;
	
	if(*layer==0 || G.qual==0) *layer= value;
	allqueue(REDRAWBUTSEDIT, 0);
	allqueue(REDRAWACTION, 0);
	allqueue(REDRAWNLA, 0);
}

static void editing_panel_armature_type(Object *ob, bArmature *arm)
{
	uiBlock	*block;
	uiBut *but;
	int a;
	
	block= uiNewBlock(&curarea->uiblocks, "editing_panel_armature_type", UI_EMBOSS, UI_HELV, curarea->win);
	if(uiNewPanel(curarea, block, "Armature", "Editing", 320, 0, 318, 204)==0) return;

	uiDefBut(block, LABEL, 0, "Editing Options", 10,180,150,20, 0, 0, 0, 0, 0, "");
	uiBlockBeginAlign(block);
	uiDefButBitI(block, TOG, ARM_MIRROR_EDIT, B_DIFF, "X-Axis Mirror",  10, 160,100,20, &arm->flag, 0, 0, 0, 0, "Enable X-axis mirrored editing");
	uiDefButBitC(block, TOG, OB_DRAWXRAY,REDRAWVIEW3D, "X-Ray",			110,160,100,20, &ob->dtx, 0, 0, 0, 0, "Draw armature in front of solid objects");
	uiDefButBitI(block, TOG, ARM_AUTO_IK, B_DIFF, "Auto IK",			210,160,100,20, &arm->flag, 0, 0, 0, 0, "Adds temporal IK chains while grabbing Bones");
	uiBlockEndAlign(block);
	
	uiDefBut(block, LABEL, 0, "Display Options", 10,133,150,19, 0, 0, 0, 0, 0, "");
	
	/* layers */
	uiBlockBeginAlign(block);
	for(a=0; a<8; a++) {
		short dx= 18;
		but= uiDefButBitS(block, BUT_TOGDUAL, 1<<a, REDRAWVIEW3D, "", 10+a*dx, 115, dx, 15, &arm->layer, 0, 0, 0, 0, "Armature layer (Hold Ctrl for locking in a proxy instance)");
		uiButSetFunc(but, armature_layer_cb, &arm->layer, SET_INT_IN_POINTER(1<<a));
	}
	uiBlockBeginAlign(block);
	for(a=8; a<16; a++) {
		short dx= 18;
		but= uiDefButBitS(block, BUT_TOGDUAL, 1<<a, REDRAWVIEW3D, "", 18+a*dx, 115, dx, 15, &arm->layer, 0, 0, 0, 0, "Armature layer (Hold Ctrl for locking in a proxy instance)");
		uiButSetFunc(but, armature_layer_cb, &arm->layer, SET_INT_IN_POINTER(1<<a));
	}
	/* quite bad here, but I don't know a better place for copy... */
	if(ob->pose)
		ob->pose->proxy_layer= arm->layer;
	
	uiBlockBeginAlign(block);
	uiDefButI(block, ROW, REDRAWVIEW3D, "Octahedron", 10, 87,90,20, &arm->drawtype, 0, ARM_OCTA, 0, 0, "Draw bones as octahedra");
	uiDefButI(block, ROW, REDRAWVIEW3D, "Stick",	100, 87,55,20, &arm->drawtype, 0, ARM_LINE, 0, 0, "Draw bones as simple 2d lines with dots");
	uiDefButI(block, ROW, REDRAWVIEW3D, "B-Bone",	155, 87,70,20, &arm->drawtype, 0, ARM_B_BONE, 0, 0, "Draw bones as boxes, showing subdivision and b-splines");
	uiDefButI(block, ROW, REDRAWVIEW3D, "Envelope",	225, 87,85,20, &arm->drawtype, 0, ARM_ENVELOPE, 0, 0, "Draw bones as extruded spheres, showing deformation influence volume");

	uiDefButBitI(block, TOG, ARM_DRAWAXES, REDRAWVIEW3D, "Axes", 10, 67,75,20, &arm->flag, 0, 0, 0, 0, "Draw bone axes");
	uiDefButBitI(block, TOG, ARM_DRAWNAMES, REDRAWVIEW3D, "Names", 85,67,75,20, &arm->flag, 0, 0, 0, 0, "Draw bone names");
	uiDefButBitI(block, TOGN, ARM_NO_CUSTOM, REDRAWVIEW3D, "Shapes", 160,67,75,20, &arm->flag, 0, 0, 0, 0, "Draw custom bone shapes");
	uiDefButBitI(block, TOG, ARM_COL_CUSTOM, REDRAWVIEW3D, "Colors", 235,67,75,20, &arm->flag, 0, 0, 0, 0, "Draw custom bone colors (colors are set per Bone Group)");
	
	uiBlockEndAlign(block);
	
	uiDefBut(block, LABEL, 0, "Deform Options", 10,40,150,20, 0, 0, 0, 0, 0, "");
	uiBlockBeginAlign(block);
	uiDefButBitS(block, TOG, ARM_DEF_VGROUP, B_ARM_RECALCDATA, "Vertex Groups",	10, 20,100,20, &arm->deformflag, 0, 0, 0, 0, "Enable VertexGroups defining deform (not for Modifiers)");
	uiDefButBitS(block, TOG, ARM_DEF_ENVELOPE, B_ARM_RECALCDATA, "Envelopes",	110,20,100,20, &arm->deformflag, 0, 0, 0, 0, "Enable Bone Envelopes defining deform (not for Modifiers)");
	uiDefButBitS(block, TOG, ARM_DEF_QUATERNION, B_ARM_RECALCDATA, "Quaternion", 210,20,100,20, &arm->deformflag, 0, 0, 0, 0, "Enable deform rotation interpolation with Quaternions (not for Modifiers)");
	uiDefButBitI(block, TOG, ARM_RESTPOS, B_ARM_RECALCDATA,"Rest Position",		10,0,100,20, &arm->flag, 0, 0, 0, 0, "Show armature rest position, no posing possible");
	uiDefButBitI(block, TOG, ARM_DELAYDEFORM, REDRAWVIEW3D, "Delay Deform",		110,0,100,20, &arm->flag, 0, 0, 0, 0, "Don't deform children when manipulating bones in pose mode");
	uiDefButBitS(block, TOG, ARM_DEF_B_BONE_REST, B_ARM_RECALCDATA,"B-Bone Rest", 210,0,100,20, &arm->deformflag, 0, 0, 0, 0, "Make B-Bones deform already in rest position");
	uiBlockEndAlign(block);
}

static void editing_panel_armature_visuals(Object *ob, bArmature *arm)
{
	uiBlock	*block;
	
	block= uiNewBlock(&curarea->uiblocks, "editing_panel_armature_visuals", UI_EMBOSS, UI_HELV, curarea->win);
	uiNewPanelTabbed("Armature", "Editing");
	if(uiNewPanel(curarea, block, "Armature Visualisations", "Editing", 320, 0, 318, 204)==0) return;

	/* version patch for older files here (do_versions patch too complicated) */
	if ((arm->ghostsf == 0) || (arm->ghostef == 0)) {
		arm->ghostsf = CFRA - (arm->ghostep * arm->ghostsize);
		arm->ghostef = CFRA + (arm->ghostep * arm->ghostsize);
	}
	if ((arm->pathsf == 0) || (arm->pathef == 0)) {
		arm->pathsf = SFRA;
		arm->pathef = EFRA;
	}
	if ((arm->pathbc == 0) || (arm->pathac == 0)) {
		arm->pathbc = 15;
		arm->pathac = 15;
	}
	
	/* Ghost Drawing Options */
	uiDefBut(block, LABEL, 0, "Ghost Options", 10,180,150,20, 0, 0, 0, 0, 0, "");

	uiBlockBeginAlign(block);
		uiDefButS(block, MENU, REDRAWVIEW3D, "Ghosts %t|Around Current Frame %x0|In Range %x1|On Keyframes %x2", 
													10, 160, 150, 20, &arm->ghosttype, 0, 0, 0, 0, "Choose range of Ghosts to draw for current Action");	
		
		if (arm->ghosttype != ARM_GHOST_KEYS)
			uiDefButS(block, NUM, REDRAWVIEW3D, "GStep: ", 10,140,120,20, &arm->ghostsize, 1.0f, 20.0f, 0, 0, "How many frames between Ghost instances");
		else
			uiDefBut(block, LABEL, REDRAWVIEW3D, "GStep: N/A", 10,140,120,20, NULL, 0.0f, 0.0f, 0, 0, "How many frames between Ghost instances");
		uiDefButBitI(block, TOG, ARM_GHOST_ONLYSEL, REDRAWVIEW3D, "Sel", 130, 140, 30, 20, &arm->flag, 0, 0, 0, 0, "Only show Ghosts for selected bones");
	uiBlockEndAlign(block);
	
	uiBlockBeginAlign(block);
	if (arm->ghosttype == ARM_GHOST_CUR) {
		/* range is around current frame */
		uiDefButS(block, NUM, REDRAWVIEW3D, "Ghost: ", 10,110,150,20, &arm->ghostep, 0.0f, 30.0f, 0, 0, "Draw Ghosts around current frame, for current Action");
	}
	else if (ELEM(arm->ghosttype, ARM_GHOST_RANGE, ARM_GHOST_KEYS)) {
		/* range is defined by start+end frame below */
		uiDefButI(block, NUM,REDRAWVIEW3D,"GSta:",10,110,150,20, &arm->ghostsf,1.0,MAXFRAMEF, 0, 0, "The start frame for Ghost display range");
		uiDefButI(block, NUM,REDRAWVIEW3D,"GEnd:",10,90,150,20, &arm->ghostef,arm->ghostsf,MAXFRAMEF, 0, 0, "The end frame for Ghost display range");	
	}
	uiBlockEndAlign(block);
	
	/* Bone Path Drawing Options */
	uiDefBut(block, LABEL, 0, "Bone Paths Drawing:", 165,180,170,20, 0, 0, 0, 0, 0, "");
	
	uiBlockBeginAlign(block);
		uiDefButS(block, NUM, REDRAWVIEW3D, "PStep:",170,160,80,20, &arm->pathsize,1,100, 10, 50, "Frames between highlighted points on bone path");
		uiDefButBitS(block, TOG, ARM_PATH_FNUMS, REDRAWVIEW3D, "Frame Nums", 250, 160, 80, 20, &arm->pathflag, 0, 0, 0, 0, "Show frame numbers on path");
		
		uiDefButBitS(block, TOG, ARM_PATH_KFRAS, REDRAWVIEW3D, "Show Keys", 170, 140, 80, 20, &arm->pathflag, 0, 0, 0, 0, "Show key frames on path");
		uiDefButBitS(block, TOG, ARM_PATH_KFNOS, REDRAWVIEW3D, "Keyframe Nums", 250, 140, 80, 20, &arm->pathflag, 0, 0, 0, 0, "Show frame numbers of key frames on path");
	uiBlockEndAlign(block);
	
	uiBlockBeginAlign(block);
		uiDefButBitS(block, TOG, ARM_PATH_ACFRA, REDRAWVIEW3D, "Around Current Frame", 170, 110, 160, 20, &arm->pathflag, 0, 0, 0, 0, "Only show Bone Path around the current frame");
		
		/* only show extra ranges when needed */
		if (arm->pathflag & ARM_PATH_ACFRA) {
			uiDefButI(block, NUM, REDRAWVIEW3D,"PPre:",170,90,80,20, &arm->pathbc, 1.0, MAXFRAMEF/2, 0, 0, "The number of frames before current frame for Bone Path display range");
			uiDefButI(block, NUM, REDRAWVIEW3D,"PPost:",250,90,80,20, &arm->pathac, 1.0, MAXFRAMEF/2, 0, 0, "The number of frames after current frame for Bone Path display range");	
		}
	uiBlockEndAlign(block);
	
	/* Bone Path Calculation Options */
	uiDefBut(block, LABEL, 0, "Bone Paths Calc.", 10,50,170,20, 0, 0, 0, 0, 0, "");
	
	uiBlockBeginAlign(block);
		uiDefBut(block, BUT, B_ARM_CALCPATHS, "Calculate Paths", 10,30,155,20, 0, 0, 0, 0, 0, "(Re)calculates the paths of the selected bones");
		uiDefBut(block, BUT, B_ARM_CLEARPATHS, "Clear Paths", 10,10,155,20, 0, 0, 0, 0, 0, "Clears bone paths of the selected bones");
	uiBlockEndAlign(block);
	
	uiBlockBeginAlign(block);
		uiDefButBitS(block, TOG, ARM_PATH_HEADS, REDRAWVIEW3D, "Bone-Head Path", 170, 30, 160, 20, &arm->pathflag, 0, 0, 0, 0, "Calculate the Path travelled by the Bone's Head instead of Tail");
		uiDefButI(block, NUM,REDRAWVIEW3D,"PSta:",170,10,80,20, &arm->pathsf, 1.0, MAXFRAMEF, 0, 0, "The start frame for Bone Path display range");
		uiDefButI(block, NUM,REDRAWVIEW3D,"PEnd:",250,10,80,20, &arm->pathef, arm->pathsf, MAXFRAMEF, 0, 0, "The end frame for Bone Path display range");
	uiBlockEndAlign(block);
}

/* autocomplete callback for editbones */
static void autocomplete_editbone(char *str, void *arg_v)
{
	if(G.obedit==NULL) return;
	
	/* search if str matches the beginning of an ID struct */
	if(str[0]) {
		AutoComplete *autocpl= autocomplete_begin(str, 32);
		EditBone *ebone;
		
		for (ebone=G.edbo.first; ebone; ebone=ebone->next)
			if(ebone->name!=str)
				autocomplete_do_name(autocpl, ebone->name);

		autocomplete_end(autocpl, str);
	}
}

static void editing_panel_armature_bones(Object *ob, bArmature *arm)
{
	uiBlock		*block;
	uiBut		*but;
	EditBone	*curBone;
	char		*boneString=NULL;
	int			by=180;
	int			index, a;

	/* Draw the bone name block */

	block= uiNewBlock(&curarea->uiblocks, "editing_panel_armature_bones", UI_EMBOSS, UI_HELV, curarea->win);
	if(uiNewPanel(curarea, block, "Armature Bones", "Editing", 640, 0, 318, 204)==0) return;

	/* this is a variable height panel, newpanel doesnt force new size on existing panels */
	/* so first we make it default height */
	uiNewPanelHeight(block, 204);


	uiDefBut(block, LABEL, 0, "Selected Bones", 0,by,158,18, 0, 0, 0, 0, 0, "Only show in Armature Editmode");
	by-=20;
	for (curBone=G.edbo.first, index=0; curBone; curBone=curBone->next, index++) {
		if ((curBone->flag & BONE_SELECTED) && (curBone->layer & arm->layer)) {
			/*	Bone naming button */
			but=uiDefBut(block, TEX, REDRAWVIEW3D, "BO:", -10,by,117,18, curBone->name, 0, 31, 0, 0, "Change the bone name");
			uiButSetFunc(but, validate_editbonebutton_cb, curBone, NULL);
			uiButSetCompleteFunc(but, autocomplete_editbone, (void *)OBACT);
			
			uiDefBut(block, LABEL, 0, "child of", 107,by,73,18, NULL, 0.0, 0.0, 0.0, 0.0, "");
			
			boneString = MEM_mallocN((BLI_countlist(&G.edbo) * 64)+64, "Bone str");
			build_bonestring (boneString, curBone);
			
			curBone->parNr = editbone_to_parnr(curBone->parent);
			but = uiDefButI(block, MENU,REDRAWVIEW3D, boneString, 180,by,120,18, &curBone->parNr, 0.0, 0.0, 0.0, 0.0, "Parent");
			/* last arg NULL means button will put old string there */
			uiButSetFunc(but, parnr_to_editbone_cb, curBone, NULL);
			
			MEM_freeN(boneString);
			
			if (curBone->parent) {
				/* Connect to parent flag */
				but=uiDefButBitI(block, TOG, BONE_CONNECTED, B_ARM_RECALCDATA, "Con", 300,by,32,18, &curBone->flag, 0.0, 0.0, 0.0, 0.0, "Connect this Bone to Parent");
				uiButSetFunc(but, attach_bone_to_parent_cb, curBone, NULL);
			}
			else {
				/* No cyclic-offset flag */
				uiDefButBitI(block, TOGN, BONE_NO_CYCLICOFFSET, B_ARM_RECALCDATA, "Offs", 300,by,31,18, &curBone->flag, 0.0, 0.0, 0.0, 0.0, "Apply cyclic-offset to this Bone");
			}
			
			/* Segment, dist and weight buttons */
			uiBlockBeginAlign(block);
			uiDefButS(block, NUM, B_ARM_RECALCDATA, "Segm: ", -10,by-19,117,18, &curBone->segments, 1.0, 32.0, 0.0, 0.0, "Subdivisions for B-bones");
			uiDefButF(block, NUM,B_ARM_RECALCDATA, "Dist:", 110, by-19, 105, 18, &curBone->dist, 0.0, 1000.0, 10.0, 0.0, "Bone deformation distance");
			uiDefButF(block, NUM,B_ARM_RECALCDATA, "Weight:", 225, by-19,105, 18, &curBone->weight, 0.0F, 1000.0F, 10.0F, 0.0F, "Bone deformation weight");
			
			/* bone types */
			uiDefButBitI(block, TOG, BONE_HINGE, B_ARM_RECALCDATA, "Hinge",		-10,by-38,60,18, &curBone->flag, 1.0, 32.0, 0.0, 0.0, "Don't inherit rotation or scale from parent Bone");
			uiDefButBitI(block, TOG, BONE_NO_SCALE, B_ARM_RECALCDATA, "S",		50,by-38,20,18, &curBone->flag, 1.0, 32.0, 0.0, 0.0, "Don't inherit scale from parent Bone");
			uiDefButBitI(block, TOGN, BONE_NO_DEFORM, B_ARM_RECALCDATA, "Deform",	70, by-38, 80, 18, &curBone->flag, 0.0, 0.0, 0.0, 0.0, "Indicate if Bone deforms geometry");
			uiDefButBitI(block, TOG, BONE_MULT_VG_ENV, B_ARM_RECALCDATA, "Mult", 150,by-38,60,18, &curBone->flag, 1.0, 32.0, 0.0, 0.0, "Multiply Bone Envelope with VertexGroup");
			uiDefButBitI(block, TOG, BONE_HIDDEN_A, REDRAWVIEW3D, "Hide",	210,by-38,60,18, &curBone->flag, 0, 0, 0, 0, "Toggles display of this bone in Edit Mode");
			uiDefButBitI(block, TOG, BONE_EDITMODE_LOCKED, REDRAWVIEW3D, "Lock",	270,by-38,60,18, &curBone->flag, 0, 0, 0, 0, "Prevents this bone from being transformed in Edit Mode");
			
			/* layers */
			uiBlockBeginAlign(block);
			for(a=0; a<8; a++) {
				short dx= 21;
				but= uiDefButBitS(block, TOG, 1<<a, REDRAWVIEW3D, "", -10+a*dx, by-57, dx, 15, &curBone->layer, 0, 0, 0, 0, "Armature layer that bone exists on");
				uiButSetFunc(but, armature_layer_cb, &curBone->layer, SET_INT_IN_POINTER(1<<a));
			}
			uiBlockBeginAlign(block);
			for(a=8; a<16; a++) {
				short dx= 21;
				but= uiDefButBitS(block, TOG, 1<<a, REDRAWVIEW3D, "", -6+a*dx, by-57, dx, 15, &curBone->layer, 0, 0, 0, 0, "Armature layer that bone exists on");
				uiButSetFunc(but, armature_layer_cb, &curBone->layer, SET_INT_IN_POINTER(1<<a));
			}
			
			uiBlockEndAlign(block);
			by-=80;
			
			if(by < -200) break;	// for time being... extreme long panels are very slow
		}
	}

	if(by<0) {
		uiNewPanelHeight(block, 204 - by);
	}

}

/* sets warning popup for buttons, and returns 1 for protected proxy posechannels */
static int ob_arm_bone_pchan_lock(Object *ob, bArmature *arm, Bone *bone, bPoseChannel *pchan)
{
	/* ob lib case is already set globally */
	if(ob->id.lib)
		return 0;
	if(arm->id.lib) {
		if(pchan==NULL)
			uiSetButLock(1, ERROR_LIBDATA_MESSAGE);
		else if(ob->proxy && bone->layer & arm->layer_protected) {
			uiSetButLock(1, "Can't edit protected proxy channel");
			return 1;
		}
		else
			uiClearButLock();
	}
	return 0;
}

static void editing_panel_pose_bones(Object *ob, bArmature *arm)
{
	uiBlock		*block;
	uiBut		*but;
	bPoseChannel *pchan;
	Bone		*curBone;
	int			by, a;
	int			index, zerodof, zerolimit;
	char 		*menustr;
	
	/* Draw the bone name block */
	block= uiNewBlock(&curarea->uiblocks, "editing_panel_pose_bones", UI_EMBOSS, UI_HELV, curarea->win);
	if(uiNewPanel(curarea, block, "Armature Bones", "Editing", 640, 0, 318, 204)==0) return;
	
	/* this is a variable height panel, newpanel doesnt force new size on existing panels */
	/* so first we make it default height */
	uiNewPanelHeight(block, 204);
	
	uiDefBut(block, LABEL, 0, "Selected Bones", 0,180,158,18, 0, 0, 0, 0, 0, "Only show in Armature Editmode/Posemode");
	by= 160;
	
	for (pchan=ob->pose->chanbase.first, index=0; pchan; pchan=pchan->next, index++){
		curBone= pchan->bone;
		if ((curBone->flag & BONE_SELECTED) && (curBone->layer & arm->layer)) {
			if(ob_arm_bone_pchan_lock(ob, arm, curBone, pchan))
				uiDefBut(block, LABEL, 0, "Proxy Locked", 160, 180,150,18, NULL, 1, 0, 0, 0, "");
			
			/* Bone naming button */
			uiBlockBeginAlign(block);
			but=uiDefBut(block, TEX, REDRAWVIEW3D, "BO:",		-10,by,117,19, curBone->name, 0, 24, 0, 0, "Change the bone name");
			uiButSetFunc(but, validate_posebonebutton_cb, curBone, NULL);
			uiButSetCompleteFunc(but, autocomplete_bone, (void *)ob);
			
			/* Bone custom drawing */
			menustr= build_posegroups_menustr(ob->pose, 0);
			uiDefButS(block, MENU,REDRAWVIEW3D, menustr, 107,by,105,19, &pchan->agrp_index, 0, 0.0, 0.0, 0.0, "Change the Pose Group this Bone belongs to");
			MEM_freeN(menustr);
			
			ob_arm_bone_pchan_lock(ob, arm, curBone, pchan);
			uiDefIDPoinBut(block, test_obpoin_but, ID_OB, REDRAWVIEW3D, "OB:",		220,by,90,19, &pchan->custom, "Object that defines custom draw type for this Bone");
			ob_arm_bone_pchan_lock(ob, arm, curBone, NULL);
			
			uiDefButBitI(block, TOG, BONE_DRAWWIRE, B_ARM_RECALCDATA, "W",			309,by,21,19, &curBone->flag, 1.0, 32.0, 0.0, 0.0, "Custom shape of this Bone should always be drawn as a wireframe");
			
			/* Segment, ease in/out buttons */
			uiBlockBeginAlign(block);
			uiDefButS(block, NUM, B_ARM_RECALCDATA, "Segm: ",  -10,by-19,117,19, &curBone->segments, 1.0, 32.0, 0.0, 0.0, "Subdivisions for B-bones");
			uiDefButF(block, NUM,B_ARM_RECALCDATA, "In:",		107, by-19,105, 19, &curBone->ease1, 0.0, 2.0, 10.0, 0.0, "First length of Bezier handle");
			uiDefButF(block, NUM,B_ARM_RECALCDATA, "Out:",		220, by-19, 110, 19, &curBone->ease2, 0.0, 2.0, 10.0, 0.0, "Second length of Bezier handle");
			
			/* bone types */
			uiDefButBitI(block, TOG, BONE_HINGE, B_ARM_RECALCDATA, "Hinge",			-10,by-38,80,19, &curBone->flag, 1.0, 32.0, 0.0, 0.0, "Don't inherit rotation or scale from parent Bone");
			uiDefButBitI(block, TOG, BONE_NO_SCALE, B_ARM_RECALCDATA, "S",			70,by-38,20,19, &curBone->flag, 1.0, 32.0, 0.0, 0.0, "Don't inherit scale from parent Bone");
			uiDefButBitI(block, TOGN, BONE_NO_DEFORM, B_ARM_RECALCDATA, "Deform",	90, by-38, 80, 19, &curBone->flag, 0.0, 0.0, 0.0, 0.0, "Indicate if Bone deforms geometry");
			uiDefButBitI(block, TOG, BONE_MULT_VG_ENV, B_ARM_RECALCDATA, "Mult",	170,by-38,80,19, &curBone->flag, 1.0, 32.0, 0.0, 0.0, "Multiply Bone Envelope with VertexGroup");
			uiDefButBitI(block, TOG, BONE_HIDDEN_P, B_ARM_RECALCDATA, "Hide",	250,by-38,80,19, &curBone->flag, 1.0, 32.0, 0.0, 0.0, "Toggles display of this bone in Edit Mode");
			
			/* layers */
			uiBlockBeginAlign(block);
			for(a=0; a<8; a++) {
				short dx= 21;
				but= uiDefButBitS(block, TOG, 1<<a, REDRAWVIEW3D, "", -10+a*dx, by-57, dx, 15, &curBone->layer, 0, 0, 0, 0, "Armature layer that bone exists on");
				uiButSetFunc(but, armature_layer_cb, &curBone->layer, SET_INT_IN_POINTER(1<<a));
			}
			uiBlockBeginAlign(block);
			for(a=8; a<16; a++) {
				short dx= 21;
				but= uiDefButBitS(block, TOG, 1<<a, REDRAWVIEW3D, "", -6+a*dx, by-57, dx, 15, &curBone->layer, 0, 0, 0, 0, "Armature layer that bone exists on");
				uiButSetFunc(but, armature_layer_cb, &curBone->layer, SET_INT_IN_POINTER(1<<a));
			}
			uiBlockEndAlign(block);
			
			by-= 20;
			
			ob_arm_bone_pchan_lock(ob, arm, curBone, pchan);

			/* DOFs only for IK chains */
			zerodof = 1;
			zerolimit = 1;
			if(pose_channel_in_IK_chain(ob, pchan)) {
				
				uiBlockBeginAlign(block);
				uiDefButBitS(block, TOG, BONE_IK_NO_XDOF, B_ARM_RECALCDATA, "Lock X Rot", -10,by-60,114,19, &pchan->ikflag, 0.0, 0.0, 0.0, 0.0, "Disable X DoF for IK");
				if ((pchan->ikflag & BONE_IK_NO_XDOF)==0) {
					uiDefButF(block, NUM, B_ARM_RECALCDATA, "Stiff X:", -10, by-80, 114, 19, &pchan->stiffness[0], 0.0, 0.99, 1.0, 0.0, "Resistance to bending for X axis");
					uiDefButBitS(block, TOG, BONE_IK_XLIMIT, B_ARM_RECALCDATA, "Limit X", -10,by-100,114,19, &pchan->ikflag, 0.0, 0.0, 0.0, 0.0, "Limit rotation over X axis");
					if ((pchan->ikflag & BONE_IK_XLIMIT)) {
						uiDefButF(block, NUM, B_ARM_RECALCDATA, "Min X:", -10, by-120, 114, 19, &pchan->limitmin[0], -180.0, 0.0, 1000, 1, "Minimum X limit");
						uiDefButF(block, NUM, B_ARM_RECALCDATA, "Max X:", -10, by-140, 114, 19, &pchan->limitmax[0], 0.0, 180.0f, 1000, 1, "Maximum X limit");
						zerolimit = 0;
					}
					zerodof = 0;
				}
				uiBlockEndAlign(block);
				
				uiBlockBeginAlign(block);
				uiDefButBitS(block, TOG, BONE_IK_NO_YDOF, B_ARM_RECALCDATA, "Lock Y Rot", 104,by-60,113,19, &pchan->ikflag, 0.0, 0.0, 0.0, 0.0, "Disable Y DoF for IK");
				if ((pchan->ikflag & BONE_IK_NO_YDOF)==0) {
					uiDefButF(block, NUM, B_ARM_RECALCDATA, "Stiff Y:", 104, by-80, 114, 19, &pchan->stiffness[1], 0.0, 0.99, 1.0, 0.0, "Resistance to twisting over Y axis");
					uiDefButBitS(block, TOG, BONE_IK_YLIMIT, B_ARM_RECALCDATA, "Limit Y", 104,by-100,113,19, &pchan->ikflag, 0.0, 0.0, 0.0, 0.0, "Limit rotation over Y axis");
					if ((pchan->ikflag & BONE_IK_YLIMIT)) {
						uiDefButF(block, NUM, B_ARM_RECALCDATA, "Min Y:", 104, by-120, 113, 19, &pchan->limitmin[1], -180.0, 0.0, 1000, 1, "Minimum Y limit");
						uiDefButF(block, NUM, B_ARM_RECALCDATA, "Max Y:", 104, by-140, 113, 19, &pchan->limitmax[1], 0.0, 180.0, 1000, 1, "Maximum Y limit");
						zerolimit = 0;
					}
					zerodof = 0;
				}
				uiBlockEndAlign(block);
				
				uiBlockBeginAlign(block);
				uiDefButBitS(block, TOG, BONE_IK_NO_ZDOF, B_ARM_RECALCDATA, "Lock Z Rot", 217,by-60,113,19, &pchan->ikflag, 0.0, 0.0, 0.0, 0.0, "Disable Z DoF for IK");
				if ((pchan->ikflag & BONE_IK_NO_ZDOF)==0) {
					uiDefButF(block, NUM, B_ARM_RECALCDATA, "Stiff Z:", 217, by-80, 114, 19, &pchan->stiffness[2], 0.0, 0.99, 1.0, 0.0, "Resistance to bending for Z axis");
					uiDefButBitS(block, TOG, BONE_IK_ZLIMIT, B_ARM_RECALCDATA, "Limit Z", 217,by-100,113,19, &pchan->ikflag, 0.0, 0.0, 0.0, 0.0, "Limit rotation over Z axis");
					if ((pchan->ikflag & BONE_IK_ZLIMIT)) {
						uiDefButF(block, NUM, B_ARM_RECALCDATA, "Min Z:", 217, by-120, 113, 19, &pchan->limitmin[2], -180.0, 0.0, 1000, 1, "Minimum Z limit");
						uiDefButF(block, NUM, B_ARM_RECALCDATA, "Max Z:", 217, by-140, 113, 19, &pchan->limitmax[2], 0.0, 180.0, 1000, 1, "Maximum Z limit");
						zerolimit = 0;
					}
					zerodof = 0;
				}
				uiBlockEndAlign(block);
				
				by -= (zerodof)? 82: (zerolimit)? 122: 162;

				uiDefButF(block, NUM, B_ARM_RECALCDATA, "Stretch:", -10, by, 113, 19, &pchan->ikstretch, 0.0, 1.0, 1.0, 0.0, "Allow scaling of the bone for IK");

				by -= 20;
			}
			else {
				but= uiDefButBitS(block, TOG, POSE_STRIDE, B_ARM_STRIDE, "Stride Root", -10, by-60, 113, 19, &pchan->flag, 0.0, 0.0, 0, 0, "Set this PoseChannel to define the Stride distance");
				uiButSetFunc(but, validate_stridebutton_cb, pchan, NULL);
				
				uiDefBut(block, LABEL, 0, "(DoF only for IK chains)", 110,by-60, 190, 19, 0, 0, 0, 0, 0, "");
				by -= 82;
			}
			
				
			if(by < -200) break;	// for time being... extreme long panels are very slow
		}
	}
	
	if(by<0) {
		uiNewPanelHeight(block, 204 - by);
	}
	
}


/* *************************** MESH ******************************** */

/* from this object to all objects with same ob->data */
static void copy_linked_vgroup_channels(Object *ob)
{
	Base *base;
	
	for(base=FIRSTBASE; base; base= base->next) {
		if(base->object->type==ob->type) {
			if(base->object!=ob && base->object->data==ob->data) {
				BLI_freelistN(&base->object->defbase);
				duplicatelist(&base->object->defbase, &ob->defbase);
				base->object->actdef= ob->actdef;
				DAG_object_flush_update(G.scene, base->object, OB_RECALC_DATA);
			}
		}
	}
	allqueue(REDRAWVIEW3D, 0);
	allqueue(REDRAWBUTSEDIT, 0);
}

void do_vgroupbuts(unsigned short event)
{
	Object *ob= OBACT;
	
	switch(event) {
		case B_NEWVGROUP:
			add_defgroup (ob);
			DAG_object_flush_update(G.scene, ob, OB_RECALC_DATA);
			scrarea_queue_winredraw(curarea);
			allqueue(REDRAWOOPS, 0);
			BIF_undo_push("New vertex group");
			break;
		case B_DELVGROUP:
			if ((G.obedit) && (G.obedit == ob)) {
				del_defgroup (ob);
			} else {
				del_defgroup_in_object_mode (ob);
				DAG_object_flush_update(G.scene, ob, OB_RECALC_DATA);
			}
			allqueue (REDRAWVIEW3D, 1);
			allqueue(REDRAWOOPS, 0);
			allqueue(REDRAWBUTSEDIT, 1);
			BIF_undo_push("Delete vertex group");
			break;
		case B_ASSIGNVGROUP:
			assign_verts_defgroup ();
			DAG_object_flush_update(G.scene, ob, OB_RECALC_DATA);
			allqueue (REDRAWVIEW3D, 1);
			BIF_undo_push("Assign to vertex group");
			break;
		case B_REMOVEVGROUP:
			remove_verts_defgroup (0);
			DAG_object_flush_update(G.scene, ob, OB_RECALC_DATA);
			allqueue (REDRAWVIEW3D, 1);
			allqueue(REDRAWOOPS, 0);
			BIF_undo_push("Remove from vertex group");
			break;
		case B_SELVGROUP:
			sel_verts_defgroup(1); /* runs countall() */
			allqueue (REDRAWVIEW3D, 1);
			allqueue(REDRAWOOPS, 0);
			BIF_undo_push("Select vertex group");
			break;
		case B_DESELVGROUP:
			sel_verts_defgroup(0); /* runs countall() */
			allqueue (REDRAWVIEW3D, 1);
			allqueue(REDRAWOOPS, 0);
			BIF_undo_push("DeSelect vertex group");
			break;
		case B_LINKEDVGROUP:
			copy_linked_vgroup_channels(ob);
			allqueue (REDRAWVIEW3D, 1);
			allqueue(REDRAWOOPS, 0);
			BIF_undo_push("Copy vertex group to linked obdata");
			break;
		case B_COPYVGROUP:
			duplicate_defgroup (ob);
			scrarea_queue_winredraw (curarea);
			allqueue (REDRAWOOPS, 0);
			BIF_undo_push("Copy vertex group");
			break;
	}
}

void do_meshbuts(unsigned short event)
{
	Object *ob;
	Mesh *me;
	MCol *mcol;
	EditMesh *em= G.editMesh;
	float fac;
	int count; /* store num of changes made to see if redraw & undo are needed*/
	int layernum;
	short randfac;
	
	ob= OBACT;
	if(ob && ob->type==OB_MESH) {

		me= get_mesh(ob);
		if(me==NULL) return;
		
		switch(event) {
		case B_DELSTICKY:
			if(me->msticky) {
				CustomData_free_layer_active(&me->vdata, CD_MSTICKY, me->totvert);
				me->msticky= NULL;
				BIF_undo_push("Delete Sticky");
			}
			allqueue(REDRAWBUTSEDIT, 0);
			break;
		case B_MAKESTICKY:
			RE_make_sticky();
			BIF_undo_push("Make Sticky");
			allqueue(REDRAWBUTSEDIT, 0);
			break;

		case B_NEWMCOL:
			if(G.obedit) {
				layernum= CustomData_number_of_layers(&em->fdata, CD_MCOL);
				EM_add_data_layer(&em->fdata, CD_MCOL);
				CustomData_set_layer_active(&em->fdata, CD_MCOL, layernum);
			}
			else if(me) {
				mcol= me->mcol;
				layernum= CustomData_number_of_layers(&me->fdata, CD_MCOL);

				if(mcol)
					CustomData_add_layer(&me->fdata, CD_MCOL, CD_DUPLICATE,
					                     mcol, me->totface);
				else
					CustomData_add_layer(&me->fdata, CD_MCOL, CD_CALLOC,
					                     NULL, me->totface);

				CustomData_set_layer_active(&me->fdata, CD_MCOL, layernum);
				mesh_update_customdata_pointers(me);

				if(!mcol)
					shadeMeshMCol(ob, me);
			}
			
			if (me->mr) multires_load_cols(me);

			DAG_object_flush_update(G.scene, ob, OB_RECALC_DATA);
			BIF_undo_push("New Vertex Color");
			allqueue(REDRAWVIEW3D, 0);
			allqueue(REDRAWBUTSEDIT, 0);
			break;
		case B_SETMCOL:
			if (G.obedit || me) {
				CustomData *fdata= (G.obedit)? &em->fdata: &me->fdata;
				CustomData_set_layer_active(fdata, CD_MCOL, actmcol-1);
				mesh_update_customdata_pointers(me);

				DAG_object_flush_update(G.scene, ob, OB_RECALC_DATA);
				BIF_undo_push("Set Active Vertex Color");
				allqueue(REDRAWVIEW3D, 0);
				allqueue(REDRAWBUTSEDIT, 0);
			}
			break;
		case B_SETMCOL_RND:
			if (G.obedit || me) {
				CustomData *fdata= (G.obedit)? &em->fdata: &me->fdata;
				CustomData_set_layer_render(fdata, CD_MCOL, actmcol_rnd-1);
				
				BIF_undo_push("Set Render Vertex Color");
				allqueue(REDRAWBUTSEDIT, 0);
			}
			break;

		case B_NEWTFACE:
			if(me && me->mr) {
				layernum= CustomData_number_of_layers(&me->fdata, CD_MTFACE);
				multires_add_layer(me, &me->mr->fdata, CD_MTFACE, layernum);
				multires_level_to_editmesh(ob, me, 0);
				multires_finish_mesh_update(ob);
			}
			else if(G.obedit) {
				layernum= CustomData_number_of_layers(&em->fdata, CD_MTFACE);
				EM_add_data_layer(&em->fdata, CD_MTFACE);
				CustomData_set_layer_active(&em->fdata, CD_MTFACE, layernum);
			}
			else if(me) {
				layernum= CustomData_number_of_layers(&me->fdata, CD_MTFACE);
				if(me->mtface)
					CustomData_add_layer(&me->fdata, CD_MTFACE, CD_DUPLICATE,
					                     me->mtface, me->totface);
				else
					CustomData_add_layer(&me->fdata, CD_MTFACE, CD_DEFAULT,
					                     NULL, me->totface);

				CustomData_set_layer_active(&me->fdata, CD_MTFACE, layernum);
				mesh_update_customdata_pointers(me);
			}

			DAG_object_flush_update(G.scene, ob, OB_RECALC_DATA);
			BIF_undo_push("New UV Texture");
			allqueue(REDRAWVIEW3D, 0);
			allqueue(REDRAWBUTSEDIT, 0);
			allqueue(REDRAWIMAGE, 0);
			break;
		case B_SETTFACE:
			if (G.obedit || me) {
				CustomData *fdata= (G.obedit)? &em->fdata: &me->fdata;

				CustomData_set_layer_active(fdata, CD_MTFACE, acttface-1);
				mesh_update_customdata_pointers(me);
				
				/* Update first-level face data in multires */
				if(me && me->mr && me->mr->current != 1)
					CustomData_set_layer_active(&me->mr->fdata, CD_MTFACE, acttface-1);

				DAG_object_flush_update(G.scene, ob, OB_RECALC_DATA);
				BIF_undo_push("Set Active UV Texture");
				allqueue(REDRAWVIEW3D, 0);
				allqueue(REDRAWBUTSEDIT, 0);
				allqueue(REDRAWIMAGE, 0);
			}
			break;
		case B_SETTFACE_RND:
			if (G.obedit || me) {
				CustomData *fdata= (G.obedit)? &em->fdata: &me->fdata;
				CustomData_set_layer_render(fdata, CD_MTFACE, acttface_rnd-1);
				BIF_undo_push("Set Render UV Texture");
				allqueue(REDRAWBUTSEDIT, 0);
			}
			break;
		case B_SETTFACE_CLONE:
			if (G.obedit || me) {
				CustomData *fdata= (G.obedit)? &em->fdata: &me->fdata;
				CustomData_set_layer_clone(fdata, CD_MTFACE, acttface_clone-1);
				BIF_undo_push("Set Clone UV Texture");
				allqueue(REDRAWBUTSEDIT, 0);
			}
			break;
		case B_SETTFACE_MASK:
			if (G.obedit || me) {
				CustomData *fdata= (G.obedit)? &em->fdata: &me->fdata;
				CustomData_set_layer_mask(fdata, CD_MTFACE, acttface_mask-1);
				BIF_undo_push("Set Mask UV Texture");
				allqueue(REDRAWBUTSEDIT, 0);
			}
			break;
		case B_FLIPNORM:
			if(G.obedit) {
				flip_editnormals();
				DAG_object_flush_update(G.scene, G.obedit, OB_RECALC_DATA);
				BIF_undo_push("Flip Normals");
				allqueue(REDRAWVIEW3D, 0);
			}
			break;
		}
	}
	if(G.obedit==NULL || (G.obedit->type!=OB_MESH)) return;

	switch(event) {
	case B_SPIN:
		if( select_area(SPACE_VIEW3D)) spin_mesh(G.scene->toolsettings->step, G.scene->toolsettings->degr, 0, 0);
		break;
	case B_SPINDUP:
		if( select_area(SPACE_VIEW3D)) spin_mesh(G.scene->toolsettings->step, G.scene->toolsettings->degr, 0, 1);
		break;
	case B_EXTR:
		if( select_area(SPACE_VIEW3D)) extrude_mesh();
		break;
	case B_SCREW:
		if( select_area(SPACE_VIEW3D)) screw_mesh(G.scene->toolsettings->step, G.scene->toolsettings->turn);
		break;
	case B_EXTREP:
		if( select_area(SPACE_VIEW3D)) extrude_repeat_mesh(G.scene->toolsettings->step, G.scene->toolsettings->extr_offs);
		break;
	case B_SPLIT:
		split_mesh();
		break;
	case B_REMDOUB:
		count= removedoublesflag(1, 0, G.scene->toolsettings->doublimit);
		notice("Removed: %d", count);
		if (count) { /* only undo and redraw if an action is taken */
			countall ();
			DAG_object_flush_update(G.scene, ob, OB_RECALC_DATA);
			allqueue(REDRAWVIEW3D, 0);
			BIF_undo_push("Rem Doubles");
		}
		break;
	case B_SUBDIV:
		waitcursor(1);
		esubdivideflag(1, 0.0, G.scene->toolsettings->editbutflag,1,0);
		countall();
		waitcursor(0);
		allqueue(REDRAWVIEW3D, 0);
		BIF_undo_push("Subdivide");
		break;
	case B_FRACSUBDIV:
		randfac= 10;
		if(button(&randfac, 1, 100, "Rand fac:")==0) return;
		waitcursor(1);
		fac= -( (float)randfac )/100;
		esubdivideflag(1, fac, G.scene->toolsettings->editbutflag,1,0);
		countall();
		waitcursor(0);
		allqueue(REDRAWVIEW3D, 0);
		BIF_undo_push("Fractal Subdivide");
		break;
	case B_XSORT:
		if( select_area(SPACE_VIEW3D)) xsortvert_flag(1);
		break;
	case B_HASH:
		hashvert_flag(1);
		break;
	case B_TOSPHERE:
		vertices_to_sphere();
		break;
	case B_VERTEXNOISE:
		vertexnoise();
		break;
	case B_VERTEXSMOOTH:
		vertexsmooth();
		break;
	case B_DRAWEDGES:
		G.f &= ~G_DRAWCREASES;
		allqueue(REDRAWBUTSEDIT, 0);
		allqueue(REDRAWVIEW3D, 0);
		break;
	case B_DRAWCREASES:
		G.f &= ~G_DRAWEDGES;
		allqueue(REDRAWBUTSEDIT, 0);
		allqueue(REDRAWVIEW3D, 0);
		break;
	//~ case B_DRAWBWEIGHTS:
		//~ allqueue(REDRAWBUTSEDIT, 0);
		//~ allqueue(REDRAWVIEW3D, 0);
		//~ break;
	case B_JOINTRIA:
		join_triangles();
		break;
	case B_GEN_SKELETON:
		generateSkeleton();
		break;
	case B_RETARGET_SKELETON:
		BIF_retargetArmature();
		break;
	}

	/* WATCH IT: previous events only in editmode! */
}

static void editing_panel_mesh_tools(Object *ob, Mesh *me)
{
	uiBlock *block;

	block= uiNewBlock(&curarea->uiblocks, "editing_panel_mesh_tools", UI_EMBOSS, UI_HELV, curarea->win);
	if(uiNewPanel(curarea, block, "Mesh Tools", "Editing", 640, 0, 318, 254)==0) return;

	uiBlockBeginAlign(block);
	//uiDefButBitS(block, TOG, B_AUTOFGON, 0, "FGon",		    10,195,30,19, &G.scene->toolsettings->editbutflag, 0, 0, 0, 0, "Causes 'Subdivide' To create FGon on inner edges where possible");
	uiDefButBitS(block, TOG, B_BEAUTY, 0, "Beauty",		    10,195,53,19, &G.scene->toolsettings->editbutflag, 0, 0, 0, 0, "Causes 'Subdivide' to split faces in halves instead of quarters using long edges unless 'Short' is selected");
	uiDefButBitS(block, TOG, B_BEAUTY_SHORT, 0, "Short",		    63,195,52,19, &G.scene->toolsettings->editbutflag, 0, 0, 0, 0, "If Beauty is set, 'Subdivide' splits faces in halves using short edges");

	uiDefBut(block, BUT,B_SUBDIV,"Subdivide",		115,195,105,19, 0, 0, 0, 0, 0, "Splits selected faces into halves or quarters");

	uiDefButS(block, MENU, B_DIFF, "Corner Cut Type %t|Path %x0|Innervert %x1|Fan %x2", 
												220, 195, 105, 19, &G.scene->toolsettings->cornertype , 0, 0, 0, 0, "Choose Quad Corner Cut Type");	

	uiDefBut(block, BUT,B_VERTEXNOISE,"Noise",		10,175,78,19, 0, 0, 0, 0, 0, "Use vertex coordinate as texture coordinate");
	uiDefBut(block, BUT,B_HASH,"Hash",				88,175,78,19, 0, 0, 0, 0, 0, "Randomizes selected vertex sequence data");
	uiDefBut(block, BUT,B_XSORT,"Xsort",			166,175,78,19, 0, 0, 0, 0, 0, "Sorts selected vertex data in the X direction");
	uiDefBut(block, BUT,B_FRACSUBDIV, "Fractal",	244,175,81,19, 0, 0, 0, 0, 0, "Subdivides selected faces with a random factor");


	uiDefBut(block, BUT,B_TOSPHERE,"To Sphere",		10,155,78,19, 0, 0, 0, 0, 0, "Moves selected vertices outwards into a spherical shape");
	uiDefBut(block, BUT,B_VERTEXSMOOTH,"Smooth",	88,155,78,19, 0, 0, 0, 0, 0, "Flattens angles of selected faces");
	uiDefBut(block, BUT,B_SPLIT,"Split",			166,155,78,19, 0, 0, 0, 0, 0, "Splits selected vertices to separate sub-mesh");
	uiDefBut(block, BUT,B_FLIPNORM,"Flip Normals",	244,155,81,19, 0, 0, 0, 0, 0, "Toggles the direction of the selected face's normals");
	
	uiDefBut(block, BUT,B_REMDOUB,"Rem Doubles",	10,135,78,19, 0, 0, 0, 0, 0, "Removes duplicates from selected vertices");
	uiDefButF(block, NUM, B_DIFF, "Limit:",			88,135,117,19, &G.scene->toolsettings->doublimit, 0.0001, 1.0, 10, 0, "Specifies the max distance 'Rem Doubles' will consider vertices as 'doubled'");
	uiDefButF(block, NUM, B_DIFF, "Threshold:",			205,135,120,19, &G.scene->toolsettings->select_thresh, 0.0001, 1.0, 10, 0, "Tolerence for the 'Select Group' tool (Shift+G) and 'Knife Exact' (vertex snap).");
	uiBlockEndAlign(block);

	uiDefBut(block, BUT,B_EXTR,"Extrude",			10,105,315,24, 0, 0, 0, 0, 0, "Converts selected edges to faces and selects the new vertices");

	uiBlockBeginAlign(block);
	uiDefBut(block, BUT,B_SPIN, "Spin",			10,75,100,24, 0, 0, 0, 0, 0, "Extrudes the selected vertices in a circle around the cursor in the indicated viewport");
	uiDefBut(block, BUT,B_SPINDUP,"Spin Dup",		110,75,100,24, 0, 0, 0, 0, 0, "Creates copies of the selected vertices in a circle around the cursor in the indicated viewport");
	uiDefBut(block, BUT,B_SCREW,"Screw",			210,75,115,24, 0, 0, 0, 0, 0, "Activates the screw tool");  // Bish - This could use some more definition
	
	uiDefButF(block, NUM, B_DIFF, "Degr:",			10,55,100,19, &G.scene->toolsettings->degr,-360.0,360.0, 1000, 0, "Specifies the number of degrees 'Spin' revolves");
	uiDefButS(block, NUM, B_DIFF, "Steps:",			110,55,100,19, &G.scene->toolsettings->step,1.0,180.0, 0, 0, "Specifies the total number of 'Spin' slices");
	uiDefButS(block, NUM, B_DIFF, "Turns:",			210,55,115,19, &G.scene->toolsettings->turn,1.0,360.0, 0, 0, "Specifies the number of revolutions the screw turns");
	uiDefButBitS(block, TOG, B_KEEPORIG, B_DIFF, "Keep Original",10,35,200,19, &G.scene->toolsettings->editbutflag, 0, 0, 0, 0, "Keeps a copy of the original vertices and faces after executing tools");
	uiDefButBitS(block, TOG, B_CLOCKWISE, B_DIFF, "Clockwise",	210,35,115,19, &G.scene->toolsettings->editbutflag, 0, 0, 0, 0, "Specifies the direction for 'Screw' and 'Spin'");
	uiBlockEndAlign(block);

	uiBlockBeginAlign(block);
	uiDefBut(block, BUT,B_EXTREP, "Extrude Dup",	10,10,150,19, 0, 0, 0, 0, 0, "Creates copies of the selected vertices in a straight line away from the current viewport");
	uiDefButF(block, NUM, B_DIFF, "Offset:",		160,10,165,19, &G.scene->toolsettings->extr_offs, 0.01, 100.0, 100, 0, "Sets the distance between each copy for 'Extrude Dup'");
	uiBlockEndAlign(block);
	
	uiBlockBeginAlign(block);
	uiDefBut(block, BUT, B_JOINTRIA, "Join Triangles", 10, -20, 120, 19, 0, 0, 0, 0, 0, "Convert selected triangles to Quads");
	uiDefButF(block, NUM, B_DIFF, "Threshold", 130, -20, 195, 19, &G.scene->toolsettings->jointrilimit, 0.0, 1.0, 5, 0, "Conversion threshold for complex islands");
	uiDefButBitS(block, TOG, B_JOINTRIA_UV, 0, "Delimit UVs",  10, -40, 78, 19, &G.scene->toolsettings->editbutflag, 0,0,0,0, "Join pairs only where UVs match");
	uiDefButBitS(block, TOG, B_JOINTRIA_VCOL, 0, "Delimit Vcol", 90, -40, 78, 19, &G.scene->toolsettings->editbutflag, 0,0,0,0, "Join pairs only where Vcols match"); 
	uiDefButBitS(block, TOG, B_JOINTRIA_SHARP, 0, "Delimit Sharp", 170, -40, 78, 19, &G.scene->toolsettings->editbutflag, 0,0,0,0, "Join pairs only where edge is not sharp"); 
	uiDefButBitS(block, TOG, B_JOINTRIA_MAT, 0, "Delimit Mat", 250, -40, 74, 19, &G.scene->toolsettings->editbutflag, 0,0,0,0, "Join pairs only where material matches");
	uiBlockEndAlign(block);

	
}

static void verify_vertexgroup_name_func(void *datav, void *data2_unused)
{
	unique_vertexgroup_name((bDeformGroup*)datav, OBACT);
}

static void skgen_reorder(void *option, void *arg2)
{
	char tmp;
	switch (GET_INT_FROM_POINTER(option))
	{
		case 0:
			tmp = G.scene->toolsettings->skgen_subdivisions[0];
			G.scene->toolsettings->skgen_subdivisions[0] = G.scene->toolsettings->skgen_subdivisions[1];
			G.scene->toolsettings->skgen_subdivisions[1] = tmp;
			break;
		case 1:
			tmp = G.scene->toolsettings->skgen_subdivisions[2];
			G.scene->toolsettings->skgen_subdivisions[2] = G.scene->toolsettings->skgen_subdivisions[1];
			G.scene->toolsettings->skgen_subdivisions[1] = tmp;
			break;
		case 2:
			tmp = G.scene->toolsettings->skgen_subdivisions[0];
			G.scene->toolsettings->skgen_subdivisions[0] = G.scene->toolsettings->skgen_subdivisions[2];
			G.scene->toolsettings->skgen_subdivisions[2] = G.scene->toolsettings->skgen_subdivisions[1];
			G.scene->toolsettings->skgen_subdivisions[1] = tmp;
			break;
	}
}

static void skgen_graphgen(void *arg1, void *arg2)
{
	BIF_GlobalReebGraphFromEditMesh();
	allqueue(REDRAWVIEW3D, 0);
}

static void skgen_graphfree(void *arg1, void *arg2)
{
	BIF_GlobalReebFree();
	allqueue(REDRAWVIEW3D, 0);
}

static void skgen_rigadjust(void *arg1, void *arg2)
{
	BIF_adjustRetarget();
}

static void skgen_rigfree(void *arg1, void *arg2)
{
	BIF_freeRetarget();
}

static void skgen_graph_block(uiBlock *block)
{
	uiBlockBeginAlign(block);
	uiDefButS(block, NUM, B_DIFF, "Resolution:",							1025,150,225,19, &G.scene->toolsettings->skgen_resolution,10.0,1000.0, 0, 0,		"Specifies the resolution of the graph's embedding");
	uiDefButBitS(block, TOG, SKGEN_HARMONIC, B_DIFF, 		"H",			1250,150, 25,19, &G.scene->toolsettings->skgen_options, 0, 0, 0, 0,					"Apply harmonic smoothing to the weighting");
	uiDefButBitS(block, TOG, SKGEN_FILTER_INTERNAL, B_DIFF, "Filter In",	1025,130, 83,19, &G.scene->toolsettings->skgen_options, 0, 0, 0, 0,					"Filter internal small arcs from graph");
	uiDefButF(block, NUM, B_DIFF, 							"",				1111,130,164,19, &G.scene->toolsettings->skgen_threshold_internal,0.0, 10.0, 10, 0,	"Specify the threshold ratio for filtering internal arcs");
	uiDefButBitS(block, TOG, SKGEN_FILTER_EXTERNAL, B_DIFF, "Filter Ex",	1025,110, 53,19, &G.scene->toolsettings->skgen_options, 0, 0, 0, 0,					"Filter external small arcs from graph");
	uiDefButBitS(block, TOG, SKGEN_FILTER_SMART, 	B_DIFF, "Sm",			1078,110, 30,19, &G.scene->toolsettings->skgen_options, 0, 0, 0, 0,					"Smart Filtering");
	uiDefButF(block, NUM, B_DIFF, 							"",				1111,110,164,19, &G.scene->toolsettings->skgen_threshold_external,0.0, 10.0, 10, 0,	"Specify the threshold ratio for filtering external arcs");
	
	uiDefButBitS(block, TOG, SKGEN_SYMMETRY, B_DIFF, 		"Symmetry",		1025, 90,125,19, &G.scene->toolsettings->skgen_options, 0, 0, 0, 0,					"Restore symmetries based on topology");
	uiDefButF(block, NUM, B_DIFF, 							"T:",			1150, 90,125,19, &G.scene->toolsettings->skgen_symmetry_limit,0.0, 1.0, 10, 0,	"Specify the threshold distance for considering potential symmetric arcs");
	uiDefButC(block, NUM, B_DIFF, 							"P:",			1025, 70, 62,19, &G.scene->toolsettings->skgen_postpro_passes, 0, 10, 10, 0,		"Specify the number of processing passes on the embeddings");
	uiDefButC(block, ROW, B_DIFF,							"Smooth",		1087, 70, 63,19, &G.scene->toolsettings->skgen_postpro, 5.0, (float)SKGEN_SMOOTH, 0, 0, "Smooth embeddings");
	uiDefButC(block, ROW, B_DIFF,							"Average",		1150, 70, 62,19, &G.scene->toolsettings->skgen_postpro, 5.0, (float)SKGEN_AVERAGE, 0, 0, "Average embeddings");
	uiDefButC(block, ROW, B_DIFF,							"Sharpen",		1212, 70, 63,19, &G.scene->toolsettings->skgen_postpro, 5.0, (float)SKGEN_SHARPEN, 0, 0, "Sharpen embeddings");

	uiBlockEndAlign(block);
}

static void editing_panel_mesh_skgen_display(Object *ob, Mesh *me)
{
	uiBlock *block;
	uiBut *but;

	block= uiNewBlock(&curarea->uiblocks, "editing_panel_mesh_skgen_display", UI_EMBOSS, UI_HELV, curarea->win);
	uiNewPanelTabbed("Mesh Tools More", "Skgen");
	if(uiNewPanel(curarea, block, "Graph", "Editing", 960, 0, 318, 204)==0) return;
	
	but = uiDefBut(block, BUT, B_DIFF, "Generate",				1025,170,125,19, 0, 0, 0, 0, 0, "Generate Graph from Mesh");
	uiButSetFunc(but, skgen_graphgen, NULL, NULL);
	but = uiDefBut(block, BUT, B_DIFF, "Free",					1150,170,125,19, 0, 0, 0, 0, 0, "Free Graph from Mesh");
	uiButSetFunc(but, skgen_graphfree, NULL, NULL);
	
	skgen_graph_block(block);

	uiBlockBeginAlign(block);
	uiDefButBitS(block, TOG, SKGEN_DISP_LENGTH, REDRAWVIEW3D,	"Length",			1025, 40, 50,19, &G.scene->toolsettings->skgen_options, 0, 0, 0, 0,		"Show Length");
	uiDefButBitS(block, TOG, SKGEN_DISP_WEIGHT, REDRAWVIEW3D,	"Weight",			1075, 40, 50,19, &G.scene->toolsettings->skgen_options, 0, 0, 0, 0,		"Show Weight");
	uiDefButBitS(block, TOG, SKGEN_DISP_EMBED, REDRAWVIEW3D,	"Embed",			1125, 40, 50,19, &G.scene->toolsettings->skgen_options, 0, 0, 0, 0,		"Show Arc Embedings");
	uiDefButBitS(block, TOG, SKGEN_DISP_INDEX, REDRAWVIEW3D,	"Index",			1175, 40, 50,19, &G.scene->toolsettings->skgen_options, 0, 0, 0, 0,		"Show Arc and Node indexes");
	uiDefButBitS(block, TOG, SKGEN_DISP_ORIG, REDRAWVIEW3D,		"Original",			1225, 40, 50,19, &G.scene->toolsettings->skgen_options, 0, 0, 0, 0,		"Show Original Graph");

	uiBlockEndAlign(block);

	uiDefButC(block, NUM, REDRAWVIEW3D, 						"Level:",			1025, 20, 125,19, &G.scene->toolsettings->skgen_multi_level, 0, REEB_MAX_MULTI_LEVEL, 1, 0,"Specify the level to draw");
}

static void editing_panel_mesh_skgen_retarget(Object *ob, Mesh *me)
{
	uiBlock *block;
	uiBut *but;

	block= uiNewBlock(&curarea->uiblocks, "editing_panel_mesh_skgen_retarget", UI_EMBOSS, UI_HELV, curarea->win);
	uiNewPanelTabbed("Mesh Tools More", "Skgen");
	if(uiNewPanel(curarea, block, "Retarget", "Editing", 960, 0, 318, 204)==0) return;
	
	uiDefBut(block, BUT, B_RETARGET_SKELETON, "Retarget Skeleton",	1025,170,100,19, 0, 0, 0, 0, 0, "Retarget Selected Armature to this Mesh");
	but = uiDefBut(block, BUT, B_DIFF, "Adjust",					1125,170,100,19, 0, 0, 0, 0, 0, "Adjust Retarget using new weights");
	uiButSetFunc(but, skgen_rigadjust, NULL, NULL);
	but = uiDefBut(block, BUT, B_DIFF, "Free",						1225,170,50,19, 0, 0, 0, 0, 0, "Free Retarget structure");
	uiButSetFunc(but, skgen_rigfree, NULL, NULL);

	skgen_graph_block(block);

	uiDefButF(block, NUM, B_DIFF, 							"Ang:",			1025, 40, 83,19, &G.scene->toolsettings->skgen_retarget_angle_weight, 0, 10, 1, 0,		"Angle Weight");
	uiDefButF(block, NUM, B_DIFF, 							"Len:",			1108, 40, 83,19, &G.scene->toolsettings->skgen_retarget_length_weight, 0, 10, 1, 0,		"Length Weight");
	uiDefButF(block, NUM, B_DIFF, 							"Dist:",		1191, 40, 84,19, &G.scene->toolsettings->skgen_retarget_distance_weight, 0, 10, 1, 0,		"Distance Weight");
	uiDefButC(block, NUM, B_DIFF, 							"Method:",		1025, 20, 125,19, &G.scene->toolsettings->skgen_optimisation_method, 0, 2, 1, 0,"Optimisation Method (0: brute, 1: memoize, 2: annealing max fixed");
}

static void editing_panel_mesh_skgen(Object *ob, Mesh *me)
{
	uiBlock *block;
	uiBut *but;
	int i;

	block= uiNewBlock(&curarea->uiblocks, "editing_panel_mesh_skgen", UI_EMBOSS, UI_HELV, curarea->win);
	uiNewPanelTabbed("Mesh Tools More", "Skgen");
	if(uiNewPanel(curarea, block, "Generator", "Editing", 960, 0, 318, 204)==0) return;
	
	uiDefBut(block, BUT, B_GEN_SKELETON, "Generate",			1025,170,250,19, 0, 0, 0, 0, 0, "Generate Skeleton from Mesh");

	skgen_graph_block(block);

	uiBlockBeginAlign(block);
	for(i = 0; i < SKGEN_SUB_TOTAL; i++)
	{
		int y = 50 - 20 * i;
		
		but = uiDefIconBut(block, BUT, B_MODIFIER_RECALC, VICON_MOVE_DOWN, 		1025, y, 16, 19, NULL, 0.0, 0.0, 0.0, 0.0, "Change the order the subdivisions algorithm are applied");
		uiButSetFunc(but, skgen_reorder, SET_INT_IN_POINTER(i), NULL);
		
		switch(G.scene->toolsettings->skgen_subdivisions[i])
		{
			case SKGEN_SUB_LENGTH:
				uiDefButBitS(block, TOG, SKGEN_CUT_LENGTH, B_DIFF, 		"Length",		1041, y, 67,19, &G.scene->toolsettings->skgen_options, 0, 0, 0, 0,				"Subdivide arcs in bones of equal length");
				uiDefButF(block, NUM, B_DIFF, 							"T:",			1111, y, 82,19, &G.scene->toolsettings->skgen_length_ratio,1.0, 4.0, 10, 0,		"Specify the ratio limit between straight arc and embeddings to trigger equal subdivisions");
				uiDefButF(block, NUM, B_DIFF, 							"L:",			1193, y, 82,19, &G.scene->toolsettings->skgen_length_limit,0.1,50.0, 10, 0,		"Maximum length of the bones when subdividing");
				break;
			case SKGEN_SUB_ANGLE:
				uiDefButBitS(block, TOG, SKGEN_CUT_ANGLE, B_DIFF, 		"Angle",		1041, y, 67,19, &G.scene->toolsettings->skgen_options, 0, 0, 0, 0,					"Subdivide arcs based on angle");
				uiDefButF(block, NUM, B_DIFF, 							"T:",			1111, y,164,19, &G.scene->toolsettings->skgen_angle_limit,0.0, 90.0, 10, 0,			"Specify the threshold angle in degrees for subdivision");
				break;
			case SKGEN_SUB_CORRELATION:
				uiDefButBitS(block, TOG, SKGEN_CUT_CORRELATION, B_DIFF, "Adaptative",	1041, y, 67,19, &G.scene->toolsettings->skgen_options, 0, 0, 0, 0,					"Subdivide arcs adaptatively");
				uiDefButF(block, NUM, B_DIFF, 							"T:",			1111, y,114,19, &G.scene->toolsettings->skgen_correlation_limit,0.0, 1.0, 0.01, 0,	"Specify the adaptive threshold for subdivision");
				uiDefButBitS(block, TOG, SKGEN_STICK_TO_EMBEDDING, B_DIFF,		"E",			1225, y, 25,19, &G.scene->toolsettings->skgen_options, 0, 0, 0, 0,					"Stick endpoint to embedding");
				uiDefButBitS(block, TOG, SKGEN_ADAPTIVE_DISTANCE, B_DIFF, 		"D",			1250, y, 25,19, &G.scene->toolsettings->skgen_options, 0, 0, 0, 0,					"Adaptive distance (on) or variance(off)");
				break;
		}
	}

	uiBlockEndAlign(block);
}

static void editing_panel_mesh_tools1(Object *ob, Mesh *me)
{
	uiBlock *block;


	block= uiNewBlock(&curarea->uiblocks, "editing_panel_mesh_tools1", UI_EMBOSS, UI_HELV, curarea->win);
	if(uiNewPanel(curarea, block, "Mesh Tools More", "Editing", 960, 0, 318, 204)==0) return;

	uiBlockBeginAlign(block);
	uiDefBut(block, BUT,B_SELSWAP,	"Select Swap",	955, 200,  106, 19, 0, 0, 0, 0, 0, "Selects unselected faces, and deselects selected faces (Ctrl+I)");
	uiDefBut(block, BUT,B_HIDE,		"Hide",		1061, 200, 106, 19, 0, 0, 0, 0, 0, "Hides selected faces (H)");
	uiDefBut(block, BUT,B_REVEAL,	"Reveal",		1167, 200,  107, 19, 0, 0, 0, 0, 0, "Reveals selected faces (Alt H)");
	uiBlockEndAlign(block);

	uiBlockBeginAlign(block);
	uiDefButF(block, NUM,					REDRAWVIEW3D, "NSize:",	955, 170, 150, 19, &G.scene->editbutsize, 0.001, 2.0, 10, 0, "Sets the length to use when displaying face normals");
	uiDefButBitI(block, TOG, G_DRAWNORMALS, REDRAWVIEW3D, "Draw Normals",	955,148,150,19, &G.f, 0, 0, 0, 0, "Displays face normals as lines");
	uiDefButBitI(block, TOG, G_DRAW_VNORMALS, REDRAWVIEW3D, "Draw VNormals",955,126,150,19, &G.f, 0, 0, 0, 0, "Displays vertex normals as lines");
	uiBlockEndAlign(block);
	
	uiBlockBeginAlign(block);
	uiDefButBitI(block, TOG, G_DRAWFACES, REDRAWVIEW3D_IMAGE, "Draw Faces",		955,88,150,19, &G.f, 0, 0, 0, 0, "Displays all faces as shades in the 3d view and UV editor");
	uiDefButBitI(block, TOG, G_DRAWEDGES, REDRAWVIEW3D_IMAGE, "Draw Edges", 955, 66,150,19, &G.f, 0, 0, 0, 0, "Displays selected edges using hilights in the 3d view and UV editor");
	uiDefButBitI(block, TOG, G_DRAWCREASES, REDRAWVIEW3D, "Draw Creases", 955, 42,150,19, &G.f, 0, 0, 0, 0, "Displays creases created for subsurf weighting");
	uiDefButBitI(block, TOG, G_DRAWBWEIGHTS, REDRAWVIEW3D, "Draw Bevel Weights", 955, 20,150,19, &G.f, 0, 0, 0, 0, "Displays weights created for the Bevel modifier");
	uiDefButBitI(block, TOG, G_DRAWSEAMS, REDRAWVIEW3D, "Draw Seams", 955, -2,150,19, &G.f, 0, 0, 0, 0, "Displays UV unwrapping seams");
	uiDefButBitI(block, TOG, G_DRAWSHARP, REDRAWVIEW3D, "Draw Sharp", 955,  -24,150,19, &G.f, 0, 0, 0, 0, "Displays sharp edges, used with the EdgeSplit modifier");
	uiBlockEndAlign(block);
	
	/* Measurement drawing options */
	uiBlockBeginAlign(block);
	uiDefButBitI(block, TOG, G_DRAW_EDGELEN, REDRAWVIEW3D, "Edge Length",	1125,170,150,19, &G.f, 0, 0, 0, 0, "Displays selected edge lengths");
	uiDefButBitI(block, TOG, G_DRAW_EDGEANG, REDRAWVIEW3D, "Edge Angles",	1125,148,150,19,  &G.f, 0, 0, 0, 0, "Displays the angles in the selected edges in degrees");
	uiDefButBitI(block, TOG, G_DRAW_FACEAREA, REDRAWVIEW3D, "Face Area",	1125,126,150,19, &G.f, 0, 0, 0, 0, "Displays the area of selected faces");
#ifdef WITH_VERSE
	if(G.editMesh->vnode)
		uiDefButBitI(block, TOG, G_DRAW_VERSE_DEBUG, REDRAWVIEW3D, "Draw VDebug",1125,104,150,19, &G.f, 0, 0, 0, 0, "Displays verse debug information");
#endif
	
	uiBlockEndAlign(block);
	
	uiDefButC(block, MENU, REDRAWBUTSEDIT, "Edge Alt-Select Mode%t|Loop Select%x0|Tag Edges (Seam)%x1|Tag Edges (Sharp)%x2|Tag Edges (Crease)%x3|Tag Edges (Bevel)%x4",1125,88,150,19, &G.scene->toolsettings->edge_mode, 0, 0, 0, 0, "Operation to use when Alt+RMB on edges, Use Alt+Shift+RMB to tag the shortest path from the active edge");
	
	uiBlockBeginAlign(block);
	uiDefButBitI(block, TOG, G_ALLEDGES, 0, "All Edges",			1125, 22,150,19, &G.f, 0, 0, 0, 0, "Displays all edges in object mode without optimization");
	uiDefButBitS(block, TOG, B_MESH_X_MIRROR, B_DIFF, "X-axis mirror",1125,0,150,19, &G.scene->toolsettings->editbutflag, 0, 0, 0, 0, "While using transforms, mirrors the transformation");
	uiBlockEndAlign(block);
}

char *get_vertexgroup_menustr(Object *ob)
{
	bDeformGroup *dg;
	int defCount, min, index;
	char (*qsort_ptr)[sizeof(dg->name)+6] = NULL; // +6 for "%x999|" max 999 groups selectable
	char *s, *menustr;
	int printed;
	
	defCount=BLI_countlist(&ob->defbase);
	
	if (!defCount) min=0;
	else min=1;
	
	if (defCount > 0) {
		/*
		 * This will hold the group names temporarily
		 * so we can sort them
		 */
		qsort_ptr = MEM_callocN (defCount * sizeof (qsort_ptr[0]),
								 "qsort_ptr");
		for (index = 1, dg = ob->defbase.first; dg; index++, dg=dg->next) {
			printed = snprintf (qsort_ptr[index - 1], sizeof (dg->name), "%s", dg->name);
			snprintf (qsort_ptr[index - 1]+printed, 6+1, "%%x%d|", index); // +1 to move the \0   see above 999 max here too
		}
		
		qsort (qsort_ptr, defCount, sizeof (qsort_ptr[0]),
			   ( int (*)(const void *, const void *) ) strcmp);
	}
	
	s= menustr = MEM_callocN((sizeof(qsort_ptr[0]) * defCount)+30, "menustr");      // plus 30 for when defCount==0
	if(defCount) {
		for (index = 0; index < defCount; index++) {
			int cnt= sprintf (s, "%s", qsort_ptr[index]);
			if (cnt>0) s+= cnt;
		}
	}
	else strcpy(menustr, "No Vertex Groups in Object");
	
	if (qsort_ptr)
		MEM_freeN (qsort_ptr);
	
	return menustr;
}

static void verify_poselib_posename(void *arg1, void *arg2)
{
	bAction *act= (bAction *)arg1;
	TimeMarker *marker= (TimeMarker *)arg2;
	
	BLI_uniquename(&act->markers, marker, "Pose", offsetof(TimeMarker, name), 64);
}

static void verify_posegroup_groupname(void *arg1, void *arg2)
{
	bPose *pose= (bPose *)arg1;
	bActionGroup *grp= (bActionGroup *)arg2;
	
	BLI_uniquename(&pose->agroups, grp, "Group", offsetof(bActionGroup, name), 32);
}

static void editing_panel_links(Object *ob)
{
	uiBlock *block;
	ID *id, *idfrom;
	int *poin, xco=143;
	float min;
	Material *ma;
	char str[64];
	uiBut *but;

	block= uiNewBlock(&curarea->uiblocks, "editing_panel_links", UI_EMBOSS, UI_HELV, curarea->win);
	if(uiNewPanel(curarea, block, "Link and Materials", "Editing", 0, 0, 318, 204)==0) return;
	
	uiSetButLock((ob && ob->id.lib), ERROR_LIBDATA_MESSAGE);
	
	buttons_active_id(&id, &idfrom);
	
	if(id) {
		int alone= 0;
		int local= 0;
		int browse= B_EDITBROWSE;
		
		if(ob->type==OB_MESH) {
			browse= B_MESHBROWSE;
			alone= B_MESHALONE;
			local= B_MESHLOCAL;
			uiSetButLock(G.obedit!=0, "Unable to perform function in EditMode");
		}
		else if(ob->type==OB_MBALL) {
			alone= B_MBALLALONE;
			local= B_MBALLLOCAL;
		}
		else if ELEM3(ob->type, OB_CURVE, OB_FONT, OB_SURF) {
			alone= B_CURVEALONE;
			local= B_CURVELOCAL;
		}
		else if(ob->type==OB_CAMERA) {
			alone= B_CAMERAALONE;
			local= B_CAMERALOCAL;
		}
		else if(ob->type==OB_LAMP) {
			alone= B_LAMPALONE;
			local= B_LAMPLOCAL;
		}
		else if (ob->type==OB_ARMATURE){
			alone = B_ARMALONE;
			local = B_ARMLOCAL;
		}
		else if(ob->type==OB_LATTICE) {
			alone= B_LATTALONE;
			local= B_LATTLOCAL;
		}
		uiBlockSetCol(block, TH_BUT_SETTING2);
		xco= std_libbuttons(block, 143, 180, 0, NULL, browse, GS(id->name), 0, id, idfrom, &(G.buts->menunr), alone, local, 0, 0, B_KEEPDATA);
		uiBlockSetCol(block, TH_AUTO);
	}
	if(ob) {
		uiSetButLock(object_data_is_libdata(ob), ERROR_LIBDATA_MESSAGE);
		but = uiDefBut(block, TEX, B_IDNAME, "OB:",	xco, 180, 454-xco, YIC, ob->id.name+2, 0.0, 21.0, 0, 0, "Active Object name.");
#ifdef WITH_VERSE
		if(ob->vnode) uiButSetFunc(but, test_and_send_idbutton_cb, ob, ob->id.name);
		else uiButSetFunc(but, test_idbutton_cb, ob->id.name, NULL);
#else
		uiButSetFunc(but, test_idbutton_cb, ob->id.name, NULL);
#endif

	}

	/* empty display handling, note it returns! */
	if (ob->type==OB_EMPTY) {
		uiDefBut(block, LABEL,0,"Empty Display:",
				xco, 154, 130,20, 0, 0, 0, 0, 0, "");
		
		uiBlockBeginAlign(block);
		uiDefButC(block, MENU, REDRAWVIEW3D, "Empty Drawtype%t|Arrows%x1|Single Arrow%x4|Plain Axes%x2|Circle%x3|Cube%x5|Sphere%x6|Cone%x7",
				xco, 128, 140, 20, &ob->empty_drawtype, 0, 0, 0, 0, "The Empty 3D View display style");
		uiDefButF(block, NUM, REDRAWVIEW3D, "Size:",
				xco, 108, 140, 21, &ob->empty_drawsize, 0.01, 10.0, 1, 0, "The size to display the Empty");
		uiBlockEndAlign(block);
		return;
	}
	
	/* poselib for armatures */
	if (ob->type==OB_ARMATURE) {
		if ((ob->pose) && (ob->flag & OB_POSEMODE) && (G.obedit != ob)) {
			bAction *act= ob->poselib;
			bPose *pose= ob->pose;
			bActionGroup *grp= NULL;
			int count;
			char *menustr;
			
			/* PoseLib settings for armature reside on the left */
			xco= 143;
			
			uiDefBut(block, LABEL,0, "Pose Library:", xco, 154, 200, 20, 0, 0, 0, 0, 0, "");
			
			/* PoseLib Action */
			uiBlockSetCol(block, TH_BUT_SETTING2);
			std_libbuttons(block, 143, 130, 0, NULL, B_POSELIB_BROWSE, ID_AC, 0, (ID *)act, (ID *)ob, &(G.buts->menunr), B_POSELIB_ALONE, 0, B_POSELIB_DELETE, 0, 0);
			uiBlockSetCol(block, TH_AUTO);
			
			/* PoseLib -  Pose editing controls */
			if (act) {
				uiDefBut(block, BUT, B_POSELIB_VALIDATE,  "Auto-Sync PoseLib",	xco,110,160,20, 0, 0, 0, 0, 0, "Syncs the current PoseLib with the poses available");
				
				uiBlockBeginAlign(block);
					/* currently 'active' pose */
					if (act->markers.first) {
						count= BLI_countlist(&act->markers);
						menustr= poselib_build_poses_menu(act, "PoseLib Poses");
						uiDefButI(block, MENU, B_POSELIB_APPLYP, menustr, xco, 85,18,20, &act->active_marker, 1, count, 0, 0, "Browses Poses in Pose Library. Applies chosen pose.");
						MEM_freeN(menustr);
						
						if (act->active_marker) {
							TimeMarker *marker= poselib_get_active_pose(act);
							
							but= uiDefBut(block, TEX, REDRAWBUTSEDIT,"",		xco+18,85,160-18-20,20, marker->name, 0, 63, 0, 0, "Displays current Pose Library Pose name. Click to change.");
							uiButSetFunc(but, verify_poselib_posename, act, marker);
							uiDefIconBut(block, BUT, B_POSELIB_REMOVEP, VICON_X, xco+160-20, 85, 20, 20, NULL, 0.0, 0.0, 0.0, 0.0, "Remove this Pose Library Pose from Pose Library.");
						}
					}
					
					/* add new poses */
					uiDefBut(block, BUT, B_POSELIB_ADDPOSE, "Add Pose",	xco,65,80,20, 0, 0, 0, 0, 0, "Add current pose to PoseLib");
					uiDefBut(block, BUT, B_POSELIB_REPLACEP, "Replace Pose",	xco+80,65,80,20, 0, 0, 0, 0, 0, "Replace existing PoseLib Pose with current pose");
				uiBlockEndAlign(block);	
			}
			
			
			/* Bone Groups settings for armature reside on the right */
			xco= 315;
			
			uiDefBut(block, LABEL,0, "Bone Groups:", xco, 154, 140, 20, 0, 0, 0, 0, 0, "");
			
			uiBlockBeginAlign(block);
				if (pose->agroups.first) {
					/* currently 'active' group - browse groups */
					count= BLI_countlist(&pose->agroups);
					menustr= build_posegroups_menustr(pose, 0);
					uiDefButI(block, MENU, B_POSEGRP_RECALC, menustr, xco, 130,18,20, &pose->active_group, 1, count, 0, 0, "Browses Bone Groups available for Armature. Click to change.");
					MEM_freeN(menustr);
					
					/* currently 'active' group - change name */
					if (pose->active_group) {
						grp= (bActionGroup *)BLI_findlink(&pose->agroups, pose->active_group-1);
						
						/* active group */
						but= uiDefBut(block, TEX, REDRAWBUTSEDIT,"", xco+18,130,140-18-20,20, grp->name, 0, 31, 0, 0, "Displays current Bone Group name. Click to change.");
						uiButSetFunc(but, verify_posegroup_groupname, pose, grp); 
						uiDefIconBut(block, BUT, B_POSEGRP_REMOVE, VICON_X, xco+140-20, 130, 20, 20, NULL, 0.0, 0.0, 0.0, 0.0, "Remove this Bone Group");
					}
				}
				
				uiDefBut(block, BUT, B_POSEGRP_ADD, "Add Group",	xco,110,140,20, 0, 21, 0, 0, 0, "Add a new Bone Group for the Pose");
			uiBlockEndAlign(block);
			
			/* color set for 'active' group */
			if (pose->active_group && grp) {
				uiBlockBeginAlign(block);
					menustr= BIF_ThemeColorSetsPup(1);
					uiDefButI(block, MENU,B_POSEGRP_RECALC, menustr, xco,85,140,19, &grp->customCol, -1, 20, 0.0, 0.0, "Index of set of Custom Colors to shade Group's bones with. 0 = Use Default Color Scheme, -1 = Use Custom Color Scheme");						
					MEM_freeN(menustr);
					
					/* show color-selection/preview */
					if (grp->customCol) {
						/* do color copying/init (to stay up to date) */
						actionbone_group_copycolors(grp, 1);
						
						/* color changing */
						uiDefButC(block, COL, B_POSEGRP_MCUSTOM, "",		xco, 65, 30, 19, grp->cs.solid, 0, 0, 0, 0, "Color to use for surface of bones");
						uiDefButC(block, COL, B_POSEGRP_MCUSTOM, "",		xco+30, 65, 30, 19, grp->cs.select, 0, 0, 0, 0, "Color to use for 'selected' bones");
						uiDefButC(block, COL, B_POSEGRP_MCUSTOM, "",		xco+60, 65, 30, 19, grp->cs.active, 0, 0, 0, 0, "Color to use for 'active' bones");
						
						uiDefButBitS(block, TOG, TH_WIRECOLOR_CONSTCOLS, B_POSEGRP_MCUSTOM, "ConstCols",  xco+90,65,50,20, &grp->cs.flag, 0, 0, 0, 0, "Allow the use of colors indicating constraints/keyed status");
					}
				uiBlockEndAlign(block);
			}
		}	
		return;
	}
	
	/* vertex group... partially editmode... */
	if(ob->type==OB_MESH || ob->type==OB_LATTICE) {
		bDeformGroup *defGroup;
		uiBut *but;
		int	defCount;
		
		uiDefBut(block, LABEL,0,"Vertex Groups",
				 143,153,130,20, 0, 0, 0, 0, 0, "");
		
		defCount=BLI_countlist(&ob->defbase);
		
		if (defCount) {
			char *menustr= get_vertexgroup_menustr(ob);
			
			uiBlockBeginAlign(block);
			
			uiDefButS(block, MENU, B_MAKEDISP, menustr, 143, 132,18,21, (short *)&ob->actdef, 1, defCount, 0, 0, "Browses available vertex groups");
			MEM_freeN (menustr);
		
			if (ob->actdef){
				defGroup = BLI_findlink(&ob->defbase, ob->actdef-1);
				but= uiDefBut(block, TEX, REDRAWBUTSEDIT,"",		161,132,140-18,21, defGroup->name, 0, 31, 0, 0, "Displays current vertex group name. Click to change. (Match bone name for deformation.)");
				uiButSetFunc(but, verify_vertexgroup_name_func, defGroup, NULL);
				uiButSetCompleteFunc(but, autocomplete_vgroup, (void *)ob);
				
				uiDefButF(block, NUM, REDRAWVIEW3D, "Weight:",		143, 111, 140, 21, &editbutvweight, 0, 1, 10, 0, "Sets the current vertex group's bone deformation strength");
			}
			uiBlockEndAlign(block);
		}
		
		if (G.obedit && G.obedit==ob){
			uiBlockBeginAlign(block);
			uiDefBut(block, BUT,B_NEWVGROUP,"New",			143,90,70,21, 0, 0, 0, 0, 0, "Creates a new vertex group");
			uiDefBut(block, BUT,B_DELVGROUP,"Delete",		213,90,70,21, 0, 0, 0, 0, 0, "Removes the current vertex group");
			
			uiDefBut(block, BUT,B_ASSIGNVGROUP,"Assign",	143,69,70,21, 0, 0, 0, 0, 0, "Assigns selected vertices to the current vertex group");
			uiDefBut(block, BUT,B_REMOVEVGROUP,"Remove",	213,69,70,21, 0, 0, 0, 0, 0, "Removes selected vertices from the current vertex group");
			
			uiDefBut(block, BUT,B_SELVGROUP,"Select",		143,48,70,21, 0, 0, 0, 0, 0, "Selects vertices belonging to the current vertex group");
			uiDefBut(block, BUT,B_DESELVGROUP,"Desel.",		213,48,70,21, 0, 0, 0, 0, 0, "Deselects vertices belonging to the current vertex group");
			uiBlockEndAlign(block);
		}
		else {
			ID *id= ob->data;
			
			uiSetButLock(object_data_is_libdata(ob), ERROR_LIBDATA_MESSAGE);
			
			uiBlockBeginAlign (block);
			uiDefBut (block, BUT, B_NEWVGROUP, "New", 143, 90, 70, 21, 0, 0, 0, 0, 0, "Creates a new vertex group");
			uiDefBut (block, BUT, B_DELVGROUP, "Delete", 213, 90, 70, 21, 0, 0, 0, 0, 0, "Removes the current vertex group");
			uiDefBut (block, BUT, B_COPYVGROUP, "Copy Group", 143, 70, 140, 19, 0, 0, 0, 0, 0, "Copy Group of Vertex");
			uiBlockEndAlign (block);

			if(id->us > 1)
				uiDefBut(block, BUT,B_LINKEDVGROUP, "Copy To Linked",	143,50,140,20, 0, 0, 0, 0, 0, "Creates identical vertex group names in other Objects using this Object-data");
		}
	}
	
	/* now only objects that can be visible rendered */
	if (!OB_SUPPORT_MATERIAL(ob)) return;
	
	uiSetButLock(object_data_is_libdata(ob), ERROR_LIBDATA_MESSAGE);
	give_obdata_texspace(ob, &poin, NULL, NULL, NULL);
	uiDefButBitI(block, TOG, AUTOSPACE, B_AUTOTEX, "AutoTexSpace",	143,15,140,19, poin, 0, 0, 0, 0, "Adjusts active object's texture space automatically when transforming object");

	sprintf(str,"%d Mat ", ob->totcol);
	if(ob->totcol) min= 1.0; else min= 0.0;
	ma= give_current_material(ob, ob->actcol);

	if(G.obedit) {
		char *str= NULL;
		IDnames_to_pupstring(&str, NULL, "ADD NEW %x 32767", &G.main->mat, NULL, NULL);
		uiDefButS(block, MENU, B_MATASS_BROWSE, str, 292,150,20,20, &G.buts->menunr, 0, 0, 0, 0, "Browses existing choices and assign");
		MEM_freeN(str);
	}
	
	if(ma) uiDefBut(block, LABEL, 0, ma->id.name+2, 318,150, 103, 20, 0, 0, 0, 0, 0, "");

	uiBlockBeginAlign(block);
	if(ma) uiDefButF(block, COL, B_MATCOL2, "",	292,113,31,30, &(ma->r), 0, 0, 0, 0, "");
	uiDefButC(block, NUM, B_ACTCOL,	str,		324,113,100,30, &ob->actcol, min, (float)(ob->totcol), 0, 0, "Displays total number of material indices and the current index");
	uiDefBut(block, BUT,B_MATWICH,	"?",		424,113,30,30, 0, 0, 0, 0, 0, "In EditMode, sets the active material index from selected faces");

	uiBlockBeginAlign(block);
	uiDefBut(block, BUT,B_MATNEW,	"New",		292,90,80,20, 0, 0, 0, 0, 0, "Adds a new Material index");
	uiDefBut(block, BUT,B_MATDEL,	"Delete",	372,90,80,20, 0, 0, 0, 0, 0, "Deletes this Material index");
	uiDefBut(block, BUT,B_MATSEL,	"Select",	292,70,80,20, 0, 0, 0, 0, 0, "In EditMode, selects faces that have the active index");
	uiDefBut(block, BUT,B_MATDESEL,	"Deselect",	372,70,80,20, 0, 0, 0, 0, 0, "Deselects everything with current indexnumber");
	uiDefBut(block, BUT,B_MATASS,	"Assign",	292,50,160,20, 0, 0, 0, 0, 0, "In EditMode, assigns the active index to selected faces");

	uiBlockBeginAlign(block);
	uiDefBut(block, BUT,B_SETSMOOTH,"Set Smooth",	292,15,80,20, 0, 0, 0, 0, 0, "In EditMode, sets 'smooth' rendering of selected faces");
	uiDefBut(block, BUT,B_SETSOLID,	"Set Solid",	372,15,80,20, 0, 0, 0, 0, 0, "In EditMode, sets 'solid' rendering of selected faces");

	uiBlockEndAlign(block);


}

void editing_panel_sculpting_tools()
{
	uiBlock *block= uiNewBlock(&curarea->uiblocks, "editing_panel_sculpting_tools", UI_EMBOSS, UI_HELV, curarea->win);
	if(uiNewPanel(curarea, block, "Sculpt", "Editing", 300, 0, 318, 204)==0) return;

	sculptmode_draw_interface_tools(block,0,200);
}

void editing_panel_sculpting_brush()
{
	uiBlock *block= uiNewBlock(&curarea->uiblocks, "editing_panel_sculpting_brush", UI_EMBOSS, UI_HELV, curarea->win);
	if(uiNewPanel(curarea, block, "Brush", "Editing", 300, 0, 318, 204)==0) return;

	sculptmode_draw_interface_brush(block,0,200);
}

void editing_panel_sculpting_textures()
{
	uiBlock *block= uiNewBlock(&curarea->uiblocks, "editing_panel_sculpting_texture", UI_EMBOSS, UI_HELV, curarea->win);
	if(uiNewPanel(curarea, block, "Texture", "Editing", 300, 0, 318, 204)==0) return;

	sculptmode_draw_interface_textures(block,0,200);
}

void sculptmode_draw_interface_tools(uiBlock *block, unsigned short cx, unsigned short cy)
{
	SculptData *sd;

	if(!G.scene) return;
	sd= &G.scene->sculptdata;

	uiBlockBeginAlign(block);

	uiDefBut(block,LABEL,B_NOP,"Brush",cx,cy,90,19,NULL,0,0,0,0,"");
	cy-= 20;
	
	uiBlockBeginAlign(block);	
	uiDefButS(block,ROW,REDRAWBUTSEDIT,"Draw",cx,cy,67,19,&sd->brush_type,14.0,DRAW_BRUSH,0,0,"Draw lines on the model");
	uiDefButS(block,ROW,REDRAWBUTSEDIT,"Smooth",cx+67,cy,67,19,&sd->brush_type,14.0,SMOOTH_BRUSH,0,0,"Interactively smooth areas of the model");
	uiDefButS(block,ROW,REDRAWBUTSEDIT,"Pinch",cx+134,cy,67,19,&sd->brush_type,14.0,PINCH_BRUSH,0,0,"Interactively pinch areas of the model");
	uiDefButS(block,ROW,REDRAWBUTSEDIT,"Inflate",cx+201,cy,67,19,&sd->brush_type,14,INFLATE_BRUSH,0,0,"Push vertices along the direction of their normals");
	cy-= 20;
	uiDefButS(block,ROW,REDRAWBUTSEDIT,"Grab", cx,cy,89,19,&sd->brush_type,14,GRAB_BRUSH,0,0,"Grabs a group of vertices and moves them with the mouse");
	uiDefButS(block,ROW,REDRAWBUTSEDIT,"Layer", cx+89,cy,89,19,&sd->brush_type,14, LAYER_BRUSH,0,0,"Adds a layer of depth");
	uiDefButS(block,ROW,REDRAWBUTSEDIT,"Flatten", cx+178,cy,90,19,&sd->brush_type,14, FLATTEN_BRUSH,0,0,"Interactively flatten areas of the model");
	cy-= 25;
	uiBlockEndAlign(block);

	uiBlockBeginAlign(block);
	uiDefBut(block,LABEL,B_NOP,"Shape",cx,cy,90,19,NULL,0,0,0,0,"");
	cy-= 20;
	uiBlockBeginAlign(block);
	if(sd->brush_type != SMOOTH_BRUSH && sd->brush_type != GRAB_BRUSH && sd->brush_type != FLATTEN_BRUSH) {
		uiDefButC(block,ROW,B_NOP,"Add",cx,cy,89,19,&sculptmode_brush()->dir,15.0,1.0,0, 0,"Add depth to model [Shift]");
		uiDefButC(block,ROW,B_NOP,"Sub",cx+89,cy,89,19,&sculptmode_brush()->dir,15.0,2.0,0, 0,"Subtract depth from model [Shift]");
	}
	if(sd->brush_type!=GRAB_BRUSH)
		uiDefButBitC(block, TOG, SCULPT_BRUSH_AIRBRUSH, B_NOP, "Airbrush", cx+178,cy,89,19, &sculptmode_brush()->flag,0,0,0,0, "Brush makes changes without waiting for the mouse to move");
	cy-= 20;
	uiDefButS(block,NUMSLI,B_NOP,"Size: ",cx,cy,268,19,&sculptmode_brush()->size,1.0,200.0,0,0,"Set brush radius in pixels");
	cy-= 20;
	if(sd->brush_type!=GRAB_BRUSH)
		uiDefButC(block,NUMSLI,B_NOP,"Strength: ",cx,cy,268,19,&sculptmode_brush()->strength,1.0,100.0,0,0,"Set brush strength");
	cy-= 25;
	uiBlockEndAlign(block);

	uiBlockBeginAlign(block);
	uiDefBut( block,LABEL,B_NOP,"Symmetry",cx,cy,90,19,NULL,0,0,0,0,"");
	cy-= 20;
	uiBlockBeginAlign(block);
	uiDefButBitC(block, TOG, SYMM_X, B_NOP, "X", cx,cy,40,19, &sd->symm, 0,0,0,0, "Mirror brush across X axis");
	uiDefButBitC(block, TOG, SYMM_Y, B_NOP, "Y", cx+40,cy,40,19, &sd->symm, 0,0,0,0, "Mirror brush across Y axis");
	uiDefButBitC(block, TOG, SYMM_Z, B_NOP, "Z", cx+80,cy,40,19, &sd->symm, 0,0,0,0, "Mirror brush across Z axis");
	uiBlockEndAlign(block);

	
	cy+= 20;
	uiBlockBeginAlign(block);
	uiDefBut( block,LABEL,B_NOP,"LockAxis",cx+140,cy,90,19,NULL,0,0,0,0,"");
	cy-= 20;
	uiBlockBeginAlign(block);
	uiDefButBitC(block, TOG, AXISLOCK_X, B_NOP, "X", cx+140,cy,40,19, &sd->axislock, 0,0,0,0, "Constrain X axis");
	uiDefButBitC(block, TOG, AXISLOCK_Y, B_NOP, "Y", cx+180,cy,40,19, &sd->axislock, 0,0,0,0, "Constrain Y axis");
	uiDefButBitC(block, TOG, AXISLOCK_Z, B_NOP, "Z", cx+220,cy,40,19, &sd->axislock, 0,0,0,0, "Constrain Z axis");
	uiBlockEndAlign(block);
	
	
	
	cx+= 210;
}

static void sculptmode_curves_reset(void *sd_v, void *j)
{
	SculptData *sd = sd_v;
	sculpt_reset_curve(sd);
	curvemapping_changed(sd->cumap, 0);
}

void sculptmode_draw_interface_brush(uiBlock *block, unsigned short cx, unsigned short cy)
{
	SculptData *sd= sculpt_data();
	int orig_y = cy;
	rctf rect;
	uiBut *but;

	uiBlockBeginAlign(block);
	cy-= 20;
	uiDefButC(block,TOG,REDRAWBUTSEDIT, "Curve", cx,cy,80,19, &sd->texfade, 0,0,0,0,"Use curve control for radial brush intensity");
	cy-= 20;
	but= uiDefBut(block, BUT, REDRAWBUTSEDIT, "Reset",cx,cy,80,19, NULL, 0,0,0,0, "Default curve preset");
	uiButSetFunc(but, sculptmode_curves_reset, sd, NULL);
	cy-= 25;
	uiBlockEndAlign(block);	

	uiBlockBeginAlign(block);
	uiDefButS(block,NUM,B_NOP, "Space", cx,cy,80,19, &sd->spacing, 0,500,20,0,"Non-zero inserts N pixels between dots");
	cy-= 20;
	if(sd->brush_type == DRAW_BRUSH)
		uiDefButC(block,NUM,B_NOP, "View", cx,cy,80,19, &sculptmode_brush()->view, 0,10,20,0,"Pulls brush direction towards view");
	cy-= 20;
	uiDefButBitC(block, TOG, SCULPT_BRUSH_ANCHORED, B_NOP, "Anchored", cx,cy,80,19, &sculptmode_brush()->flag, 0,0,0,0, "Keep the brush center anchored to the initial location (Shift A)");
	uiBlockEndAlign(block);

	/* Draw curve */
	cx += 90;
	cy = orig_y;
	rect.xmin= cx; rect.xmax= cx + 178;
	rect.ymin= cy - 160; rect.ymax= cy + 20;
	uiBlockBeginAlign(block);
	curvemap_buttons(block, sd->cumap, (char)0, B_NOP, 0, &rect);
	uiBlockEndAlign(block);
}

void sculptmode_draw_interface_textures(uiBlock *block, unsigned short cx, unsigned short cy)
{
	SculptData *sd= sculpt_data();
	MTex *mtex;
	int i;
	int orig_y= cy;
	char *strp;
	uiBut *but;

	uiBlockBeginAlign(block);
	cy-= 20;
	/* TEX CHANNELS */
	uiBlockBeginAlign(block);
	uiBlockSetCol(block, TH_BUT_NEUTRAL);
	for(i=-1; i<8; i++) {
		char str[64];
		int loos;

		if(i==-1)
			strcpy(str, "Default");
		else {
			mtex= sd->mtex[i];
			if(mtex && mtex->tex) splitIDname(mtex->tex->id.name+2, str, &loos);
			else strcpy(str, "");
		}
		str[10]= 0;
		uiDefButS(block, ROW, REDRAWBUTSEDIT, str,cx, cy, 80, 20, &sd->texact, 3.0, (float)i, 0, 0, "Texture channel");
		cy-= 18;
	}

	cy= orig_y-20;
	cx+= 85;

	if(sd->texact == -1) {
		uiBlockBeginAlign(block);
		uiDefBut(block,LABEL,B_NOP,"",cx,cy,115,20,0,0,0,0,0,""); /* Padding */
	} else {
		ID *id = NULL;

		mtex= sd->mtex[sd->texact];

		uiBlockBeginAlign(block);
		
		if(mtex && mtex->tex) id= &mtex->tex->id;
		IDnames_to_pupstring(&strp, NULL, "ADD NEW %x 32767", &G.main->tex, id, &G.buts->texnr);

		if(mtex && mtex->tex) {		
			uiDefBut(block, TEX, B_IDNAME, "TE:",cx,cy,115,19, mtex->tex->id.name+2, 0.0, 21.0, 0, 0, "Texture name");
			cy-= 20;
			
			uiDefButS(block,MENU,B_SCULPT_TEXBROWSE, strp, cx,cy,20,19, &G.buts->texnr, 0,0,0,0, "Selects an existing texture or creates new");
			uiDefIconBut(block, BUT, B_AUTOTEXNAME, ICON_AUTO, cx+21,cy,21,20, 0, 0, 0, 0, 0, "Auto-assigns name to texture");

			but= uiDefBut(block, BUT, B_NOP, "Clear",cx+43, cy, 72, 20, 0, 0, 0, 0, 0, "Erases link to texture");
			uiButSetFunc(but,sculptmode_rem_tex,0,0);
			cy-= 25;

			uiBlockBeginAlign(block);
			uiDefButC(block,ROW, REDRAWBUTSEDIT, "Drag", cx,   cy,39,19, &sd->texrept, 18,SCULPTREPT_DRAG,0,0,"Move the texture with the brush");
			uiDefButC(block,ROW, REDRAWBUTSEDIT, "Tile", cx+39,cy,39,19, &sd->texrept, 18,SCULPTREPT_TILE,0,0,"Treat the texture as a tiled image extending across the screen");
			uiDefButC(block,ROW, REDRAWBUTSEDIT, "3D",   cx+78,cy,37,19, &sd->texrept, 18,SCULPTREPT_3D,  0,0,"Use vertex coords as texture coordinates");
			cy-= 20;

			if(sd->texrept != SCULPTREPT_3D) {
				uiBlockBeginAlign(block);
				uiDefButF(block,NUM,0, "Angle", cx,cy,115,19, &mtex->warpfac, 0,360,100,0, "Rotate texture counterclockwise");
				/*Moved inside, so that following buttons aren't made bigger for no reason*/
				cy-= 20;
			}
			
			/* Added Rake button. Needs to be turned off if 3D is on / disappear*/
			if(sd->texrept != SCULPTREPT_3D){
				uiDefButC(block,TOG,B_NOP, "Rake", cx,cy,115,19, &sd->rake, 0,0,0,0,"Rotate the brush in the direction of motion");
				cy-=20;
			}
				
			if(sd->texrept != SCULPTREPT_DRAG) {
				uiBlockBeginAlign(block);
				but= uiDefIconButC(block, TOG, REDRAWBUTSEDIT, sd->texsep ? ICON_UNLOCKED : ICON_LOCKED, cx,cy,20,19, &sd->texsep,0,0,0,0, "Locks the texture sizes together");			
				uiBlockBeginAlign(block);
				uiDefButF(block,NUM,B_NOP, sd->texsep ? "SizeX" : "Size", cx+20,cy,95,19, &mtex->size[0],1,1000,100,0,"Scaling factor for texture");
				cy-= 20;
				if(sd->texsep) {
					uiDefButF(block,NUM,B_NOP, "SizeY", cx+20,cy,95,19, &mtex->size[1],1,1000,100,0,"Scaling factor for texture");
					cy-= 20;
					if(sd->texrept == SCULPTREPT_3D)
						uiDefButF(block,NUM,B_NOP, "SizeZ", cx+20,cy,95,19, &mtex->size[2],1,1000,100,0,"Scaling factor for texture");
					cy-= 20;
				}
			}
		}
		else {
		       uiDefButS(block,TOG,B_SCULPT_TEXBROWSE, "Add New" ,cx, cy, 115, 19, &G.buts->texnr,-1,32767,0,0, "Adds a new texture");
		       uiDefButS(block,MENU,B_SCULPT_TEXBROWSE, strp, cx,cy-20,20,19, &G.buts->texnr, 0,0,0,0, "Selects an existing texture or creates new");
		}

		MEM_freeN(strp);
	}
	
	uiBlockEndAlign(block);
}

/* *************************** FACE/PAINT *************************** */

void do_fpaintbuts(unsigned short event)
{
	Object *ob;
	bDeformGroup *defGroup;
	MTFace *activetf;
	SculptData *sd= &G.scene->sculptdata;
	ID *id, *idtest;
	extern VPaint Gwp;         /* from vpaint */
	ToolSettings *settings= G.scene->toolsettings;
	int nr= 1;
	MTex *mtex;
	ParticleSystem *psys;

	ob= OBACT;
	if(ob==NULL) return;

	switch(event) {

	case B_VPGAMMA:
		vpaint_dogamma();
		break;
	case B_COPY_TF_MODE:
		EM_mesh_copy_face(4); /* todo, get rid of magic numbers */
		break;
	case B_COPY_TF_TRANSP:
		EM_mesh_copy_face(5);
		break;
	case B_COPY_TF_UV:
		EM_mesh_copy_face(3);
		break;
	case B_COPY_TF_COL:
		EM_mesh_copy_face(6);
		break;
	case B_COPY_TF_TEX:
		EM_mesh_copy_face(2);
		break;
	case B_SET_VCOL:
		if(FACESEL_PAINT_TEST) 
			clear_vpaint_selectedfaces();
		else
			clear_vpaint();
		break;
	case B_REDR_3D_IMA:
		allqueue(REDRAWVIEW3D, 0);
		allqueue(REDRAWIMAGE, 0);
		break;
	case B_ASSIGNMESH:

		test_object_materials(ob->data);
		allqueue(REDRAWVIEW3D, 0);
		allqueue(REDRAWBUTSEDIT, 0);
		break;

	case B_TFACE_HALO:
		activetf = get_active_mtface(NULL, NULL, 0);
		if(activetf) {
			activetf->mode &= ~TF_BILLBOARD2;
			allqueue(REDRAWBUTSEDIT, 0);
		}
		break;

	case B_TFACE_BILLB:
		activetf = get_active_mtface(NULL, NULL, 0);
		if(activetf) {
			activetf->mode &= ~TF_BILLBOARD;
			allqueue(REDRAWBUTSEDIT, 0);
		}
		break;
	case B_WEIGHT0_0:
		editbutvweight = 0.0f;
		allqueue(REDRAWBUTSEDIT, 0);
		break;

	case B_WEIGHT1_4:
		editbutvweight = 0.25f;
		allqueue(REDRAWBUTSEDIT, 0);
		break;
	case B_WEIGHT1_2:
		editbutvweight = 0.5f;
		allqueue(REDRAWBUTSEDIT, 0);
		break;
	case B_WEIGHT3_4:
		editbutvweight = 0.75f;
		allqueue(REDRAWBUTSEDIT, 0);
		break;
	case B_WEIGHT1_0:
		editbutvweight = 1.0f;
		allqueue(REDRAWBUTSEDIT, 0);
		break;
		
	case B_OPA1_8:
		Gwp.a = 0.125f;
		allqueue(REDRAWBUTSEDIT, 0);
		break;
	case B_OPA1_4:
		Gwp.a = 0.25f;
		allqueue(REDRAWBUTSEDIT, 0);
		break;
	case B_OPA1_2:
		Gwp.a = 0.5f;
		allqueue(REDRAWBUTSEDIT, 0);
		break;
	case B_OPA3_4:
		Gwp.a = 0.75f;
		allqueue(REDRAWBUTSEDIT, 0);
		break;
	case B_OPA1_0:
		Gwp.a = 1.0f;
		allqueue(REDRAWBUTSEDIT, 0);
		break;
	case B_CLR_WPAINT:
		if(!multires_level1_test()) {
			defGroup = BLI_findlink(&ob->defbase, ob->actdef-1);
			if(defGroup) {
				Mesh *me= ob->data;
				int a;
				for(a=0; a<me->totvert; a++)
					remove_vert_defgroup (ob, defGroup, a);
				allqueue(REDRAWVIEW3D, 0);
				DAG_object_flush_update(G.scene, ob, OB_RECALC_DATA);
			}
		}
		break;
	case B_SCULPT_TEXBROWSE:
		sd= &G.scene->sculptdata;

		if(G.buts->texnr== -2) {
			id= NULL;
			if(sd) {
				mtex= sd->mtex[sd->texact];
				if(mtex) id= &mtex->tex->id;
			}

			activate_databrowse((ID *)id, ID_TE, 0, B_SCULPT_TEXBROWSE, &G.buts->texnr, do_global_buttons);
			return;
		}
		if(G.buts->texnr < 0) break;

		if(G.buts->pin) {
			
		}
		else if(sd && sd->texact == -1) {
			error("No texture channel selected");
			allqueue(REDRAWBUTSSHADING, 0);
		}
		else if(sd && sd->texact != -1) {
			id= NULL;
			
			mtex= sd->mtex[sd->texact];
			if(mtex) id= &mtex->tex->id;

			idtest= G.main->tex.first;
			while(idtest) {
				if(nr==G.buts->texnr) {
					break;
				}
				nr++;
				idtest= idtest->next;
			}
			if(idtest==0) { /* new tex */
				if(id)	idtest= (ID *)copy_texture((Tex *)id);
				else idtest= (ID *)add_texture("Tex");
				idtest->us--;
			}
			if(idtest!=id && sd) {
				
				if(sd->mtex[sd->texact]==0) {
					sd->mtex[sd->texact]= add_mtex();
					sd->mtex[sd->texact]->texco= TEXCO_VIEW;
					sd->mtex[sd->texact]->size[0]=
						sd->mtex[sd->texact]->size[1]=
						sd->mtex[sd->texact]->size[2]= 100;
					sd->mtex[sd->texact]->warpfac= 0;
				}
				sd->mtex[sd->texact]->tex= (Tex *)idtest;
				id_us_plus(idtest);
				if(id) id->us--;
				
				BIF_undo_push("Texture browse");
				allqueue(REDRAWBUTSEDIT, 0);
				allqueue(REDRAWBUTSSHADING, 0);
				allqueue(REDRAWIPO, 0);
				allqueue(REDRAWOOPS, 0);
				BIF_preview_changed(ID_TE);
			}
		}
		break;

	case B_BRUSHBROWSE:
		if(G.buts->menunr==-2) {
			activate_databrowse((ID*)settings->imapaint.brush, ID_BR, 0, B_BRUSHBROWSE, &G.buts->menunr, do_global_buttons);
			break;
		}
		else if(G.buts->menunr < 0) break;
			
		if(brush_set_nr(&settings->imapaint.brush, G.buts->menunr)) {
			BIF_undo_push("Browse Brush");
			allqueue(REDRAWBUTSEDIT, 0);
			allqueue(REDRAWIMAGE, 0);
		}
		break;
	case B_BRUSHDELETE:
		if(brush_delete(&settings->imapaint.brush)) {
			BIF_undo_push("Unlink Brush");
			allqueue(REDRAWBUTSEDIT, 0);
			allqueue(REDRAWIMAGE, 0);
		}
		break;
	case B_BRUSHKEEPDATA:
		brush_toggled_fake_user(settings->imapaint.brush);
		allqueue(REDRAWBUTSEDIT, 0);
		allqueue(REDRAWIMAGE, 0);
		break;
	case B_BRUSHLOCAL:
		if(settings->imapaint.brush && settings->imapaint.brush->id.lib) {
			if(okee("Make local")) {
				make_local_brush(settings->imapaint.brush);
				allqueue(REDRAWBUTSEDIT, 0);
				allqueue(REDRAWIMAGE, 0);
			}
		}
		break;
	case B_BTEXBROWSE:
		if(settings->imapaint.brush) {
			Brush *brush= settings->imapaint.brush;

			if(G.buts->menunr==-2) {
				MTex *mtex= brush->mtex[brush->texact];
				ID *id= (ID*)((mtex)? mtex->tex: NULL);
				if(G.qual & LR_CTRLKEY) {
					activate_databrowse_imasel(id, ID_TE, 0, B_BTEXBROWSE, &G.buts->menunr, do_fpaintbuts);
				} else {
					activate_databrowse(id, ID_TE, 0, B_BTEXBROWSE, &G.buts->menunr, do_fpaintbuts);
				}
				break;
			}
			else if(G.buts->menunr < 0) break;
				
			if(brush_texture_set_nr(brush, G.buts->menunr)) {
				BIF_undo_push("Browse Brush Texture");
				allqueue(REDRAWBUTSSHADING, 0);
				allqueue(REDRAWBUTSEDIT, 0);
				allqueue(REDRAWIMAGE, 0);
			}
		}
		break;
	case B_BTEXDELETE:
		if(settings->imapaint.brush) {
			if (brush_texture_delete(settings->imapaint.brush)) {
				BIF_undo_push("Unlink Brush Texture");
				allqueue(REDRAWBUTSSHADING, 0);
				allqueue(REDRAWBUTSEDIT, 0);
				allqueue(REDRAWIMAGE, 0);
			}
		}
		break;
	case B_BRUSHCHANGE:
		allqueue(REDRAWIMAGE, 0);
		allqueue(REDRAWBUTSEDIT, 0);
		break;
	case B_BAKE_REDRAWEDIT:
		allqueue(REDRAWVIEW3D, 0);
		allqueue(REDRAWBUTSEDIT, 0);
		break;
	case B_BAKE_RECACHE:
		psys=PE_get_current(ob);
		PE_hide_keys_time(psys,CFRA);
		psys_cache_paths(ob,psys,CFRA,0);
		if(PE_settings()->flag & PE_SHOW_CHILD)
			psys_cache_child_paths(ob,psys,CFRA,0);
		
		allqueue(REDRAWVIEW3D, 0);
		allqueue(REDRAWBUTSEDIT, 0);
		break;
	}
}

/* -------------------- MODE: vpaint  ------------------- */

void weight_paint_buttons(uiBlock *block)
{
	extern VPaint Gwp;         /* from vpaint */
	Object *ob;
	ob= OBACT;
	
	if(ob==NULL) return;
	
	uiBlockBeginAlign(block);
	uiDefButF(block, NUMSLI, REDRAWVIEW3D, "Weight:",10,170,225,19, &editbutvweight, 0, 1, 10, 0, "Sets the current vertex group's bone deformation strength");
	
	uiDefBut(block, BUT, B_WEIGHT0_0 , "0",			 10,150,45,19, 0, 0, 0, 0, 0, "");
	uiDefBut(block, BUT, B_WEIGHT1_4 , "1/4",		 55,150,45,19, 0, 0, 0, 0, 0, "");
	uiDefBut(block, BUT, B_WEIGHT1_2 , "1/2",		 100,150,45,19, 0, 0, 0, 0, 0, "");
	uiDefBut(block, BUT, B_WEIGHT3_4 , "3/4",		 145,150,45,19, 0, 0, 0, 0, 0, "");
	uiDefBut(block, BUT, B_WEIGHT1_0 , "1",			 190,150,45,19, 0, 0, 0, 0, 0, "");
	
	uiDefButF(block, NUMSLI, B_NOP, "Opacity ",		10,130,225,19, &Gwp.a, 0.0, 1.0, 0, 0, "The amount of pressure on the brush");
	
	uiDefBut(block, BUT, B_OPA1_8 , "1/8",		10,110,45,19, 0, 0, 0, 0, 0, "");
	uiDefBut(block, BUT, B_OPA1_4 , "1/4",		55,110,45,19, 0, 0, 0, 0, 0, "");
	uiDefBut(block, BUT, B_OPA1_2 , "1/2",		100,110,45,19, 0, 0, 0, 0, 0, "");
	uiDefBut(block, BUT, B_OPA3_4 , "3/4",		145,110,45,19, 0, 0, 0, 0, 0, "");
	uiDefBut(block, BUT, B_OPA1_0 , "1",		190,110,45,19, 0, 0, 0, 0, 0, "");
	
	uiDefButF(block, NUMSLI, B_NOP, "Size ",	10,90,225,19, &Gwp.size, 2.0, 64.0, 0, 0, "The size of the brush");
	
	uiBlockBeginAlign(block);
	uiDefButS(block, ROW, B_DIFF, "Mix",		250,170,60,17, &Gwp.mode, 1.0, 0.0, 0, 0, "Mix the vertex colors");
	uiDefButS(block, ROW, B_DIFF, "Add",		250,152,60,17, &Gwp.mode, 1.0, 1.0, 0, 0, "Add the vertex colors");
	uiDefButS(block, ROW, B_DIFF, "Sub",		250,134,60,17, &Gwp.mode, 1.0, 2.0, 0, 0, "Subtract from the vertex color");
	uiDefButS(block, ROW, B_DIFF, "Mul",		250,116,60,17, &Gwp.mode, 1.0, 3.0, 0, 0, "Multiply the vertex color");
	uiDefButS(block, ROW, B_DIFF, "Blur",		250, 98,60,17, &Gwp.mode, 1.0, 4.0, 0, 0, "Blur the weight with surrounding values");
	uiDefButS(block, ROW, B_DIFF, "Lighter",	250, 80,60,17, &Gwp.mode, 1.0, 5.0, 0, 0, "Paint over darker areas only");
	uiDefButS(block, ROW, B_DIFF, "Darker",		250, 62,60,17, &Gwp.mode, 1.0, 6.0, 0, 0, "Paint over lighter areas only");
	uiBlockEndAlign(block);
	
	/* draw options same as below */
	uiBlockBeginAlign(block);
	if (FACESEL_PAINT_TEST) {
		uiDefButBitI(block, TOG, G_DRAWFACES, B_UVAUTO_DRAWFACES, "Faces",	10,45,60,19, &G.f, 0, 0, 0, 0, "Displays all faces as shades");
		uiDefButBitI(block,TOG, G_DRAWEDGES, REDRAWVIEW3D,"Edges",70,45,60,19, &G.f, 2.0, 0, 0, 0,  "Displays edges of visible faces");
	 	uiDefButBitI(block,TOG, G_HIDDENEDGES, REDRAWVIEW3D,"Hidden Edges",130,45,100,19, &G.f, 2.0, 1.0, 0, 0,  "Displays edges of hidden faces");
	} else{ 
 		uiDefButBitC(block, TOG, OB_DRAWWIRE, REDRAWVIEW3D, "Wire",	10,45,75,19, &ob->dtx, 0, 0, 0, 0, "Displays the active object's wireframe in shaded drawing modes");
	}
	uiBlockEndAlign(block);
	
	uiBlockBeginAlign(block);
	uiDefButBitS(block, TOG, VP_AREA, 0, "All Faces", 	10,20,60,19, &Gwp.flag, 0, 0, 0, 0, "Paint on all faces inside brush (otherwise only on face under mouse cursor)");
	uiDefButBitS(block, TOG, VP_SOFT, 0, "Vert Dist", 70,20,60,19, &Gwp.flag, 0, 0, 0, 0, "Use distances to vertices (instead of all vertices of face)");
	uiDefButBitS(block, TOGN, VP_HARD, 0, "Soft",		130,20,60,19, &Gwp.flag, 0, 0, 0, 0, "Use a soft brush");
	uiDefButBitS(block, TOG, VP_NORMALS, 0, "Normals", 	190,20,60,19, &Gwp.flag, 0, 0, 0, 0, "Applies the vertex normal before painting");
	uiDefButBitS(block, TOG, VP_SPRAY, 0, "Spray",		250,20,55,19, &Gwp.flag, 0, 0, 0, 0, "Keep applying paint effect while holding mouse");
	uiBlockEndAlign(block);
	
	if(ob) {
		uiBlockBeginAlign(block);
		uiDefButBitS(block, TOG, VP_ONLYVGROUP, REDRAWVIEW3D, "Vgroup",		10,0,100,19, &Gwp.flag, 0, 0, 0, 0, "Only paint on vertices in the selected vertex group.");
		uiDefButBitS(block, TOG, VP_MIRROR_X, REDRAWVIEW3D, "X-Mirror",	110,0,100,19, &Gwp.flag, 0, 0, 0, 0, "Mirrored Paint, applying on mirrored Weight Group name");
		uiDefBut(block, BUT, B_CLR_WPAINT, "Clear",					210,0,100,19, NULL, 0, 0, 0, 0, "Removes reference to this deform group from all vertices");
		uiBlockEndAlign(block);
	}
}

void brush_buttons(uiBlock *block, short sima,
		int evt_nop, int evt_change,
		int evt_browse, int evt_local,
		int evt_del, int evt_keepdata,
		int evt_texbrowse, int evt_texdel)
{
	ToolSettings *settings= G.scene->toolsettings;
	Brush *brush= settings->imapaint.brush;
	ID *id;
	int yco, xco, butw;

	short *menupoin = sima ? &(G.sima->menunr) : &(G.buts->menunr);
	
	yco= 160;

	butw = sima ? 80 : 106;
	
	uiBlockBeginAlign(block);
	uiDefButS(block, ROW, evt_change, "Draw",		0,		yco,butw,19, &settings->imapaint.tool, 7.0, PAINT_TOOL_DRAW, 0, 0, "Draw brush");
	uiDefButS(block, ROW, evt_change, "Soften",		butw,	yco,butw,19, &settings->imapaint.tool, 7.0, PAINT_TOOL_SOFTEN, 0, 0, "Soften brush");
	uiDefButS(block, ROW, evt_change, "Smear",		butw*2,	yco,butw,19, &settings->imapaint.tool, 7.0, PAINT_TOOL_SMEAR, 0, 0, "Smear brush");
	if (sima)
		uiDefButS(block, ROW, evt_change, "Clone",	butw*3,	yco,butw,19, &settings->imapaint.tool, 7.0, PAINT_TOOL_CLONE, 0, 0, "Clone brush, use RMB to drag source image");
	
	uiBlockEndAlign(block);
	yco -= 30;
	 
	uiBlockSetCol(block, TH_BUT_SETTING2);
	id= (ID*)settings->imapaint.brush;
	xco= std_libbuttons(block, 0, yco, 0, NULL, evt_browse, ID_BR, 0, id, NULL, menupoin, 0, evt_local, evt_del, 0, evt_keepdata);
	uiBlockSetCol(block, TH_AUTO);

	if(brush && !brush->id.lib) {

		butw= 320-(xco+10);

		uiDefButS(block, MENU, evt_nop, "Mix %x0|Add %x1|Subtract %x2|Multiply %x3|Lighten %x4|Darken %x5|Erase Alpha %x6|Add Alpha %x7", xco+10,yco,butw,19, &brush->blend, 0, 0, 0, 0, "Blending method for applying brushes");

		uiDefButBitS(block, TOG|BIT, BRUSH_TORUS, evt_change, "Wrap",	xco+10,yco-25,butw,19, &brush->flag, 0, 0, 0, 0, "Enables torus wrapping");

		uiBlockBeginAlign(block);
		uiDefButBitS(block, TOG|BIT, BRUSH_AIRBRUSH, evt_change, "Airbrush",	xco+10,yco-50,butw,19, &brush->flag, 0, 0, 0, 0, "Keep applying paint effect while holding mouse (spray)");
		uiDefButF(block, NUM, evt_nop, "Rate ", xco+10,yco-70,butw,19, &brush->rate, 0.01, 1.0, 0, 0, "Number of paints per second for Airbrush");
		uiBlockEndAlign(block);

		yco -= 25;

		uiBlockBeginAlign(block);
		uiDefButF(block, COL, B_VPCOLSLI, "",					0,yco,200,19, brush->rgb, 0, 0, 0, 0, "");
		uiDefButF(block, NUMSLI, evt_nop, "Opacity ",		0,yco-20,180,19, &brush->alpha, 0.0, 1.0, 0, 0, "The amount of pressure on the brush");
		uiDefButBitS(block, TOG|BIT, BRUSH_ALPHA_PRESSURE, evt_nop, "P",	180,yco-20,20,19, &brush->flag, 0, 0, 0, 0, "Enables pressure sensitivity for tablets");
		uiDefButI(block, NUMSLI, evt_nop, "Size ",		0,yco-40,180,19, &brush->size, 1, 200, 0, 0, "The size of the brush");
		uiDefButBitS(block, TOG|BIT, BRUSH_SIZE_PRESSURE, evt_nop, "P",	180,yco-40,20,19, &brush->flag, 0, 0, 0, 0, "Enables pressure sensitivity for tablets");
		uiDefButF(block, NUMSLI, evt_nop, "Falloff ",		0,yco-60,180,19, &brush->innerradius, 0.0, 1.0, 0, 0, "The fall off radius of the brush");
		uiDefButBitS(block, TOG|BIT, BRUSH_RAD_PRESSURE, evt_nop, "P",	180,yco-60,20,19, &brush->flag, 0, 0, 0, 0, "Enables pressure sensitivity for tablets");
		uiDefButF(block, NUMSLI, evt_nop, "Spacing ",0,yco-80,180,19, &brush->spacing, 1.0, 100.0, 0, 0, "Repeating paint on %% of brush diameter");
	uiDefButBitS(block, TOG|BIT, BRUSH_SPACING_PRESSURE, evt_nop, "P",	180,yco-80,20,19, &brush->flag, 0, 0, 0, 0, "Enables pressure sensitivity for tablets");
		uiBlockEndAlign(block);

		yco -= 110;

		if(sima && settings->imapaint.tool == PAINT_TOOL_CLONE) {
			id= (ID*)brush->clone.image;
			uiBlockSetCol(block, TH_BUT_SETTING2);
			xco= std_libbuttons(block, 0, yco, 0, NULL, B_SIMACLONEBROWSE, ID_IM, 0, id, 0, menupoin, 0, 0, B_SIMACLONEDELETE, 0, 0);
			uiBlockSetCol(block, TH_AUTO);
			if(id) {
				butw= 320-(xco+5);
				uiDefButF(block, NUMSLI, evt_change, "B ",xco+5,yco,butw,19, &brush->clone.alpha , 0.0, 1.0, 0, 0, "Opacity of clone image display");
			}
		}
		else {
			MTex *mtex= brush->mtex[brush->texact];
			
			uiBlockSetCol(block, TH_BUT_SETTING2);
			id= (mtex)? (ID*)mtex->tex: NULL;
			xco= std_libbuttons(block, 0, yco, 0, NULL, evt_texbrowse, ID_TE, 0, id, NULL, menupoin, 0, 0, evt_texdel, 0, 0);
			/*uiDefButBitS(block, TOG|BIT, BRUSH_FIXED_TEX, evt_change, "Fixed",	xco+5,yco,butw,19, &brush->flag, 0, 0, 0, 0, "Keep texture origin in fixed position");*/
			uiBlockSetCol(block, TH_AUTO);
		}
	}
	
#if 0
		uiDefButBitS(block, TOG|BIT, IMAGEPAINT_DRAW_TOOL_DRAWING, B_SIMABRUSHCHANGE, "TD", 0,1,50,19, &settings->imapaint.flag.flag, 0, 0, 0, 0, "Enables brush shape while drawing");
		uiDefButBitS(block, TOG|BIT, IMAGEPAINT_DRAW_TOOL, B_SIMABRUSHCHANGE, "TP", 50,1,50,19, &settings->imapaint.flag.flag, 0, 0, 0, 0, "Enables brush shape while not drawing");
#endif
}

static void editing_panel_mesh_paint(void)
{
	uiBlock *block;
	
	block= uiNewBlock(&curarea->uiblocks, "editing_panel_mesh_paint", UI_EMBOSS, UI_HELV, curarea->win);
	if(uiNewPanel(curarea, block, "Paint", "Editing", 640, 0, 318, 204)==0) return;
	
	
	if(G.f & G_WEIGHTPAINT) {
		weight_paint_buttons(block);
	}
	else if(G.f & G_VERTEXPAINT) {
		extern VPaint Gvp;         /* from vpaint */
		
		uiBlockBeginAlign(block);
		uiDefButF(block, NUMSLI, B_NOP, "R ",			979,170,150,19, &Gvp.r, 0.0, 1.0, B_VPCOLSLI, 0, "The amount of red used for painting");
		uiDefButF(block, NUMSLI, B_NOP, "G ",			979,150,150,19, &Gvp.g, 0.0, 1.0, B_VPCOLSLI, 0, "The amount of green used for painting");
		uiDefButF(block, NUMSLI, B_NOP, "B ",			979,130,150,19, &Gvp.b, 0.0, 1.0, B_VPCOLSLI, 0, "The amount of blue used for painting");
		
		uiBlockBeginAlign(block);
		uiDefButF(block, NUMSLI, B_NOP, "Opacity ",		979,105,222,19, &Gvp.a, 0.0, 1.0, 0, 0, "The amount of pressure on the brush");
		uiDefButF(block, NUMSLI, B_NOP, "Size ",		979,85,222,19, &Gvp.size, 2.0, 64.0, 0, 0, "The size of the brush");
		uiBlockEndAlign(block);
		
		uiDefButF(block, COL, B_REDR, "",				1140,150,60,40, &(Gvp.r), 0, 0, 0, B_VPCOLSLI, "");
		uiDefBut(block, BUT, B_SET_VCOL, "SetVCol",	1140,130,60,20, 0, 0, 0, 0, 0, "Set Vertex color of selection to current (Shift+K)");
		
		uiBlockBeginAlign(block);
		uiDefButS(block, ROW, B_DIFF, "Mix",			1212,170,63,17, &Gvp.mode, 1.0, 0.0, 0, 0, "Mix the vertex colors");
		uiDefButS(block, ROW, B_DIFF, "Add",			1212,152,63,17, &Gvp.mode, 1.0, 1.0, 0, 0, "Add the vertex color");
		uiDefButS(block, ROW, B_DIFF, "Sub",			1212, 134,63,17, &Gvp.mode, 1.0, 2.0, 0, 0, "Subtract from the vertex color");
		uiDefButS(block, ROW, B_DIFF, "Mul",			1212, 116,63,17, &Gvp.mode, 1.0, 3.0, 0, 0, "Multiply the vertex color");
		uiDefButS(block, ROW, B_DIFF, "Blur",			1212, 98,63,17, &Gvp.mode, 1.0, 4.0, 0, 0, "Blur the color with surrounding values");
		uiDefButS(block, ROW, B_DIFF, "Lighter",		1212, 80,63,17, &Gvp.mode, 1.0, 5.0, 0, 0, "Paint over darker areas only");
		uiDefButS(block, ROW, B_DIFF, "Darker",			1212, 62,63,17, &Gvp.mode, 1.0, 6.0, 0, 0, "Paint over lighter areas only");
		uiBlockEndAlign(block);
		
		/* draw options */
		uiBlockBeginAlign(block);
		if (FACESEL_PAINT_TEST) {
			uiDefButBitI(block, TOG, G_DRAWFACES, B_UVAUTO_DRAWFACES, "Faces",	979,50,60,19, &G.f, 0, 0, 0, 0, "Displays all faces as shades");
			uiDefButBitI(block,TOG, G_DRAWEDGES, REDRAWVIEW3D,"Edges",1039,50,60,19, &G.f, 2.0, 0, 0, 0,  "Displays edges of visible faces");
		 	uiDefButBitI(block,TOG, G_HIDDENEDGES, REDRAWVIEW3D,"Hidden Edges",1099,50,100,19, &G.f, 2.0, 1.0, 0, 0,  "Displays edges of hidden faces");
		}
		uiBlockEndAlign(block);
		
		uiBlockBeginAlign(block);
		uiDefButBitS(block, TOG, VP_AREA, 0, "All Faces", 		979,25,75,19, &Gvp.flag, 0, 0, 0, 0, "Paint on all faces inside brush");
		uiDefButBitS(block, TOG, VP_SOFT, 0, "Vertex Dist", 	1054,25,75,19, &Gvp.flag, 0, 0, 0, 0, "Use distances to vertices (instead of paint entire faces)");
		uiDefButBitS(block, TOG, VP_NORMALS, 0, "Normals", 	1129,25,75,19, &Gvp.flag, 0, 0, 0, 0, "Applies the vertex normal before painting");
		uiDefButBitS(block, TOG, VP_SPRAY, 0, "Spray",		1204,25,72,19, &Gvp.flag, 0, 0, 0, 0, "Keep applying paint effect while holding mouse");

		uiBlockBeginAlign(block);
		uiDefBut(block, BUT, B_VPGAMMA, "Set",		979,0,81,19, 0, 0, 0, 0, 0, "Apply Mul and Gamma to vertex colors");
		uiDefButF(block, NUM, B_DIFF, "Mul:", 		1061,0,112,19, &Gvp.mul, 0.1, 50.0, 10, 0, "Set the number to multiply vertex colors with");
		uiDefButF(block, NUM, B_DIFF, "Gamma:", 	1174,0,102,19, &Gvp.gamma, 0.1, 5.0, 10, 0, "Change the clarity of the vertex colors");
		uiBlockEndAlign(block);
	}
	else { /* texture paint */
<<<<<<< HEAD
		ToolSettings *settings= G.scene->toolsettings;
		Brush *brush= settings->imapaint.brush;
		ID *id;
		int yco, xco, butw;

		yco= 160;

		uiBlockBeginAlign(block);
		if ((settings->imapaint.flag & IMAGEPAINT_PROJECT_DISABLE)==0) {
			uiDefButS(block, ROW, B_SIMABRUSHCHANGE, "Draw",		0  ,yco,108,19, &settings->imapaint.tool, 7.0, PAINT_TOOL_DRAW, 0, 0, "Draw brush");
			uiDefButS(block, ROW, B_SIMABRUSHCHANGE, "Smear",		108 ,yco,106,19, &settings->imapaint.tool, 7.0, PAINT_TOOL_SMEAR, 0, 0, "Smear brush");	
			uiDefButS(block, ROW, B_SIMABRUSHCHANGE, "Clone",		214,yco,106,19, &settings->imapaint.tool, 7.0, PAINT_TOOL_CLONE, 0, 0, "Clone brush, use RMB to drag source image");
		}
		else { 
			uiDefButS(block, ROW, B_BRUSHCHANGE, "Draw",		0  ,yco,108,19, &settings->imapaint.tool, 7.0, PAINT_TOOL_DRAW, 0, 0, "Draw brush");
			uiDefButS(block, ROW, B_BRUSHCHANGE, "Soften",		108 ,yco,106,19, &settings->imapaint.tool, 7.0, PAINT_TOOL_SOFTEN, 0, 0, "Soften brush");
			uiDefButS(block, ROW, B_BRUSHCHANGE, "Smear",		214,yco,106,19, &settings->imapaint.tool, 7.0, PAINT_TOOL_SMEAR, 0, 0, "Smear brush");	
		}	
		
		uiBlockEndAlign(block);
		yco -= 30;

		uiBlockSetCol(block, TH_BUT_SETTING2);
		id= (ID*)settings->imapaint.brush;
		xco= std_libbuttons(block, 0, yco, 0, NULL, B_BRUSHBROWSE, ID_BR, 0, id, NULL, &(G.buts->menunr), 0, B_BRUSHLOCAL, B_BRUSHDELETE, 0, B_BRUSHKEEPDATA);
		uiBlockSetCol(block, TH_AUTO);

		if(brush && !brush->id.lib) {
			MTex *mtex= brush->mtex[brush->texact];

			butw= 320-(xco+10);

			uiDefButS(block, MENU, B_NOP, "Mix %x0|Add %x1|Subtract %x2|Multiply %x3|Lighten %x4|Darken %x5|Erase Alpha %x6|Add Alpha %x7", xco+10,yco,butw,19, &brush->blend, 0, 0, 0, 0, "Blending method for applying brushes");

			// uiDefButBitS(block, TOG|BIT, BRUSH_TORUS, B_BRUSHCHANGE, "Wrap",	xco+10,yco-25,butw,19, &brush->flag, 0, 0, 0, 0, "Enables torus wrapping");

			uiBlockBeginAlign(block);
			uiDefButBitS(block, TOG|BIT, BRUSH_AIRBRUSH, B_BRUSHCHANGE, "Airbrush",	xco+10,yco-25,butw,19, &brush->flag, 0, 0, 0, 0, "Keep applying paint effect while holding mouse (spray)");
			uiDefButF(block, NUM, B_NOP, "Rate ", xco+10,yco-45,butw,19, &brush->rate, 0.01, 1.0, 0, 0, "Number of paints per second for Airbrush");
			uiBlockEndAlign(block);
			
			uiDefButBitS(block, TOGN|BIT, IMAGEPAINT_PROJECT_DISABLE, B_REDR, "Project Paint",	xco+10,yco-70,butw,19, &settings->imapaint.flag, 0, 0, 0, 0, "Use projection painting for improved consistency in the brush strokes");
			
			yco -= 50;
			
			if ((settings->imapaint.flag & IMAGEPAINT_PROJECT_DISABLE)==0) {
				//uiDefButBitS(block, TOG|BIT, BRUSH_TORUS, B_BRUSHCHANGE, "Wrap",	xco+10,yco-25,butw,19, &brush->flag, 0, 0, 0, 0, "Enables torus wrapping");
				
				/* Projection Painting */
				uiBlockBeginAlign(block);
				uiDefButBitS(block, TOGN|BIT, IMAGEPAINT_PROJECT_XRAY, B_NOP, "Occlude",	xco+10,yco-45,butw/2,19, &settings->imapaint.flag, 0, 0, 0, 0, "Only paint onto the faces directly under the brush (slower)");
				uiDefButBitS(block, TOGN|BIT, IMAGEPAINT_PROJECT_BACKFACE, B_NOP, "Cull",	xco+10+butw/2,yco-45,butw/2,19, &settings->imapaint.flag, 0, 0, 0, 0, "Ignore faces pointing away from the view (faster)");
				
				uiDefButBitS(block, TOGN|BIT, IMAGEPAINT_PROJECT_FLAT, B_NOP, "Normal",	xco+10,yco-65,butw/2,19, &settings->imapaint.flag, 0, 0, 0, 0, "Paint most on faces pointing towards the view");
				uiDefButC(block, NUM, B_NOP, "", xco+10 +(butw/2),yco-65,butw/2,19, &settings->imapaint.normal_angle, 10.0, 90.0, 0, 0, "Paint most on faces pointing towards the view acording to this angle)");
				
				uiDefButC(block, NUM, B_NOP, "Bleed: ", xco+10,yco-85,butw,19, &settings->imapaint.seam_bleed, 0.0, 8.0, 0, 0, "Extend paint beyond the faces UVs to reduce seams (in pixels, slower)");
				uiBlockEndAlign(block);
				
				uiBlockBeginAlign(block);
				uiDefButBitS(block, TOG|BIT, IMAGEPAINT_PROJECT_LAYER_MASK, B_NOP, "Layer Mask",	xco+10,yco-110,butw-30,19, &settings->imapaint.flag, 0, 0, 0, 0, "Set the mask layer from the UV layer buttons");
				uiDefButBitS(block, TOG|BIT, IMAGEPAINT_PROJECT_LAYER_MASK_INV, B_NOP, "Inv",	xco+10 + butw-30,yco-110,30,19, &settings->imapaint.flag, 0, 0, 0, 0, "Invert the mask");
				uiBlockEndAlign(block);
				
			}
			
			uiBlockBeginAlign(block);
			uiDefButF(block, COL, B_VPCOLSLI, "",					0,yco,200,19, brush->rgb, 0, 0, 0, 0, "");
			uiDefButF(block, NUMSLI, B_NOP, "Opacity ",		0,yco-20,180,19, &brush->alpha, 0.0, 1.0, 0, 0, "The amount of pressure on the brush");
			uiDefButBitS(block, TOG|BIT, BRUSH_ALPHA_PRESSURE, B_NOP, "P",	180,yco-20,20,19, &brush->flag, 0, 0, 0, 0, "Enables pressure sensitivity for tablets");
			uiDefButI(block, NUMSLI, B_NOP, "Size ",		0,yco-40,180,19, &brush->size, 1, 200, 0, 0, "The size of the brush");
			uiDefButBitS(block, TOG|BIT, BRUSH_SIZE_PRESSURE, B_NOP, "P",	180,yco-40,20,19, &brush->flag, 0, 0, 0, 0, "Enables pressure sensitivity for tablets");
			uiDefButF(block, NUMSLI, B_NOP, "Falloff ",		0,yco-60,180,19, &brush->innerradius, 0.0, 1.0, 0, 0, "The fall off radius of the brush");
			uiDefButBitS(block, TOG|BIT, BRUSH_RAD_PRESSURE, B_NOP, "P",	180,yco-60,20,19, &brush->flag, 0, 0, 0, 0, "Enables pressure sensitivity for tablets");
			uiDefButF(block, NUMSLI, B_NOP, "Spacing ",0,yco-80,180,19, &brush->spacing, 1.0, 100.0, 0, 0, "Repeating paint on %% of brush diameter");
		uiDefButBitS(block, TOG|BIT, BRUSH_SPACING_PRESSURE, B_NOP, "P",	180,yco-80,20,19, &brush->flag, 0, 0, 0, 0, "Enables pressure sensitivity for tablets");
			uiBlockEndAlign(block);

			yco -= 110;

			if (settings->imapaint.tool == PAINT_TOOL_CLONE) {
				if ((settings->imapaint.flag & IMAGEPAINT_PROJECT_DISABLE)==0) {
					butw = 130;
					uiBlockBeginAlign(block);
					uiDefButBitS(block, TOG|BIT, IMAGEPAINT_PROJECT_LAYER_CLONE, B_REDR, "Clone from Layer",	0,yco,butw,20, &settings->imapaint.flag, 0, 0, 0, 0, "Use another UV layer as clone source, otherwise use 3D the cursor as the source");
					uiBlockEndAlign(block);
				}
			} else {
				uiBlockSetCol(block, TH_BUT_SETTING2);
				id= (mtex)? (ID*)mtex->tex: NULL;
				xco= std_libbuttons(block, 0, yco, 0, NULL, B_BTEXBROWSE, ID_TE, 0, id, NULL, &(G.buts->menunr), 0, 0, B_BTEXDELETE, 0, 0);
				/*uiDefButBitS(block, TOG|BIT, BRUSH_FIXED_TEX, B_BRUSHCHANGE, "Fixed",	xco+5,yco,butw,19, &brush->flag, 0, 0, 0, 0, "Keep texture origin in fixed position");*/
				uiBlockSetCol(block, TH_AUTO);
			}
		}
=======
		brush_buttons(block, 0, B_NOP, B_BRUSHCHANGE, B_BRUSHBROWSE, B_BRUSHLOCAL, B_BRUSHDELETE, B_BRUSHKEEPDATA, B_BTEXBROWSE, B_BTEXDELETE);
>>>>>>> 2f39ae3b
	}
}

static void editing_panel_mesh_texface(void)
{
	uiBlock *block;
	MTFace *tf;

	block= uiNewBlock(&curarea->uiblocks, "editing_panel_mesh_texface", UI_EMBOSS, UI_HELV, curarea->win);
	uiNewPanelTabbed("Multires", "Editing");
	if(uiNewPanel(curarea, block, "Texture Face", "Editing", 960, 0, 318, 204)==0) return;
	
	tf = get_active_mtface(NULL, NULL, 0);
	
	if(tf) {
		uiDefBut(block, LABEL, B_NOP, "Active Face Mode",	600,185,300,19, NULL, 0.0, 0.0, 0, 0, "Face mode its used for TexFace display and the game engine ");
		uiDefBut(block, BUT,B_COPY_TF_MODE, "Copy", 850,185,50,19, 0, 0, 0, 0, 0, "Copy active faces mode to other selected (View3D Ctrl+C)");
		
		/* Other copy buttons, layout isnt that nice */
		uiBlockBeginAlign(block);
		uiDefBut(block, BUT,B_COPY_TF_UV, "CopyUV", 600,15,100,19, 0, 0, 0, 0, 0, "Copy active faces UVs to other selected (View3D Ctrl+C)");
		uiDefBut(block, BUT,B_COPY_TF_TEX, "CopyTex", 700,15,100,19, 0, 0, 0, 0, 0, "Copy active faces Texture to other selected (View3D Ctrl+C)");		
		uiDefBut(block, BUT,B_COPY_TF_COL, "CopyColor", 800,15,100,19, 0, 0, 0, 0, 0, "Copy active faces Color to other selected (View3D Ctrl+C)");
		uiBlockEndAlign(block);
		
		uiBlockBeginAlign(block);
		
		uiDefButBitS(block, TOG, TF_TEX, B_REDR_3D_IMA, "Tex",	600,160,60,19, &tf->mode, 0, 0, 0, 0, "Render face with texture");
		uiDefButBitS(block, TOG, TF_TILES, B_REDR_3D_IMA, "Tiles",	660,160,60,19, &tf->mode, 0, 0, 0, 0, "Use tilemode for face");
		uiDefButBitS(block, TOG, TF_LIGHT, REDRAWVIEW3D, "Light",	720,160,60,19, &tf->mode, 0, 0, 0, 0, "Use light for face");
		uiDefButBitS(block, TOG, TF_INVISIBLE, REDRAWVIEW3D, "Invisible",780,160,60,19, &tf->mode, 0, 0, 0, 0, "Make face invisible");
		uiDefButBitS(block, TOG, TF_DYNAMIC, REDRAWVIEW3D, "Collision", 840,160,60,19, &tf->mode, 0, 0, 0, 0, "Use face for collision and ray-sensor detection");

		uiBlockBeginAlign(block);
		uiDefButBitS(block, TOG, TF_SHAREDCOL, REDRAWVIEW3D, "Shared",	600,135,60,19, &tf->mode, 0, 0, 0, 0, "Blend vertex colors across face when vertices are shared");
		uiDefButBitS(block, TOG, TF_TWOSIDE, REDRAWVIEW3D, "Twoside",660,135,60,19, &tf->mode, 0, 0, 0, 0, "Render face twosided");
		uiDefButBitS(block, TOG, TF_OBCOL, REDRAWVIEW3D, "ObColor",720,135,60,19, &tf->mode, 0, 0, 0, 0, "Use ObColor instead of vertex colors");
		uiBlockEndAlign(block);
		
		uiBlockBeginAlign(block);
		uiDefButBitS(block, TOG, TF_BILLBOARD, B_TFACE_HALO, "Halo",	600,110,60,19, &tf->mode, 0, 0, 0, 0, "Screen aligned billboard");
		uiDefButBitS(block, TOG, TF_BILLBOARD2, B_TFACE_BILLB, "Billboard",660,110,60,19, &tf->mode, 0, 0, 0, 0, "Billboard with Z-axis constraint");
		uiDefButBitS(block, TOG, TF_SHADOW, REDRAWVIEW3D, "Shadow", 720,110,60,19, &tf->mode, 0, 0, 0, 0, "Face is used for shadow");
		uiDefButBitS(block, TOG, TF_BMFONT, REDRAWVIEW3D, "Text", 780,110,60,19, &tf->mode, 0, 0, 0, 0, "Enable bitmap text on face");
		uiDefButBitS(block, TOG, TF_ALPHASORT, REDRAWVIEW3D, "Sort", 840,110,60,19, &tf->mode, 0, 0, 0, 0, "Enable sorting of faces for correct alpha drawing (slow, use Clip Alpha instead when possible)");
		uiBlockEndAlign(block);
		
		uiDefBut(block, LABEL, B_NOP, "Active Face Alpha Blending (Transp)",	600,75,300,19, NULL, 0.0, 0.0, 0, 0, "Face mode its used for TexFace display and the game engine");
		uiDefBut(block, BUT,B_COPY_TF_TRANSP, "Copy", 850,75,50,19, 0, 0, 0, 0, 0, "Copy active faces transp to other selected (View3D Ctrl+C)");
		
		uiBlockBeginAlign(block);
		uiBlockSetCol(block, TH_BUT_SETTING1);
		uiDefButC(block, ROW, REDRAWVIEW3D, "Opaque",		600,50,60,19, &tf->transp, 2.0, (float)TF_SOLID,0, 0, "Render color of textured face as color");
		uiDefButC(block, ROW, REDRAWVIEW3D, "Add",			660,50,60,19, &tf->transp, 2.0, (float)TF_ADD,	0, 0, "Render face transparent and add color of face");
		uiDefButC(block, ROW, REDRAWVIEW3D, "Alpha",		720,50,60,19, &tf->transp, 2.0, (float)TF_ALPHA,0, 0, "Render polygon transparent, depending on alpha channel of the texture");
		uiDefButC(block, ROW, REDRAWVIEW3D, "Clip Alpha",	780,50,80,19, &tf->transp, 2.0, (float)TF_CLIP,0, 0,  "Use the images alpha values clipped with no blending (binary alpha)");
		uiBlockEndAlign(block);
		
	} else {
		uiDefBut(block,LABEL,B_NOP, "(No Active Face)", 10,200,150,19,0,0,0,0,0,"");
	}

}

void do_uvcalculationbuts(unsigned short event)
{
	switch(event) {
	case B_UVAUTO_DRAWFACES:
		allqueue(REDRAWVIEW3D, 0);
		allqueue(REDRAWIMAGE, 0);
		break;
	}
}

static void editing_panel_mesh_uvautocalculation(void)
{
	uiBlock *block;
	int butH= 19, butHB= 20, row= 180, butS= 10;

	block= uiNewBlock(&curarea->uiblocks, "editing_panel_mesh_uvautocalculation", UI_EMBOSS, UI_HELV, curarea->win);
	/* make this a tab of "Texture face" to save screen space*/
	uiNewPanelTabbed("Multires", "Editing");
	if(uiNewPanel(curarea, block, "UV Calculation", "Editing", 960, 0, 318, 204)==0)
		return;
	row-= 4*butHB+butS;

	uiBlockBeginAlign(block);
	uiDefButS(block, MENU, REDRAWBUTSEDIT, "Unwrapper%t|Conformal%x0|Angle Based%x1",100,row,200,butH, &G.scene->toolsettings->unwrapper, 0, 0, 0, 0, "Unwrap method");
	uiDefButBitS(block, TOG, UVCALC_FILLHOLES, B_NOP, "Fill Holes",100,row-butHB,200,butH,&G.scene->toolsettings->uvcalc_flag, 0, 0, 0, 0,  "Fill holes to prevent internal overlaps");
	uiBlockEndAlign(block);
	row-= 2*butHB+butS;

	row= 180;

	uiDefButBitS(block, TOGN, UVCALC_NO_ASPECT_CORRECT, B_NOP, "Image Aspect",100,row,200,butH,&G.scene->toolsettings->uvcalc_flag, 0, 0, 0, 0,  "Scale the UV Unwrapping to correct for the current images aspect ratio");

	row-= butHB+butS;	
		uiDefButBitS(block, TOG, UVCALC_TRANSFORM_CORRECT, B_NOP, "Transform Correction",100,row,200,butH,&G.scene->toolsettings->uvcalc_flag, 0, 0, 0, 0,  "Correct for UV distortion while transforming, (only works with edge slide now)");

	row= 180;
	
	uiBlockBeginAlign(block);
	uiDefButF(block, NUM,B_UVAUTO_CUBESIZE ,"Cube Size:",315,row,200,butH, &G.scene->toolsettings->uvcalc_cubesize, 0.0001, 100.0, 10, 3, "Defines the cubemap size for cube mapping");
	uiBlockEndAlign(block);
	row-= butHB+butS;

	uiBlockBeginAlign(block);
	uiDefButF(block, NUM,B_UVAUTO_CYLRADIUS ,"Cyl Radius:",315,row,200,butH, &G.scene->toolsettings->uvcalc_radius, 0.1, 100.0, 10, 3, "Defines the radius of the UV mapping cylinder");
	uiBlockEndAlign(block);
	row-= butHB+butS;

	uiBlockBeginAlign(block);
	uiDefButS(block, ROW,B_UVAUTO_FACE,"View Aligns Face",315,row,200,butH, &G.scene->toolsettings->uvcalc_mapdir,2.0, 1.0, 0.0,0.0, "View is on equator for cylindrical and spherical UV mapping");
	uiDefButS(block, ROW,B_UVAUTO_TOP,"VA Top",315,row-butHB,100,butH, &G.scene->toolsettings->uvcalc_mapdir,2.0, 0.0, 0.0,0.0, "View is on poles for cylindrical and spherical UV mapping");
	uiDefButS(block, ROW,B_UVAUTO_TOP,"Al Obj",415,row-butHB,100,butH, &G.scene->toolsettings->uvcalc_mapdir,2.0, 2.0, 0.0,0.0, "Align to object for cylindrical and spherical UV mapping");
	uiBlockEndAlign(block);
	row-= 2*butHB+butS;

	uiBlockBeginAlign(block);
	uiDefButS(block, ROW,B_UVAUTO_ALIGNX,"Polar ZX",315,row,100,butH, &G.scene->toolsettings->uvcalc_mapalign,2.0, 0.0, 0.0,0.0, "Polar 0 is X for cylindrical and spherical UV mapping");
	uiDefButS(block, ROW,B_UVAUTO_ALIGNY,"Polar ZY",415,row,100,butH, &G.scene->toolsettings->uvcalc_mapalign,2.0, 1.0, 0.0,0.0, "Polar 0 is Y for cylindrical and spherical UV mapping");
	uiBlockEndAlign(block);
}

void editing_panel_mesh_multires()
{
	uiBlock *block;
	uiBut *but;
	Object *ob= OBACT;
	Mesh *me= get_mesh(ob);
	int cx= 100, cy= 0;
	
	block= uiNewBlock(&curarea->uiblocks, "editing_panel_mesh_multires", UI_EMBOSS, UI_HELV, curarea->win);
	if(uiNewPanel(curarea, block, "Multires", "Editing", 500, 0, 318, 204)==0) return;
	
	uiSetButLock(object_data_is_libdata(ob), ERROR_LIBDATA_MESSAGE);
	
	if(!me->mr) {
		but= uiDefBut(block,BUT,B_NOP,"Add Multires", cx,cy,268,19,0,0,0,0,0,"Allow editing of the mesh at multiple subdivision levels (disables distructive mesh editing)");
		uiButSetFunc(but,multires_make,ob,me);
	} else {
		char subsurfmenu[]= "Subsurf Type%t|Catmull-Clark%x0|Simple Subdiv.%x1";

		but= uiDefBut(block,BUT,B_NOP,"Apply Multires", cx,cy,268,19,0,0,0,0,0,"Apply current multires level to mesh and the delete other levels");
		uiButSetFunc(but,multires_delete,ob,me);
		cy-= 24;

		uiBlockBeginAlign(block);
		but= uiDefBut(block,BUT,B_NOP,"Add Level", cx,cy,134,19,0,0,0,0,0,"Add a new level of subdivision at the end of the chain");
		uiButSetFunc(but, multires_subdivide, ob, me);
		uiDefButC(block, MENU, B_NOP, subsurfmenu, cx + 134, cy, 134, 19, &G.scene->toolsettings->multires_subdiv_type, 0, 0, 0, 0, "Selects type of subdivision algorithm.");
		cy-= 20;

		if(me->mr->level_count>1) {
			but= uiDefBut(block,BUT,B_NOP,"Del Lower", cx,cy,134,19,0,0,0,0,0,"Remove all levels of subdivision below the current one");
			uiButSetFunc(but,multires_del_lower,ob,me);
			but= uiDefBut(block,BUT,B_NOP,"Del Higher", cx+134,cy,134,19,0,0,0,0,0,"Remove all levels of subdivision above the current one");
			uiButSetFunc(but,multires_del_higher,ob,me);
			cy-= 20;
		
			but= uiDefButC(block,NUM,B_NOP,"Level: ",cx,cy,268,19,(char *)&me->mr->newlvl,1.0,me->mr->level_count,0,0,"");
			uiButSetFunc(but,multires_set_level_cb, ob, me);
			cy-= 20;

			but= uiDefButC(block,NUM,B_NOP,"Edges: ",cx,cy,268,19,(char *)&me->mr->edgelvl,1.0,me->mr->level_count,0,0,"Set level of edges to display");
			uiButSetFunc(but,multires_edge_level_update_cb,ob,me);
			cy-= 20;
			uiBlockEndAlign(block);
			
			cy-= 5;
			uiDefBut(block,LABEL,B_NOP,"Rendering",cx,cy,100,19,0,0,0,0,0,"");
			cy-= 20;

			uiBlockBeginAlign(block);
			uiDefButC(block,NUM,B_NOP,"Pin: ",cx,cy,268,19,(char *)&me->mr->pinlvl,1.0,me->mr->level_count,0,0,"Set level to apply modifiers to during render");
			cy-= 20;

			uiDefButC(block,NUM,B_NOP,"Render: ",cx,cy,268,19,(char *)&me->mr->renderlvl,1.0,me->mr->level_count,0,0,"Set level to render");
			cy-= 20;
			
			if(multires_modifier_warning()) {
				char *tip= "One or more modifiers are enabled that modify mesh topology";
				uiDefIconBut(block,LABEL,B_NOP,ICON_ERROR, cx,cy,20,20, 0,0,0,0,0, tip);
				uiDefBut(block,LABEL,B_NOP, "Cannot use render level", cx+20,cy,180,19, 0,0,0,0,0, tip);
			}
		}
	}

	uiBlockEndAlign(block);
}

void particle_edit_buttons(uiBlock *block)
{
	Object *ob=OBACT;
	ParticleSystem *psys = PE_get_current(ob);
	ParticleEditSettings *pset = PE_settings();
	ParticleEdit *edit;
	uiBut *but;
	short butx=10,buty=150,butw=150,buth=20, lastbuty;
	static short partact;

	char *menustr;
	
	if(psys==NULL) return;
	
	menustr = psys_menu_string(ob, 0);
	partact = PE_get_current_num(ob)+1;
	
	but=uiDefButS(block, MENU, B_BAKE_REDRAWEDIT, menustr, 160,180,butw,buth, &partact, 14.0, 0.0, 0, 0, "Browse systems");
	uiButSetFunc(but, PE_change_act, ob, &partact);

	MEM_freeN(menustr);

	if(psys->edit) {
		edit= psys->edit;

		/* brushes (the update evend needs to be B_BAKE_RECACHE so that path colors are updated properly) */
		uiBlockBeginAlign(block);	
		uiDefButS(block,ROW,B_BAKE_RECACHE,"None",butx,buty,75,19,&pset->brushtype,14.0,PE_BRUSH_NONE,0,0,"Disable brush");
		uiDefButS(block,ROW,B_BAKE_RECACHE,"Comb",butx+75,buty,75,19,&pset->brushtype,14.0,PE_BRUSH_COMB,0,0,"Comb hairs");
		uiDefButS(block,ROW,B_BAKE_RECACHE,"Smooth",butx+150,buty,75,19,&pset->brushtype,14.0,PE_BRUSH_SMOOTH,0,0,"Smooth hairs");
		uiDefButS(block,ROW,B_BAKE_RECACHE,"Weight",butx+225,buty,75,19,&pset->brushtype,14,PE_BRUSH_WEIGHT,0,0,"Weight hairs");
		buty-= buth;
		uiDefButS(block,ROW,B_BAKE_RECACHE,"Add", butx,buty,75,19,&pset->brushtype,14,PE_BRUSH_ADD,0,0,"Add hairs");
		uiDefButS(block,ROW,B_BAKE_RECACHE,"Length", butx+75,buty,75,19,&pset->brushtype,14, PE_BRUSH_LENGTH,0,0,"Make hairs longer or shorter");
		uiDefButS(block,ROW,B_BAKE_RECACHE,"Puff", butx+150,buty,75,19,&pset->brushtype,14, PE_BRUSH_PUFF,0,0,"Make hairs stand up");
		uiDefButS(block,ROW,B_BAKE_RECACHE,"Cut", butx+225,buty,75,19,&pset->brushtype,14, PE_BRUSH_CUT,0,0,"Cut hairs");
		uiBlockEndAlign(block);

		buty-= 10;
		lastbuty= buty;

		/* brush options */
		if(pset->brushtype>=0) {
			ParticleBrushData *brush= &pset->brush[pset->brushtype];

			butw= 180;

			uiBlockBeginAlign(block);
			uiDefButS(block, NUMSLI, B_BAKE_REDRAWEDIT, "Size:", butx,(buty-=buth),butw,buth, &brush->size, 1.0, 100.0, 1, 1, "Brush size");
			uiDefButS(block, NUMSLI, B_BAKE_REDRAWEDIT, "Strength:", butx,(buty-=buth),butw,buth, &brush->strength, 1.0, 100.0, 1, 1, "Brush strength");

			if(ELEM(pset->brushtype, PE_BRUSH_LENGTH, PE_BRUSH_PUFF)) {
				char *str1, *str2, *tip1, *tip2;

				if(pset->brushtype == PE_BRUSH_LENGTH) {
					str1= "Grow"; tip1= "Make hairs longer [Shift]";
					str2= "Shrink"; tip2= "Make hairs shorter [Shift]";
				}
				else /*if(pset->brushtype == PE_BRUSH_PUFF)*/ {
					str1= "Add"; tip1= "Make hair more puffy [Shift]";
					str2= "Sub"; tip2= "Make hair less puffy [Shift]";
				}

				uiDefButS(block,ROW,B_NOP,str1, butx,(buty-=buth),butw/2,buth,&brush->invert,0.0,0.0,0, 0,tip1);
				uiDefButS(block,ROW,B_NOP,str2, butx+butw/2,buty,butw/2,buth,&brush->invert,0.0,1.0,0, 0,tip2);
			}
			uiBlockEndAlign(block);

			butx += butw+10;
			buty= lastbuty;
			butw= 110;

			if(pset->brushtype==PE_BRUSH_ADD) {
				uiBlockBeginAlign(block);
				uiDefButBitS(block, TOG, PE_INTERPOLATE_ADDED, B_BAKE_REDRAWEDIT, "Interpolate",	butx,(buty-=buth),butw,buth, &pset->flag, 0, 0, 0, 0, "Interpolate new particles from the existing ones");
				uiDefButS(block, NUMSLI, B_BAKE_REDRAWEDIT, "Step:",	butx,(buty-=buth),butw,buth, &brush->step, 1.0, 50.0, 1, 1, "Brush step");
				uiDefButS(block, NUMSLI, B_BAKE_REDRAWEDIT, "Keys:",	butx,(buty-=buth),butw,buth, &pset->totaddkey, 2.0, 20.0, 1, 1, "How many keys to make new particles with");
				uiBlockEndAlign(block);
			}
		}

		/* keep options */
		butw= 150;
		butx= 10;
		buty= lastbuty - (buth*3 + 10);
		lastbuty= buty;

		uiDefBut(block, LABEL, 0, "Keep",	butx,(buty-=buth),butw,buth, NULL, 0.0, 0, 0, 0, "");
		uiBlockBeginAlign(block);
		uiDefButBitS(block, TOG, PE_KEEP_LENGTHS, B_BAKE_REDRAWEDIT, "Lengths",	butx,(buty-=buth),butw/2,buth, &pset->flag, 0, 0, 0, 0, "Keep path lengths constant");
		uiDefButBitS(block, TOG, PE_LOCK_FIRST, B_BAKE_REDRAWEDIT, "Root",	 butx+butw/2,buty,butw/2,buth, &pset->flag, 0, 0, 0, 0, "Keep first keys unmodified");
		uiBlockEndAlign(block);

		buty -= 5;

		uiBlockBeginAlign(block);
		uiDefButBitS(block, TOG, PE_DEFLECT_EMITTER, B_BAKE_REDRAWEDIT, "Deflect Emitter",	butx,(buty-=buth),butw,buth, &pset->flag, 0, 0, 0, 0, "Keep paths from intersecting the emitter");
		uiDefButF(block, NUM, B_BAKE_REDRAWEDIT, "Dist:",		butx,(buty-=buth),butw,buth, &pset->emitterdist, 0.0, 10.0, 1, 1, "Distance from emitter");
		uiBlockEndAlign(block);

		buty= lastbuty;
		butx += butw+10;
		butw -= 10;

		uiDefBut(block, LABEL, 0, "Draw",	butx,(buty-=buth),butw,buth, NULL, 0.0, 0, 0, 0, "");
		uiBlockBeginAlign(block);
		uiDefButS(block, NUMSLI, B_BAKE_RECACHE, "Steps:",	butx,(buty-=buth),butw,buth, &psys->part->draw_step, 0.0, 10.0, 1, 1, "Drawing accuracy of paths");
		uiBlockEndAlign(block);

		buty -= 5;

		uiBlockBeginAlign(block);
		uiDefButBitS(block, TOG, PE_SHOW_TIME, B_BAKE_REDRAWEDIT, "Show Time",	butx,(buty-=buth),butw,buth, &pset->flag, 0, 0, 0, 0, "Show time values of the baked keys");
		uiDefButBitS(block, TOG, PE_SHOW_CHILD, B_BAKE_RECACHE, "Show Children",	butx,(buty-=buth),butw,buth, &pset->flag, 0, 0, 0, 0, "Show child particles in particle mode");
		uiBlockEndAlign(block);
	}
	else{
		uiDefBut(block, LABEL, 0, "System isn't editable",	butx,(buty-=buth),250,buth, NULL, 0.0, 0, 0, 0, "");
	}
}
/* this is a mode context sensitive system */

void editing_panels()
{
	Object *ob;
	Curve *cu;
	MetaBall *mb;
	Lattice *lt;
	bArmature *arm;
	Camera *cam;

	ob= OBACT;
	if(ob==NULL) return;
	uiSetButLock(object_data_is_libdata(ob), ERROR_LIBDATA_MESSAGE);
	
	switch(ob->type) {
	case OB_MESH:
		editing_panel_links(ob);
		editing_panel_mesh_type(ob, ob->data);
		editing_panel_modifiers(ob);
		editing_panel_shapes(ob);
		editing_panel_mesh_multires();
		/* modes */
		if(G.obedit) {
			editing_panel_mesh_tools(ob, ob->data);
			editing_panel_mesh_tools1(ob, ob->data);
			uiNewPanelTabbed("Mesh Tools 1", "Editing");
			
			#ifdef WITH_BF_REEB
			editing_panel_mesh_skgen(ob, ob->data);
			editing_panel_mesh_skgen_retarget(ob, ob->data);
			editing_panel_mesh_skgen_display(ob, ob->data);
			#endif
			
			editing_panel_mesh_uvautocalculation();
			if (EM_texFaceCheck())
				editing_panel_mesh_texface();
		}
		else if(G.f & G_SCULPTMODE) {
			uiNewPanelTabbed("Multires", "Editing");
			editing_panel_sculpting_tools();
			uiNewPanelTabbed("Multires", "Editing");
			editing_panel_sculpting_brush();
			uiNewPanelTabbed("Multires", "Editing");
			editing_panel_sculpting_textures();
		} else {
			if(G.f & (G_VERTEXPAINT | G_TEXTUREPAINT | G_WEIGHTPAINT) ) {
				editing_panel_mesh_paint();
			}
		}
		break;

	case OB_CURVE:
	case OB_SURF:
		cu= ob->data;
		editing_panel_links(ob);
		editing_panel_curve_type(ob, cu);
		editing_panel_modifiers(ob);
//		editing_panel_shapes(ob); /* there are some backend things that are not ready for this yet */
		if(G.obedit) {
			editing_panel_curve_tools(ob, cu);
			editing_panel_curve_tools1(ob, cu);
		}
		break;

	case OB_MBALL:
		mb= ob->data;
		editing_panel_links(ob);
		editing_panel_mball_type(ob, mb);
		if(G.obedit) {
			editing_panel_mball_tools(ob, mb);
		}
		break;

	case OB_FONT:
		cu= ob->data;
		editing_panel_links(ob);
		editing_panel_curve_type(ob, cu);
		editing_panel_font_type(ob, cu);

#ifdef INTERNATIONAL
		if(G.obedit)
		{
			editing_panel_char_type(ob, cu);
		}
#endif
		editing_panel_modifiers(ob);
		break;

	case OB_LATTICE:
		lt= ob->data;
		editing_panel_links(ob);
		editing_panel_lattice_type(ob, lt);
		editing_panel_modifiers(ob);
		editing_panel_shapes(ob);
		break;

	case OB_LAMP:
		editing_panel_links(ob);
		break;

	case OB_EMPTY:
		editing_panel_links(ob);
		break;

	case OB_CAMERA:
		cam= ob->data;
		editing_panel_links(ob); // no editmode!
		editing_panel_camera_type(ob, cam);
		/* yafray: extra panel for dof parameters */
		if (G.scene->r.renderer==R_YAFRAY) editing_panel_camera_yafraydof(ob, cam);
		break;

	case OB_ARMATURE:
		arm= ob->data;
		editing_panel_links(ob); // no editmode!
		editing_panel_armature_type(ob, arm);
		if(G.obedit) {
			editing_panel_armature_bones(ob, arm);
		}
		else if(ob->flag & OB_POSEMODE) {
			editing_panel_armature_visuals(ob, arm);
			editing_panel_pose_bones(ob, arm);
			object_panel_constraint("Editing");
		}		
		break;
	}
	uiClearButLock();
}<|MERGE_RESOLUTION|>--- conflicted
+++ resolved
@@ -948,7 +948,7 @@
 	fdata= (G.obedit)? &G.editMesh->fdata: &me->fdata;
 	yco= customdata_buttons(block, me, fdata, CD_MTFACE, &acttface, &acttface_rnd, (G.f & G_TEXTUREPAINT ? &acttface_clone : NULL), (G.f & G_TEXTUREPAINT ? &acttface_mask : NULL),
 		B_SETTFACE, B_SETTFACE_RND, B_SETTFACE_CLONE, B_SETTFACE_MASK, B_NEWTFACE, "UV Texture", "UV Texture:",
-		"Set active UV texture", "Set rendering UV texture", "Set the layer used for texturepaint cloning", "Set the layer used for texturepaint masking", "Creates a new UV texture layer",
+		"Set active UV texture", "Set rendering UV texture", "Set the layer used for texturepaint cloning", "Set the texture paint stencil layer", "Creates a new UV texture layer",
 		"Removes the current UV texture layer", 190, 130);
 
 	yco= customdata_buttons(block, me, fdata, CD_MCOL, &actmcol, &actmcol_rnd, NULL, NULL,
@@ -6338,20 +6338,23 @@
 	ToolSettings *settings= G.scene->toolsettings;
 	Brush *brush= settings->imapaint.brush;
 	ID *id;
-	int yco, xco, butw;
+	int yco, xco, butw, but_idx;
 
 	short *menupoin = sima ? &(G.sima->menunr) : &(G.buts->menunr);
+	short do_project = settings->imapaint.flag & IMAGEPAINT_PROJECT_DISABLE ? 0:1;
 	
 	yco= 160;
 
 	butw = sima ? 80 : 106;
 	
 	uiBlockBeginAlign(block);
-	uiDefButS(block, ROW, evt_change, "Draw",		0,		yco,butw,19, &settings->imapaint.tool, 7.0, PAINT_TOOL_DRAW, 0, 0, "Draw brush");
-	uiDefButS(block, ROW, evt_change, "Soften",		butw,	yco,butw,19, &settings->imapaint.tool, 7.0, PAINT_TOOL_SOFTEN, 0, 0, "Soften brush");
-	uiDefButS(block, ROW, evt_change, "Smear",		butw*2,	yco,butw,19, &settings->imapaint.tool, 7.0, PAINT_TOOL_SMEAR, 0, 0, "Smear brush");
-	if (sima)
-		uiDefButS(block, ROW, evt_change, "Clone",	butw*3,	yco,butw,19, &settings->imapaint.tool, 7.0, PAINT_TOOL_CLONE, 0, 0, "Clone brush, use RMB to drag source image");
+	but_idx = 0;
+	uiDefButS(block, ROW, evt_change, "Draw",		butw*(but_idx++),yco,butw,19, &settings->imapaint.tool, 7.0, PAINT_TOOL_DRAW, 0, 0, "Draw brush");
+	if (sima || do_project==0)
+		uiDefButS(block, ROW, evt_change, "Soften",	butw*(but_idx++),	yco,butw,19, &settings->imapaint.tool, 7.0, PAINT_TOOL_SOFTEN, 0, 0, "Soften brush");
+	uiDefButS(block, ROW, evt_change, "Smear",		butw*(but_idx++),	yco,butw,19, &settings->imapaint.tool, 7.0, PAINT_TOOL_SMEAR, 0, 0, "Smear brush");
+	if (sima || do_project)
+		uiDefButS(block, ROW, evt_change, "Clone",	butw*(but_idx++),	yco,butw,19, &settings->imapaint.tool, 7.0, PAINT_TOOL_CLONE, 0, 0, "Clone brush, use RMB to drag source image");
 	
 	uiBlockEndAlign(block);
 	yco -= 30;
@@ -6366,16 +6369,44 @@
 		butw= 320-(xco+10);
 
 		uiDefButS(block, MENU, evt_nop, "Mix %x0|Add %x1|Subtract %x2|Multiply %x3|Lighten %x4|Darken %x5|Erase Alpha %x6|Add Alpha %x7", xco+10,yco,butw,19, &brush->blend, 0, 0, 0, 0, "Blending method for applying brushes");
-
-		uiDefButBitS(block, TOG|BIT, BRUSH_TORUS, evt_change, "Wrap",	xco+10,yco-25,butw,19, &brush->flag, 0, 0, 0, 0, "Enables torus wrapping");
-
+	
 		uiBlockBeginAlign(block);
-		uiDefButBitS(block, TOG|BIT, BRUSH_AIRBRUSH, evt_change, "Airbrush",	xco+10,yco-50,butw,19, &brush->flag, 0, 0, 0, 0, "Keep applying paint effect while holding mouse (spray)");
-		uiDefButF(block, NUM, evt_nop, "Rate ", xco+10,yco-70,butw,19, &brush->rate, 0.01, 1.0, 0, 0, "Number of paints per second for Airbrush");
+		uiDefButBitS(block, TOG|BIT, BRUSH_AIRBRUSH, evt_change, "Airbrush",	xco+10,yco-25,butw/2,19, &brush->flag, 0, 0, 0, 0, "Keep applying paint effect while holding mouse (spray)");
+		uiDefButF(block, NUM, evt_nop, "", xco+10 + butw/2,yco-25,butw/2,19, &brush->rate, 0.01, 1.0, 0, 0, "Number of paints per second for Airbrush");
 		uiBlockEndAlign(block);
-
-		yco -= 25;
-
+		
+		if (sima) {
+			uiDefButBitS(block, TOG|BIT, BRUSH_TORUS, evt_change, "Wrap",	xco+10,yco-45,butw,19, &brush->flag, 0, 0, 0, 0, "Enables torus wrapping");
+			yco -= 25;
+		}
+		else {
+			yco -= 25;
+			uiBlockBeginAlign(block);
+			uiDefButBitS(block, TOGN|BIT, IMAGEPAINT_PROJECT_DISABLE, B_REDR, "Project Paint",	xco+10,yco-25,butw,19, &settings->imapaint.flag, 0, 0, 0, 0, "Use projection painting for improved consistency in the brush strokes");
+			
+			if ((settings->imapaint.flag & IMAGEPAINT_PROJECT_DISABLE)==0) {
+				
+				
+				/* Projection Painting */
+				
+				uiDefButBitS(block, TOGN|BIT, IMAGEPAINT_PROJECT_XRAY, B_NOP, "Occlude",	xco+10,yco-45,butw/2,19, &settings->imapaint.flag, 0, 0, 0, 0, "Only paint onto the faces directly under the brush (slower)");
+				uiDefButBitS(block, TOGN|BIT, IMAGEPAINT_PROJECT_BACKFACE, B_NOP, "Cull",	xco+10+butw/2,yco-45,butw/2,19, &settings->imapaint.flag, 0, 0, 0, 0, "Ignore faces pointing away from the view (faster)");
+				
+				uiDefButBitS(block, TOGN|BIT, IMAGEPAINT_PROJECT_FLAT, B_NOP, "Normal",	xco+10,yco-65,butw/2,19, &settings->imapaint.flag, 0, 0, 0, 0, "Paint most on faces pointing towards the view");
+				uiDefButS(block, NUM, B_NOP, "", xco+10 +(butw/2),yco-65,butw/2,19, &settings->imapaint.normal_angle, 10.0, 90.0, 0, 0, "Paint most on faces pointing towards the view acording to this angle)");
+				
+				uiDefButS(block, NUM, B_NOP, "Bleed: ", xco+10,yco-85,butw,19, &settings->imapaint.seam_bleed, 0.0, 8.0, 0, 0, "Extend paint beyond the faces UVs to reduce seams (in pixels, slower)");
+				uiBlockEndAlign(block);
+				
+				uiBlockBeginAlign(block);
+				uiDefButBitS(block, TOG|BIT, IMAGEPAINT_PROJECT_LAYER_MASK, B_NOP, "Stencil Layer",	xco+10,yco-110,butw-30,19, &settings->imapaint.flag, 0, 0, 0, 0, "Set the mask layer from the UV layer buttons");
+				uiDefButBitS(block, TOG|BIT, IMAGEPAINT_PROJECT_LAYER_MASK_INV, B_NOP, "Inv",	xco+10 + butw-30,yco-110,30,19, &settings->imapaint.flag, 0, 0, 0, 0, "Invert the mask");
+				uiBlockEndAlign(block);
+				
+			}
+			uiBlockEndAlign(block);
+		}
+		
 		uiBlockBeginAlign(block);
 		uiDefButF(block, COL, B_VPCOLSLI, "",					0,yco,200,19, brush->rgb, 0, 0, 0, 0, "");
 		uiDefButF(block, NUMSLI, evt_nop, "Opacity ",		0,yco-20,180,19, &brush->alpha, 0.0, 1.0, 0, 0, "The amount of pressure on the brush");
@@ -6476,105 +6507,7 @@
 		uiBlockEndAlign(block);
 	}
 	else { /* texture paint */
-<<<<<<< HEAD
-		ToolSettings *settings= G.scene->toolsettings;
-		Brush *brush= settings->imapaint.brush;
-		ID *id;
-		int yco, xco, butw;
-
-		yco= 160;
-
-		uiBlockBeginAlign(block);
-		if ((settings->imapaint.flag & IMAGEPAINT_PROJECT_DISABLE)==0) {
-			uiDefButS(block, ROW, B_SIMABRUSHCHANGE, "Draw",		0  ,yco,108,19, &settings->imapaint.tool, 7.0, PAINT_TOOL_DRAW, 0, 0, "Draw brush");
-			uiDefButS(block, ROW, B_SIMABRUSHCHANGE, "Smear",		108 ,yco,106,19, &settings->imapaint.tool, 7.0, PAINT_TOOL_SMEAR, 0, 0, "Smear brush");	
-			uiDefButS(block, ROW, B_SIMABRUSHCHANGE, "Clone",		214,yco,106,19, &settings->imapaint.tool, 7.0, PAINT_TOOL_CLONE, 0, 0, "Clone brush, use RMB to drag source image");
-		}
-		else { 
-			uiDefButS(block, ROW, B_BRUSHCHANGE, "Draw",		0  ,yco,108,19, &settings->imapaint.tool, 7.0, PAINT_TOOL_DRAW, 0, 0, "Draw brush");
-			uiDefButS(block, ROW, B_BRUSHCHANGE, "Soften",		108 ,yco,106,19, &settings->imapaint.tool, 7.0, PAINT_TOOL_SOFTEN, 0, 0, "Soften brush");
-			uiDefButS(block, ROW, B_BRUSHCHANGE, "Smear",		214,yco,106,19, &settings->imapaint.tool, 7.0, PAINT_TOOL_SMEAR, 0, 0, "Smear brush");	
-		}	
-		
-		uiBlockEndAlign(block);
-		yco -= 30;
-
-		uiBlockSetCol(block, TH_BUT_SETTING2);
-		id= (ID*)settings->imapaint.brush;
-		xco= std_libbuttons(block, 0, yco, 0, NULL, B_BRUSHBROWSE, ID_BR, 0, id, NULL, &(G.buts->menunr), 0, B_BRUSHLOCAL, B_BRUSHDELETE, 0, B_BRUSHKEEPDATA);
-		uiBlockSetCol(block, TH_AUTO);
-
-		if(brush && !brush->id.lib) {
-			MTex *mtex= brush->mtex[brush->texact];
-
-			butw= 320-(xco+10);
-
-			uiDefButS(block, MENU, B_NOP, "Mix %x0|Add %x1|Subtract %x2|Multiply %x3|Lighten %x4|Darken %x5|Erase Alpha %x6|Add Alpha %x7", xco+10,yco,butw,19, &brush->blend, 0, 0, 0, 0, "Blending method for applying brushes");
-
-			// uiDefButBitS(block, TOG|BIT, BRUSH_TORUS, B_BRUSHCHANGE, "Wrap",	xco+10,yco-25,butw,19, &brush->flag, 0, 0, 0, 0, "Enables torus wrapping");
-
-			uiBlockBeginAlign(block);
-			uiDefButBitS(block, TOG|BIT, BRUSH_AIRBRUSH, B_BRUSHCHANGE, "Airbrush",	xco+10,yco-25,butw,19, &brush->flag, 0, 0, 0, 0, "Keep applying paint effect while holding mouse (spray)");
-			uiDefButF(block, NUM, B_NOP, "Rate ", xco+10,yco-45,butw,19, &brush->rate, 0.01, 1.0, 0, 0, "Number of paints per second for Airbrush");
-			uiBlockEndAlign(block);
-			
-			uiDefButBitS(block, TOGN|BIT, IMAGEPAINT_PROJECT_DISABLE, B_REDR, "Project Paint",	xco+10,yco-70,butw,19, &settings->imapaint.flag, 0, 0, 0, 0, "Use projection painting for improved consistency in the brush strokes");
-			
-			yco -= 50;
-			
-			if ((settings->imapaint.flag & IMAGEPAINT_PROJECT_DISABLE)==0) {
-				//uiDefButBitS(block, TOG|BIT, BRUSH_TORUS, B_BRUSHCHANGE, "Wrap",	xco+10,yco-25,butw,19, &brush->flag, 0, 0, 0, 0, "Enables torus wrapping");
-				
-				/* Projection Painting */
-				uiBlockBeginAlign(block);
-				uiDefButBitS(block, TOGN|BIT, IMAGEPAINT_PROJECT_XRAY, B_NOP, "Occlude",	xco+10,yco-45,butw/2,19, &settings->imapaint.flag, 0, 0, 0, 0, "Only paint onto the faces directly under the brush (slower)");
-				uiDefButBitS(block, TOGN|BIT, IMAGEPAINT_PROJECT_BACKFACE, B_NOP, "Cull",	xco+10+butw/2,yco-45,butw/2,19, &settings->imapaint.flag, 0, 0, 0, 0, "Ignore faces pointing away from the view (faster)");
-				
-				uiDefButBitS(block, TOGN|BIT, IMAGEPAINT_PROJECT_FLAT, B_NOP, "Normal",	xco+10,yco-65,butw/2,19, &settings->imapaint.flag, 0, 0, 0, 0, "Paint most on faces pointing towards the view");
-				uiDefButC(block, NUM, B_NOP, "", xco+10 +(butw/2),yco-65,butw/2,19, &settings->imapaint.normal_angle, 10.0, 90.0, 0, 0, "Paint most on faces pointing towards the view acording to this angle)");
-				
-				uiDefButC(block, NUM, B_NOP, "Bleed: ", xco+10,yco-85,butw,19, &settings->imapaint.seam_bleed, 0.0, 8.0, 0, 0, "Extend paint beyond the faces UVs to reduce seams (in pixels, slower)");
-				uiBlockEndAlign(block);
-				
-				uiBlockBeginAlign(block);
-				uiDefButBitS(block, TOG|BIT, IMAGEPAINT_PROJECT_LAYER_MASK, B_NOP, "Layer Mask",	xco+10,yco-110,butw-30,19, &settings->imapaint.flag, 0, 0, 0, 0, "Set the mask layer from the UV layer buttons");
-				uiDefButBitS(block, TOG|BIT, IMAGEPAINT_PROJECT_LAYER_MASK_INV, B_NOP, "Inv",	xco+10 + butw-30,yco-110,30,19, &settings->imapaint.flag, 0, 0, 0, 0, "Invert the mask");
-				uiBlockEndAlign(block);
-				
-			}
-			
-			uiBlockBeginAlign(block);
-			uiDefButF(block, COL, B_VPCOLSLI, "",					0,yco,200,19, brush->rgb, 0, 0, 0, 0, "");
-			uiDefButF(block, NUMSLI, B_NOP, "Opacity ",		0,yco-20,180,19, &brush->alpha, 0.0, 1.0, 0, 0, "The amount of pressure on the brush");
-			uiDefButBitS(block, TOG|BIT, BRUSH_ALPHA_PRESSURE, B_NOP, "P",	180,yco-20,20,19, &brush->flag, 0, 0, 0, 0, "Enables pressure sensitivity for tablets");
-			uiDefButI(block, NUMSLI, B_NOP, "Size ",		0,yco-40,180,19, &brush->size, 1, 200, 0, 0, "The size of the brush");
-			uiDefButBitS(block, TOG|BIT, BRUSH_SIZE_PRESSURE, B_NOP, "P",	180,yco-40,20,19, &brush->flag, 0, 0, 0, 0, "Enables pressure sensitivity for tablets");
-			uiDefButF(block, NUMSLI, B_NOP, "Falloff ",		0,yco-60,180,19, &brush->innerradius, 0.0, 1.0, 0, 0, "The fall off radius of the brush");
-			uiDefButBitS(block, TOG|BIT, BRUSH_RAD_PRESSURE, B_NOP, "P",	180,yco-60,20,19, &brush->flag, 0, 0, 0, 0, "Enables pressure sensitivity for tablets");
-			uiDefButF(block, NUMSLI, B_NOP, "Spacing ",0,yco-80,180,19, &brush->spacing, 1.0, 100.0, 0, 0, "Repeating paint on %% of brush diameter");
-		uiDefButBitS(block, TOG|BIT, BRUSH_SPACING_PRESSURE, B_NOP, "P",	180,yco-80,20,19, &brush->flag, 0, 0, 0, 0, "Enables pressure sensitivity for tablets");
-			uiBlockEndAlign(block);
-
-			yco -= 110;
-
-			if (settings->imapaint.tool == PAINT_TOOL_CLONE) {
-				if ((settings->imapaint.flag & IMAGEPAINT_PROJECT_DISABLE)==0) {
-					butw = 130;
-					uiBlockBeginAlign(block);
-					uiDefButBitS(block, TOG|BIT, IMAGEPAINT_PROJECT_LAYER_CLONE, B_REDR, "Clone from Layer",	0,yco,butw,20, &settings->imapaint.flag, 0, 0, 0, 0, "Use another UV layer as clone source, otherwise use 3D the cursor as the source");
-					uiBlockEndAlign(block);
-				}
-			} else {
-				uiBlockSetCol(block, TH_BUT_SETTING2);
-				id= (mtex)? (ID*)mtex->tex: NULL;
-				xco= std_libbuttons(block, 0, yco, 0, NULL, B_BTEXBROWSE, ID_TE, 0, id, NULL, &(G.buts->menunr), 0, 0, B_BTEXDELETE, 0, 0);
-				/*uiDefButBitS(block, TOG|BIT, BRUSH_FIXED_TEX, B_BRUSHCHANGE, "Fixed",	xco+5,yco,butw,19, &brush->flag, 0, 0, 0, 0, "Keep texture origin in fixed position");*/
-				uiBlockSetCol(block, TH_AUTO);
-			}
-		}
-=======
 		brush_buttons(block, 0, B_NOP, B_BRUSHCHANGE, B_BRUSHBROWSE, B_BRUSHLOCAL, B_BRUSHDELETE, B_BRUSHKEEPDATA, B_BTEXBROWSE, B_BTEXDELETE);
->>>>>>> 2f39ae3b
 	}
 }
 
