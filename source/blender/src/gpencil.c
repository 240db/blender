/**
 * $Id$
 *
 * ***** BEGIN GPL LICENSE BLOCK *****
 *
 * This program is free software; you can redistribute it and/or
 * modify it under the terms of the GNU General Public License
 * as published by the Free Software Foundation; either version 2
 * of the License, or (at your option) any later version.
 *
 * This program is distributed in the hope that it will be useful,
 * but WITHOUT ANY WARRANTY; without even the implied warranty of
 * MERCHANTABILITY or FITNESS FOR A PARTICULAR PURPOSE.  See the
 * GNU General Public License for more details.
 *
 * You should have received a copy of the GNU General Public License
 * along with this program; if not, write to the Free Software Foundation,
 * Inc., 59 Temple Place - Suite 330, Boston, MA  02111-1307, USA.
 *
 * The Original Code is Copyright (C) 2008, Blender Foundation
 * This is a new part of Blender
 *
 * Contributor(s): Joshua Leung
 *
 * ***** END GPL LICENSE BLOCK *****
 */
 
#include <stdio.h>
#include <string.h>
#include <stdlib.h>
#include <stddef.h>
#include <math.h>

#ifdef HAVE_CONFIG_H
#include <config.h>
#endif

#include "MEM_guardedalloc.h"

#include "BMF_Api.h"

#include "IMB_imbuf.h"
#include "IMB_imbuf_types.h"

#include "BLI_arithb.h"
#include "BLI_blenlib.h"

#include "DNA_listBase.h"
#include "DNA_armature_types.h"
#include "DNA_curve_types.h"
#include "DNA_gpencil_types.h"
#include "DNA_object_types.h"
#include "DNA_scene_types.h"
#include "DNA_screen_types.h"
#include "DNA_space_types.h"
#include "DNA_userdef_types.h"
#include "DNA_vec_types.h"
#include "DNA_view3d_types.h"

#include "BKE_global.h"
#include "BKE_utildefines.h"
#include "BKE_blender.h"
#include "BKE_armature.h"
#include "BKE_curve.h"
#include "BKE_image.h"
#include "BKE_library.h"

#include "BIF_gl.h"
#include "BIF_glutil.h"
#include "BIF_butspace.h"
#include "BIF_drawseq.h"
#include "BIF_editarmature.h"
#include "BIF_editview.h"
#include "BIF_graphics.h"
#include "BIF_interface.h"
#include "BIF_mywindow.h"
#include "BIF_resources.h"
#include "BIF_space.h"
#include "BIF_screen.h"
#include "BIF_toolbox.h"
#include "BIF_toets.h"

#include "BDR_gpencil.h"
#include "BIF_drawgpencil.h"

#include "BDR_editobject.h"

#include "BSE_drawipo.h"
#include "BSE_headerbuttons.h"
#include "BSE_view.h"

#include "blendef.h"

#include "PIL_time.h"			/* sleep				*/
#include "mydevice.h"

/* ************************************************** */
/* GENERAL STUFF */

/* --------- Memory Management ------------ */

/* Free strokes belonging to a gp-frame */
void free_gpencil_strokes (bGPDframe *gpf)
{
	bGPDstroke *gps, *gpsn;
	
	/* error checking */
	if (gpf == NULL) return;
	
	/* free strokes */
	for (gps= gpf->strokes.first; gps; gps= gpsn) {
		gpsn= gps->next;
		
		/* free stroke memory arrays, then stroke itself */
		if (gps->points) MEM_freeN(gps->points);
		BLI_freelinkN(&gpf->strokes, gps);
	}
}

/* Free all of a gp-layer's frames */
void free_gpencil_frames (bGPDlayer *gpl)
{
	bGPDframe *gpf, *gpfn;
	
	/* error checking */
	if (gpl == NULL) return;
	
	/* free frames */
	for (gpf= gpl->frames.first; gpf; gpf= gpfn) {
		gpfn= gpf->next;
		
		/* free strokes and their associated memory */
		free_gpencil_strokes(gpf);
		BLI_freelinkN(&gpl->frames, gpf);
	}
}

/* Free all of the gp-layers for a viewport (list should be &gpd->layers or so) */
void free_gpencil_layers (ListBase *list) 
{
	bGPDlayer *gpl, *gpln;
	
	/* error checking */
	if (list == NULL) return;
	
	/* delete layers*/
	for (gpl= list->first; gpl; gpl= gpln) {
		gpln= gpl->next;
		
		/* free layers and their data */
		free_gpencil_frames(gpl);
		BLI_freelinkN(list, gpl);
	}
}

/* Free gp-data and all it's related data */
void free_gpencil_data (bGPdata *gpd)
{
	/* free layers then data itself */
	free_gpencil_layers(&gpd->layers);
	MEM_freeN(gpd);
}

/* -------- Container Creation ---------- */

/* add a new gp-frame to the given layer */
bGPDframe *gpencil_frame_addnew (bGPDlayer *gpl, int cframe)
{
	bGPDframe *gpf, *gf;
	short state=0;
	
	/* error checking */
	if ((gpl == NULL) || (cframe <= 0))
		return NULL;
		
	/* allocate memory for this frame */
	gpf= MEM_callocN(sizeof(bGPDframe), "bGPDframe");
	gpf->framenum= cframe;
	
	/* find appropriate place to add frame */
	if (gpl->frames.first) {
		for (gf= gpl->frames.first; gf; gf= gf->next) {
			/* check if frame matches one that is supposed to be added */
			if (gf->framenum == cframe) {
				state= -1;
				break;
			}
			
			/* if current frame has already exceeded the frame to add, add before */
			if (gf->framenum > cframe) {
				BLI_insertlinkbefore(&gpl->frames, gf, gpf);
				state= 1;
				break;
			}
		}
	}
	
	/* check whether frame was added successfully */
	if (state == -1) {
		MEM_freeN(gpf);
		printf("Error: frame (%d) existed already for this layer \n", cframe);
	}
	else if (state == 0) {
		/* add to end then! */
		BLI_addtail(&gpl->frames, gpf);
	}
	
	/* return frame */
	return gpf;
}

/* add a new gp-layer and make it the active layer */
bGPDlayer *gpencil_layer_addnew (bGPdata *gpd)
{
	bGPDlayer *gpl;
	
	/* check that list is ok */
	if (gpd == NULL)
		return NULL;
		
	/* allocate memory for frame and add to end of list */
	gpl= MEM_callocN(sizeof(bGPDlayer), "bGPDlayer");
	
	/* add to datablock */
	BLI_addtail(&gpd->layers, gpl);
	
	/* set basic settings */
	gpl->color[3]= 0.9f;
	gpl->thickness = 3;
	
	/* auto-name */
	sprintf(gpl->info, "GP_Layer");
	BLI_uniquename(&gpd->layers, gpl, "GP_Layer", offsetof(bGPDlayer, info[0]), 128);
	
	/* make this one the active one */
	gpencil_layer_setactive(gpd, gpl);
	
	/* return layer */
	return gpl;
}

/* add a new gp-datablock */
bGPdata *gpencil_data_addnew (void)
{
	bGPdata *gpd;
	
	/* allocate memory for a new block */
	gpd= MEM_callocN(sizeof(bGPdata), "GreasePencilData");
	
	/* initial settings */
	gpd->flag = (GP_DATA_DISPINFO|GP_DATA_EXPAND);
	
	return gpd;
}

/* -------- Data Duplication ---------- */

/* make a copy of a given gpencil frame */
bGPDframe *gpencil_frame_duplicate (bGPDframe *src)
{
	bGPDstroke *gps, *gpsd;
	bGPDframe *dst;
	
	/* error checking */
	if (src == NULL)
		return NULL;
		
	/* make a copy of the source frame */
	dst= MEM_dupallocN(src);
	dst->prev= dst->next= NULL;
	
	/* copy strokes */
	dst->strokes.first = dst->strokes.last= NULL;
	for (gps= src->strokes.first; gps; gps= gps->next) {
		/* make copy of source stroke, then adjust pointer to points too */
		gpsd= MEM_dupallocN(gps);
		gpsd->points= MEM_dupallocN(gps->points);
		
		BLI_addtail(&dst->strokes, gpsd);
	}
	
	/* return new frame */
	return dst;
}

/* make a copy of a given gpencil layer */
bGPDlayer *gpencil_layer_duplicate (bGPDlayer *src)
{
	bGPDframe *gpf, *gpfd;
	bGPDlayer *dst;
	
	/* error checking */
	if (src == NULL)
		return NULL;
		
	/* make a copy of source layer */
	dst= MEM_dupallocN(src);
	dst->prev= dst->next= NULL;
	
	/* copy frames */
	dst->frames.first= dst->frames.last= NULL;
	for (gpf= src->frames.first; gpf; gpf= gpf->next) {
		/* make a copy of source frame */
		gpfd= gpencil_frame_duplicate(gpf);
		BLI_addtail(&dst->frames, gpfd);
		
		/* if source frame was the current layer's 'active' frame, reassign that too */
		if (gpf == dst->actframe)
			dst->actframe= gpfd;
	}
	
	/* return new layer */
	return dst;
}

/* make a copy of a given gpencil datablock */
bGPdata *gpencil_data_duplicate (bGPdata *src)
{
	bGPDlayer *gpl, *gpld;
	bGPdata *dst;
	
	/* error checking */
	if (src == NULL)
		return NULL;
	
	/* make a copy of the base-data */
	dst= MEM_dupallocN(src);
	
	/* copy layers */
	dst->layers.first= dst->layers.last= NULL;
	for (gpl= src->layers.first; gpl; gpl= gpl->next) {
		/* make a copy of source layer and its data */
		gpld= gpencil_layer_duplicate(gpl);
		BLI_addtail(&dst->layers, gpld);
	}
	
	/* return new */
	return dst;
}

/* ----------- GP-Datablock API ------------- */

/* get the appropriate bGPdata from the active/given context */
bGPdata *gpencil_data_getactive (ScrArea *sa)
{
	/* error checking */
	if ((sa == NULL) && (curarea == NULL))
		return NULL;
	if (sa == NULL)
		sa= curarea;
		
	/* handle depending on spacetype */
	switch (sa->spacetype) {
		case SPACE_VIEW3D:
		{
			View3D *v3d= sa->spacedata.first;
			return v3d->gpd;
		}
			break;
		case SPACE_NODE:
		{
			SpaceNode *snode= sa->spacedata.first;
			return snode->gpd;
		}
			break;
		case SPACE_SEQ:
		{
			SpaceSeq *sseq= sa->spacedata.first;
			
			/* only applicable for image modes */
			if (sseq->mainb)
				return sseq->gpd;
		}
			break;
		case SPACE_IMAGE:
		{
			SpaceImage *sima= sa->spacedata.first;
			return sima->gpd;
		}
			break;
	}
	
	/* nothing found */
	return NULL;
}

/* set bGPdata for the active/given context, and return success/fail */
short gpencil_data_setactive (ScrArea *sa, bGPdata *gpd)
{
	/* error checking */
	if ((sa == NULL) && (curarea == NULL))
		return 0;
	if (gpd == NULL)
		return 0;
	if (sa == NULL)
		sa= curarea;
	
	/* handle depending on spacetype */
	// TODO: someday we should have multi-user data, so no need to loose old data
	switch (sa->spacetype) {
		case SPACE_VIEW3D:
		{
			View3D *v3d= sa->spacedata.first;
			
			/* free the existing block */
			if (v3d->gpd)
				free_gpencil_data(v3d->gpd);
			v3d->gpd= gpd;
			
			return 1;
		}
			break;
		case SPACE_NODE:
		{
			SpaceNode *snode= sa->spacedata.first;
			
			/* free the existing block */
			if (snode->gpd)
				free_gpencil_data(snode->gpd);
			snode->gpd= gpd;
			
			/* set special settings */
			gpd->flag |= GP_DATA_VIEWALIGN;
			
			return 1;
		}
			break;
		case SPACE_SEQ:
		{
			SpaceSeq *sseq= sa->spacedata.first;
			
			/* only applicable if right mode */
			if (sseq->mainb) {
				/* free the existing block */
				if (sseq->gpd)
					free_gpencil_data(sseq->gpd);
				sseq->gpd= gpd;
				
				return 1;
			}
		}
			break;
		case SPACE_IMAGE:
		{
			SpaceImage *sima= sa->spacedata.first;
			
			if (sima->gpd)
				free_gpencil_data(sima->gpd);
			sima->gpd= gpd;
			
			return 1;
		}
			break;
	}
	
	/* failed to add */
	return 0;
}

/* return the ScrArea that has the given GP-datablock
 *	- assumes that only searching in current screen
 *	- is based on GP-datablocks only being able to 
 * 	  exist for one area at a time (i.e. not multiuser)
 */
ScrArea *gpencil_data_findowner (bGPdata *gpd)
{
	ScrArea *sa;
	
	/* error checking */
	if (gpd == NULL)
		return NULL;
		
	/* loop over all scrareas for current screen, and check if that area has this gpd */
	for (sa= G.curscreen->areabase.first; sa; sa= sa->next) {
		/* use get-active func to see if match */
		if (gpencil_data_getactive(sa) == gpd)
			return sa;
	}
	
	/* not found */
	return NULL;
}

/* -------- GP-Frame API ---------- */

/* delete the last stroke of the given frame */
<<<<<<< HEAD
void gpencil_frame_delete_laststroke (bGPDframe *gpf, bGPDlayer *gpl)
=======
void gpencil_frame_delete_laststroke (bGPDlayer *gpl, bGPDframe *gpf)
>>>>>>> 0c6ec76a
{
	bGPDstroke *gps= (gpf) ? gpf->strokes.last : NULL;
	
	/* error checking */
	if (ELEM(NULL, gpf, gps))
		return;
	
	/* free the stroke and its data */
	MEM_freeN(gps->points);
	BLI_freelinkN(&gpf->strokes, gps);
	
	if (gpf->strokes.first == NULL) {
		gpencil_layer_delframe(gpl, gpf);
		gpencil_layer_getframe(gpl, CFRA, 0);
	}
}

/* -------- GP-Layer API ---------- */

/* get the appropriate gp-frame from a given layer
 *	- this sets the layer's actframe var (if allowed to)
 *	- extension beyond range (if first gp-frame is after all frame in interest and cannot add)
 */
bGPDframe *gpencil_layer_getframe (bGPDlayer *gpl, int cframe, short addnew)
{
	bGPDframe *gpf = NULL;
	short found = 0;
	
	/* error checking */
	if (gpl == NULL) return NULL;
	if (cframe <= 0) cframe = 1;
	
	/* check if there is already an active frame */
	if (gpl->actframe) {
		gpf= gpl->actframe;
		
		/* do not allow any changes to layer's active frame if layer is locked */
		if (gpl->flag & GP_LAYER_LOCKED)
			return gpf;
		/* do not allow any changes to actframe if frame has painting tag attached to it */
		if (gpf->flag & GP_FRAME_PAINT) 
			return gpf;
		
		/* try to find matching frame */
		if (gpf->framenum < cframe) {
			for (; gpf; gpf= gpf->next) {
				if (gpf->framenum == cframe) {
					found= 1;
					break;
				}
				else if ((gpf->next) && (gpf->next->framenum > cframe)) {
					found= 1;
					break;
				}
			}
			
			/* set the appropriate frame */
			if (addnew) {
				if ((found) && (gpf->framenum == cframe))
					gpl->actframe= gpf;
				else
					gpl->actframe= gpencil_frame_addnew(gpl, cframe);
			}
			else if (found)
				gpl->actframe= gpf;
			else
				gpl->actframe= gpl->frames.last;
		}
		else {
			for (; gpf; gpf= gpf->prev) {
				if (gpf->framenum <= cframe) {
					found= 1;
					break;
				}
			}
			
			/* set the appropriate frame */
			if (addnew) {
				if ((found) && (gpf->framenum == cframe))
					gpl->actframe= gpf;
				else
					gpl->actframe= gpencil_frame_addnew(gpl, cframe);
			}
			else if (found)
				gpl->actframe= gpf;
			else
				gpl->actframe= gpl->frames.first;
		}
	}
	else if (gpl->frames.first) {
		/* check which of the ends to start checking from */
		const int first= ((bGPDframe *)(gpl->frames.first))->framenum;
		const int last= ((bGPDframe *)(gpl->frames.last))->framenum;
		
		if (abs(cframe-first) > abs(cframe-last)) {
			/* find gp-frame which is less than or equal to cframe */
			for (gpf= gpl->frames.last; gpf; gpf= gpf->prev) {
				if (gpf->framenum <= cframe) {
					found= 1;
					break;
				}
			}
		}
		else {
			/* find gp-frame which is less than or equal to cframe */
			for (gpf= gpl->frames.first; gpf; gpf= gpf->next) {
				if (gpf->framenum <= cframe) {
					found= 1;
					break;
				}
			}
		}
		
		/* set the appropriate frame */
		if (addnew) {
			if ((found) && (gpf->framenum == cframe))
				gpl->actframe= gpf;
			else
				gpl->actframe= gpencil_frame_addnew(gpl, cframe);
		}
		else if (found)
			gpl->actframe= gpf;
		else {
			gpl->actframe = gpl->frames.first;
			/* unresolved errogenous situation! */
			printf("Error: cannot find appropriate gp-frame \n");
			/* gpl->actframe should still be NULL */
		}
	}
	else {
		/* currently no frames (add if allowed to) */
		if (addnew)
			gpl->actframe= gpencil_frame_addnew(gpl, cframe);
		else {
			/* don't do anything... this may be when no frames yet! */
			/* gpl->actframe should still be NULL */
		}
	}
	
	/* return */
	return gpl->actframe;
}

/* delete the given frame from a layer */
void gpencil_layer_delframe (bGPDlayer *gpl, bGPDframe *gpf)
{
	/* error checking */
	if (ELEM(NULL, gpl, gpf))
		return;
		
	/* free the frame and its data */
	free_gpencil_strokes(gpf);
	BLI_freelinkN(&gpl->frames, gpf);
	gpl->actframe = NULL;
}

/* get the active gp-layer for editing */
bGPDlayer *gpencil_layer_getactive (bGPdata *gpd)
{
	bGPDlayer *gpl;
	
	/* error checking */
	if (ELEM(NULL, gpd, gpd->layers.first))
		return NULL;
		
	/* loop over layers until found (assume only one active) */
	for (gpl=gpd->layers.first; gpl; gpl=gpl->next) {
		if (gpl->flag & GP_LAYER_ACTIVE)
			return gpl;
	}
	
	/* no active layer found */
	return NULL;
}

/* set the active gp-layer */
void gpencil_layer_setactive (bGPdata *gpd, bGPDlayer *active)
{
	bGPDlayer *gpl;
	
	/* error checking */
	if (ELEM3(NULL, gpd, gpd->layers.first, active))
		return;
		
	/* loop over layers deactivating all */
	for (gpl=gpd->layers.first; gpl; gpl=gpl->next)
		gpl->flag &= ~GP_LAYER_ACTIVE;
	
	/* set as active one */
	active->flag |= GP_LAYER_ACTIVE;
}

/* delete the active gp-layer */
void gpencil_layer_delactive (bGPdata *gpd)
{
	bGPDlayer *gpl= gpencil_layer_getactive(gpd);
	
	/* error checking */
	if (ELEM(NULL, gpd, gpl)) 
		return;
	
	/* free layer */	
	free_gpencil_frames(gpl);
	BLI_freelinkN(&gpd->layers, gpl);
}

/* ************************************************** */
/* GREASE-PENCIL EDITING - Tools */

/* --------- Data Deletion ---------- */

/* delete the last stroke on the active layer */
void gpencil_delete_laststroke (bGPdata *gpd)
{
	bGPDlayer *gpl= gpencil_layer_getactive(gpd);
	bGPDframe *gpf= gpencil_layer_getframe(gpl, CFRA, 0);
	
	if (gpf->framenum != CFRA) return;

<<<<<<< HEAD
	gpencil_frame_delete_laststroke(gpf, gpl);
=======
	gpencil_frame_delete_laststroke(gpl, gpf);
>>>>>>> 0c6ec76a
}

/* delete the active frame */
void gpencil_delete_actframe (bGPdata *gpd)
{
	bGPDlayer *gpl= gpencil_layer_getactive(gpd);
	bGPDframe *gpf= gpencil_layer_getframe(gpl, CFRA, 0);
	
	gpencil_layer_delframe(gpl, gpf);
}



/* delete various grase-pencil elements 
 *	mode: 	1 - last stroke
 *		 	2 - active frame
 *			3 - active layer
 */
void gpencil_delete_operation (short mode)
{
	bGPdata *gpd;
	
	/* get datablock to work on */
	gpd= gpencil_data_getactive(NULL);
	if (gpd == NULL) return;
	
	switch (mode) {
		case 1: /* last stroke */
			gpencil_delete_laststroke(gpd);
			break;
		case 2: /* active frame */
			gpencil_delete_actframe(gpd);
			break;
		case 3: /* active layer */
			gpencil_layer_delactive(gpd);
			break;
	}
	
	/* redraw and undo-push */
	BIF_undo_push("GPencil Delete");
	allqueue(REDRAWVIEW3D, 0);
}

/* display a menu for deleting different grease-pencil elements */
void gpencil_delete_menu (void)
{
	bGPdata *gpd= gpencil_data_getactive(NULL);
	short mode;
	
	/* only show menu if it will be relevant */
	if (gpd == NULL) return;
	
	mode= pupmenu("Grease Pencil Erase...%t|Last Stroke%x1|Active Frame%x2|Active Layer%x3");
	if (mode <= 0) return;
	
	gpencil_delete_operation(mode);
}

/* --------- Data Conversion ---------- */

/* convert the coordinates from the given stroke point into 3d-coordinates */
static void gp_strokepoint_convertcoords (bGPDstroke *gps, bGPDspoint *pt, float p3d[3])
{
	if (gps->flag & GP_STROKE_3DSPACE) {
		/* directly use 3d-coordinates */
		VecCopyf(p3d, &pt->x);
	}
	else {
		short mval[2], mx, my;
		float *fp= give_cursor();
		float dvec[3];
		
		/* get screen coordinate */
		if (gps->flag & GP_STROKE_2DSPACE) {
			View2D *v2d= spacelink_get_view2d(curarea->spacedata.first);
			ipoco_to_areaco_noclip(v2d, &pt->x, mval);
		}
		else {
			mval[0]= (short)(pt->x / 1000 * curarea->winx);
			mval[1]= (short)(pt->y / 1000 * curarea->winy);
		}
		mx= mval[0]; 
		my= mval[1];
		
		/* convert screen coordinate to 3d coordinates 
		 *	- method taken from editview.c - mouse_cursor() 
		 */
		project_short_noclip(fp, mval);
		window_to_3d(dvec, mval[0]-mx, mval[1]-my);
		VecSubf(p3d, fp, dvec);
	}
}

/* --- */

/* convert stroke to 3d path */
static void gp_stroke_to_path (bGPDlayer *gpl, bGPDstroke *gps, Curve *cu)
{
	bGPDspoint *pt;
	Nurb *nu;
	BPoint *bp;
	int i;
	
	/* create new 'nurb' within the curve */
	nu = (Nurb *)MEM_callocN(sizeof(Nurb), "gpstroke_to_path(nurb)");
	
	nu->pntsu= gps->totpoints;
	nu->pntsv= 1;
	nu->orderu= gps->totpoints;
	nu->flagu= 2;	/* endpoint */
	nu->resolu= 32;
	
	nu->bp= (BPoint *)MEM_callocN(sizeof(BPoint)*gps->totpoints, "bpoints");
	
	/* add points */
	for (i=0, pt=gps->points, bp=nu->bp; i < gps->totpoints; i++, pt++, bp++) {
		float p3d[3];
		
		/* get coordinates to add at */
		gp_strokepoint_convertcoords(gps, pt, p3d);
		VecCopyf(bp->vec, p3d);
		
		/* set settings */
		bp->f1= SELECT;
		bp->radius = bp->weight = pt->pressure * gpl->thickness;
	}
	
	/* add nurb to curve */
	BLI_addtail(&cu->nurb, nu);
}

/* convert stroke to 3d bezier */
static void gp_stroke_to_bezier (bGPDlayer *gpl, bGPDstroke *gps, Curve *cu)
{
	bGPDspoint *pt;
	Nurb *nu;
	BezTriple *bezt;
	int i;
	
	/* create new 'nurb' within the curve */
	nu = (Nurb *)MEM_callocN(sizeof(Nurb), "gpstroke_to_bezier(nurb)");
	
	nu->pntsu= gps->totpoints;
	nu->resolu= 12;
	nu->resolv= 12;
	nu->type= CU_BEZIER;
	nu->bezt = (BezTriple *)MEM_callocN(gps->totpoints*sizeof(BezTriple), "bezts");
	
	/* add points */
	for (i=0, pt=gps->points, bezt=nu->bezt; i < gps->totpoints; i++, pt++, bezt++) {
		float p3d[3];
		
		/* get coordinates to add at */
		gp_strokepoint_convertcoords(gps, pt, p3d);
		
		/* TODO: maybe in future the handles shouldn't be in same place */
		VecCopyf(bezt->vec[0], p3d);
		VecCopyf(bezt->vec[1], p3d);
		VecCopyf(bezt->vec[2], p3d);
		
		/* set settings */
		bezt->h1= bezt->h2= HD_FREE;
		bezt->f1= bezt->f2= bezt->f3= SELECT;
		bezt->radius = bezt->weight = pt->pressure * gpl->thickness * 0.1f;
	}
	
	/* must calculate handles or else we crash */
	calchandlesNurb(nu);
	
	/* add nurb to curve */
	BLI_addtail(&cu->nurb, nu);
}

/* convert a given grease-pencil layer to a 3d-curve representation (using current view if appropriate) */
static void gp_layer_to_curve (bGPdata *gpd, bGPDlayer *gpl, short mode)
{
	bGPDframe *gpf= gpencil_layer_getframe(gpl, CFRA, 0);
	bGPDstroke *gps;
	Object *ob;
	Curve *cu;
	
	/* error checking */
	if (ELEM3(NULL, gpd, gpl, gpf))
		return;
		
	/* only convert if there are any strokes on this layer's frame to convert */
	if (gpf->strokes.first == NULL)
		return;
	
	/* init the curve object (remove rotation and get curve data from it)
	 *	- must clear transforms set on object, as those skew our results
	 */
	add_object_draw(OB_CURVE);
	ob= OBACT;
	ob->loc[0]= ob->loc[1]= ob->loc[2]= 0;
	ob->rot[0]= ob->rot[1]= ob->rot[2]= 0;
	cu= ob->data;
	cu->flag |= CU_3D;
	
	/* rename object and curve to layer name */
	rename_id((ID *)ob, gpl->info);
	rename_id((ID *)cu, gpl->info);
	
	/* add points to curve */
	for (gps= gpf->strokes.first; gps; gps= gps->next) {
		switch (mode) {
			case 1: 
				gp_stroke_to_path(gpl, gps, cu);
				break;
			case 2:
				gp_stroke_to_bezier(gpl, gps, cu);
				break;
		}
	}
}

/* --- */

/* convert a stroke to a bone chain */
static void gp_stroke_to_bonechain (bGPDlayer *gpl, bGPDstroke *gps, bArmature *arm, ListBase *bones)
{
	EditBone *ebo, *prev=NULL;
	bGPDspoint *pt, *ptn;
	int i;
	
	/* add each segment separately */
	for (i=0, pt=gps->points, ptn=gps->points+1; i < (gps->totpoints-1); prev=ebo, i++, pt++, ptn++) {
		float p3da[3], p3db[3];
		
		/* get coordinates to add at */
		gp_strokepoint_convertcoords(gps, pt, p3da);
		gp_strokepoint_convertcoords(gps, ptn, p3db);
		
		/* allocate new bone */
		ebo= MEM_callocN(sizeof(EditBone), "eBone");
		
		VecCopyf(ebo->head, p3da);
		VecCopyf(ebo->tail, p3db);
		
		/* add new bone - note: sync with editarmature.c::add_editbone() */
		{
			BLI_strncpy(ebo->name, "Stroke", 32);
			unique_editbone_name(bones, ebo->name, NULL);
			
			BLI_addtail(bones, ebo);
			
			if (i > 0)
			{
				ebo->flag |= BONE_CONNECTED;
			}
			ebo->weight= 1.0f;
			ebo->dist= 0.25f;
			ebo->xwidth= 0.1f;
			ebo->zwidth= 0.1f;
			ebo->ease1= 1.0f;
			ebo->ease2= 1.0f;
			ebo->rad_head= pt->pressure * gpl->thickness * 0.1f;
			ebo->rad_tail= ptn->pressure * gpl->thickness * 0.1f;
			ebo->segments= 1;
			ebo->layer= arm->layer;
		}
		
		/* set parenting */
		ebo->parent= prev;
	}
}

/* convert a given grease-pencil layer to a 3d-curve representation (using current view if appropriate) */
static void gp_layer_to_armature (bGPdata *gpd, bGPDlayer *gpl, short mode)
{
	bGPDframe *gpf= gpencil_layer_getframe(gpl, CFRA, 0);
	bGPDstroke *gps;
	Object *ob;
	bArmature *arm;
	ListBase bones = {0,0};
	
	/* error checking */
	if (ELEM3(NULL, gpd, gpl, gpf))
		return;
		
	/* only convert if there are any strokes on this layer's frame to convert */
	if (gpf->strokes.first == NULL)
		return;
	
	/* init the armature object (remove rotation and assign armature data to it) 
	 *	- must clear transforms set on object, as those skew our results
	 */
	add_object_draw(OB_ARMATURE);
	ob= OBACT;
	ob->loc[0]= ob->loc[1]= ob->loc[2]= 0;
	ob->rot[0]= ob->rot[1]= ob->rot[2]= 0;
	arm= ob->data;
	
	/* rename object and armature to layer name */
	rename_id((ID *)ob, gpl->info);
	rename_id((ID *)arm, gpl->info);
	
	/* convert segments to bones, strokes to bone chains */
	for (gps= gpf->strokes.first; gps; gps= gps->next) {
		gp_stroke_to_bonechain(gpl, gps, arm, &bones);
	}
	
	/* adjust roll of bones
	 * 	- set object as EditMode object, but need to clear afterwards!
	 *	- use 'align to world z-up' option
	 */
	{
		/* set our data as if we're in editmode to fool auto_align_armature() */
		G.obedit= ob;
		G.edbo.first = bones.first;
		G.edbo.last = bones.last;
		
		/* WARNING: need to make sure this magic number doesn't change */
		auto_align_armature(2);	
		
		/* clear editbones (not needed anymore) */
		G.edbo.first= G.edbo.last= NULL;
		G.obedit= NULL;
	}
	
	/* flush editbones to armature */
	editbones_to_armature(&bones, ob);
	if (bones.first) BLI_freelistN(&bones);
}

/* --- */

/* convert grease-pencil strokes to another representation 
 *	mode: 	1 - Active layer to path
 *			2 - Active layer to bezier
 *			3 - Active layer to armature
 */
void gpencil_convert_operation (short mode)
{
	bGPdata *gpd;	
	float *fp= give_cursor();
	
	/* get datablock to work on */
	gpd= gpencil_data_getactive(NULL);
	if (gpd == NULL) return;
	
	/* initialise 3d-cursor correction globals */
	initgrabz(fp[0], fp[1], fp[2]);
	
	/* handle selection modes */
	switch (mode) {
		case 1: /* active layer only (to path) */
		case 2: /* active layer only (to bezier) */
		{
			bGPDlayer *gpl= gpencil_layer_getactive(gpd);
			gp_layer_to_curve(gpd, gpl, mode);
		}
			break;
		case 3: /* active layer only (to armature) */
		{
			bGPDlayer *gpl= gpencil_layer_getactive(gpd);
			gp_layer_to_armature(gpd, gpl, mode);
		}
			break;
	}
	
	/* redraw and undo-push */
	BIF_undo_push("GPencil Convert");
	allqueue(REDRAWVIEW3D, 0);
	allqueue(REDRAWOOPS, 0);
}

/* display a menu for converting grease-pencil strokes */
void gpencil_convert_menu (void)
{
	bGPdata *gpd= gpencil_data_getactive(NULL);
	short mode;
	
	/* only show menu if it will be relevant */
	if (gpd == NULL) return;
	
	mode= pupmenu("Grease Pencil Convert %t|Active Layer To Path%x1|Active Layer to Bezier%x2|Active Layer to Armature%x3");
	if (mode <= 0) return;
	
	gpencil_convert_operation(mode);
}

/* ************************************************** */
/* GREASE-PENCIL EDITING MODE - Painting */

/* ---------- 'Globals' and Defines ----------------- */

/* maximum sizes of gp-session buffer */
#define GP_STROKE_BUFFER_MAX	5000

/* Macros for accessing sensitivity thresholds... */
	/* minimum number of pixels mouse should move before new point created */
#define MIN_MANHATTEN_PX	(U.gp_manhattendist)
	/* minimum length of new segment before new point can be added */
#define MIN_EUCLIDEAN_PX	(U.gp_euclideandist)

/* macro to test if only converting endpoints - only for use when converting!  */	
#define GP_BUFFER2STROKE_ENDPOINTS ((gpd->flag & GP_DATA_EDITPAINT) && (G.qual & LR_CTRLKEY))
	
/* ------ */

/* Temporary 'Stroke' Operation data */
typedef struct tGPsdata {
	ScrArea *sa;		/* area where painting originated */
	View2D *v2d;		/* needed for GP_STROKE_2DSPACE */
	
	ImBuf *ibuf;		/* needed for GP_STROKE_2DIMAGE */
	struct IBufViewSettings {
		int offsx, offsy;			/* offsets */
		int sizex, sizey;			/* dimensions to use as scale-factor */
	} im2d_settings;	/* needed for GP_STROKE_2DIMAGE */
	
	bGPdata *gpd;		/* gp-datablock layer comes from */
	bGPDlayer *gpl;		/* layer we're working on */
	bGPDframe *gpf;		/* frame we're working on */
	
	short status;		/* current status of painting */
	short paintmode;	/* mode for painting */
	
	short mval[2];		/* current mouse-position */
	short mvalo[2];		/* previous recorded mouse-position */
	
	float pressure;		/* current stylus pressure */
	float opressure;	/* previous stylus pressure */
	
	short radius;		/* radius of influence for eraser */
} tGPsdata;

/* values for tGPsdata->status */
enum {
	GP_STATUS_NORMAL = 0,	/* running normally */
	GP_STATUS_ERROR,		/* something wasn't correctly set up */
	GP_STATUS_DONE			/* painting done */
};

/* values for tGPsdata->paintmode */
enum {
	GP_PAINTMODE_DRAW = 0,
	GP_PAINTMODE_ERASER
};

/* Return flags for adding points to stroke buffer */
enum {
	GP_STROKEADD_INVALID	= -2,		/* error occurred - insufficient info to do so */
	GP_STROKEADD_OVERFLOW	= -1,		/* error occurred - cannot fit any more points */
	GP_STROKEADD_NORMAL,				/* point was successfully added */
	GP_STROKEADD_FULL					/* cannot add any more points to buffer */
};

/* ---------- Stroke Editing ------------ */

/* clear the session buffers (call this before AND after a paint operation) */
static void gp_session_validatebuffer (tGPsdata *p)
{
	bGPdata *gpd= p->gpd;
	
	/* clear memory of buffer (or allocate it if starting a new session) */
	if (gpd->sbuffer)
		memset(gpd->sbuffer, 0, sizeof(tGPspoint)*GP_STROKE_BUFFER_MAX);
	else
		gpd->sbuffer= MEM_callocN(sizeof(tGPspoint)*GP_STROKE_BUFFER_MAX, "gp_session_strokebuffer");
	
	/* reset indices */
	gpd->sbuffer_size = 0;
	
	/* reset flags */
	gpd->sbuffer_sflag= 0;
}

/* check if the current mouse position is suitable for adding a new point */
static short gp_stroke_filtermval (tGPsdata *p, short mval[2], short pmval[2])
{
	short dx= abs(mval[0] - pmval[0]);
	short dy= abs(mval[1] - pmval[1]);
	
	/* check if mouse moved at least certain distance on both axes (best case) */
	if ((dx > MIN_MANHATTEN_PX) && (dy > MIN_MANHATTEN_PX))
		return 1;
	
	/* check if the distance since the last point is significant enough */
	// future optimisation: sqrt here may be too slow?
	else if (sqrt(dx*dx + dy*dy) > MIN_EUCLIDEAN_PX)
		return 1;
	
	/* mouse 'didn't move' */
	else
		return 0;
}

/* convert screen-coordinates to buffer-coordinates */
static void gp_stroke_convertcoords (tGPsdata *p, short mval[], float out[])
{
	bGPdata *gpd= p->gpd;
	
	/* in 3d-space - pt->x/y/z are 3 side-by-side floats */
	if (gpd->sbuffer_sflag & GP_STROKE_3DSPACE) {
		const short mx=mval[0], my=mval[1];
		float *fp= give_cursor();
		float dvec[3];
		
		/* Current method just converts each point in screen-coordinates to 
		 * 3D-coordinates using the 3D-cursor as reference. In general, this 
		 * works OK, but it could of course be improved.
		 *
		 * TODO:
		 *	- investigate using nearest point(s) on a previous stroke as
		 *	  reference point instead or as offset, for easier stroke matching
		 *	- investigate projection onto geometry (ala retopo)
		 */
		
		/* method taken from editview.c - mouse_cursor() */
		project_short_noclip(fp, mval);
		window_to_3d(dvec, mval[0]-mx, mval[1]-my);
		VecSubf(out, fp, dvec);
	}
	
	/* 2d - on 'canvas' (assume that p->v2d is set) */
	else if ((gpd->sbuffer_sflag & GP_STROKE_2DSPACE) && (p->v2d)) {
		float x, y;
		
		areamouseco_to_ipoco(p->v2d, mval, &x, &y);
		
		out[0]= x;
		out[1]= y;
	}
	
	/* 2d - on image 'canvas' (assume that p->v2d is set) */
	else if (gpd->sbuffer_sflag & GP_STROKE_2DIMAGE) {
		int sizex, sizey, offsx, offsy;
		
		/* get stored settings 
		 *	- assume that these have been set already (there are checks that set sane 'defaults' just in case)
		 */
		sizex= p->im2d_settings.sizex;
		sizey= p->im2d_settings.sizey;
		offsx= p->im2d_settings.offsx;
		offsy= p->im2d_settings.offsy;
		
		/* calculate new points */
		out[0]= (float)(mval[0] - offsx) / (float)sizex;
		out[1]= (float)(mval[1] - offsy) / (float)sizey;
	}
	
	/* 2d - relative to screen (viewport area) */
	else {
		out[0] = (float)(mval[0]) / (float)(p->sa->winx) * 1000;
		out[1] = (float)(mval[1]) / (float)(p->sa->winy) * 1000;
	}
}

/* add current stroke-point to buffer (returns whether point was successfully added) */
static short gp_stroke_addpoint (tGPsdata *p, short mval[2], float pressure)
{
	bGPdata *gpd= p->gpd;
	tGPspoint *pt;
	
	/* check if still room in buffer */
	if (gpd->sbuffer_size >= GP_STROKE_BUFFER_MAX)
		return GP_STROKEADD_OVERFLOW;
	
	/* get pointer to destination point */
	pt= ((tGPspoint *)(gpd->sbuffer) + gpd->sbuffer_size);
	
	/* store settings */
	pt->x= mval[0];
	pt->y= mval[1];
	pt->pressure= pressure;
	
	/* increment counters */
	gpd->sbuffer_size++;
	
	/* check if another operation can still occur */
	if (gpd->sbuffer_size == GP_STROKE_BUFFER_MAX)
		return GP_STROKEADD_FULL;
	else
		return GP_STROKEADD_NORMAL;
}

/* smooth a stroke (in buffer) before storing it */
static void gp_stroke_smooth (tGPsdata *p)
{
	bGPdata *gpd= p->gpd;
	int i=0, cmx=gpd->sbuffer_size;
	
	/* only smooth if smoothing is enabled, and we're not doing a straight line */
	if (!(U.gp_settings & GP_PAINT_DOSMOOTH) || GP_BUFFER2STROKE_ENDPOINTS)
		return;
	
	/* don't try if less than 2 points in buffer */
	if ((cmx <= 2) || (gpd->sbuffer == NULL))
		return;
	
	/* apply weighting-average (note doing this along path sequentially does introduce slight error) */
	for (i=0; i < gpd->sbuffer_size; i++) {
		tGPspoint *pc= (((tGPspoint *)gpd->sbuffer) + i);
		tGPspoint *pb= (i-1 > 0)?(pc-1):(pc);
		tGPspoint *pa= (i-2 > 0)?(pc-2):(pb);
		tGPspoint *pd= (i+1 < cmx)?(pc+1):(pc);
		tGPspoint *pe= (i+2 < cmx)?(pc+2):(pd);
		
		pc->x= (short)(0.1*pa->x + 0.2*pb->x + 0.4*pc->x + 0.2*pd->x + 0.1*pe->x);
		pc->y= (short)(0.1*pa->y + 0.2*pb->y + 0.4*pc->y + 0.2*pd->y + 0.1*pe->y);
	}
}

/* simplify a stroke (in buffer) before storing it 
 *	- applies a reverse Chaikin filter
 *	- code adapted from etch-a-ton branch (editarmature_sketch.c)
 */
static void gp_stroke_simplify (tGPsdata *p)
{
	bGPdata *gpd= p->gpd;
	tGPspoint *old_points= (tGPspoint *)gpd->sbuffer;
	short num_points= gpd->sbuffer_size;
	short flag= gpd->sbuffer_sflag;
	short i, j;
	
	/* only simplify if simlification is enabled, and we're not doing a straight line */
	if (!(U.gp_settings & GP_PAINT_DOSIMPLIFY) || GP_BUFFER2STROKE_ENDPOINTS)
		return;
	
	/* don't simplify if less than 4 points in buffer */
	if ((num_points <= 2) || (old_points == NULL))
		return;
		
	/* clear buffer (but don't free mem yet) so that we can write to it 
	 *	- firstly set sbuffer to NULL, so a new one is allocated
	 *	- secondly, reset flag after, as it gets cleared auto
	 */
	gpd->sbuffer= NULL;
	gp_session_validatebuffer(p);
	gpd->sbuffer_sflag = flag;
	
/* macro used in loop to get position of new point
 *	- used due to the mixture of datatypes in use here
 */
#define GP_SIMPLIFY_AVPOINT(offs, sfac) \
	{ \
		co[0] += (float)(old_points[offs].x * sfac); \
		co[1] += (float)(old_points[offs].y * sfac); \
		pressure += old_points[offs].pressure * sfac; \
	}
	
	for (i = 0, j = 0; i < num_points; i++)
	{
		if (i - j == 3)
		{
			float co[2], pressure;
			short mco[2];
			
			/* initialise values */
			co[0]= 0;
			co[1]= 0;
			pressure = 0;
			
			/* using macro, calculate new point */
			GP_SIMPLIFY_AVPOINT(j, -0.25f);
			GP_SIMPLIFY_AVPOINT(j+1, 0.75f);
			GP_SIMPLIFY_AVPOINT(j+2, 0.75f);
			GP_SIMPLIFY_AVPOINT(j+3, -0.25f);
			
			/* set values for adding */
			mco[0]= (short)co[0];
			mco[1]= (short)co[1];
			
			/* ignore return values on this... assume to be ok for now */
			gp_stroke_addpoint(p, mco, pressure);
			
			j += 2;
		}
	} 
	
	/* free old buffer */
	MEM_freeN(old_points);
}


/* make a new stroke from the buffer data */
static void gp_stroke_newfrombuffer (tGPsdata *p)
{
	bGPdata *gpd= p->gpd;
	bGPDstroke *gps;
	bGPDspoint *pt;
	tGPspoint *ptc;
	int i, totelem;
	
	/* get total number of points to allocate space for:
	 *	- in 'Draw Mode', holding the Ctrl-Modifier will only take endpoints
	 *	- otherwise, do whole stroke
	 */
	if (GP_BUFFER2STROKE_ENDPOINTS)
		totelem = (gpd->sbuffer_size >= 2) ? 2: gpd->sbuffer_size;
	else
		totelem = gpd->sbuffer_size;
	
	/* exit with error if no valid points from this stroke */
	if (totelem == 0) {
		if (G.f & G_DEBUG) 
			printf("Error: No valid points in stroke buffer to convert (tot=%d) \n", gpd->sbuffer_size);
		return;
	}
	
	/* allocate memory for a new stroke */
	gps= MEM_callocN(sizeof(bGPDstroke), "gp_stroke");
	
	/* allocate enough memory for a continuous array for storage points */
	pt= gps->points= MEM_callocN(sizeof(bGPDspoint)*totelem, "gp_stroke_points");
	
	/* copy appropriate settings for stroke */
	gps->totpoints= totelem;
	gps->thickness= p->gpl->thickness;
	gps->flag= gpd->sbuffer_sflag;
	
	/* copy points from the buffer to the stroke */
	if (GP_BUFFER2STROKE_ENDPOINTS) {
		/* 'Draw Mode' + Ctrl-Modifier - only endpoints */
		{
			/* first point */
			ptc= gpd->sbuffer;
			
			/* convert screen-coordinates to appropriate coordinates (and store them) */
			gp_stroke_convertcoords(p, &ptc->x, &pt->x);
			
			/* copy pressure */
			pt->pressure= ptc->pressure;
			
			pt++;
		}
			
		if (totelem == 2) {
			/* last point if applicable */
			ptc= ((tGPspoint *)gpd->sbuffer) + (gpd->sbuffer_size - 1);
			
			/* convert screen-coordinates to appropriate coordinates (and store them) */
			gp_stroke_convertcoords(p, &ptc->x, &pt->x);
			
			/* copy pressure */
			pt->pressure= ptc->pressure;
		}
	}
	else {
		/* convert all points (normal behaviour) */
		for (i=0, ptc=gpd->sbuffer; i < gpd->sbuffer_size && ptc; i++, ptc++) {
			/* convert screen-coordinates to appropriate coordinates (and store them) */
			gp_stroke_convertcoords(p, &ptc->x, &pt->x);
			
			/* copy pressure */
			pt->pressure= ptc->pressure;
			
			pt++;
		}
	}
	
	/* add stroke to frame */
	BLI_addtail(&p->gpf->strokes, gps);
}

/* --- 'Eraser' for 'Paint' Tool ------ */

/* eraser tool - remove segment from stroke/split stroke (after lasso inside) */
static short gp_stroke_eraser_splitdel (bGPDframe *gpf, bGPDstroke *gps, int i)
{
	bGPDspoint *pt_tmp= gps->points;
	bGPDstroke *gsn = NULL;

	/* if stroke only had two points, get rid of stroke */
	if (gps->totpoints == 2) {
		/* free stroke points, then stroke */
		MEM_freeN(pt_tmp);
		BLI_freelinkN(&gpf->strokes, gps);
		
		/* nothing left in stroke, so stop */
		return 1;
	}

	/* if last segment, just remove segment from the stroke */
	else if (i == gps->totpoints - 2) {
		/* allocate new points array, and assign most of the old stroke there */
		gps->totpoints--;
		gps->points= MEM_callocN(sizeof(bGPDspoint)*gps->totpoints, "gp_stroke_points");
		memcpy(gps->points, pt_tmp, sizeof(bGPDspoint)*gps->totpoints);
		
		/* free temp buffer */
		MEM_freeN(pt_tmp);
		
		/* nothing left in stroke, so stop */
		return 1;
	}

	/* if first segment, just remove segment from the stroke */
	else if (i == 0) {
		/* allocate new points array, and assign most of the old stroke there */
		gps->totpoints--;
		gps->points= MEM_callocN(sizeof(bGPDspoint)*gps->totpoints, "gp_stroke_points");
		memcpy(gps->points, pt_tmp + 1, sizeof(bGPDspoint)*gps->totpoints);
		
		/* free temp buffer */
		MEM_freeN(pt_tmp);
		
		/* no break here, as there might still be stuff to remove in this stroke */
		return 0;
	}

	/* segment occurs in 'middle' of stroke, so split */
	else {
		/* duplicate stroke, and assign 'later' data to that stroke */
		gsn= MEM_dupallocN(gps);
		gsn->prev= gsn->next= NULL;
		BLI_insertlinkafter(&gpf->strokes, gps, gsn);
		
		gsn->totpoints= gps->totpoints - i;
		gsn->points= MEM_callocN(sizeof(bGPDspoint)*gsn->totpoints, "gp_stroke_points");
		memcpy(gsn->points, pt_tmp + i, sizeof(bGPDspoint)*gsn->totpoints);
		
		/* adjust existing stroke  */
		gps->totpoints= i;
		gps->points= MEM_callocN(sizeof(bGPDspoint)*gps->totpoints, "gp_stroke_points");
		memcpy(gps->points, pt_tmp, sizeof(bGPDspoint)*i);
		
		/* free temp buffer */
		MEM_freeN(pt_tmp);
		
		/* nothing left in stroke, so stop */
		return 1;
	}
}

/* eraser tool - check if part of stroke occurs within last segment drawn by eraser */
static short gp_stroke_eraser_strokeinside (short mval[], short mvalo[], short rad, short x0, short y0, short x1, short y1)
{
	/* simple within-radius check for now */
	if (edge_inside_circle(mval[0], mval[1], rad, x0, y0, x1, y1))
		return 1;
	
	/* not inside */
	return 0;
} 

/* eraser tool - evaluation per stroke */
static void gp_stroke_eraser_dostroke (tGPsdata *p, short mval[], short mvalo[], short rad, rcti *rect, bGPDframe *gpf, bGPDstroke *gps)
{
	bGPDspoint *pt1, *pt2;
	short x0=0, y0=0, x1=0, y1=0;
	short xyval[2];
	int i;
	
	if (gps->totpoints == 0) {
		/* just free stroke */
		if (gps->points) 
			MEM_freeN(gps->points);
		BLI_freelinkN(&gpf->strokes, gps);
	}
	else if (gps->totpoints == 1) {
		/* get coordinates */
		if (gps->flag & GP_STROKE_3DSPACE) {
			project_short(&gps->points->x, xyval);
			x0= xyval[0];
			y0= xyval[1];
		}
		else if (gps->flag & GP_STROKE_2DSPACE) {			
			ipoco_to_areaco_noclip(p->v2d, &gps->points->x, xyval);
			x0= xyval[0];
			y0= xyval[1];
		}
		else if (gps->flag & GP_STROKE_2DIMAGE) {			
			int offsx, offsy, sizex, sizey;
			
			/* get stored settings */
			sizex= p->im2d_settings.sizex;
			sizey= p->im2d_settings.sizey;
			offsx= p->im2d_settings.offsx;
			offsy= p->im2d_settings.offsy;
			
			/* calculate new points */
			x0= (short)((gps->points->x * sizex) + offsx);
			y0= (short)((gps->points->y * sizey) + offsy);
		}
		else {
			x0= (short)(gps->points->x / 1000 * p->sa->winx);
			y0= (short)(gps->points->y / 1000 * p->sa->winy);
		}
		
		/* do boundbox check first */
		if (BLI_in_rcti(rect, x0, y0)) {
			/* only check if point is inside */
			if ( ((x0-mval[0])*(x0-mval[0]) + (y0-mval[1])*(y0-mval[1])) <= rad*rad ) {
				/* free stroke */
				MEM_freeN(gps->points);
				BLI_freelinkN(&gpf->strokes, gps);
			}
		}
	}
	else {	
		/* loop over the points in the stroke, checking for intersections 
		 * 	- an intersection will require the stroke to be split
		 */
		for (i=0; (i+1) < gps->totpoints; i++) {
			/* get points to work with */
			pt1= gps->points + i;
			pt2= gps->points + i + 1;
			
			/* get coordinates */
			if (gps->flag & GP_STROKE_3DSPACE) {
				project_short(&pt1->x, xyval);
				x0= xyval[0];
				y0= xyval[1];
				
				project_short(&pt2->x, xyval);
				x1= xyval[0];
				y1= xyval[1];
			}
			else if (gps->flag & GP_STROKE_2DSPACE) {
				ipoco_to_areaco_noclip(p->v2d, &pt1->x, xyval);
				x0= xyval[0];
				y0= xyval[1];
				
				ipoco_to_areaco_noclip(p->v2d, &pt2->x, xyval);
				x1= xyval[0];
				y1= xyval[1];
			}
			else if (gps->flag & GP_STROKE_2DIMAGE) {
				int offsx, offsy, sizex, sizey;
				
				/* get stored settings */
				sizex= p->im2d_settings.sizex;
				sizey= p->im2d_settings.sizey;
				offsx= p->im2d_settings.offsx;
				offsy= p->im2d_settings.offsy;
				
				/* calculate new points */
				x0= (short)((pt1->x * sizex) + offsx);
				y0= (short)((pt1->y * sizey) + offsy);
				
				x1= (short)((pt2->x * sizex) + offsx);
				y1= (short)((pt2->y * sizey) + offsy);
			}
			else {
				x0= (short)(pt1->x / 1000 * p->sa->winx);
				y0= (short)(pt1->y / 1000 * p->sa->winy);
				x1= (short)(pt2->x / 1000 * p->sa->winx);
				y1= (short)(pt2->y / 1000 * p->sa->winy);
			}
			
			/* check that point segment of the boundbox of the eraser stroke */
			if (BLI_in_rcti(rect, x0, y0) || BLI_in_rcti(rect, x1, y1)) {
				/* check if point segment of stroke had anything to do with
				 * eraser region  (either within stroke painted, or on its lines)
				 * 	- this assumes that linewidth is irrelevant
				 */
				if (gp_stroke_eraser_strokeinside(mval, mvalo, rad, x0, y0, x1, y1)) {
					/* if function returns true, break this loop (as no more point to check) */
					if (gp_stroke_eraser_splitdel(gpf, gps, i))
						break;
				}
			}
		}
	}
}

/* erase strokes which fall under the eraser strokes */
static void gp_stroke_doeraser (tGPsdata *p)
{
	bGPDframe *gpf= p->gpf;
	bGPDstroke *gps, *gpn;
	rcti rect;
	
	/* rect is rectangle of eraser */
	rect.xmin= p->mval[0] - p->radius;
	rect.ymin= p->mval[1] - p->radius;
	rect.xmax= p->mval[0] + p->radius;
	rect.ymax= p->mval[1] + p->radius;
	
	/* loop over strokes, checking segments for intersections */
	for (gps= gpf->strokes.first; gps; gps= gpn) {
		gpn= gps->next;
		gp_stroke_eraser_dostroke(p, p->mval, p->mvalo, p->radius, &rect, gpf, gps);
	}
}

/* ---------- 'Paint' Tool ------------ */

/* init new painting session */
static void gp_session_initpaint (tGPsdata *p)
{
	/* clear previous data (note: is on stack) */
	memset(p, 0, sizeof(tGPsdata));
	
	/* make sure the active view (at the starting time) is a 3d-view */
	if (curarea == NULL) {
		p->status= GP_STATUS_ERROR;
		if (G.f & G_DEBUG) 
			printf("Error: No active view for painting \n");
		return;
	}
	switch (curarea->spacetype) {
		/* supported views first */
		case SPACE_VIEW3D:
		{
			View3D *v3d= curarea->spacedata.first;
			
			/* set current area */
			p->sa= curarea;
			
			/* check that gpencil data is allowed to be drawn */
			if ((v3d->flag2 & V3D_DISPGP)==0) {
				p->status= GP_STATUS_ERROR;
				if (G.f & G_DEBUG) 
					printf("Error: In active view, Grease Pencil not shown \n");
				return;
			}
		}
			break;
		case SPACE_NODE:
		{
			SpaceNode *snode= curarea->spacedata.first;
			
			/* set current area */
			p->sa= curarea;
			p->v2d= &snode->v2d;
			
			/* check that gpencil data is allowed to be drawn */
			if ((snode->flag & SNODE_DISPGP)==0) {
				p->status= GP_STATUS_ERROR;
				if (G.f & G_DEBUG) 
					printf("Error: In active view, Grease Pencil not shown \n");
				return;
			}
		}
			break;
		case SPACE_SEQ:
		{
			SpaceSeq *sseq= curarea->spacedata.first;
			
			/* set current area */
			p->sa= curarea;
			p->v2d= &sseq->v2d;
			
			/* check that gpencil data is allowed to be drawn */
			if (sseq->mainb == 0) {
				p->status= GP_STATUS_ERROR;
				if (G.f & G_DEBUG) 
					printf("Error: In active view (sequencer), active mode doesn't support Grease Pencil \n");
				return;
			}
			if ((sseq->flag & SEQ_DRAW_GPENCIL)==0) {
				p->status= GP_STATUS_ERROR;
				if (G.f & G_DEBUG) 
					printf("Error: In active view, Grease Pencil not shown \n");
				return;
			}
		}
			break;	
		case SPACE_IMAGE:
		{
			SpaceImage *sima= curarea->spacedata.first;
			
			/* set the current area */
			p->sa= curarea;
			p->v2d= &sima->v2d;
			p->ibuf= BKE_image_get_ibuf(sima->image, &sima->iuser);
			
			/* check that gpencil data is allowed to be drawn */
			if ((sima->flag & SI_DISPGP)==0) {
				p->status= GP_STATUS_ERROR;
				if (G.f & G_DEBUG)
					printf("Error: In active view, Grease Pencil not shown \n");
				return;
			}
		}
			break;
		/* unsupported views */
		default:
		{
			p->status= GP_STATUS_ERROR;
			if (G.f & G_DEBUG) 
				printf("Error: Active view not appropriate for Grease Pencil drawing \n");
			return;
		}
			break;
	}
	
	/* get gp-data */
	p->gpd= gpencil_data_getactive(p->sa);
	if (p->gpd == NULL) {
		short ok;
		
		p->gpd= gpencil_data_addnew();
		ok= gpencil_data_setactive(p->sa, p->gpd);
		
		/* most of the time, the following check isn't needed */
		if (ok == 0) {
			/* free gpencil data as it can't be used */
			free_gpencil_data(p->gpd);
			p->gpd= NULL;
			p->status= GP_STATUS_ERROR;
			if (G.f & G_DEBUG) 
				printf("Error: Could not assign newly created Grease Pencil data to active area \n");
			return;
		}
	}
	
	/* set edit flags */
	G.f |= G_GREASEPENCIL;
	
	/* clear out buffer (stored in gp-data) in case something contaminated it */
	gp_session_validatebuffer(p);
	
	/* set 'default' im2d_settings just in case something that uses this doesn't set it */
	p->im2d_settings.sizex= 1;
	p->im2d_settings.sizey= 1;
}

/* cleanup after a painting session */
static void gp_session_cleanup (tGPsdata *p)
{
	bGPdata *gpd= p->gpd;
	
	/* error checking */
	if (gpd == NULL)
		return;
	
	/* free stroke buffer */
	if (gpd->sbuffer) {
		MEM_freeN(gpd->sbuffer);
		gpd->sbuffer= NULL;
	}
	
	/* clear flags */
	gpd->sbuffer_size= 0;
	gpd->sbuffer_sflag= 0;
}

/* init new stroke */
static void gp_paint_initstroke (tGPsdata *p, short paintmode)
{	
	/* get active layer (or add a new one if non-existent) */
	p->gpl= gpencil_layer_getactive(p->gpd);
	if (p->gpl == NULL)
		p->gpl= gpencil_layer_addnew(p->gpd);
	if (p->gpl->flag & GP_LAYER_LOCKED) {
		p->status= GP_STATUS_ERROR;
		if (G.f & G_DEBUG)
			printf("Error: Cannot paint on locked layer \n");
		return;
	}
		
	/* get active frame (add a new one if not matching frame) */
	p->gpf= gpencil_layer_getframe(p->gpl, CFRA, 1);
	if (p->gpf == NULL) {
		p->status= GP_STATUS_ERROR;
		if (G.f & G_DEBUG) 
			printf("Error: No frame created (gpencil_paint_init) \n");
		return;
	}
	else
		p->gpf->flag |= GP_FRAME_PAINT;
	
	/* set 'eraser' for this stroke if using eraser */
	p->paintmode= paintmode;
	if (p->paintmode == GP_PAINTMODE_ERASER)
		p->gpd->sbuffer_sflag |= GP_STROKE_ERASER;
	
	/* check if points will need to be made in view-aligned space */
	if (p->gpd->flag & GP_DATA_VIEWALIGN) {
		switch (p->sa->spacetype) {
			case SPACE_VIEW3D:
			{
				float *fp= give_cursor();
				initgrabz(fp[0], fp[1], fp[2]);
				
				p->gpd->sbuffer_sflag |= GP_STROKE_3DSPACE;
			}
				break;
			case SPACE_NODE:
			{
				p->gpd->sbuffer_sflag |= GP_STROKE_2DSPACE;
			}
				break;
			case SPACE_SEQ:
			{
				SpaceSeq *sseq= (SpaceSeq *)p->sa->spacedata.first;
				int rectx, recty;
				float zoom, zoomx, zoomy;
				
				/* set draw 2d-stroke flag */
				p->gpd->sbuffer_sflag |= GP_STROKE_2DIMAGE;
				
				/* calculate zoom factor */
				zoom= (float)(SEQ_ZOOM_FAC(sseq->zoom));
				if (sseq->mainb == SEQ_DRAW_IMG_IMBUF) {
					zoomx = zoom * ((float)G.scene->r.xasp / (float)G.scene->r.yasp);
					zoomy = zoom;
				} 
				else
					zoomx = zoomy = zoom;
				
				/* calculate rect size to use to calculate the size of the drawing area
				 *	- We use the size of the output image not the size of the ibuf being shown
				 *	  as it is too messy getting the ibuf (and could be too slow). This should be
				 *	  a reasonable for most cases anyway.
				 */
				rectx= (G.scene->r.size * G.scene->r.xsch) / 100;
				recty= (G.scene->r.size * G.scene->r.ysch) / 100; 
				
				/* set offset and scale values for opertations to use */
				p->im2d_settings.sizex= (int)(zoomx * rectx);
				p->im2d_settings.sizey= (int)(zoomy * recty);
				p->im2d_settings.offsx= (int)((p->sa->winx-p->im2d_settings.sizex)/2 + sseq->xof);
				p->im2d_settings.offsy= (int)((p->sa->winy-p->im2d_settings.sizey)/2 + sseq->yof);
			}
				break;
			case SPACE_IMAGE:
			{
				/* check if any ibuf available */
				if (p->ibuf)
					p->gpd->sbuffer_sflag |= GP_STROKE_2DSPACE;
			}
				break;
		}
	}
}

/* finish off a stroke (clears buffer, but doesn't finish the paint operation) */
static void gp_paint_strokeend (tGPsdata *p)
{
	/* check if doing eraser or not */
	if ((p->gpd->sbuffer_sflag & GP_STROKE_ERASER) == 0) {
		/* smooth stroke before transferring? */
		gp_stroke_smooth(p);
		
		/* simplify stroke before transferring? */
		gp_stroke_simplify(p);
		
		/* transfer stroke to frame */
		gp_stroke_newfrombuffer(p);
	}
	
	/* clean up buffer now */
	gp_session_validatebuffer(p);
}

/* finish off stroke painting operation */
static void gp_paint_cleanup (tGPsdata *p)
{
	/* finish off a stroke */
	gp_paint_strokeend(p);
	
	/* "unlock" frame */
	p->gpf->flag &= ~GP_FRAME_PAINT;
	
	/* add undo-push so stroke can be undone */
	/* FIXME: currently disabled, as it's impossible to get this working nice
	 * as gpenci data is on currently screen-level (which isn't saved to undo files)
	 */
	//BIF_undo_push("GPencil Stroke");
	
	/* force redraw after drawing action */
	force_draw_plus(SPACE_ACTION, 0);
}

/* -------- */

/* main call to paint a new stroke */
short gpencil_paint (short mousebutton, short paintmode)
{
	tGPsdata p;
	short ok = GP_STROKEADD_NORMAL;
	
	/* init paint-data */
	gp_session_initpaint(&p);
	if (p.status == GP_STATUS_ERROR) {
		gp_session_cleanup(&p);
		return 0;
	}
	gp_paint_initstroke(&p, paintmode);
	if (p.status == GP_STATUS_ERROR) {
		gp_session_cleanup(&p);
		return 0;
	}
	
	/* set cursor to indicate drawing */
	setcursor_space(p.sa->spacetype, CURSOR_VPAINT);
	
	/* init drawing-device settings */
	getmouseco_areawin(p.mval);
	p.pressure = get_pressure();
	
	p.mvalo[0]= p.mval[0];
	p.mvalo[1]= p.mval[1];
	p.opressure= p.pressure;
	
	/* radius for eraser circle is defined in userprefs now */
	// TODO: make this more easily tweaked... 
	p.radius= U.gp_eraser;
	
	/* start drawing eraser-circle (if applicable) */
	if (paintmode == GP_PAINTMODE_ERASER)
		draw_sel_circle(p.mval, NULL, p.radius, p.radius, 0); // draws frontbuffer, but sets backbuf again
	
	/* only allow painting of single 'dots' if: 
	 *	- pressure is not excessive (as it can be on some windows tablets)
	 *	- draw-mode for active datablock is turned on
	 * 	- not erasing
	 */
	if (paintmode != GP_PAINTMODE_ERASER) {
		if (!(p.pressure >= 0.99f) || (p.gpd->flag & GP_DATA_EDITPAINT)) { 
			gp_stroke_addpoint(&p, p.mval, p.pressure);
		}
	}
	
	/* paint loop */
	do {
		/* get current user input */
		getmouseco_areawin(p.mval);
		p.pressure = get_pressure();
		
		/* only add current point to buffer if mouse moved (otherwise wait until it does) */
		if (paintmode == GP_PAINTMODE_ERASER) {
			/* do 'live' erasing now */
			gp_stroke_doeraser(&p);
			
			draw_sel_circle(p.mval, p.mvalo, p.radius, p.radius, 0);
			force_draw(0);
			
			p.mvalo[0]= p.mval[0];
			p.mvalo[1]= p.mval[1];
			p.opressure= p.pressure;
		}
		else if (gp_stroke_filtermval(&p, p.mval, p.mvalo)) {
			/* try to add point */
			ok= gp_stroke_addpoint(&p, p.mval, p.pressure);
			
			/* handle errors while adding point */
			if ((ok == GP_STROKEADD_FULL) || (ok == GP_STROKEADD_OVERFLOW)) {
				/* finish off old stroke */
				gp_paint_strokeend(&p);
				
				/* start a new stroke, starting from previous point */
				gp_stroke_addpoint(&p, p.mvalo, p.opressure);
				ok= gp_stroke_addpoint(&p, p.mval, p.pressure);
			}
			else if (ok == GP_STROKEADD_INVALID) {
				/* the painting operation cannot continue... */
				error("Cannot paint stroke");
				p.status = GP_STATUS_ERROR;
				
				if (G.f & G_DEBUG) 
					printf("Error: Grease-Pencil Paint - Add Point Invalid \n");
				break;
			}
			force_draw(0);
			
			p.mvalo[0]= p.mval[0];
			p.mvalo[1]= p.mval[1];
			p.opressure= p.pressure;
		}
		else
			BIF_wait_for_statechange();
		
		/* do mouse checking at the end, so don't check twice, and potentially
		 * miss a short tap 
		 */
	} while (get_mbut() & mousebutton);
	
	/* clear edit flags */
	G.f &= ~G_GREASEPENCIL;
	
	/* restore cursor to indicate end of drawing */
	setcursor_space(p.sa->spacetype, CURSOR_STD);
	
	/* check size of buffer before cleanup, to determine if anything happened here */
	if (paintmode == GP_PAINTMODE_ERASER) {
		ok= 1; /* assume that we did something... */
		draw_sel_circle(NULL, p.mvalo, 0, p.radius, 0);
	}
	else
		ok= p.gpd->sbuffer_size;
	
	/* cleanup */
	gp_paint_cleanup(&p);
	gp_session_cleanup(&p);
	
	/* done! return if a stroke was successfully added */
	return ok;
}


/* All event (loops) handling checking if stroke drawing should be initiated
 * should call this function.
 */
short gpencil_do_paint (ScrArea *sa, short mbut)
{
	bGPdata *gpd = gpencil_data_getactive(sa);
	short retval= 0;
	
	/* check if possible to do painting */
	if (gpd == NULL) 
		return 0;
	
	/* currently, we will only 'paint' if:
	 * 	1. draw-mode on gpd is set (for accessibility reasons)
	 *		a) single dots are only available by this method if a single click is made
	 *		b) a straight line is drawn if ctrl-modifier is held (check is done when stroke is converted!)
	 *	2. if shift-modifier is held + lmb -> 'quick paint'
	 *
	 *	OR
	 * 
	 * draw eraser stroke if:
	 *	1. using the eraser on a tablet
	 *	2. draw-mode on gpd is set (for accessiblity reasons)
	 *		(eraser is mapped to right-mouse)
	 *	3. Alt + 'select' mouse-button
	 *		i.e.  if LMB = select: Alt-LMB
	 *			  if RMB = select: Alt-RMB
	 */
	if (get_activedevice() == 2) {
		/* eraser on a tablet - always try to erase strokes */
		retval = gpencil_paint(mbut, GP_PAINTMODE_ERASER);
	}
	else if (gpd->flag & GP_DATA_EDITPAINT) {
		/* try to paint/erase */
		if (mbut == L_MOUSE)
			retval = gpencil_paint(mbut, GP_PAINTMODE_DRAW);
		else if (mbut == R_MOUSE)
			retval = gpencil_paint(mbut, GP_PAINTMODE_ERASER);
	}
	else if (!(gpd->flag & GP_DATA_LMBPLOCK)) {
		/* try to paint/erase as not locked */
		if ((G.qual == LR_SHIFTKEY) && (mbut == L_MOUSE)) {
			retval = gpencil_paint(mbut, GP_PAINTMODE_DRAW);
		}
		else if (G.qual == LR_ALTKEY) {
			if ((U.flag & USER_LMOUSESELECT) && (mbut == L_MOUSE))
				retval = gpencil_paint(mbut, GP_PAINTMODE_ERASER);
			else if (!(U.flag & USER_LMOUSESELECT) && (mbut == R_MOUSE))
				retval = gpencil_paint(mbut, GP_PAINTMODE_ERASER);
		}
	}
	
	/* return result of trying to paint */
	return retval;
}

/* ************************************************** */<|MERGE_RESOLUTION|>--- conflicted
+++ resolved
@@ -484,11 +484,7 @@
 /* -------- GP-Frame API ---------- */
 
 /* delete the last stroke of the given frame */
-<<<<<<< HEAD
-void gpencil_frame_delete_laststroke (bGPDframe *gpf, bGPDlayer *gpl)
-=======
 void gpencil_frame_delete_laststroke (bGPDlayer *gpl, bGPDframe *gpf)
->>>>>>> 0c6ec76a
 {
 	bGPDstroke *gps= (gpf) ? gpf->strokes.last : NULL;
 	
@@ -708,11 +704,7 @@
 	
 	if (gpf->framenum != CFRA) return;
 
-<<<<<<< HEAD
-	gpencil_frame_delete_laststroke(gpf, gpl);
-=======
 	gpencil_frame_delete_laststroke(gpl, gpf);
->>>>>>> 0c6ec76a
 }
 
 /* delete the active frame */
