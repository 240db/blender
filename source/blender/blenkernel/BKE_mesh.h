--- conflicted
+++ resolved
@@ -80,13 +80,8 @@
 
 int BKE_mesh_edge_other_vert(const struct MEdge *e, int v);
 
-<<<<<<< HEAD
-void BKE_mesh_unlink(struct Mesh *me);
-void BKE_mesh_free(struct Mesh *me, int unlink);
+void BKE_mesh_free(struct Mesh *me, const bool do_id_user);
 void BKE_mesh_init(struct Mesh *me);
-=======
-void BKE_mesh_free(struct Mesh *me, const bool do_id_user);
->>>>>>> 249aa6c6
 struct Mesh *BKE_mesh_add(struct Main *bmain, const char *name);
 struct Mesh *BKE_mesh_copy_ex(struct Main *bmain, struct Mesh *me);
 struct Mesh *BKE_mesh_copy(struct Mesh *me);
