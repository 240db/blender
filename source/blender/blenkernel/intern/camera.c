/*
 * ***** BEGIN GPL LICENSE BLOCK *****
 *
 * This program is free software; you can redistribute it and/or
 * modify it under the terms of the GNU General Public License
 * as published by the Free Software Foundation; either version 2
 * of the License, or (at your option) any later version.
 *
 * This program is distributed in the hope that it will be useful,
 * but WITHOUT ANY WARRANTY; without even the implied warranty of
 * MERCHANTABILITY or FITNESS FOR A PARTICULAR PURPOSE.  See the
 * GNU General Public License for more details.
 *
 * You should have received a copy of the GNU General Public License
 * along with this program; if not, write to the Free Software Foundation,
 * Inc., 51 Franklin Street, Fifth Floor, Boston, MA 02110-1301, USA.
 *
 * The Original Code is Copyright (C) 2001-2002 by NaN Holding BV.
 * All rights reserved.
 *
 * The Original Code is: all of this file.
 *
 * Contributor(s): none yet.
 *
 * ***** END GPL LICENSE BLOCK *****
 */

/** \file blender/blenkernel/intern/camera.c
 *  \ingroup bke
 */

#include <stdlib.h>

#include "DNA_camera_types.h"
#include "DNA_lamp_types.h"
#include "DNA_object_types.h"
#include "DNA_scene_types.h"
#include "DNA_view3d_types.h"

#include "BLI_math.h"
#include "BLI_utildefines.h"
#include "BLI_rect.h"

#include "BKE_animsys.h"
#include "BKE_camera.h"
#include "BKE_object.h"
#include "BKE_global.h"
#include "BKE_library.h"
#include "BKE_main.h"
#include "BKE_screen.h"

/****************************** Camera Datablock *****************************/

void *BKE_camera_add(Main *bmain, const char *name)
{
	Camera *cam;
	
	cam =  BKE_libblock_alloc(bmain, ID_CA, name);

	cam->lens = 35.0f;
	cam->sensor_x = DEFAULT_SENSOR_WIDTH;
	cam->sensor_y = DEFAULT_SENSOR_HEIGHT;
	cam->clipsta = 0.1f;
	cam->clipend = 100.0f;
	cam->drawsize = 0.5f;
	cam->ortho_scale = 6.0;
	cam->flag |= CAM_SHOWPASSEPARTOUT;
	cam->passepartalpha = 0.5f;
	
	return cam;
}

Camera *BKE_camera_copy(Camera *cam)
{
	Camera *camn;
	
	camn = BKE_libblock_copy(&cam->id);

	id_lib_extern((ID *)camn->dof_ob);

	return camn;
}

void BKE_camera_make_local(Camera *cam)
{
	Main *bmain = G.main;
	Object *ob;
	bool is_local = false, is_lib = false;

	/* - only lib users: do nothing
	 * - only local users: set flag
	 * - mixed: make copy
	 */
	
	if (cam->id.lib == NULL) return;
	if (cam->id.us == 1) {
		id_clear_lib_data(bmain, &cam->id);
		return;
	}
	
	for (ob = bmain->object.first; ob && ELEM(0, is_lib, is_local); ob = ob->id.next) {
		if (ob->data == cam) {
			if (ob->id.lib) is_lib = true;
			else is_local = true;
		}
	}
	
	if (is_local && is_lib == false) {
		id_clear_lib_data(bmain, &cam->id);
	}
	else if (is_local && is_lib) {
		Camera *cam_new = BKE_camera_copy(cam);

		cam_new->id.us = 0;

		/* Remap paths of new ID using old library as base. */
		BKE_id_lib_local_paths(bmain, cam->id.lib, &cam_new->id);

		for (ob = bmain->object.first; ob; ob = ob->id.next) {
			if (ob->data == cam) {
				if (ob->id.lib == NULL) {
					ob->data = cam_new;
					cam_new->id.us++;
					cam->id.us--;
				}
			}
		}
	}
}

void BKE_camera_free(Camera *ca)
{
	BKE_free_animdata((ID *)ca);
}

/******************************** Camera Usage *******************************/

void BKE_camera_object_mode(RenderData *rd, Object *cam_ob)
{
	rd->mode &= ~(R_ORTHO | R_PANORAMA);

	if (cam_ob && cam_ob->type == OB_CAMERA) {
		Camera *cam = cam_ob->data;
		if (cam->type == CAM_ORTHO) rd->mode |= R_ORTHO;
		if (cam->type == CAM_PANO) rd->mode |= R_PANORAMA;
	}
}

/* get the camera's dof value, takes the dof object into account */
float BKE_camera_object_dof_distance(Object *ob)
{
	Camera *cam = (Camera *)ob->data; 
	if (ob->type != OB_CAMERA)
		return 0.0f;
	if (cam->dof_ob) {
		/* too simple, better to return the distance on the view axis only
		 * return len_v3v3(ob->obmat[3], cam->dof_ob->obmat[3]); */
		float mat[4][4], imat[4][4], obmat[4][4];
		
		copy_m4_m4(obmat, ob->obmat);
		normalize_m4(obmat);
		invert_m4_m4(imat, obmat);
		mul_m4_m4m4(mat, imat, cam->dof_ob->obmat);
		return fabsf(mat[3][2]);
	}
	return cam->YF_dofdist;
}

float BKE_camera_sensor_size(int sensor_fit, float sensor_x, float sensor_y)
{
	/* sensor size used to fit to. for auto, sensor_x is both x and y. */
	if (sensor_fit == CAMERA_SENSOR_FIT_VERT)
		return sensor_y;

	return sensor_x;
}

int BKE_camera_sensor_fit(int sensor_fit, float sizex, float sizey)
{
	if (sensor_fit == CAMERA_SENSOR_FIT_AUTO) {
		if (sizex >= sizey)
			return CAMERA_SENSOR_FIT_HOR;
		else
			return CAMERA_SENSOR_FIT_VERT;
	}

	return sensor_fit;
}

/******************************** Camera Params *******************************/

void BKE_camera_params_init(CameraParams *params)
{
	memset(params, 0, sizeof(CameraParams));

	/* defaults */
	params->sensor_x = DEFAULT_SENSOR_WIDTH;
	params->sensor_y = DEFAULT_SENSOR_HEIGHT;
	params->sensor_fit = CAMERA_SENSOR_FIT_AUTO;

	params->zoom = 1.0f;

	/* fallback for non camera objects */
	params->clipsta = 0.1f;
	params->clipend = 100.0f;
}

void BKE_camera_params_from_object(CameraParams *params, Object *ob)
{
	if (!ob)
		return;

	if (ob->type == OB_CAMERA) {
		/* camera object */
		Camera *cam = ob->data;

		if (cam->type == CAM_ORTHO)
			params->is_ortho = true;
		params->lens = cam->lens;
		params->ortho_scale = cam->ortho_scale;

		params->shiftx = cam->shiftx;
		params->shifty = cam->shifty;

		params->sensor_x = cam->sensor_x;
		params->sensor_y = cam->sensor_y;
		params->sensor_fit = cam->sensor_fit;

		params->clipsta = cam->clipsta;
		params->clipend = cam->clipend;
	}
	else if (ob->type == OB_LAMP) {
		/* lamp object */
		Lamp *la = ob->data;
		float fac = cosf(la->spotsize * 0.5f);
		float phi = acosf(fac);

		params->lens = 16.0f * fac / sinf(phi);
		if (params->lens == 0.0f)
			params->lens = 35.0f;

		params->clipsta = la->clipsta;
		params->clipend = la->clipend;
	}
	else {
		params->lens = 35.0f;
	}
}

void BKE_camera_params_from_view3d(CameraParams *params, View3D *v3d, RegionView3D *rv3d)
{
	/* common */
	params->lens = v3d->lens;
	params->clipsta = v3d->near;
	params->clipend = v3d->far;

	if (rv3d->persp == RV3D_CAMOB) {
		/* camera view */
		BKE_camera_params_from_object(params, v3d->camera);

		params->zoom = BKE_screen_view3d_zoom_to_fac((float)rv3d->camzoom);

		params->offsetx = 2.0f * rv3d->camdx * params->zoom;
		params->offsety = 2.0f * rv3d->camdy * params->zoom;

		params->shiftx *= params->zoom;
		params->shifty *= params->zoom;

		params->zoom = 1.0f / params->zoom;
	}
	else if (rv3d->persp == RV3D_ORTHO) {
		/* orthographic view */
		int sensor_size = BKE_camera_sensor_size(params->sensor_fit, params->sensor_x, params->sensor_y);
		params->clipend *= 0.5f;    // otherwise too extreme low zbuffer quality
		params->clipsta = -params->clipend;

		params->is_ortho = true;
		/* make sure any changes to this match ED_view3d_radius_to_ortho_dist() */
		params->ortho_scale = rv3d->dist * sensor_size / v3d->lens;
		params->zoom = 2.0f;
	}
	else {
		/* perspective view */
		params->zoom = 2.0f;
	}
}

void BKE_camera_params_compute_viewplane(CameraParams *params, int winx, int winy, float xasp, float yasp)
{
	rctf viewplane;
	float pixsize, viewfac, sensor_size, dx, dy;
	int sensor_fit;

	/* fields rendering */
	params->ycor = yasp / xasp;
	if (params->use_fields)
		params->ycor *= 2.0f;

	if (params->is_ortho) {
		/* orthographic camera */
		/* scale == 1.0 means exact 1 to 1 mapping */
		pixsize = params->ortho_scale;
	}
	else {
		/* perspective camera */
		sensor_size = BKE_camera_sensor_size(params->sensor_fit, params->sensor_x, params->sensor_y);
		pixsize = (sensor_size * params->clipsta) / params->lens;
	}

	/* determine sensor fit */
	sensor_fit = BKE_camera_sensor_fit(params->sensor_fit, xasp * winx, yasp * winy);

	if (sensor_fit == CAMERA_SENSOR_FIT_HOR)
		viewfac = winx;
	else
		viewfac = params->ycor * winy;

	pixsize /= viewfac;

	/* extra zoom factor */
	pixsize *= params->zoom;

	/* compute view plane:
	 * fully centered, zbuffer fills in jittered between -.5 and +.5 */
	viewplane.xmin = -0.5f * (float)winx;
	viewplane.ymin = -0.5f * params->ycor * (float)winy;
	viewplane.xmax =  0.5f * (float)winx;
	viewplane.ymax =  0.5f * params->ycor * (float)winy;

	/* lens shift and offset */
	dx = params->shiftx * viewfac + winx * params->offsetx;
	dy = params->shifty * viewfac + winy * params->offsety;

	//~ printf("dx: %f, dy: %f\n", dx, dy);

	viewplane.xmin += dx;
	viewplane.ymin += dy;
	viewplane.xmax += dx;
	viewplane.ymax += dy;

	/* fields offset */
	if (params->field_second) {
		if (params->field_odd) {
			viewplane.ymin -= 0.5f * params->ycor;
			viewplane.ymax -= 0.5f * params->ycor;
		}
		else {
			viewplane.ymin += 0.5f * params->ycor;
			viewplane.ymax += 0.5f * params->ycor;
		}
	}

	/* the window matrix is used for clipping, and not changed during OSA steps */
	/* using an offset of +0.5 here would give clip errors on edges */
	viewplane.xmin *= pixsize;
	viewplane.xmax *= pixsize;
	viewplane.ymin *= pixsize;
	viewplane.ymax *= pixsize;

	params->viewdx = pixsize;
	params->viewdy = params->ycor * pixsize;
	params->viewplane = viewplane;
}

/* viewplane is assumed to be already computed */
void BKE_camera_params_compute_matrix(CameraParams *params)
{
	rctf viewplane = params->viewplane;

	/* compute projection matrix */
	if (params->is_ortho)
		orthographic_m4(params->winmat, viewplane.xmin, viewplane.xmax,
		                viewplane.ymin, viewplane.ymax, params->clipsta, params->clipend);
	else
		perspective_m4(params->winmat, viewplane.xmin, viewplane.xmax,
		               viewplane.ymin, viewplane.ymax, params->clipsta, params->clipend);
}

/***************************** Camera View Frame *****************************/

void BKE_camera_view_frame_ex(Scene *scene, Camera *camera, float drawsize, const bool do_clip, const float scale[3],
                              float r_asp[2], float r_shift[2], float *r_drawsize, float r_vec[4][3])
{
	float facx, facy;
	float depth;

	/* aspect correcton */
	if (scene) {
		float aspx = (float) scene->r.xsch * scene->r.xasp;
		float aspy = (float) scene->r.ysch * scene->r.yasp;
		int sensor_fit = BKE_camera_sensor_fit(camera->sensor_fit, aspx, aspy);

		if (sensor_fit == CAMERA_SENSOR_FIT_HOR) {
			r_asp[0] = 1.0;
			r_asp[1] = aspy / aspx;
		}
		else {
			r_asp[0] = aspx / aspy;
			r_asp[1] = 1.0;
		}
	}
	else {
		r_asp[0] = 1.0f;
		r_asp[1] = 1.0f;
	}

	if (camera->type == CAM_ORTHO) {
		facx = 0.5f * camera->ortho_scale * r_asp[0] * scale[0];
		facy = 0.5f * camera->ortho_scale * r_asp[1] * scale[1];
		r_shift[0] = camera->shiftx * camera->ortho_scale * scale[0];
		r_shift[1] = camera->shifty * camera->ortho_scale * scale[1];
		depth = do_clip ? -((camera->clipsta * scale[2]) + 0.1f) : -drawsize * camera->ortho_scale * scale[2];

		*r_drawsize = 0.5f * camera->ortho_scale;
	}
	else {
		/* that way it's always visible - clipsta+0.1 */
		float fac, scale_x, scale_y;
		float half_sensor = 0.5f * ((camera->sensor_fit == CAMERA_SENSOR_FIT_VERT) ?
		                            (camera->sensor_y) : (camera->sensor_x));


		if (do_clip) {
			/* fixed depth, variable size (avoids exceeding clipping range) */
			/* r_drawsize shouldn't be used in this case, set to dummy value */
			*r_drawsize = 1.0f;
			depth = -(camera->clipsta + 0.1f) * scale[2];
			fac = depth / (camera->lens / (-half_sensor));
			scale_x = 1.0f;
			scale_y = 1.0f;
		}
		else {
			/* fixed size, variable depth (stays a reasonable size in the 3D view) */
			*r_drawsize = drawsize / ((scale[0] + scale[1] + scale[2]) / 3.0f);
			depth = *r_drawsize * camera->lens / (-half_sensor) * scale[2];
			fac = *r_drawsize;
			scale_x = scale[0];
			scale_y = scale[1];
		}

		facx = fac * r_asp[0] * scale_x;
		facy = fac * r_asp[1] * scale_y;
		r_shift[0] = camera->shiftx * fac * 2.0f * scale_x;
		r_shift[1] = camera->shifty * fac * 2.0f * scale_y;
	}

	r_vec[0][0] = r_shift[0] + facx; r_vec[0][1] = r_shift[1] + facy; r_vec[0][2] = depth;
	r_vec[1][0] = r_shift[0] + facx; r_vec[1][1] = r_shift[1] - facy; r_vec[1][2] = depth;
	r_vec[2][0] = r_shift[0] - facx; r_vec[2][1] = r_shift[1] - facy; r_vec[2][2] = depth;
	r_vec[3][0] = r_shift[0] - facx; r_vec[3][1] = r_shift[1] + facy; r_vec[3][2] = depth;
}

void BKE_camera_view_frame(Scene *scene, Camera *camera, float r_vec[4][3])
{
	float dummy_asp[2];
	float dummy_shift[2];
	float dummy_drawsize;
	const float dummy_scale[3] = {1.0f, 1.0f, 1.0f};

	BKE_camera_view_frame_ex(scene, camera, 0.0, true, dummy_scale,
	                         dummy_asp, dummy_shift, &dummy_drawsize, r_vec);
}

#define CAMERA_VIEWFRAME_NUM_PLANES 4

typedef struct CameraViewFrameData {
	float plane_tx[CAMERA_VIEWFRAME_NUM_PLANES][4];  /* 4 planes */
	float normal_tx[CAMERA_VIEWFRAME_NUM_PLANES][3];
	float dist_vals_sq[CAMERA_VIEWFRAME_NUM_PLANES];  /* distance squared (signed) */
	unsigned int tot;

	/* Ortho camera only. */
	bool is_ortho;
	float camera_no[3];
	float dist_to_cam;

	/* Not used by callbacks... */
<<<<<<< HEAD
	float rot_cammat[3][3];
=======
	float camera_rotmat[3][3];
>>>>>>> d8b00a3b
} CameraViewFrameData;

static void camera_to_frame_view_cb(const float co[3], void *user_data)
{
	CameraViewFrameData *data = (CameraViewFrameData *)user_data;
	unsigned int i;

	for (i = 0; i < CAMERA_VIEWFRAME_NUM_PLANES; i++) {
<<<<<<< HEAD
		float nd = dist_signed_squared_to_plane_v3(co, data->plane_tx[i]);
		if (nd < data->dist_vals_sq[i]) {
			data->dist_vals_sq[i] = nd;
		}
=======
		const float nd = dist_signed_squared_to_plane_v3(co, data->plane_tx[i]);
		CLAMP_MAX(data->dist_vals_sq[i], nd);
	}

	if (data->is_ortho) {
		const float d = dot_v3v3(data->camera_no, co);
		CLAMP_MAX(data->dist_to_cam, d);
>>>>>>> d8b00a3b
	}

	if (data->is_ortho) {
		float d = dot_v3v3(data->camera_no, co);
		if (d < data->dist_to_cam) {
			data->dist_to_cam = d;
		}
	}

	data->tot++;
}

<<<<<<< HEAD
static void bke_camera_frame_fit_data_init(Scene *scene, Object *ob, CameraParams *params, CameraViewFrameData *data)
{
	float rot_cammat_transposed_inversed[4][4];
=======
static void camera_frame_fit_data_init(Scene *scene, Object *ob, CameraParams *params, CameraViewFrameData *data)
{
	float camera_rotmat_transposed_inversed[4][4];
>>>>>>> d8b00a3b
	unsigned int i;

	/* setup parameters */
	BKE_camera_params_init(params);
	BKE_camera_params_from_object(params, ob);

	/* compute matrix, viewplane, .. */
	if (scene) {
		BKE_camera_params_compute_viewplane(params, scene->r.xsch, scene->r.ysch, scene->r.xasp, scene->r.yasp);
<<<<<<< HEAD
	}
	else {
		BKE_camera_params_compute_viewplane(params, 1, 1, 1.0f, 1.0f);
	}
	BKE_camera_params_compute_matrix(params);

	/* initialize callback data */
	copy_m3_m4(data->rot_cammat, ob->obmat);
	normalize_m3(data->rot_cammat);
	/* To transform a plane in its homogeneous representation (4d vector),
	 * we need the inverse of the transpose of the transform matrix... */
	copy_m4_m3(rot_cammat_transposed_inversed, data->rot_cammat);
	transpose_m4(rot_cammat_transposed_inversed);
	invert_m4(rot_cammat_transposed_inversed);

	/* Easy frustum plane extraction from a projection matrix (homogeneous 4d vector representations of planes):
	 *
	 * https://fgiesen.wordpress.com/2012/08/31/frustum-planes-from-the-projection-matrix/
	 * http://www8.cs.umu.se/kurser/5DV051/HT12/lab/plane_extraction.pdf
	 */

	/* Right plane */
	data->plane_tx[0][0] = params->winmat[0][3] - params->winmat[0][0];
	data->plane_tx[0][1] = params->winmat[1][3] - params->winmat[1][0];
	data->plane_tx[0][2] = params->winmat[2][3] - params->winmat[2][0];
	data->plane_tx[0][3] = params->winmat[3][3] - params->winmat[3][0];

	/* Bottom plane */
	data->plane_tx[1][0] = params->winmat[0][3] + params->winmat[0][1];
	data->plane_tx[1][1] = params->winmat[1][3] + params->winmat[1][1];
	data->plane_tx[1][2] = params->winmat[2][3] + params->winmat[2][1];
	data->plane_tx[1][3] = params->winmat[3][3] + params->winmat[3][1];

	/* Left plane */
	data->plane_tx[2][0] = params->winmat[0][3] + params->winmat[0][0];
	data->plane_tx[2][1] = params->winmat[1][3] + params->winmat[1][0];
	data->plane_tx[2][2] = params->winmat[2][3] + params->winmat[2][0];
	data->plane_tx[2][3] = params->winmat[3][3] + params->winmat[3][0];

	/* Top plane */
	data->plane_tx[3][0] = params->winmat[0][3] - params->winmat[0][1];
	data->plane_tx[3][1] = params->winmat[1][3] - params->winmat[1][1];
	data->plane_tx[3][2] = params->winmat[2][3] - params->winmat[2][1];
	data->plane_tx[3][3] = params->winmat[3][3] - params->winmat[3][1];

	/* Rotate planes and get normals from them */
	for (i = 0; i < CAMERA_VIEWFRAME_NUM_PLANES; i++) {
		mul_m4_v4(rot_cammat_transposed_inversed, data->plane_tx[i]);
=======
	}
	else {
		BKE_camera_params_compute_viewplane(params, 1, 1, 1.0f, 1.0f);
	}
	BKE_camera_params_compute_matrix(params);

	/* initialize callback data */
	copy_m3_m4(data->camera_rotmat, ob->obmat);
	normalize_m3(data->camera_rotmat);
	/* To transform a plane which is in its homogeneous representation (4d vector),
	 * we need the inverse of the transpose of the transform matrix... */
	copy_m4_m3(camera_rotmat_transposed_inversed, data->camera_rotmat);
	transpose_m4(camera_rotmat_transposed_inversed);
	invert_m4(camera_rotmat_transposed_inversed);

	/* Extract frustum planes from projection matrix. */
	planes_from_projmat(params->winmat,
	                    /*   left              right                 top              bottom        near  far */
	                    data->plane_tx[2], data->plane_tx[0], data->plane_tx[3], data->plane_tx[1], NULL, NULL);

	/* Rotate planes and get normals from them */
	for (i = 0; i < CAMERA_VIEWFRAME_NUM_PLANES; i++) {
		mul_m4_v4(camera_rotmat_transposed_inversed, data->plane_tx[i]);
>>>>>>> d8b00a3b
		normalize_v3_v3(data->normal_tx[i], data->plane_tx[i]);
	}

	copy_v4_fl(data->dist_vals_sq, FLT_MAX);
	data->tot = 0;
	data->is_ortho = params->is_ortho;
	if (params->is_ortho) {
<<<<<<< HEAD
		float camera_no[3] = {0.0f, 0.0f, -1.0f};

		mul_m3_v3(data->rot_cammat, camera_no);
		copy_v3_v3(data->camera_no, camera_no);
=======
		/* we want (0, 0, -1) transformed by camera_rotmat, this is a quicker shortcut. */
		negate_v3_v3(data->camera_no, data->camera_rotmat[2]);
>>>>>>> d8b00a3b
		data->dist_to_cam = FLT_MAX;
	}
}

<<<<<<< HEAD
static bool bke_camera_frame_fit_compute_from_data(CameraParams *params, CameraViewFrameData *data, float r_co[3], float *r_scale)
=======
static bool camera_frame_fit_calc_from_data(
        CameraParams *params, CameraViewFrameData *data, float r_co[3], float *r_scale)
>>>>>>> d8b00a3b
{
	float plane_tx[CAMERA_VIEWFRAME_NUM_PLANES][3];
	unsigned int i;

	if (data->tot <= 1) {
		return false;
	}

	if (params->is_ortho) {
<<<<<<< HEAD
		float dists[CAMERA_VIEWFRAME_NUM_PLANES];
		float *cam_axis_x = data->rot_cammat[0];
		float *cam_axis_y = data->rot_cammat[1];
		float *cam_axis_z = data->rot_cammat[2];
=======
		const float *cam_axis_x = data->camera_rotmat[0];
		const float *cam_axis_y = data->camera_rotmat[1];
		const float *cam_axis_z = data->camera_rotmat[2];
		float dists[CAMERA_VIEWFRAME_NUM_PLANES];
		float scale_diff;
>>>>>>> d8b00a3b

		/* apply the dist-from-plane's to the transformed plane points */
		for (i = 0; i < CAMERA_VIEWFRAME_NUM_PLANES; i++) {
			dists[i] = sqrtf_signed(data->dist_vals_sq[i]);
		}

<<<<<<< HEAD
		zero_v3(r_co);
		madd_v3_v3fl(r_co, cam_axis_x, -(dists[0] - dists[2]) / 2.0f);
		madd_v3_v3fl(r_co, cam_axis_y, -(dists[3] - dists[1]) / 2.0f);
		madd_v3_v3fl(r_co, cam_axis_z, -(data->dist_to_cam - 1.0f - params->clipsta));
		if ((dists[0] + dists[2]) > (dists[1] + dists[3])) {
			*r_scale = params->ortho_scale - (dists[1] + dists[3]) * (params->viewplane.xmax - params->viewplane.xmin) / (params->viewplane.ymax - params->viewplane.ymin);
		}
		else {
			*r_scale = params->ortho_scale - (dists[0] + dists[2]) * (params->viewplane.ymax - params->viewplane.ymin) / (params->viewplane.xmax - params->viewplane.xmin);
		}
=======
		if ((dists[0] + dists[2]) > (dists[1] + dists[3])) {
			scale_diff = (dists[1] + dists[3]) *
			             (BLI_rctf_size_x(&params->viewplane) / BLI_rctf_size_y(&params->viewplane));
		}
		else {
			scale_diff = (dists[0] + dists[2]) *
			             (BLI_rctf_size_y(&params->viewplane) / BLI_rctf_size_x(&params->viewplane));
		}
		*r_scale = params->ortho_scale - scale_diff;

		zero_v3(r_co);
		madd_v3_v3fl(r_co, cam_axis_x, (dists[2] - dists[0]) * 0.5f + params->shiftx * scale_diff);
		madd_v3_v3fl(r_co, cam_axis_y, (dists[1] - dists[3]) * 0.5f + params->shifty * scale_diff);
		madd_v3_v3fl(r_co, cam_axis_z, -(data->dist_to_cam - 1.0f - params->clipsta));
>>>>>>> d8b00a3b

		return true;
	}
	else {
		float plane_isect_1[3], plane_isect_1_no[3], plane_isect_1_other[3];
		float plane_isect_2[3], plane_isect_2_no[3], plane_isect_2_other[3];

		float plane_isect_pt_1[3], plane_isect_pt_2[3];

		/* apply the dist-from-plane's to the transformed plane points */
		for (i = 0; i < CAMERA_VIEWFRAME_NUM_PLANES; i++) {
			mul_v3_v3fl(plane_tx[i], data->normal_tx[i], sqrtf_signed(data->dist_vals_sq[i]));
		}

		if ((!isect_plane_plane_v3(plane_isect_1, plane_isect_1_no,
		                           plane_tx[0], data->normal_tx[0],
		                           plane_tx[2], data->normal_tx[2])) ||
		    (!isect_plane_plane_v3(plane_isect_2, plane_isect_2_no,
		                           plane_tx[1], data->normal_tx[1],
		                           plane_tx[3], data->normal_tx[3])))
		{
			return false;
		}

		add_v3_v3v3(plane_isect_1_other, plane_isect_1, plane_isect_1_no);
		add_v3_v3v3(plane_isect_2_other, plane_isect_2, plane_isect_2_no);

		if (isect_line_line_v3(plane_isect_1, plane_isect_1_other,
		                       plane_isect_2, plane_isect_2_other,
		                       plane_isect_pt_1, plane_isect_pt_2) != 0)
		{
			float cam_plane_no[3];
			float plane_isect_delta[3];
			float plane_isect_delta_len;

<<<<<<< HEAD
			/* we want (0, 0, -1) transformed by rot_cammat, this is a quicker shortcut. */
			negate_v3_v3(cam_plane_no, data->rot_cammat[2]);
=======
			float shift_fac = BKE_camera_sensor_size(params->sensor_fit, params->sensor_x, params->sensor_y) /
			                  params->lens;

			/* we want (0, 0, -1) transformed by camera_rotmat, this is a quicker shortcut. */
			negate_v3_v3(cam_plane_no, data->camera_rotmat[2]);
>>>>>>> d8b00a3b

			sub_v3_v3v3(plane_isect_delta, plane_isect_pt_2, plane_isect_pt_1);
			plane_isect_delta_len = len_v3(plane_isect_delta);

			if (dot_v3v3(plane_isect_delta, cam_plane_no) > 0.0f) {
				copy_v3_v3(r_co, plane_isect_pt_1);

				/* offset shift */
				normalize_v3(plane_isect_1_no);
<<<<<<< HEAD
				madd_v3_v3fl(r_co, plane_isect_1_no, params->shifty * plane_isect_delta_len);
=======
				madd_v3_v3fl(r_co, plane_isect_1_no, params->shifty * plane_isect_delta_len * shift_fac);
>>>>>>> d8b00a3b
			}
			else {
				copy_v3_v3(r_co, plane_isect_pt_2);

				/* offset shift */
				normalize_v3(plane_isect_2_no);
<<<<<<< HEAD
				madd_v3_v3fl(r_co, plane_isect_2_no, params->shiftx * plane_isect_delta_len);
=======
				madd_v3_v3fl(r_co, plane_isect_2_no, params->shiftx * plane_isect_delta_len * shift_fac);
>>>>>>> d8b00a3b
			}

			return true;
		}
	}

	return false;
}

/* don't move the camera, just yield the fit location */
/* r_scale only valid/useful for ortho cameras */
<<<<<<< HEAD
bool BKE_camera_view_frame_fit_to_scene(Scene *scene, struct View3D *v3d, Object *camera_ob, float r_co[3], float *r_scale)
=======
bool BKE_camera_view_frame_fit_to_scene(
        Scene *scene, struct View3D *v3d, Object *camera_ob, float r_co[3], float *r_scale)
>>>>>>> d8b00a3b
{
	CameraParams params;
	CameraViewFrameData data_cb;

	/* just in case */
	*r_scale = 1.0f;

<<<<<<< HEAD
	bke_camera_frame_fit_data_init(scene, camera_ob, &params, &data_cb);
=======
	camera_frame_fit_data_init(scene, camera_ob, &params, &data_cb);
>>>>>>> d8b00a3b

	/* run callback on all visible points */
	BKE_scene_foreach_display_point(scene, v3d, BA_SELECT, camera_to_frame_view_cb, &data_cb);

<<<<<<< HEAD
	return bke_camera_frame_fit_compute_from_data(&params, &data_cb, r_co, r_scale);
}

bool BKE_camera_view_frame_fit_to_coordinates(Scene *scene, float (*cos)[3], int num_cos, Object *camera_ob, float r_co[3], float *r_scale)
=======
	return camera_frame_fit_calc_from_data(&params, &data_cb, r_co, r_scale);
}

bool BKE_camera_view_frame_fit_to_coords(
        Scene *scene, float (*cos)[3], int num_cos, Object *camera_ob, float r_co[3], float *r_scale)
>>>>>>> d8b00a3b
{
	CameraParams params;
	CameraViewFrameData data_cb;

	/* just in case */
	*r_scale = 1.0f;

<<<<<<< HEAD
	bke_camera_frame_fit_data_init(scene, camera_ob, &params, &data_cb);
=======
	camera_frame_fit_data_init(scene, camera_ob, &params, &data_cb);
>>>>>>> d8b00a3b

	/* run callback on all given coordinates */
	while (num_cos--) {
		camera_to_frame_view_cb(cos[num_cos], &data_cb);
	}

<<<<<<< HEAD
	return bke_camera_frame_fit_compute_from_data(&params, &data_cb, r_co, r_scale);
=======
	return camera_frame_fit_calc_from_data(&params, &data_cb, r_co, r_scale);
>>>>>>> d8b00a3b
}
<|MERGE_RESOLUTION|>--- conflicted
+++ resolved
@@ -331,8 +331,6 @@
 	dx = params->shiftx * viewfac + winx * params->offsetx;
 	dy = params->shifty * viewfac + winy * params->offsety;
 
-	//~ printf("dx: %f, dy: %f\n", dx, dy);
-
 	viewplane.xmin += dx;
 	viewplane.ymin += dy;
 	viewplane.xmax += dx;
@@ -475,11 +473,7 @@
 	float dist_to_cam;
 
 	/* Not used by callbacks... */
-<<<<<<< HEAD
-	float rot_cammat[3][3];
-=======
 	float camera_rotmat[3][3];
->>>>>>> d8b00a3b
 } CameraViewFrameData;
 
 static void camera_to_frame_view_cb(const float co[3], void *user_data)
@@ -488,12 +482,6 @@
 	unsigned int i;
 
 	for (i = 0; i < CAMERA_VIEWFRAME_NUM_PLANES; i++) {
-<<<<<<< HEAD
-		float nd = dist_signed_squared_to_plane_v3(co, data->plane_tx[i]);
-		if (nd < data->dist_vals_sq[i]) {
-			data->dist_vals_sq[i] = nd;
-		}
-=======
 		const float nd = dist_signed_squared_to_plane_v3(co, data->plane_tx[i]);
 		CLAMP_MAX(data->dist_vals_sq[i], nd);
 	}
@@ -501,28 +489,14 @@
 	if (data->is_ortho) {
 		const float d = dot_v3v3(data->camera_no, co);
 		CLAMP_MAX(data->dist_to_cam, d);
->>>>>>> d8b00a3b
-	}
-
-	if (data->is_ortho) {
-		float d = dot_v3v3(data->camera_no, co);
-		if (d < data->dist_to_cam) {
-			data->dist_to_cam = d;
-		}
 	}
 
 	data->tot++;
 }
 
-<<<<<<< HEAD
-static void bke_camera_frame_fit_data_init(Scene *scene, Object *ob, CameraParams *params, CameraViewFrameData *data)
-{
-	float rot_cammat_transposed_inversed[4][4];
-=======
 static void camera_frame_fit_data_init(Scene *scene, Object *ob, CameraParams *params, CameraViewFrameData *data)
 {
 	float camera_rotmat_transposed_inversed[4][4];
->>>>>>> d8b00a3b
 	unsigned int i;
 
 	/* setup parameters */
@@ -532,56 +506,6 @@
 	/* compute matrix, viewplane, .. */
 	if (scene) {
 		BKE_camera_params_compute_viewplane(params, scene->r.xsch, scene->r.ysch, scene->r.xasp, scene->r.yasp);
-<<<<<<< HEAD
-	}
-	else {
-		BKE_camera_params_compute_viewplane(params, 1, 1, 1.0f, 1.0f);
-	}
-	BKE_camera_params_compute_matrix(params);
-
-	/* initialize callback data */
-	copy_m3_m4(data->rot_cammat, ob->obmat);
-	normalize_m3(data->rot_cammat);
-	/* To transform a plane in its homogeneous representation (4d vector),
-	 * we need the inverse of the transpose of the transform matrix... */
-	copy_m4_m3(rot_cammat_transposed_inversed, data->rot_cammat);
-	transpose_m4(rot_cammat_transposed_inversed);
-	invert_m4(rot_cammat_transposed_inversed);
-
-	/* Easy frustum plane extraction from a projection matrix (homogeneous 4d vector representations of planes):
-	 *
-	 * https://fgiesen.wordpress.com/2012/08/31/frustum-planes-from-the-projection-matrix/
-	 * http://www8.cs.umu.se/kurser/5DV051/HT12/lab/plane_extraction.pdf
-	 */
-
-	/* Right plane */
-	data->plane_tx[0][0] = params->winmat[0][3] - params->winmat[0][0];
-	data->plane_tx[0][1] = params->winmat[1][3] - params->winmat[1][0];
-	data->plane_tx[0][2] = params->winmat[2][3] - params->winmat[2][0];
-	data->plane_tx[0][3] = params->winmat[3][3] - params->winmat[3][0];
-
-	/* Bottom plane */
-	data->plane_tx[1][0] = params->winmat[0][3] + params->winmat[0][1];
-	data->plane_tx[1][1] = params->winmat[1][3] + params->winmat[1][1];
-	data->plane_tx[1][2] = params->winmat[2][3] + params->winmat[2][1];
-	data->plane_tx[1][3] = params->winmat[3][3] + params->winmat[3][1];
-
-	/* Left plane */
-	data->plane_tx[2][0] = params->winmat[0][3] + params->winmat[0][0];
-	data->plane_tx[2][1] = params->winmat[1][3] + params->winmat[1][0];
-	data->plane_tx[2][2] = params->winmat[2][3] + params->winmat[2][0];
-	data->plane_tx[2][3] = params->winmat[3][3] + params->winmat[3][0];
-
-	/* Top plane */
-	data->plane_tx[3][0] = params->winmat[0][3] - params->winmat[0][1];
-	data->plane_tx[3][1] = params->winmat[1][3] - params->winmat[1][1];
-	data->plane_tx[3][2] = params->winmat[2][3] - params->winmat[2][1];
-	data->plane_tx[3][3] = params->winmat[3][3] - params->winmat[3][1];
-
-	/* Rotate planes and get normals from them */
-	for (i = 0; i < CAMERA_VIEWFRAME_NUM_PLANES; i++) {
-		mul_m4_v4(rot_cammat_transposed_inversed, data->plane_tx[i]);
-=======
 	}
 	else {
 		BKE_camera_params_compute_viewplane(params, 1, 1, 1.0f, 1.0f);
@@ -605,7 +529,6 @@
 	/* Rotate planes and get normals from them */
 	for (i = 0; i < CAMERA_VIEWFRAME_NUM_PLANES; i++) {
 		mul_m4_v4(camera_rotmat_transposed_inversed, data->plane_tx[i]);
->>>>>>> d8b00a3b
 		normalize_v3_v3(data->normal_tx[i], data->plane_tx[i]);
 	}
 
@@ -613,25 +536,14 @@
 	data->tot = 0;
 	data->is_ortho = params->is_ortho;
 	if (params->is_ortho) {
-<<<<<<< HEAD
-		float camera_no[3] = {0.0f, 0.0f, -1.0f};
-
-		mul_m3_v3(data->rot_cammat, camera_no);
-		copy_v3_v3(data->camera_no, camera_no);
-=======
 		/* we want (0, 0, -1) transformed by camera_rotmat, this is a quicker shortcut. */
 		negate_v3_v3(data->camera_no, data->camera_rotmat[2]);
->>>>>>> d8b00a3b
 		data->dist_to_cam = FLT_MAX;
 	}
 }
 
-<<<<<<< HEAD
-static bool bke_camera_frame_fit_compute_from_data(CameraParams *params, CameraViewFrameData *data, float r_co[3], float *r_scale)
-=======
 static bool camera_frame_fit_calc_from_data(
         CameraParams *params, CameraViewFrameData *data, float r_co[3], float *r_scale)
->>>>>>> d8b00a3b
 {
 	float plane_tx[CAMERA_VIEWFRAME_NUM_PLANES][3];
 	unsigned int i;
@@ -641,36 +553,17 @@
 	}
 
 	if (params->is_ortho) {
-<<<<<<< HEAD
-		float dists[CAMERA_VIEWFRAME_NUM_PLANES];
-		float *cam_axis_x = data->rot_cammat[0];
-		float *cam_axis_y = data->rot_cammat[1];
-		float *cam_axis_z = data->rot_cammat[2];
-=======
 		const float *cam_axis_x = data->camera_rotmat[0];
 		const float *cam_axis_y = data->camera_rotmat[1];
 		const float *cam_axis_z = data->camera_rotmat[2];
 		float dists[CAMERA_VIEWFRAME_NUM_PLANES];
 		float scale_diff;
->>>>>>> d8b00a3b
 
 		/* apply the dist-from-plane's to the transformed plane points */
 		for (i = 0; i < CAMERA_VIEWFRAME_NUM_PLANES; i++) {
 			dists[i] = sqrtf_signed(data->dist_vals_sq[i]);
 		}
 
-<<<<<<< HEAD
-		zero_v3(r_co);
-		madd_v3_v3fl(r_co, cam_axis_x, -(dists[0] - dists[2]) / 2.0f);
-		madd_v3_v3fl(r_co, cam_axis_y, -(dists[3] - dists[1]) / 2.0f);
-		madd_v3_v3fl(r_co, cam_axis_z, -(data->dist_to_cam - 1.0f - params->clipsta));
-		if ((dists[0] + dists[2]) > (dists[1] + dists[3])) {
-			*r_scale = params->ortho_scale - (dists[1] + dists[3]) * (params->viewplane.xmax - params->viewplane.xmin) / (params->viewplane.ymax - params->viewplane.ymin);
-		}
-		else {
-			*r_scale = params->ortho_scale - (dists[0] + dists[2]) * (params->viewplane.ymax - params->viewplane.ymin) / (params->viewplane.xmax - params->viewplane.xmin);
-		}
-=======
 		if ((dists[0] + dists[2]) > (dists[1] + dists[3])) {
 			scale_diff = (dists[1] + dists[3]) *
 			             (BLI_rctf_size_x(&params->viewplane) / BLI_rctf_size_y(&params->viewplane));
@@ -685,7 +578,6 @@
 		madd_v3_v3fl(r_co, cam_axis_x, (dists[2] - dists[0]) * 0.5f + params->shiftx * scale_diff);
 		madd_v3_v3fl(r_co, cam_axis_y, (dists[1] - dists[3]) * 0.5f + params->shifty * scale_diff);
 		madd_v3_v3fl(r_co, cam_axis_z, -(data->dist_to_cam - 1.0f - params->clipsta));
->>>>>>> d8b00a3b
 
 		return true;
 	}
@@ -721,16 +613,11 @@
 			float plane_isect_delta[3];
 			float plane_isect_delta_len;
 
-<<<<<<< HEAD
-			/* we want (0, 0, -1) transformed by rot_cammat, this is a quicker shortcut. */
-			negate_v3_v3(cam_plane_no, data->rot_cammat[2]);
-=======
 			float shift_fac = BKE_camera_sensor_size(params->sensor_fit, params->sensor_x, params->sensor_y) /
 			                  params->lens;
 
 			/* we want (0, 0, -1) transformed by camera_rotmat, this is a quicker shortcut. */
 			negate_v3_v3(cam_plane_no, data->camera_rotmat[2]);
->>>>>>> d8b00a3b
 
 			sub_v3_v3v3(plane_isect_delta, plane_isect_pt_2, plane_isect_pt_1);
 			plane_isect_delta_len = len_v3(plane_isect_delta);
@@ -740,22 +627,14 @@
 
 				/* offset shift */
 				normalize_v3(plane_isect_1_no);
-<<<<<<< HEAD
-				madd_v3_v3fl(r_co, plane_isect_1_no, params->shifty * plane_isect_delta_len);
-=======
 				madd_v3_v3fl(r_co, plane_isect_1_no, params->shifty * plane_isect_delta_len * shift_fac);
->>>>>>> d8b00a3b
 			}
 			else {
 				copy_v3_v3(r_co, plane_isect_pt_2);
 
 				/* offset shift */
 				normalize_v3(plane_isect_2_no);
-<<<<<<< HEAD
-				madd_v3_v3fl(r_co, plane_isect_2_no, params->shiftx * plane_isect_delta_len);
-=======
 				madd_v3_v3fl(r_co, plane_isect_2_no, params->shiftx * plane_isect_delta_len * shift_fac);
->>>>>>> d8b00a3b
 			}
 
 			return true;
@@ -767,12 +646,8 @@
 
 /* don't move the camera, just yield the fit location */
 /* r_scale only valid/useful for ortho cameras */
-<<<<<<< HEAD
-bool BKE_camera_view_frame_fit_to_scene(Scene *scene, struct View3D *v3d, Object *camera_ob, float r_co[3], float *r_scale)
-=======
 bool BKE_camera_view_frame_fit_to_scene(
         Scene *scene, struct View3D *v3d, Object *camera_ob, float r_co[3], float *r_scale)
->>>>>>> d8b00a3b
 {
 	CameraParams params;
 	CameraViewFrameData data_cb;
@@ -780,27 +655,16 @@
 	/* just in case */
 	*r_scale = 1.0f;
 
-<<<<<<< HEAD
-	bke_camera_frame_fit_data_init(scene, camera_ob, &params, &data_cb);
-=======
 	camera_frame_fit_data_init(scene, camera_ob, &params, &data_cb);
->>>>>>> d8b00a3b
 
 	/* run callback on all visible points */
 	BKE_scene_foreach_display_point(scene, v3d, BA_SELECT, camera_to_frame_view_cb, &data_cb);
 
-<<<<<<< HEAD
-	return bke_camera_frame_fit_compute_from_data(&params, &data_cb, r_co, r_scale);
-}
-
-bool BKE_camera_view_frame_fit_to_coordinates(Scene *scene, float (*cos)[3], int num_cos, Object *camera_ob, float r_co[3], float *r_scale)
-=======
 	return camera_frame_fit_calc_from_data(&params, &data_cb, r_co, r_scale);
 }
 
 bool BKE_camera_view_frame_fit_to_coords(
         Scene *scene, float (*cos)[3], int num_cos, Object *camera_ob, float r_co[3], float *r_scale)
->>>>>>> d8b00a3b
 {
 	CameraParams params;
 	CameraViewFrameData data_cb;
@@ -808,20 +672,12 @@
 	/* just in case */
 	*r_scale = 1.0f;
 
-<<<<<<< HEAD
-	bke_camera_frame_fit_data_init(scene, camera_ob, &params, &data_cb);
-=======
 	camera_frame_fit_data_init(scene, camera_ob, &params, &data_cb);
->>>>>>> d8b00a3b
 
 	/* run callback on all given coordinates */
 	while (num_cos--) {
 		camera_to_frame_view_cb(cos[num_cos], &data_cb);
 	}
 
-<<<<<<< HEAD
-	return bke_camera_frame_fit_compute_from_data(&params, &data_cb, r_co, r_scale);
-=======
 	return camera_frame_fit_calc_from_data(&params, &data_cb, r_co, r_scale);
->>>>>>> d8b00a3b
-}
+}
