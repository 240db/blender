--- conflicted
+++ resolved
@@ -129,11 +129,7 @@
 
 void BKE_curve_init(Curve *cu)
 {
-<<<<<<< HEAD
-	BLI_assert(MEMCMP_NULL_STRUCT_OFS(cu, id));
-=======
 	/* BLI_assert(MEMCMP_NULL_STRUCT_OFS(cu, id)); */  /* cu->type is already initialized... */
->>>>>>> 3ffc5c92
 
 	copy_v3_fl(cu->size, 1.0f);
 	cu->flag = CU_FRONT | CU_BACK | CU_DEFORM_BOUNDS_OFF | CU_PATH_RADIUS;
