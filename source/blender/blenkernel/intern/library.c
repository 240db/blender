--- conflicted
+++ resolved
@@ -1663,12 +1663,7 @@
 	id_fake_user_clear(id);
 
 	id->lib = NULL;
-<<<<<<< HEAD
 	MEM_SAFE_FREE(id->uuid);  /* Local ID have no more use for asset-related data. */
-	id->tag |= LIB_TAG_LOCAL;
-=======
-	id->tag &= ~(LIB_TAG_INDIRECT | LIB_TAG_EXTERN);
->>>>>>> 7142bf6c
 	new_id(which_libbase(bmain, GS(id->name)), id, NULL);
 
 	/* internal bNodeTree blocks inside ID types below
@@ -1677,12 +1672,7 @@
 	ntree = ntreeFromID(id);
 
 	if (ntree) {
-<<<<<<< HEAD
-		ntree->id.lib = NULL;
-		MEM_SAFE_FREE(ntree->id.uuid);
-=======
 		ntreeMakeLocal(ntree);
->>>>>>> 7142bf6c
 	}
 
 	if (GS(id->name) == ID_OB) {
