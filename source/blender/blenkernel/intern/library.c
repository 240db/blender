/*
 * ***** BEGIN GPL LICENSE BLOCK *****
 *
 * This program is free software; you can redistribute it and/or
 * modify it under the terms of the GNU General Public License
 * as published by the Free Software Foundation; either version 2
 * of the License, or (at your option) any later version.
 *
 * This program is distributed in the hope that it will be useful,
 * but WITHOUT ANY WARRANTY; without even the implied warranty of
 * MERCHANTABILITY or FITNESS FOR A PARTICULAR PURPOSE.  See the
 * GNU General Public License for more details.
 *
 * You should have received a copy of the GNU General Public License
 * along with this program; if not, write to the Free Software Foundation,
 * Inc., 51 Franklin Street, Fifth Floor, Boston, MA 02110-1301, USA.
 *
 * The Original Code is Copyright (C) 2001-2002 by NaN Holding BV.
 * All rights reserved.
 *
 * The Original Code is: all of this file.
 *
 * Contributor(s): none yet.
 *
 * ***** END GPL LICENSE BLOCK *****
 */

/** \file blender/blenkernel/intern/library.c
 *  \ingroup bke
 *
 * Contains management of ID's and libraries
 * allocate and free of all library data
 */

#include <stdio.h>
#include <ctype.h>
#include <string.h>
#include <stdlib.h>
#include <stddef.h>
#include <assert.h>

#include "MEM_guardedalloc.h"

/* all types are needed here, in order to do memory operations */
#include "DNA_anim_types.h"
#include "DNA_armature_types.h"
#include "DNA_brush_types.h"
#include "DNA_cachefile_types.h"
#include "DNA_camera_types.h"
#include "DNA_group_types.h"
#include "DNA_gpencil_types.h"
#include "DNA_ipo_types.h"
#include "DNA_key_types.h"
#include "DNA_lamp_types.h"
#include "DNA_lattice_types.h"
#include "DNA_linestyle_types.h"
#include "DNA_material_types.h"
#include "DNA_mesh_types.h"
#include "DNA_meta_types.h"
#include "DNA_modifier_types.h"
#include "DNA_movieclip_types.h"
#include "DNA_mask_types.h"
#include "DNA_node_types.h"
#include "DNA_object_types.h"
#include "DNA_scene_types.h"
#include "DNA_screen_types.h"
#include "DNA_speaker_types.h"
#include "DNA_sound_types.h"
#include "DNA_text_types.h"
#include "DNA_vfont_types.h"
#include "DNA_windowmanager_types.h"
#include "DNA_world_types.h"

#include "BLI_blenlib.h"
#include "BLI_utildefines.h"
<<<<<<< HEAD
#include "BLI_linklist.h"
#include "BLI_memarena.h"
=======
#include "BLI_ghash.h"
#include "BLI_linklist.h"
#include "BLI_memarena.h"
#include "BLI_mempool.h"
#include "BLI_string_utils.h"
>>>>>>> 5e9132b3

#include "BLI_threads.h"
#include "BLT_translation.h"

#include "BKE_action.h"
#include "BKE_animsys.h"
#include "BKE_armature.h"
#include "BKE_bpath.h"
#include "BKE_brush.h"
#include "BKE_camera.h"
#include "BKE_cachefile.h"
#include "BKE_context.h"
#include "BKE_curve.h"
#include "BKE_depsgraph.h"
#include "BKE_font.h"
#include "BKE_global.h"
#include "BKE_group.h"
#include "BKE_gpencil.h"
#include "BKE_idcode.h"
#include "BKE_idprop.h"
#include "BKE_image.h"
#include "BKE_key.h"
#include "BKE_lamp.h"
#include "BKE_lattice.h"
#include "BKE_library.h"
#include "BKE_library_query.h"
#include "BKE_library_remap.h"
#include "BKE_linestyle.h"
#include "BKE_mesh.h"
#include "BKE_material.h"
#include "BKE_main.h"
#include "BKE_mball.h"
#include "BKE_mask.h"
#include "BKE_movieclip.h"
#include "BKE_node.h"
#include "BKE_object.h"
#include "BKE_paint.h"
#include "BKE_particle.h"
#include "BKE_packedFile.h"
#include "BKE_sound.h"
#include "BKE_speaker.h"
#include "BKE_scene.h"
#include "BKE_text.h"
#include "BKE_texture.h"
#include "BKE_world.h"

#include "DEG_depsgraph.h"

#include "RNA_access.h"

#include "IMB_imbuf.h"
#include "IMB_imbuf_types.h"

#include "atomic_ops.h"

//#define DEBUG_TIME

#ifdef DEBUG_TIME
#  include "PIL_time_utildefines.h"
#endif

/* GS reads the memory pointed at in a specific ordering. 
 * only use this definition, makes little and big endian systems
 * work fine, in conjunction with MAKE_ID */

/* ************* general ************************ */


/* this has to be called from each make_local_* func, we could call
 * from id_make_local() but then the make local functions would not be self
 * contained.
 * also note that the id _must_ have a library - campbell */
void BKE_id_lib_local_paths(Main *bmain, Library *lib, ID *id)
{
	const char *bpath_user_data[2] = {bmain->name, lib->filepath};

	BKE_bpath_traverse_id(bmain, id,
	                      BKE_bpath_relocate_visitor,
	                      BKE_BPATH_TRAVERSE_SKIP_MULTIFILE,
	                      (void *)bpath_user_data);
}

void id_lib_extern(ID *id)
{
	if (id && ID_IS_LINKED_DATABLOCK(id)) {
		BLI_assert(BKE_idcode_is_linkable(GS(id->name)));
		if (id->tag & LIB_TAG_INDIRECT) {
			id->tag -= LIB_TAG_INDIRECT;
			id->tag |= LIB_TAG_EXTERN;
		}
	}
}

/* ensure we have a real user */
/* Note: Now that we have flags, we could get rid of the 'fake_user' special case, flags are enough to ensure
 *       we always have a real user.
 *       However, ID_REAL_USERS is used in several places outside of core library.c, so think we can wait later
 *       to make this change... */
void id_us_ensure_real(ID *id)
{
	if (id) {
		const int limit = ID_FAKE_USERS(id);
		id->tag |= LIB_TAG_EXTRAUSER;
		if (id->us <= limit) {
			if (id->us < limit || ((id->us == limit) && (id->tag & LIB_TAG_EXTRAUSER_SET))) {
				printf("ID user count error: %s (from '%s')\n", id->name, id->lib ? id->lib->filepath : "[Main]");
				BLI_assert(0);
			}
			id->us = limit + 1;
			id->tag |= LIB_TAG_EXTRAUSER_SET;
		}
	}
}

void id_us_clear_real(ID *id)
{
	if (id && (id->tag & LIB_TAG_EXTRAUSER)) {
		if (id->tag & LIB_TAG_EXTRAUSER_SET) {
			id->us--;
			BLI_assert(id->us >= ID_FAKE_USERS(id));
		}
		id->tag &= ~(LIB_TAG_EXTRAUSER | LIB_TAG_EXTRAUSER_SET);
	}
}

/**
 * Same as \a id_us_plus, but does not handle lib indirect -> extern.
 * Only used by readfile.c so far, but simpler/safer to keep it here nonetheless.
 */
void id_us_plus_no_lib(ID *id)
{
	if (id) {
		if ((id->tag & LIB_TAG_EXTRAUSER) && (id->tag & LIB_TAG_EXTRAUSER_SET)) {
			BLI_assert(id->us >= 1);
			/* No need to increase count, just tag extra user as no more set.
			 * Avoids annoying & inconsistent +1 in user count. */
			id->tag &= ~LIB_TAG_EXTRAUSER_SET;
		}
		else {
			BLI_assert(id->us >= 0);
			id->us++;
		}
	}
}


void id_us_plus(ID *id)
{
	if (id) {
		id_us_plus_no_lib(id);
		id_lib_extern(id);
	}
}

/* decrements the user count for *id. */
void id_us_min(ID *id)
{
	if (id) {
		const int limit = ID_FAKE_USERS(id);

		if (id->us <= limit) {
			printf("ID user decrement error: %s (from '%s'): %d <= %d\n",
			       id->name, id->lib ? id->lib->filepath : "[Main]", id->us, limit);
			BLI_assert(0);
			id->us = limit;
		}
		else {
			id->us--;
		}

		if ((id->us == limit) && (id->tag & LIB_TAG_EXTRAUSER)) {
			/* We need an extra user here, but never actually incremented user count for it so far, do it now. */
			id_us_ensure_real(id);
		}
	}
}

void id_fake_user_set(ID *id)
{
	if (id && !(id->flag & LIB_FAKEUSER)) {
		id->flag |= LIB_FAKEUSER;
		id_us_plus(id);
	}
}

void id_fake_user_clear(ID *id)
{
	if (id && (id->flag & LIB_FAKEUSER)) {
		id->flag &= ~LIB_FAKEUSER;
		id_us_min(id);
	}
}

void BKE_id_clear_newpoin(ID *id)
{
	if (id->newid) {
		id->newid->tag &= ~LIB_TAG_NEW;
	}
	id->newid = NULL;
}

static int id_expand_local_callback(
        void *UNUSED(user_data), struct ID *id_self, struct ID **id_pointer, int cb_flag)
{
	if (cb_flag & IDWALK_CB_PRIVATE) {
		return IDWALK_RET_NOP;
	}

	/* Can hapen that we get unlinkable ID here, e.g. with shapekey referring to itself (through drivers)...
	 * Just skip it, shape key can only be either indirectly linked, or fully local, period.
	 * And let's curse one more time that stupid useless shapekey ID type! */
	if (*id_pointer && *id_pointer != id_self && BKE_idcode_is_linkable(GS((*id_pointer)->name))) {
		id_lib_extern(*id_pointer);
	}

	return IDWALK_RET_NOP;
}

/**
 * Expand ID usages of given id as 'extern' (and no more indirect) linked data. Used by ID copy/make_local functions.
 */
void BKE_id_expand_local(Main *bmain, ID *id)
{
	BKE_library_foreach_ID_link(bmain, id, id_expand_local_callback, NULL, IDWALK_READONLY);
}

/**
 * Ensure new (copied) ID is fully made local.
 */
void BKE_id_copy_ensure_local(Main *bmain, const ID *old_id, ID *new_id)
{
	if (ID_IS_LINKED_DATABLOCK(old_id)) {
		BKE_id_expand_local(bmain, new_id);
		BKE_id_lib_local_paths(bmain, old_id->lib, new_id);
	}
}

/**
 * Generic 'make local' function, works for most of datablock types...
 */
void BKE_id_make_local_generic(Main *bmain, ID *id, const bool id_in_mainlist, const bool lib_local)
{
	bool is_local = false, is_lib = false;

	/* - only lib users: do nothing (unless force_local is set)
	 * - only local users: set flag
	 * - mixed: make copy
	 * In case we make a whole lib's content local, we always want to localize, and we skip remapping (done later).
	 */

	if (!ID_IS_LINKED_DATABLOCK(id)) {
		return;
	}

	BKE_library_ID_test_usages(bmain, id, &is_local, &is_lib);

	if (lib_local || is_local) {
		if (!is_lib) {
			id_clear_lib_data_ex(bmain, id, id_in_mainlist);
			BKE_id_expand_local(bmain, id);
		}
		else {
			ID *id_new;

			/* Should not fail in expected usecases, but id_copy does not copy Scene e.g. */
			if (id_copy(bmain, id, &id_new, false)) {
				id_new->us = 0;

				/* setting newid is mandatory for complex make_lib_local logic... */
				ID_NEW_SET(id, id_new);
				Key *key = BKE_key_from_id(id), *key_new = BKE_key_from_id(id);
				if (key && key_new) {
					ID_NEW_SET(key, key_new);
				}
				bNodeTree *ntree = ntreeFromID(id), *ntree_new = ntreeFromID(id_new);
				if (ntree && ntree_new) {
					ID_NEW_SET(ntree, ntree_new);
				}

				if (!lib_local) {
					BKE_libblock_remap(bmain, id, id_new, ID_REMAP_SKIP_INDIRECT_USAGE);
				}
			}
		}
	}
}

/**
 * Calls the appropriate make_local method for the block, unless test is set.
 *
 * \note Always set ID->newid pointer in case it gets duplicated...
 *
 * \param lib_local Special flag used when making a whole library's content local, it needs specific handling.
 *
 * \return true if the block can be made local.
 */
bool id_make_local(Main *bmain, ID *id, const bool test, const bool lib_local)
{
	/* We don't care whether ID is directly or indirectly linked in case we are making a whole lib local... */
	if (!lib_local && (id->tag & LIB_TAG_INDIRECT)) {
		return false;
	}

	switch ((ID_Type)GS(id->name)) {
		case ID_SCE:
			/* Partially implemented (has no copy...). */
			if (!test) BKE_scene_make_local(bmain, (Scene *)id, lib_local);
			return true;
		case ID_OB:
			if (!test) BKE_object_make_local(bmain, (Object *)id, lib_local);
			return true;
		case ID_ME:
			if (!test) BKE_mesh_make_local(bmain, (Mesh *)id, lib_local);
			return true;
		case ID_CU:
			if (!test) BKE_curve_make_local(bmain, (Curve *)id, lib_local);
			return true;
		case ID_MB:
			if (!test) BKE_mball_make_local(bmain, (MetaBall *)id, lib_local);
			return true;
		case ID_MA:
			if (!test) BKE_material_make_local(bmain, (Material *)id, lib_local);
			return true;
		case ID_TE:
			if (!test) BKE_texture_make_local(bmain, (Tex *)id, lib_local);
			return true;
		case ID_IM:
			if (!test) BKE_image_make_local(bmain, (Image *)id, lib_local);
			return true;
		case ID_LT:
			if (!test) BKE_lattice_make_local(bmain, (Lattice *)id, lib_local);
			return true;
		case ID_LA:
			if (!test) BKE_lamp_make_local(bmain, (Lamp *)id, lib_local);
			return true;
		case ID_CA:
			if (!test) BKE_camera_make_local(bmain, (Camera *)id, lib_local);
			return true;
		case ID_SPK:
			if (!test) BKE_speaker_make_local(bmain, (Speaker *)id, lib_local);
			return true;
		case ID_WO:
			if (!test) BKE_world_make_local(bmain, (World *)id, lib_local);
			return true;
		case ID_VF:
			/* Partially implemented (has no copy...). */
			if (!test) BKE_vfont_make_local(bmain, (VFont *)id, lib_local);
			return true;
		case ID_TXT:
			if (!test) BKE_text_make_local(bmain, (Text *)id, lib_local);
			return true;
		case ID_SO:
			/* Partially implemented (has no copy...). */
			if (!test) BKE_sound_make_local(bmain, (bSound *)id, lib_local);
			return true;
		case ID_GR:
			if (!test) BKE_group_make_local(bmain, (Group *)id, lib_local);
			return true;
		case ID_AR:
			if (!test) BKE_armature_make_local(bmain, (bArmature *)id, lib_local);
			return true;
		case ID_AC:
			if (!test) BKE_action_make_local(bmain, (bAction *)id, lib_local);
			return true;
		case ID_NT:
			if (!test) ntreeMakeLocal(bmain, (bNodeTree *)id, true, lib_local);
			return true;
		case ID_BR:
			if (!test) BKE_brush_make_local(bmain, (Brush *)id, lib_local);
			return true;
		case ID_PA:
			if (!test) BKE_particlesettings_make_local(bmain, (ParticleSettings *)id, lib_local);
			return true;
		case ID_GD:
			if (!test) BKE_gpencil_make_local(bmain, (bGPdata *)id, lib_local);
			return true;
		case ID_MC:
			if (!test) BKE_movieclip_make_local(bmain, (MovieClip *)id, lib_local);
			return true;
		case ID_MSK:
			if (!test) BKE_mask_make_local(bmain, (Mask *)id, lib_local);
			return true;
		case ID_LS:
			if (!test) BKE_linestyle_make_local(bmain, (FreestyleLineStyle *)id, lib_local);
			return true;
		case ID_PAL:
			if (!test) BKE_palette_make_local(bmain, (Palette *)id, lib_local);
			return true;
		case ID_PC:
			if (!test) BKE_paint_curve_make_local(bmain, (PaintCurve *)id, lib_local);
			return true;
		case ID_CF:
			if (!test) BKE_cachefile_make_local(bmain, (CacheFile *)id, lib_local);
			return true;
		case ID_SCR:
		case ID_LI:
		case ID_KE:
		case ID_WM:
			return false; /* can't be linked */
		case ID_IP:
			return false; /* deprecated */
	}

	return false;
}

/**
 * Invokes the appropriate copy method for the block and returns the result in
 * newid, unless test. Returns true if the block can be copied.
 */
bool id_copy(Main *bmain, const ID *id, ID **newid, bool test)
{
	if (!test) {
		*newid = NULL;
	}

	/* conventions:
	 * - make shallow copy, only this ID block
	 * - id.us of the new ID is set to 1 */
	switch ((ID_Type)GS(id->name)) {
		case ID_OB:
			if (!test) *newid = (ID *)BKE_object_copy(bmain, (Object *)id);
			return true;
		case ID_ME:
			if (!test) *newid = (ID *)BKE_mesh_copy(bmain, (Mesh *)id);
			return true;
		case ID_CU:
			if (!test) *newid = (ID *)BKE_curve_copy(bmain, (Curve *)id);
			return true;
		case ID_MB:
			if (!test) *newid = (ID *)BKE_mball_copy(bmain, (MetaBall *)id);
			return true;
		case ID_MA:
			if (!test) *newid = (ID *)BKE_material_copy(bmain, (Material *)id);
			return true;
		case ID_TE:
			if (!test) *newid = (ID *)BKE_texture_copy(bmain, (Tex *)id);
			return true;
		case ID_IM:
			if (!test) *newid = (ID *)BKE_image_copy(bmain, (Image *)id);
			return true;
		case ID_LT:
			if (!test) *newid = (ID *)BKE_lattice_copy(bmain, (Lattice *)id);
			return true;
		case ID_LA:
			if (!test) *newid = (ID *)BKE_lamp_copy(bmain, (Lamp *)id);
			return true;
		case ID_SPK:
			if (!test) *newid = (ID *)BKE_speaker_copy(bmain, (Speaker *)id);
			return true;
		case ID_CA:
			if (!test) *newid = (ID *)BKE_camera_copy(bmain, (Camera *)id);
			return true;
		case ID_KE:
			if (!test) *newid = (ID *)BKE_key_copy(bmain, (Key *)id);
			return true;
		case ID_WO:
			if (!test) *newid = (ID *)BKE_world_copy(bmain, (World *)id);
			return true;
		case ID_TXT:
			if (!test) *newid = (ID *)BKE_text_copy(bmain, (Text *)id);
			return true;
		case ID_GR:
			if (!test) *newid = (ID *)BKE_group_copy(bmain, (Group *)id);
			return true;
		case ID_AR:
			if (!test) *newid = (ID *)BKE_armature_copy(bmain, (bArmature *)id);
			return true;
		case ID_AC:
			if (!test) *newid = (ID *)BKE_action_copy(bmain, (bAction *)id);
			return true;
		case ID_NT:
			if (!test) *newid = (ID *)ntreeCopyTree(bmain, (bNodeTree *)id);
			return true;
		case ID_BR:
			if (!test) *newid = (ID *)BKE_brush_copy(bmain, (Brush *)id);
			return true;
		case ID_PA:
			if (!test) *newid = (ID *)BKE_particlesettings_copy(bmain, (ParticleSettings *)id);
			return true;
		case ID_GD:
			if (!test) *newid = (ID *)BKE_gpencil_data_duplicate(bmain, (bGPdata *)id, false);
			return true;
		case ID_MC:
			if (!test) *newid = (ID *)BKE_movieclip_copy(bmain, (MovieClip *)id);
			return true;
		case ID_MSK:
			if (!test) *newid = (ID *)BKE_mask_copy(bmain, (Mask *)id);
			return true;
		case ID_LS:
			if (!test) *newid = (ID *)BKE_linestyle_copy(bmain, (FreestyleLineStyle *)id);
			return true;
		case ID_PAL:
			if (!test) *newid = (ID *)BKE_palette_copy(bmain, (Palette *)id);
			return true;
		case ID_PC:
			if (!test) *newid = (ID *)BKE_paint_curve_copy(bmain, (PaintCurve *)id);
			return true;
		case ID_CF:
			if (!test) *newid = (ID *)BKE_cachefile_copy(bmain, (CacheFile *)id);
			return true;
		case ID_SCE:
		case ID_LI:
		case ID_SCR:
		case ID_WM:
			return false;  /* can't be copied from here */
		case ID_VF:
		case ID_SO:
			return false;  /* not implemented */
		case ID_IP:
			return false;  /* deprecated */
	}
	
	return false;
}

/** Does *not* set ID->newid pointer. */
bool id_single_user(bContext *C, ID *id, PointerRNA *ptr, PropertyRNA *prop)
{
	ID *newid = NULL;
	PointerRNA idptr;
	
	if (id) {
		/* if property isn't editable, we're going to have an extra block hanging around until we save */
		if (RNA_property_editable(ptr, prop)) {
			if (id_copy(CTX_data_main(C), id, &newid, false) && newid) {
				/* copy animation actions too */
				BKE_animdata_copy_id_action(id, false);
				/* us is 1 by convention, but RNA_property_pointer_set
				 * will also increment it, so set it to zero */
				newid->us = 0;

				/* assign copy */
				RNA_id_pointer_create(newid, &idptr);
				RNA_property_pointer_set(ptr, prop, idptr);
				RNA_property_update(C, ptr, prop);
				
				return true;
			}
		}
	}
	
	return false;
}

ListBase *which_libbase(Main *mainlib, short type)
{
	switch ((ID_Type)type) {
		case ID_SCE:
			return &(mainlib->scene);
		case ID_LI:
			return &(mainlib->library);
		case ID_OB:
			return &(mainlib->object);
		case ID_ME:
			return &(mainlib->mesh);
		case ID_CU:
			return &(mainlib->curve);
		case ID_MB:
			return &(mainlib->mball);
		case ID_MA:
			return &(mainlib->mat);
		case ID_TE:
			return &(mainlib->tex);
		case ID_IM:
			return &(mainlib->image);
		case ID_LT:
			return &(mainlib->latt);
		case ID_LA:
			return &(mainlib->lamp);
		case ID_CA:
			return &(mainlib->camera);
		case ID_IP:
			return &(mainlib->ipo);
		case ID_KE:
			return &(mainlib->key);
		case ID_WO:
			return &(mainlib->world);
		case ID_SCR:
			return &(mainlib->screen);
		case ID_VF:
			return &(mainlib->vfont);
		case ID_TXT:
			return &(mainlib->text);
		case ID_SPK:
			return &(mainlib->speaker);
		case ID_SO:
			return &(mainlib->sound);
		case ID_GR:
			return &(mainlib->group);
		case ID_AR:
			return &(mainlib->armature);
		case ID_AC:
			return &(mainlib->action);
		case ID_NT:
			return &(mainlib->nodetree);
		case ID_BR:
			return &(mainlib->brush);
		case ID_PA:
			return &(mainlib->particle);
		case ID_WM:
			return &(mainlib->wm);
		case ID_GD:
			return &(mainlib->gpencil);
		case ID_MC:
			return &(mainlib->movieclip);
		case ID_MSK:
			return &(mainlib->mask);
		case ID_LS:
			return &(mainlib->linestyle);
		case ID_PAL:
			return &(mainlib->palettes);
		case ID_PC:
			return &(mainlib->paintcurves);
		case ID_CF:
			return &(mainlib->cachefiles);
	}
	return NULL;
}

/**
 * Clear or set given tags for all ids in listbase (runtime tags).
 */
void BKE_main_id_tag_listbase(ListBase *lb, const int tag, const bool value)
{
	ID *id;
	if (value) {
		for (id = lb->first; id; id = id->next) {
			id->tag |= tag;
		}
	}
	else {
		const int ntag = ~tag;
		for (id = lb->first; id; id = id->next) {
			id->tag &= ntag;
		}
	}
}

/**
 * Clear or set given tags for all ids of given type in bmain (runtime tags).
 */
void BKE_main_id_tag_idcode(struct Main *mainvar, const short type, const int tag, const bool value)
{
	ListBase *lb = which_libbase(mainvar, type);

	BKE_main_id_tag_listbase(lb, tag, value);
}

/**
 * Clear or set given tags for all ids in bmain (runtime tags).
 */
void BKE_main_id_tag_all(struct Main *mainvar, const int tag, const bool value)
{
	ListBase *lbarray[MAX_LIBARRAY];
	int a;

	a = set_listbasepointers(mainvar, lbarray);
	while (a--) {
		BKE_main_id_tag_listbase(lbarray[a], tag, value);
	}
}


/**
 * Clear or set given flags for all ids in listbase (persistent flags).
 */
void BKE_main_id_flag_listbase(ListBase *lb, const int flag, const bool value)
{
	ID *id;
	if (value) {
		for (id = lb->first; id; id = id->next)
			id->tag |= flag;
	}
	else {
		const int nflag = ~flag;
		for (id = lb->first; id; id = id->next)
			id->tag &= nflag;
	}
}

/**
 * Clear or set given flags for all ids in bmain (persistent flags).
 */
void BKE_main_id_flag_all(Main *bmain, const int flag, const bool value)
{
	ListBase *lbarray[MAX_LIBARRAY];
	int a;
	a = set_listbasepointers(bmain, lbarray);
	while (a--) {
		BKE_main_id_flag_listbase(lbarray[a], flag, value);
	}
}

void BKE_main_lib_objects_recalc_all(Main *bmain)
{
	Object *ob;

	/* flag for full recalc */
	for (ob = bmain->object.first; ob; ob = ob->id.next) {
		if (ID_IS_LINKED_DATABLOCK(ob)) {
			DAG_id_tag_update(&ob->id, OB_RECALC_OB | OB_RECALC_DATA | OB_RECALC_TIME);
		}
	}

	DAG_id_type_tag(bmain, ID_OB);
}

/**
 * puts into array *lb pointers to all the ListBase structs in main,
 * and returns the number of them as the function result. This is useful for
 * generic traversal of all the blocks in a Main (by traversing all the
 * lists in turn), without worrying about block types.
 *
 * \note MAX_LIBARRAY define should match this code */
int set_listbasepointers(Main *main, ListBase **lb)
{
	/* BACKWARDS! also watch order of free-ing! (mesh<->mat), first items freed last.
	 * This is important because freeing data decreases usercounts of other datablocks,
	 * if this data is its self freed it can crash. */
	lb[INDEX_ID_LI] = &(main->library);  /* Libraries may be accessed from pretty much any other ID... */
	lb[INDEX_ID_IP] = &(main->ipo);
	lb[INDEX_ID_AC] = &(main->action); /* moved here to avoid problems when freeing with animato (aligorith) */
	lb[INDEX_ID_KE] = &(main->key);
	lb[INDEX_ID_GD] = &(main->gpencil); /* referenced by nodes, objects, view, scene etc, before to free after. */
	lb[INDEX_ID_NT] = &(main->nodetree);
	lb[INDEX_ID_IM] = &(main->image);
	lb[INDEX_ID_TE] = &(main->tex);
	lb[INDEX_ID_MA] = &(main->mat);
	lb[INDEX_ID_VF] = &(main->vfont);
	
	/* Important!: When adding a new object type,
	 * the specific data should be inserted here 
	 */

	lb[INDEX_ID_AR] = &(main->armature);

	lb[INDEX_ID_CF] = &(main->cachefiles);
	lb[INDEX_ID_ME] = &(main->mesh);
	lb[INDEX_ID_CU] = &(main->curve);
	lb[INDEX_ID_MB] = &(main->mball);

	lb[INDEX_ID_LT] = &(main->latt);
	lb[INDEX_ID_LA] = &(main->lamp);
	lb[INDEX_ID_CA] = &(main->camera);

	lb[INDEX_ID_TXT] = &(main->text);
	lb[INDEX_ID_SO]  = &(main->sound);
	lb[INDEX_ID_GR]  = &(main->group);
	lb[INDEX_ID_PAL] = &(main->palettes);
	lb[INDEX_ID_PC]  = &(main->paintcurves);
	lb[INDEX_ID_BR]  = &(main->brush);
	lb[INDEX_ID_PA]  = &(main->particle);
	lb[INDEX_ID_SPK] = &(main->speaker);

	lb[INDEX_ID_WO]  = &(main->world);
	lb[INDEX_ID_MC]  = &(main->movieclip);
	lb[INDEX_ID_SCR] = &(main->screen);
	lb[INDEX_ID_OB]  = &(main->object);
	lb[INDEX_ID_LS]  = &(main->linestyle); /* referenced by scenes */
	lb[INDEX_ID_SCE] = &(main->scene);
	lb[INDEX_ID_WM]  = &(main->wm);
	lb[INDEX_ID_MSK] = &(main->mask);
	
	lb[INDEX_ID_NULL] = NULL;

	return (MAX_LIBARRAY - 1);
}

/* *********** ALLOC AND FREE *****************
 *
 * BKE_libblock_free(ListBase *lb, ID *id )
 * provide a list-basis and datablock, but only ID is read
 *
 * void *BKE_libblock_alloc(ListBase *lb, type, name)
 * inserts in list and returns a new ID
 *
 * **************************** */

/**
 * Get allocation size fo a given datablock type and optionally allocation name.
 */
size_t BKE_libblock_get_alloc_info(short type, const char **name)
{
#define CASE_RETURN(id_code, type)  \
	case id_code:                   \
		do {                        \
			if (name != NULL) {     \
				*name = #type;      \
			}                       \
			return sizeof(type);    \
		} while(0)

	switch ((ID_Type)type) {
		CASE_RETURN(ID_SCE, Scene);
		CASE_RETURN(ID_LI,  Library);
		CASE_RETURN(ID_OB,  Object);
		CASE_RETURN(ID_ME,  Mesh);
		CASE_RETURN(ID_CU,  Curve);
		CASE_RETURN(ID_MB,  MetaBall);
		CASE_RETURN(ID_MA,  Material);
		CASE_RETURN(ID_TE,  Tex);
		CASE_RETURN(ID_IM,  Image);
		CASE_RETURN(ID_LT,  Lattice);
		CASE_RETURN(ID_LA,  Lamp);
		CASE_RETURN(ID_CA,  Camera);
		CASE_RETURN(ID_IP,  Ipo);
		CASE_RETURN(ID_KE,  Key);
		CASE_RETURN(ID_WO,  World);
		CASE_RETURN(ID_SCR, bScreen);
		CASE_RETURN(ID_VF,  VFont);
		CASE_RETURN(ID_TXT, Text);
		CASE_RETURN(ID_SPK, Speaker);
		CASE_RETURN(ID_SO,  bSound);
		CASE_RETURN(ID_GR,  Group);
		CASE_RETURN(ID_AR,  bArmature);
		CASE_RETURN(ID_AC,  bAction);
		CASE_RETURN(ID_NT,  bNodeTree);
		CASE_RETURN(ID_BR,  Brush);
		CASE_RETURN(ID_PA,  ParticleSettings);
		CASE_RETURN(ID_WM,  wmWindowManager);
		CASE_RETURN(ID_GD,  bGPdata);
		CASE_RETURN(ID_MC,  MovieClip);
		CASE_RETURN(ID_MSK, Mask);
		CASE_RETURN(ID_LS,  FreestyleLineStyle);
		CASE_RETURN(ID_PAL, Palette);
		CASE_RETURN(ID_PC,  PaintCurve);
		CASE_RETURN(ID_CF,  CacheFile);
	}
	return 0;
#undef CASE_RETURN
}

/**
 * Allocates and returns memory of the right size for the specified block type,
 * initialized to zero.
 */
void *BKE_libblock_alloc_notest(short type)
{
	const char *name;
	size_t size = BKE_libblock_get_alloc_info(type, &name);
	if (size != 0) {
		return MEM_callocN(size, name);
	}
	BLI_assert(!"Request to allocate unknown data type");
	return NULL;
}

/**
 * Allocates and returns a block of the specified type, with the specified name
 * (adjusted as necessary to ensure uniqueness), and appended to the specified list.
 * The user count is set to 1, all other content (apart from name and links) being
 * initialized to zero.
 */
void *BKE_libblock_alloc(Main *bmain, short type, const char *name)
{
	ID *id = NULL;
	ListBase *lb = which_libbase(bmain, type);
	
	id = BKE_libblock_alloc_notest(type);
	if (id) {
		BKE_main_lock(bmain);
		BLI_addtail(lb, id);
		id->us = 1;
		id->icon_id = 0;
		*( (short *)id->name) = type;
		new_id(lb, id, name);
		/* alphabetic insertion: is in new_id */
		BKE_main_unlock(bmain);
	}
	DAG_id_type_tag(bmain, type);
	return id;
}

/**
 * Initialize an ID of given type, such that it has valid 'empty' data.
 * ID is assumed to be just calloc'ed.
 */
void BKE_libblock_init_empty(ID *id)
{
	/* Note that only ID types that are not valid when filled of zero should have a callback here. */
	switch ((ID_Type)GS(id->name)) {
		case ID_SCE:
			BKE_scene_init((Scene *)id);
			break;
		case ID_LI:
			/* Nothing to do. */
			break;
		case ID_OB:
		{
			Object *ob = (Object *)id;
			ob->type = OB_EMPTY;
			BKE_object_init(ob);
			break;
		}
		case ID_ME:
			BKE_mesh_init((Mesh *)id);
			break;
		case ID_CU:
			BKE_curve_init((Curve *)id);
			break;
		case ID_MB:
			BKE_mball_init((MetaBall *)id);
			break;
		case ID_MA:
			BKE_material_init((Material *)id);
			break;
		case ID_TE:
			BKE_texture_default((Tex *)id);
			break;
		case ID_IM:
			BKE_image_init((Image *)id);
			break;
		case ID_LT:
			BKE_lattice_init((Lattice *)id);
			break;
		case ID_LA:
			BKE_lamp_init((Lamp *)id);
			break;
		case ID_SPK:
			BKE_speaker_init((Speaker *)id);
			break;
		case ID_CA:
			BKE_camera_init((Camera *)id);
			break;
		case ID_WO:
			BKE_world_init((World *)id);
			break;
		case ID_SCR:
			/* Nothing to do. */
			break;
		case ID_VF:
			BKE_vfont_init((VFont *)id);
			break;
		case ID_TXT:
			BKE_text_init((Text *)id);
			break;
		case ID_SO:
			/* Another fuzzy case, think NULLified content is OK here... */
			break;
		case ID_GR:
			/* Nothing to do. */
			break;
		case ID_AR:
			/* Nothing to do. */
			break;
		case ID_AC:
			/* Nothing to do. */
			break;
		case ID_NT:
			ntreeInitDefault((bNodeTree *)id);
			break;
		case ID_BR:
			BKE_brush_init((Brush *)id);
			break;
		case ID_PA:
			/* Nothing to do. */
			break;
		case ID_PC:
			/* Nothing to do. */
			break;
		case ID_GD:
			/* Nothing to do. */
			break;
		case ID_MSK:
			/* Nothing to do. */
			break;
		case ID_LS:
			BKE_linestyle_init((FreestyleLineStyle *)id);
			break;
		case ID_CF:
			BKE_cachefile_init((CacheFile *)id);
			break;
		case ID_KE:
			/* Shapekeys are a complex topic too - they depend on their 'user' data type...
			 * They are not linkable, though, so it should never reach here anyway. */
			BLI_assert(0);
			break;
		case ID_WM:
			/* We should never reach this. */
			BLI_assert(0);
			break;
		case ID_IP:
			/* Should not be needed - animation from lib pre-2.5 is broken anyway. */
			BLI_assert(0);
			break;
		default:
			BLI_assert(0);  /* Should never reach this point... */
	}
}

/* by spec, animdata is first item after ID */
/* and, trust that BKE_animdata_from_id() will only find AnimData for valid ID-types */
static void id_copy_animdata(ID *id, const bool do_action)
{
	AnimData *adt = BKE_animdata_from_id(id);
	
	if (adt) {
		IdAdtTemplate *iat = (IdAdtTemplate *)id;
		iat->adt = BKE_animdata_copy(iat->adt, do_action); /* could be set to false, need to investigate */
	}
}

/* material nodes use this since they are not treated as libdata */
void BKE_libblock_copy_data(ID *id, const ID *id_from, const bool do_action)
{
	if (id_from->properties)
		id->properties = IDP_CopyProperty(id_from->properties);

	/* the duplicate should get a copy of the animdata */
	id_copy_animdata(id, do_action);
}

/* used everywhere in blenkernel */
void *BKE_libblock_copy(Main *bmain, const ID *id)
{
	ID *idn;
	size_t idn_len;

	idn = BKE_libblock_alloc(bmain, GS(id->name), id->name + 2);

	assert(idn != NULL);

	idn_len = MEM_allocN_len(idn);
	if ((int)idn_len - (int)sizeof(ID) > 0) { /* signed to allow neg result */
		const char *cp = (const char *)id;
		char *cpn = (char *)idn;

		memcpy(cpn + sizeof(ID), cp + sizeof(ID), idn_len - sizeof(ID));
	}

	BKE_libblock_copy_data(idn, id, false);
	
	return idn;
}

void *BKE_libblock_copy_nolib(const ID *id, const bool do_action)
{
	ID *idn;
	size_t idn_len;

	idn = BKE_libblock_alloc_notest(GS(id->name));
	assert(idn != NULL);

	BLI_strncpy(idn->name, id->name, sizeof(idn->name));

	idn_len = MEM_allocN_len(idn);
	if ((int)idn_len - (int)sizeof(ID) > 0) { /* signed to allow neg result */
		const char *cp = (const char *)id;
		char *cpn = (char *)idn;

		memcpy(cpn + sizeof(ID), cp + sizeof(ID), idn_len - sizeof(ID));
	}

	idn->us = 1;

	BKE_libblock_copy_data(idn, id, do_action);

	return idn;
}

void BKE_library_free(Library *lib)
{
	if (lib->packedfile)
		freePackedFile(lib->packedfile);
}

Main *BKE_main_new(void)
{
	Main *bmain = MEM_callocN(sizeof(Main), "new main");
	bmain->eval_ctx = DEG_evaluation_context_new(DAG_EVAL_VIEWPORT);
	bmain->lock = MEM_mallocN(sizeof(SpinLock), "main lock");
	BLI_spin_init((SpinLock *)bmain->lock);
	return bmain;
}

void BKE_main_free(Main *mainvar)
{
	/* also call when reading a file, erase all, etc */
	ListBase *lbarray[MAX_LIBARRAY];
	int a;

	MEM_SAFE_FREE(mainvar->blen_thumb);

	a = set_listbasepointers(mainvar, lbarray);
	while (a--) {
		ListBase *lb = lbarray[a];
		ID *id;
		
		while ( (id = lb->first) ) {
#if 1
			BKE_libblock_free_ex(mainvar, id, false, false);
#else
			/* errors freeing ID's can be hard to track down,
			 * enable this so valgrind will give the line number in its error log */
			switch (a) {
				case   0: BKE_libblock_free_ex(mainvar, id, false, false); break;
				case   1: BKE_libblock_free_ex(mainvar, id, false, false); break;
				case   2: BKE_libblock_free_ex(mainvar, id, false, false); break;
				case   3: BKE_libblock_free_ex(mainvar, id, false, false); break;
				case   4: BKE_libblock_free_ex(mainvar, id, false, false); break;
				case   5: BKE_libblock_free_ex(mainvar, id, false, false); break;
				case   6: BKE_libblock_free_ex(mainvar, id, false, false); break;
				case   7: BKE_libblock_free_ex(mainvar, id, false, false); break;
				case   8: BKE_libblock_free_ex(mainvar, id, false, false); break;
				case   9: BKE_libblock_free_ex(mainvar, id, false, false); break;
				case  10: BKE_libblock_free_ex(mainvar, id, false, false); break;
				case  11: BKE_libblock_free_ex(mainvar, id, false, false); break;
				case  12: BKE_libblock_free_ex(mainvar, id, false, false); break;
				case  13: BKE_libblock_free_ex(mainvar, id, false, false); break;
				case  14: BKE_libblock_free_ex(mainvar, id, false, false); break;
				case  15: BKE_libblock_free_ex(mainvar, id, false, false); break;
				case  16: BKE_libblock_free_ex(mainvar, id, false, false); break;
				case  17: BKE_libblock_free_ex(mainvar, id, false, false); break;
				case  18: BKE_libblock_free_ex(mainvar, id, false, false); break;
				case  19: BKE_libblock_free_ex(mainvar, id, false, false); break;
				case  20: BKE_libblock_free_ex(mainvar, id, false, false); break;
				case  21: BKE_libblock_free_ex(mainvar, id, false, false); break;
				case  22: BKE_libblock_free_ex(mainvar, id, false, false); break;
				case  23: BKE_libblock_free_ex(mainvar, id, false, false); break;
				case  24: BKE_libblock_free_ex(mainvar, id, false, false); break;
				case  25: BKE_libblock_free_ex(mainvar, id, false, false); break;
				case  26: BKE_libblock_free_ex(mainvar, id, false, false); break;
				case  27: BKE_libblock_free_ex(mainvar, id, false, false); break;
				case  28: BKE_libblock_free_ex(mainvar, id, false, false); break;
				case  29: BKE_libblock_free_ex(mainvar, id, false, false); break;
				case  30: BKE_libblock_free_ex(mainvar, id, false, false); break;
				case  31: BKE_libblock_free_ex(mainvar, id, false, false); break;
				case  32: BKE_libblock_free_ex(mainvar, id, false, false); break;
				case  33: BKE_libblock_free_ex(mainvar, id, false, false); break;
				case  34: BKE_libblock_free_ex(mainvar, id, false, false); break;
				default:
					BLI_assert(0);
					break;
			}
#endif
		}
	}

	if (mainvar->relations) {
		BKE_main_relations_free(mainvar);
	}

	BLI_spin_end((SpinLock *)mainvar->lock);
	MEM_freeN(mainvar->lock);
	DEG_evaluation_context_free(mainvar->eval_ctx);
	MEM_freeN(mainvar);
}

void BKE_main_lock(struct Main *bmain)
{
	BLI_spin_lock((SpinLock *) bmain->lock);
}

void BKE_main_unlock(struct Main *bmain)
{
	BLI_spin_unlock((SpinLock *) bmain->lock);
}


static int main_relations_create_cb(void *user_data, ID *id_self, ID **id_pointer, int cb_flag)
{
	MainIDRelations *rel = user_data;

	if (*id_pointer) {
		MainIDRelationsEntry *entry, **entry_p;

		entry = BLI_mempool_alloc(rel->entry_pool);
		if (BLI_ghash_ensure_p(rel->id_user_to_used, id_self, (void ***)&entry_p)) {
			entry->next = *entry_p;
		}
		else {
			entry->next = NULL;
		}
		entry->id_pointer = id_pointer;
		entry->usage_flag = cb_flag;
		*entry_p = entry;

		entry = BLI_mempool_alloc(rel->entry_pool);
		if (BLI_ghash_ensure_p(rel->id_used_to_user, *id_pointer, (void ***)&entry_p)) {
			entry->next = *entry_p;
		}
		else {
			entry->next = NULL;
		}
		entry->id_pointer = (ID **)id_self;
		entry->usage_flag = cb_flag;
		*entry_p = entry;
	}

	return IDWALK_RET_NOP;
}

/** Generate the mappings between used IDs and their users, and vice-versa. */
void BKE_main_relations_create(Main *bmain)
{
	ListBase *lbarray[MAX_LIBARRAY];
	ID *id;
	int a;

	if (bmain->relations != NULL) {
		BKE_main_relations_free(bmain);
	}

	bmain->relations = MEM_mallocN(sizeof(*bmain->relations), __func__);
	bmain->relations->id_used_to_user = BLI_ghash_new(BLI_ghashutil_ptrhash, BLI_ghashutil_ptrcmp, __func__);
	bmain->relations->id_user_to_used = BLI_ghash_new(BLI_ghashutil_ptrhash, BLI_ghashutil_ptrcmp, __func__);
	bmain->relations->entry_pool = BLI_mempool_create(sizeof(MainIDRelationsEntry), 128, 128, BLI_MEMPOOL_NOP);

	for (a = set_listbasepointers(bmain, lbarray); a--; ) {
		for (id = lbarray[a]->first; id; id = id->next) {
			BKE_library_foreach_ID_link(NULL, id, main_relations_create_cb, bmain->relations, IDWALK_READONLY);
		}
	}
}

void BKE_main_relations_free(Main *bmain)
{
	if (bmain->relations) {
		if (bmain->relations->id_used_to_user) {
			BLI_ghash_free(bmain->relations->id_used_to_user, NULL, NULL);
		}
		if (bmain->relations->id_user_to_used) {
			BLI_ghash_free(bmain->relations->id_user_to_used, NULL, NULL);
		}
		BLI_mempool_destroy(bmain->relations->entry_pool);
		MEM_freeN(bmain->relations);
		bmain->relations = NULL;
	}
}

/**
 * Generates a raw .blend file thumbnail data from given image.
 *
 * \param bmain If not NULL, also store generated data in this Main.
 * \param img ImBuf image to generate thumbnail data from.
 * \return The generated .blend file raw thumbnail data.
 */
BlendThumbnail *BKE_main_thumbnail_from_imbuf(Main *bmain, ImBuf *img)
{
	BlendThumbnail *data = NULL;

	if (bmain) {
		MEM_SAFE_FREE(bmain->blen_thumb);
	}

	if (img) {
		const size_t sz = BLEN_THUMB_MEMSIZE(img->x, img->y);
		data = MEM_mallocN(sz, __func__);

		IMB_rect_from_float(img);  /* Just in case... */
		data->width = img->x;
		data->height = img->y;
		memcpy(data->rect, img->rect, sz - sizeof(*data));
	}

	if (bmain) {
		bmain->blen_thumb = data;
	}
	return data;
}

/**
 * Generates an image from raw .blend file thumbnail \a data.
 *
 * \param bmain Use this bmain->blen_thumb data if given \a data is NULL.
 * \param data Raw .blend file thumbnail data.
 * \return An ImBuf from given data, or NULL if invalid.
 */
ImBuf *BKE_main_thumbnail_to_imbuf(Main *bmain, BlendThumbnail *data)
{
	ImBuf *img = NULL;

	if (!data && bmain) {
		data = bmain->blen_thumb;
	}

	if (data) {
		/* Note: we cannot use IMB_allocFromBuffer(), since it tries to dupalloc passed buffer, which will fail
		 *       here (we do not want to pass the first two ints!). */
		img = IMB_allocImBuf((unsigned int)data->width, (unsigned int)data->height, 32, IB_rect | IB_metadata);
		memcpy(img->rect, data->rect, BLEN_THUMB_MEMSIZE(data->width, data->height) - sizeof(*data));
	}

	return img;
}

/**
 * Generates an empty (black) thumbnail for given Main.
 */
void BKE_main_thumbnail_create(struct Main *bmain)
{
	MEM_SAFE_FREE(bmain->blen_thumb);

	bmain->blen_thumb = MEM_callocN(BLEN_THUMB_MEMSIZE(BLEN_THUMB_SIZE, BLEN_THUMB_SIZE), __func__);
	bmain->blen_thumb->width = BLEN_THUMB_SIZE;
	bmain->blen_thumb->height = BLEN_THUMB_SIZE;
}

/* ***************** ID ************************ */
ID *BKE_libblock_find_name_ex(struct Main *bmain, const short type, const char *name)
{
	ListBase *lb = which_libbase(bmain, type);
	BLI_assert(lb != NULL);
	return BLI_findstring(lb, name, offsetof(ID, name) + 2);
}
ID *BKE_libblock_find_name(const short type, const char *name)
{
	return BKE_libblock_find_name_ex(G.main, type, name);
}


void id_sort_by_name(ListBase *lb, ID *id)
{
	ID *idtest;
	
	/* insert alphabetically */
	if (lb->first != lb->last) {
		BLI_remlink(lb, id);
		
		idtest = lb->first;
		while (idtest) {
			if (BLI_strcasecmp(idtest->name, id->name) > 0 || (idtest->lib && !id->lib)) {
				BLI_insertlinkbefore(lb, idtest, id);
				break;
			}
			idtest = idtest->next;
		}
		/* as last */
		if (idtest == NULL) {
			BLI_addtail(lb, id);
		}
	}
	
}

/**
 * Check to see if there is an ID with the same name as 'name'.
 * Returns the ID if so, if not, returns NULL
 */
static ID *is_dupid(ListBase *lb, ID *id, const char *name)
{
	ID *idtest = NULL;
	
	for (idtest = lb->first; idtest; idtest = idtest->next) {
		/* if idtest is not a lib */ 
		if (id != idtest && !ID_IS_LINKED_DATABLOCK(idtest)) {
			/* do not test alphabetic! */
			/* optimized */
			if (idtest->name[2] == name[0]) {
				if (STREQ(name, idtest->name + 2)) break;
			}
		}
	}
	
	return idtest;
}

/**
 * Check to see if an ID name is already used, and find a new one if so.
 * Return true if created a new name (returned in name).
 *
 * Normally the ID that's being check is already in the ListBase, so ID *id
 * points at the new entry.  The Python Library module needs to know what
 * the name of a datablock will be before it is appended; in this case ID *id
 * id is NULL
 */

static bool check_for_dupid(ListBase *lb, ID *id, char *name)
{
	ID *idtest;
	int nr = 0, a;
	size_t left_len;
#define MAX_IN_USE 64
	bool in_use[MAX_IN_USE];
	/* to speed up finding unused numbers within [1 .. MAX_IN_USE - 1] */

	char left[MAX_ID_NAME + 8], leftest[MAX_ID_NAME + 8];

	while (true) {

		/* phase 1: id already exists? */
		idtest = is_dupid(lb, id, name);

		/* if there is no double, done */
		if (idtest == NULL) return false;

		/* we have a dup; need to make a new name */
		/* quick check so we can reuse one of first MAX_IN_USE - 1 ids if vacant */
		memset(in_use, false, sizeof(in_use));

		/* get name portion, number portion ("name.number") */
		left_len = BLI_split_name_num(left, &nr, name, '.');

		/* if new name will be too long, truncate it */
		if (nr > 999 && left_len > (MAX_ID_NAME - 8)) {  /* assumption: won't go beyond 9999 */
			left[MAX_ID_NAME - 8] = '\0';
			left_len = MAX_ID_NAME - 8;
		}
		else if (left_len > (MAX_ID_NAME - 7)) {
			left[MAX_ID_NAME - 7] = '\0';
			left_len = MAX_ID_NAME - 7;
		}

		/* Code above may have generated invalid utf-8 string, due to raw truncation.
		 * Ensure we get a valid one now! */
		left_len -= (size_t)BLI_utf8_invalid_strip(left, left_len);

		for (idtest = lb->first; idtest; idtest = idtest->next) {
			int nrtest;
			if ( (id != idtest) &&
			     !ID_IS_LINKED_DATABLOCK(idtest) &&
			     (*name == *(idtest->name + 2)) &&
			     STREQLEN(name, idtest->name + 2, left_len) &&
			     (BLI_split_name_num(leftest, &nrtest, idtest->name + 2, '.') == left_len)
			     )
			{
				/* will get here at least once, otherwise is_dupid call above would have returned NULL */
				if (nrtest < MAX_IN_USE)
					in_use[nrtest] = true;  /* mark as used */
				if (nr <= nrtest)
					nr = nrtest + 1;    /* track largest unused */
			}
		}
		/* At this point, 'nr' will typically be at least 1. (but not always) */
		// BLI_assert(nr >= 1);

		/* decide which value of nr to use */
		for (a = 0; a < MAX_IN_USE; a++) {
			if (a >= nr) break;  /* stop when we've checked up to biggest */  /* redundant check */
			if (!in_use[a]) { /* found an unused value */
				nr = a;
				/* can only be zero if all potential duplicate names had
				 * nonzero numeric suffixes, which means name itself has
				 * nonzero numeric suffix (else no name conflict and wouldn't
				 * have got here), which means name[left_len] is not a null */
				break;
			}
		}
		/* At this point, nr is either the lowest unused number within [0 .. MAX_IN_USE - 1],
		 * or 1 greater than the largest used number if all those low ones are taken.
		 * We can't be bothered to look for the lowest unused number beyond (MAX_IN_USE - 1). */

		/* If the original name has no numeric suffix, 
		 * rather than just chopping and adding numbers, 
		 * shave off the end chars until we have a unique name.
		 * Check the null terminators match as well so we don't get Cube.000 -> Cube.00 */
		if (nr == 0 && name[left_len] == '\0') {
			size_t len;
			/* FIXME: this code will never be executed, because either nr will be
			 * at least 1, or name will not end at left_len! */
			BLI_assert(0);

			len = left_len - 1;
			idtest = is_dupid(lb, id, name);
			
			while (idtest && len > 1) {
				name[len--] = '\0';
				idtest = is_dupid(lb, id, name);
			}
			if (idtest == NULL) return true;
			/* otherwise just continue and use a number suffix */
		}
		
		if (nr > 999 && left_len > (MAX_ID_NAME - 8)) {
			/* this would overflow name buffer */
			left[MAX_ID_NAME - 8] = 0;
			/* left_len = MAX_ID_NAME - 8; */ /* for now this isn't used again */
			memcpy(name, left, sizeof(char) * (MAX_ID_NAME - 7));
			continue;
		}
		/* this format specifier is from hell... */
		BLI_snprintf(name, sizeof(id->name) - 2, "%s.%.3d", left, nr);

		return true;
	}

#undef MAX_IN_USE
}

/*
 * Only for local blocks: external en indirect blocks already have a
 * unique ID.
 *
 * return true: created a new name
 */

bool new_id(ListBase *lb, ID *id, const char *tname)
{
	bool result;
	char name[MAX_ID_NAME - 2];

	/* if library, don't rename */
	if (ID_IS_LINKED_DATABLOCK(id))
		return false;

	/* if no libdata given, look up based on ID */
	if (lb == NULL)
		lb = which_libbase(G.main, GS(id->name));

	/* if no name given, use name of current ID
	 * else make a copy (tname args can be const) */
	if (tname == NULL)
		tname = id->name + 2;

	BLI_strncpy(name, tname, sizeof(name));

	if (name[0] == '\0') {
		/* disallow empty names */
		BLI_strncpy(name, DATA_(ID_FALLBACK_NAME), sizeof(name));
	}
	else {
		/* disallow non utf8 chars,
		 * the interface checks for this but new ID's based on file names don't */
		BLI_utf8_invalid_strip(name, strlen(name));
	}

	result = check_for_dupid(lb, id, name);
	strcpy(id->name + 2, name);

	/* This was in 2.43 and previous releases
	 * however all data in blender should be sorted, not just duplicate names
	 * sorting should not hurt, but noting just incase it alters the way other
	 * functions work, so sort every time */
#if 0
	if (result)
		id_sort_by_name(lb, id);
#endif

	id_sort_by_name(lb, id);
	
	return result;
}

/**
 * Pull an ID out of a library (make it local). Only call this for IDs that
 * don't have other library users.
 */
void id_clear_lib_data_ex(Main *bmain, ID *id, const bool id_in_mainlist)
{
	bNodeTree *ntree = NULL;
	Key *key = NULL;

	BKE_id_lib_local_paths(bmain, id->lib, id);

	id_fake_user_clear(id);

	id->lib = NULL;
	id->tag &= ~(LIB_TAG_INDIRECT | LIB_TAG_EXTERN);
	if (id_in_mainlist)
		new_id(which_libbase(bmain, GS(id->name)), id, NULL);

	/* Internal bNodeTree blocks inside datablocks also stores id->lib, make sure this stays in sync. */
	if ((ntree = ntreeFromID(id))) {
		id_clear_lib_data_ex(bmain, &ntree->id, false);  /* Datablocks' nodetree is never in Main. */
	}

	/* Same goes for shapekeys. */
	if ((key = BKE_key_from_id(id))) {
		id_clear_lib_data_ex(bmain, &key->id, id_in_mainlist);  /* sigh, why are keys in Main? */
	}
}

void id_clear_lib_data(Main *bmain, ID *id)
{
	id_clear_lib_data_ex(bmain, id, true);
}

/* next to indirect usage in read/writefile also in editobject.c scene.c */
void BKE_main_id_clear_newpoins(Main *bmain)
{
	ListBase *lbarray[MAX_LIBARRAY];
	ID *id;
	int a;

	a = set_listbasepointers(bmain, lbarray);
	while (a--) {
		id = lbarray[a]->first;
		while (id) {
			id->newid = NULL;
			id->tag &= ~LIB_TAG_NEW;
			id = id->next;
		}
	}
}


static void library_make_local_copying_check(ID *id, GSet *loop_tags, MainIDRelations *id_relations, GSet *done_ids)
{
	if (BLI_gset_haskey(done_ids, id)) {
		return;  /* Already checked, nothing else to do. */
	}

	MainIDRelationsEntry *entry = BLI_ghash_lookup(id_relations->id_used_to_user, id);
	BLI_gset_insert(loop_tags, id);
	for (; entry != NULL; entry = entry->next) {
		ID *par_id = (ID *)entry->id_pointer;  /* used_to_user stores ID pointer, not pointer to ID pointer... */

		/* Our oh-so-beloved 'from' pointers... */
		if (entry->usage_flag & IDWALK_CB_LOOPBACK) {
			/* We totally disregard Object->proxy_from 'usage' here, this one would only generate fake positives. */
			if (GS(par_id->name) == ID_OB) {
				BLI_assert(((Object *)par_id)->proxy_from == (Object *)id);
				continue;
			}

			/* Shapekeys are considered 'private' to their owner ID here, and never tagged (since they cannot be linked),
			 * so we have to switch effective parent to their owner. */
			if (GS(par_id->name) == ID_KE) {
				par_id = ((Key *)par_id)->from;
			}
		}

		if (par_id->lib == NULL) {
			/* Local user, early out to avoid some gset querying... */
			continue;
		}
		if (!BLI_gset_haskey(done_ids, par_id)) {
			if (BLI_gset_haskey(loop_tags, par_id)) {
				/* We are in a 'dependency loop' of IDs, this does not say us anything, skip it.
				 * Note that this is the situation that can lead to archipelagoes of linked data-blocks
				 * (since all of them have non-local users, they would all be duplicated, leading to a loop of unused
				 * linked data-blocks that cannot be freed since they all use each other...). */
				continue;
			}
			/* Else, recursively check that user ID. */
			library_make_local_copying_check(par_id, loop_tags, id_relations, done_ids);
		}

		if (par_id->tag & LIB_TAG_DOIT) {
			/* This user will be fully local in future, so far so good, nothing to do here but check next user. */
		}
		else {
			/* This user won't be fully local in future, so current ID won't be either. And we are done checking it. */
			id->tag &= ~LIB_TAG_DOIT;
			break;
		}
	}
	BLI_gset_add(done_ids, id);
	BLI_gset_remove(loop_tags, id, NULL);
}

/** Make linked datablocks local.
 *
 * \param bmain Almost certainly G.main.
 * \param lib If not NULL, only make local datablocks from this library.
 * \param untagged_only If true, only make local datablocks not tagged with LIB_TAG_PRE_EXISTING.
 * \param set_fake If true, set fake user on all localized datablocks (except group and objects ones).
 */
/* Note: Old (2.77) version was simply making (tagging) datablocks as local, without actually making any check whether
 * they were also indirectly used or not...
 *
 * Current version uses regular id_make_local callback, with advanced pre-processing step to detect all cases of
 * IDs currently indirectly used, but which will be used by local data only once this function is finished.
 * This allows to avoid any uneeded duplication of IDs, and hence all time lost afterwards to remove
 * orphaned linked data-blocks...
 */
void BKE_library_make_local(
        Main *bmain, const Library *lib, GHash *old_to_new_ids, const bool untagged_only, const bool set_fake)
{
	ListBase *lbarray[MAX_LIBARRAY];
	ID *id;
	int a;

<<<<<<< HEAD
	LinkNode *copied_ids = NULL;
	LinkNode *linked_loop_candidates = NULL;
	MemArena *linklist_mem = BLI_memarena_new(256 * sizeof(copied_ids), __func__);

=======
	LinkNode *todo_ids = NULL;
	LinkNode *copied_ids = NULL;
	MemArena *linklist_mem = BLI_memarena_new(512 * sizeof(*todo_ids), __func__);

	GSet *done_ids = BLI_gset_ptr_new(__func__);

#ifdef DEBUG_TIME
	TIMEIT_START(make_local);
#endif

	BKE_main_relations_create(bmain);

#ifdef DEBUG_TIME
	printf("Pre-compute current ID relations: Done.\n");
	TIMEIT_VALUE_PRINT(make_local);
#endif

	/* Step 1: Detect datablocks to make local. */
>>>>>>> 5e9132b3
	for (a = set_listbasepointers(bmain, lbarray); a--; ) {
		id = lbarray[a]->first;

		/* Do not explicitly make local non-linkable IDs (shapekeys, in fact), they are assumed to be handled
		 * by real datablocks responsible of them. */
		const bool do_skip = (id && !BKE_idcode_is_linkable(GS(id->name)));

<<<<<<< HEAD
		for (; id; id = id_next) {
			id->newid = NULL;
			id->tag &= ~LIB_TAG_DOIT;
			id_next = id->next;  /* id is possibly being inserted again */

			/* The check on the second line (LIB_TAG_PRE_EXISTING) is done so its
			 * possible to tag data you don't want to be made local, used for
			 * appending data, so any libdata already linked wont become local
			 * (very nasty to discover all your links are lost after appending)  
			 * */
			if (!do_skip && id->tag & (LIB_TAG_EXTERN | LIB_TAG_INDIRECT | LIB_TAG_NEW) &&
			    ((untagged_only == false) || !(id->tag & LIB_TAG_PRE_EXISTING)))
			{
				if (lib == NULL || id->lib == lib) {
					if (id->lib) {
						/* In this specific case, we do want to make ID local even if it has no local usage yet... */
						id_make_local(bmain, id, false, true);

						if (id->newid) {
							BLI_linklist_prepend_arena(&copied_ids, id, linklist_mem);
						}
					}
					else {
						id->tag &= ~(LIB_TAG_EXTERN | LIB_TAG_INDIRECT | LIB_TAG_NEW);
					}
				}
=======
		for (; id; id = id->next) {
			ID *ntree = (ID *)ntreeFromID(id);

			id->tag &= ~LIB_TAG_DOIT;
			if (ntree != NULL) {
				ntree->tag &= ~LIB_TAG_DOIT;
			}

			if (id->lib == NULL) {
				id->tag &= ~(LIB_TAG_EXTERN | LIB_TAG_INDIRECT | LIB_TAG_NEW);
			}
			/* The check on the fourth line (LIB_TAG_PRE_EXISTING) is done so its possible to tag data you don't want to
			 * be made local, used for appending data, so any libdata already linked wont become local (very nasty
			 * to discover all your links are lost after appending).
			 * Also, never ever make proxified objects local, would not make any sense. */
			/* Some more notes:
			 *   - Shapekeys are never tagged here (since they are not linkable).
			 *   - Nodetrees used in materials etc. have to be tagged manually, since they do not exist in Main (!).
			 * This is ok-ish on 'make local' side of things (since those are handled by their 'owner' IDs),
			 * but complicates slightly the pre-processing of relations between IDs at step 2... */
			else if (!do_skip && id->tag & (LIB_TAG_EXTERN | LIB_TAG_INDIRECT | LIB_TAG_NEW) &&
			         ELEM(lib, NULL, id->lib) &&
			         !(GS(id->name) == ID_OB && ((Object *)id)->proxy_from != NULL) &&
			         ((untagged_only == false) || !(id->tag & LIB_TAG_PRE_EXISTING)))
			{
				BLI_linklist_prepend_arena(&todo_ids, id, linklist_mem);
				id->tag |= LIB_TAG_DOIT;
>>>>>>> 5e9132b3

				/* Tag those nasty non-ID nodetrees, but do not add them to todo list, making them local is handled
				 * by 'owner' ID. This is needed for library_make_local_copying_check() to work OK at step 2. */
				if (ntree != NULL) {
					ntree->tag |= LIB_TAG_DOIT;
				}
			}
			else {
				/* Linked ID that we won't be making local (needed info for step 2, see below). */
				BLI_gset_add(done_ids, id);
			}
		}
	}

<<<<<<< HEAD
	/* We have to remap local usages of old (linked) ID to new (local) id in a second loop, as lbarray ordering is not
	 * enough to ensure us we did catch all dependencies (e.g. if making local a parent object before its child...).
	 * See T48907. */
=======
#ifdef DEBUG_TIME
	printf("Step 1: Detect datablocks to make local: Done.\n");
	TIMEIT_VALUE_PRINT(make_local);
#endif

	/* Step 2: Check which datablocks we can directly make local (because they are only used by already, or future,
	 * local data), others will need to be duplicated. */
	GSet *loop_tags = BLI_gset_ptr_new(__func__);
	for (LinkNode *it = todo_ids; it; it = it->next) {
		library_make_local_copying_check(it->link, loop_tags, bmain->relations, done_ids);
		BLI_assert(BLI_gset_size(loop_tags) == 0);
	}
	BLI_gset_free(loop_tags, NULL);
	BLI_gset_free(done_ids, NULL);

	/* Next step will most likely add new IDs, better to get rid of this mapping now. */
	BKE_main_relations_free(bmain);

#ifdef DEBUG_TIME
	printf("Step 2: Check which datablocks we can directly make local: Done.\n");
	TIMEIT_VALUE_PRINT(make_local);
#endif

	/* Step 3: Make IDs local, either directly (quick and simple), or using generic process,
	 * which involves more complex checks and might instead create a local copy of original linked ID. */
	for (LinkNode *it = todo_ids, *it_next; it; it = it_next) {
		it_next = it->next;
		id = it->link;

		if (id->tag & LIB_TAG_DOIT) {
			/* We know all users of this object are local or will be made fully local, even if currently there are
			 * some indirect usages. So instead of making a copy that we'll likely get rid of later, directly make
			 * that data block local. Saves a tremendous amount of time with complex scenes... */
			id_clear_lib_data_ex(bmain, id, true);
			BKE_id_expand_local(bmain, id);
			id->tag &= ~LIB_TAG_DOIT;
		}
		else {
			/* In this specific case, we do want to make ID local even if it has no local usage yet... */
			if (GS(id->name) == ID_OB) {
				/* Special case for objects because we don't want proxy pointers to be
				 * cleared yet. This will happen down the road in this function.
				 */
				BKE_object_make_local_ex(bmain, (Object *)id, true, false);
			}
			else {
				id_make_local(bmain, id, false, true);
			}

			if (id->newid) {
				/* Reuse already allocated LinkNode (transferring it from todo_ids to copied_ids). */
				BLI_linklist_prepend_nlink(&copied_ids, id, it);
			}
		}

		if (set_fake) {
			if (!ELEM(GS(id->name), ID_OB, ID_GR)) {
				/* do not set fake user on objects, groups (instancing) */
				id_fake_user_set(id);
			}
		}
	}

#ifdef DEBUG_TIME
	printf("Step 3: Make IDs local: Done.\n");
	TIMEIT_VALUE_PRINT(make_local);
#endif

	/* At this point, we are done with directly made local IDs. Now we have to handle duplicated ones, since their
	 * remaining linked original counterpart may not be needed anymore... */
	todo_ids = NULL;

	/* Step 4: We have to remap local usages of old (linked) ID to new (local) ID in a separated loop,
	 * as lbarray ordering is not enough to ensure us we did catch all dependencies
	 * (e.g. if making local a parent object before its child...). See T48907. */
	/* TODO This is now the biggest step by far (in term of processing time). We may be able to gain here by
	 * using again main->relations mapping, but... this implies BKE_libblock_remap & co to be able to update
	 * main->relations on the fly. Have to think about it a bit more, and see whether new code is OK first, anyway. */
>>>>>>> 5e9132b3
	for (LinkNode *it = copied_ids; it; it = it->next) {
		id = it->link;

		BLI_assert(id->newid != NULL);
		BLI_assert(id->lib != NULL);

		BKE_libblock_remap(bmain, id, id->newid, ID_REMAP_SKIP_INDIRECT_USAGE);
<<<<<<< HEAD
=======
		if (old_to_new_ids) {
			BLI_ghash_insert(old_to_new_ids, id, id->newid);
		}

		/* Special hack for groups... Thing is, since we can't instantiate them here, we need to ensure
		 * they remain 'alive' (only instantiation is a real group 'user'... *sigh* See T49722. */
		if (GS(id->name) == ID_GR && (id->tag & LIB_TAG_INDIRECT) != 0) {
			id_us_ensure_real(id->newid);
		}
	}

#ifdef DEBUG_TIME
	printf("Step 4: Remap local usages of old (linked) ID to new (local) ID: Done.\n");
	TIMEIT_VALUE_PRINT(make_local);
#endif

	/* Note: Keeping both version of the code (old one being safer, since it still has checks against unused IDs)
	 * for now, we can remove old one once it has been tested for some time in master... */
#if 1
	/* Step 5: proxy 'remapping' hack. */
	for (LinkNode *it = copied_ids; it; it = it->next) {
		/* Attempt to re-link copied proxy objects. This allows appending of an entire scene
		 * from another blend file into this one, even when that blend file contains proxified
		 * armatures that have local references. Since the proxified object needs to be linked
		 * (not local), this will only work when the "Localize all" checkbox is disabled.
		 * TL;DR: this is a dirty hack on top of an already weak feature (proxies). */
		if (GS(id->name) == ID_OB && ((Object *)id)->proxy != NULL) {
			Object *ob = (Object *)id;
			Object *ob_new = (Object *)id->newid;
			bool is_local = false, is_lib = false;

			/* Proxies only work when the proxified object is linked-in from a library. */
			if (ob->proxy->id.lib == NULL) {
				printf("Warning, proxy object %s will loose its link to %s, because the "
				       "proxified object is local.\n", id->newid->name, ob->proxy->id.name);
				continue;
			}

			BKE_library_ID_test_usages(bmain, id, &is_local, &is_lib);

			/* We can only switch the proxy'ing to a made-local proxy if it is no longer
			 * referred to from a library. Not checking for local use; if new local proxy
			 * was not used locally would be a nasty bug! */
			if (is_local || is_lib) {
				printf("Warning, made-local proxy object %s will loose its link to %s, "
					   "because the linked-in proxy is referenced (is_local=%i, is_lib=%i).\n",
					   id->newid->name, ob->proxy->id.name, is_local, is_lib);
			}
			else {
				/* we can switch the proxy'ing from the linked-in to the made-local proxy.
				 * BKE_object_make_proxy() shouldn't be used here, as it allocates memory that
				 * was already allocated by BKE_object_make_local_ex() (which called BKE_object_copy_ex). */
				ob_new->proxy = ob->proxy;
				ob_new->proxy_group = ob->proxy_group;
				ob_new->proxy_from = ob->proxy_from;
				ob_new->proxy->proxy_from = ob_new;
				ob->proxy = ob->proxy_from = ob->proxy_group = NULL;
			}
		}
>>>>>>> 5e9132b3
	}

#ifdef DEBUG_TIME
	printf("Step 5: Proxy 'remapping' hack: Done.\n");
	TIMEIT_VALUE_PRINT(make_local);
#endif

#else
	LinkNode *linked_loop_candidates = NULL;

	/* Step 5: remove datablocks that have been copied to be localized and are no more used in the end...
	 * Note that we may have to loop more than once here, to tackle dependencies between linked objects... */
	bool do_loop = true;
	while (do_loop) {
		do_loop = false;
		for (LinkNode *it = copied_ids; it; it = it->next) {
			if ((id = it->link) == NULL) {
				continue;
			}

			bool is_local = false, is_lib = false;

			BKE_library_ID_test_usages(bmain, id, &is_local, &is_lib);

<<<<<<< HEAD
			/* Special hack for groups... Thing is, since we can't instantiate them here, we need to ensure
			 * they remain 'alive' (only instantiation is a real group 'user'... *sigh* See T49722. */
			if (GS(id->name) == ID_GR && (id->tag & LIB_TAG_INDIRECT) != 0) {
				id_us_ensure_real(id->newid);
=======
			/* Attempt to re-link copied proxy objects. This allows appending of an entire scene
			 * from another blend file into this one, even when that blend file contains proxified
			 * armatures that have local references. Since the proxified object needs to be linked
			 * (not local), this will only work when the "Localize all" checkbox is disabled.
			 * TL;DR: this is a dirty hack on top of an already weak feature (proxies). */
			if (GS(id->name) == ID_OB && ((Object *)id)->proxy != NULL) {
				Object *ob = (Object *)id;
				Object *ob_new = (Object *)id->newid;

				/* Proxies only work when the proxified object is linked-in from a library. */
				if (ob->proxy->id.lib == NULL) {
					printf("Warning, proxy object %s will loose its link to %s, because the "
						   "proxified object is local.\n", id->newid->name, ob->proxy->id.name);
				}
				/* We can only switch the proxy'ing to a made-local proxy if it is no longer
				 * referred to from a library. Not checking for local use; if new local proxy
				 * was not used locally would be a nasty bug! */
				else if (is_local || is_lib) {
					printf("Warning, made-local proxy object %s will loose its link to %s, "
						   "because the linked-in proxy is referenced (is_local=%i, is_lib=%i).\n",
						   id->newid->name, ob->proxy->id.name, is_local, is_lib);
				}
				else {
					/* we can switch the proxy'ing from the linked-in to the made-local proxy.
					 * BKE_object_make_proxy() shouldn't be used here, as it allocates memory that
					 * was already allocated by BKE_object_make_local_ex() (which called BKE_object_copy_ex). */
					ob_new->proxy = ob->proxy;
					ob_new->proxy_group = ob->proxy_group;
					ob_new->proxy_from = ob->proxy_from;
					ob_new->proxy->proxy_from = ob_new;
					ob->proxy = ob->proxy_from = ob->proxy_group = NULL;
				}
>>>>>>> 5e9132b3
			}

			if (!is_local) {
				if (!is_lib) {  /* Not used at all, we can free it! */
<<<<<<< HEAD
=======
					BLI_assert(!"Unused linked data copy remaining from MakeLibLocal process, should not happen anymore");
					printf("\t%s (from %s)\n", id->name, id->lib->id.name);
>>>>>>> 5e9132b3
					BKE_libblock_free(bmain, id);
					it->link = NULL;
					do_loop = true;
				}
<<<<<<< HEAD
				else {  /* Only used by linked data, potential candidate to ugly lib-only dependency cycles... */
=======
				/* Only used by linked data, potential candidate to ugly lib-only dependency cycles... */
				else if ((id->tag & LIB_TAG_DOIT) == 0) {  /* Check TAG_DOIT to avoid adding same ID several times... */
>>>>>>> 5e9132b3
					/* Note that we store the node, not directly ID pointer, that way if it->link is set to NULL
					 * later we can skip it in lib-dependency cycles search later. */
					BLI_linklist_prepend_arena(&linked_loop_candidates, it, linklist_mem);
					id->tag |= LIB_TAG_DOIT;

					/* Grrrrrrr... those half-datablocks-stuff... grrrrrrrrrrr...
					 * Here we have to also tag them as potential candidates, otherwise they would falsy report
<<<<<<< HEAD
					 * ID they used as 'directly used' in fourth step. */
=======
					 * ID they used as 'directly used' in sixth step. */
>>>>>>> 5e9132b3
					ID *ntree = (ID *)ntreeFromID(id);
					if (ntree != NULL) {
						ntree->tag |= LIB_TAG_DOIT;
					}
				}
			}
		}
	}

<<<<<<< HEAD
	/* Fourth step: Try to find circle dependencies between indirectly-linked-only datablocks.
	 * Those are fake 'usages' that prevent their deletion. See T49775 for nice ugly case. */
	BKE_library_tag_unused_linked_data(bmain, false);
=======
#ifdef DEBUG_TIME
	printf("Step 5: Remove linked datablocks that have been copied and ended fully localized: Done.\n");
	TIMEIT_VALUE_PRINT(make_local);
#endif

	/* Step 6: Try to find circle dependencies between indirectly-linked-only datablocks.
	 * Those are fake 'usages' that prevent their deletion. See T49775 for nice ugly case. */
	BKE_library_unused_linked_data_set_tag(bmain, false);
>>>>>>> 5e9132b3
	for (LinkNode *it = linked_loop_candidates; it; it = it->next) {
		if (it->link == NULL) {
			continue;
		}
		if ((id = ((LinkNode *)it->link)->link) == NULL) {
			it->link = NULL;
			continue;
		}

		/* Note: in theory here we are only handling datablocks forming exclusive linked dependency-cycles-based
		 * archipelagos, so no need to check again after we have deleted one, as done in previous step. */
		if (id->tag & LIB_TAG_DOIT) {
<<<<<<< HEAD
=======
			BLI_assert(!"Unused linked data copy remaining from MakeLibLocal process (archipelago case), should not happen anymore");
			/* Object's deletion rely on valid ob->data, but ob->data may have already been freed here...
			 * Setting it to NULL may not be 100% correct, but should be safe and do the work. */
			if (GS(id->name) == ID_OB) {
				((Object *)id)->data = NULL;
			}

>>>>>>> 5e9132b3
			/* Note: *in theory* IDs tagged here are fully *outside* of file scope, totally unused, so we can
			 *       directly wipe them out without caring about clearing their usages.
			 *       However, this is a highly-risky presumption, and nice crasher in case something goes wrong here.
			 *       So for 2.78a will keep the safe option, and switch to more efficient one in master later. */
<<<<<<< HEAD
#if 0
			BKE_libblock_free_ex(bmain, id, false);
=======
#if 1
			BKE_libblock_free_ex(bmain, id, false, true);
>>>>>>> 5e9132b3
#else
			BKE_libblock_unlink(bmain, id, false, false);
			BKE_libblock_free(bmain, id);
#endif
<<<<<<< HEAD
=======
			((LinkNode *)it->link)->link = NULL;  /* Not strictly necessary, but safer (see T49903)... */
>>>>>>> 5e9132b3
			it->link = NULL;
		}
	}

<<<<<<< HEAD
	BLI_memarena_free(linklist_mem);
=======
#ifdef DEBUG_TIME
	printf("Step 6: Try to find circle dependencies between indirectly-linked-only datablocks: Done.\n");
	TIMEIT_VALUE_PRINT(make_local);
#endif

#endif

	/* This is probably more of a hack than something we should do here, but...
	 * Issue is, the whole copying + remapping done in complex cases above may leave pose channels of armatures
	 * in complete invalid state (more precisely, the bone pointers of the pchans - very crappy cross-datablocks
	 * relationship), se we tag it to be fully recomputed, but this does not seems to be enough in some cases,
	 * and evaluation code ends up trying to evaluate a not-yet-updated armature object's deformations.
	 * Try "make all local" in 04_01_H.lighting.blend from Agent327 without this, e.g. */
	for (Object *ob = bmain->object.first; ob; ob = ob->id.next) {
		if (ob->data != NULL && ob->type == OB_ARMATURE && ob->pose != NULL && ob->pose->flag & POSE_RECALC) {
			BKE_pose_rebuild(ob, ob->data);
		}
	}

#ifdef DEBUG_TIME
	printf("Hack: Forcefully rebuild armature object poses: Done.\n");
	TIMEIT_VALUE_PRINT(make_local);
#endif

	BKE_main_id_clear_newpoins(bmain);
	BLI_memarena_free(linklist_mem);

#ifdef DEBUG_TIME
	printf("Cleanup and finish: Done.\n");
	TIMEIT_END(make_local);
#endif
>>>>>>> 5e9132b3
}

/**
 * Use after setting the ID's name
 * When name exists: call 'new_id'
 */
void BLI_libblock_ensure_unique_name(Main *bmain, const char *name)
{
	ListBase *lb;
	ID *idtest;


	lb = which_libbase(bmain, GS(name));
	if (lb == NULL) return;
	
	/* search for id */
	idtest = BLI_findstring(lb, name + 2, offsetof(ID, name) + 2);

	if (idtest && !new_id(lb, idtest, idtest->name + 2)) {
		id_sort_by_name(lb, idtest);
	}
}

/**
 * Sets the name of a block to name, suitably adjusted for uniqueness.
 */
void BKE_libblock_rename(Main *bmain, ID *id, const char *name)
{
	ListBase *lb = which_libbase(bmain, GS(id->name));
	new_id(lb, id, name);
}

/**
 * Returns in name the name of the block, with a 3-character prefix prepended
 * indicating whether it comes from a library, has a fake user, or no users.
 */
void BKE_id_ui_prefix(char name[MAX_ID_NAME + 1], const ID *id)
{
	name[0] = id->lib ? (ID_MISSING(id) ? 'M' : 'L') : ' ';
	name[1] = (id->flag & LIB_FAKEUSER) ? 'F' : ((id->us == 0) ? '0' : ' ');
	name[2] = ' ';

	strcpy(name + 3, id->name + 2);
}

void BKE_library_filepath_set(Library *lib, const char *filepath)
{
	/* in some cases this is used to update the absolute path from the
	 * relative */
	if (lib->name != filepath) {
		BLI_strncpy(lib->name, filepath, sizeof(lib->name));
	}

	BLI_strncpy(lib->filepath, filepath, sizeof(lib->filepath));

	/* not essential but set filepath is an absolute copy of value which
	 * is more useful if its kept in sync */
	if (BLI_path_is_rel(lib->filepath)) {
		/* note that the file may be unsaved, in this case, setting the
		 * filepath on an indirectly linked path is not allowed from the
		 * outliner, and its not really supported but allow from here for now
		 * since making local could cause this to be directly linked - campbell
		 */
		const char *basepath = lib->parent ? lib->parent->filepath : G.main->name;
		BLI_path_abs(lib->filepath, basepath);
	}
}

void BKE_id_tag_set_atomic(ID *id, int tag)
{
	atomic_fetch_and_or_uint32((uint32_t *)&id->tag, tag);
}

void BKE_id_tag_clear_atomic(ID *id, int tag)
{
	atomic_fetch_and_and_uint32((uint32_t *)&id->tag, ~tag);
}<|MERGE_RESOLUTION|>--- conflicted
+++ resolved
@@ -73,16 +73,11 @@
 
 #include "BLI_blenlib.h"
 #include "BLI_utildefines.h"
-<<<<<<< HEAD
-#include "BLI_linklist.h"
-#include "BLI_memarena.h"
-=======
 #include "BLI_ghash.h"
 #include "BLI_linklist.h"
 #include "BLI_memarena.h"
 #include "BLI_mempool.h"
 #include "BLI_string_utils.h"
->>>>>>> 5e9132b3
 
 #include "BLI_threads.h"
 #include "BLT_translation.h"
@@ -1747,12 +1742,6 @@
 	ID *id;
 	int a;
 
-<<<<<<< HEAD
-	LinkNode *copied_ids = NULL;
-	LinkNode *linked_loop_candidates = NULL;
-	MemArena *linklist_mem = BLI_memarena_new(256 * sizeof(copied_ids), __func__);
-
-=======
 	LinkNode *todo_ids = NULL;
 	LinkNode *copied_ids = NULL;
 	MemArena *linklist_mem = BLI_memarena_new(512 * sizeof(*todo_ids), __func__);
@@ -1771,7 +1760,6 @@
 #endif
 
 	/* Step 1: Detect datablocks to make local. */
->>>>>>> 5e9132b3
 	for (a = set_listbasepointers(bmain, lbarray); a--; ) {
 		id = lbarray[a]->first;
 
@@ -1779,34 +1767,6 @@
 		 * by real datablocks responsible of them. */
 		const bool do_skip = (id && !BKE_idcode_is_linkable(GS(id->name)));
 
-<<<<<<< HEAD
-		for (; id; id = id_next) {
-			id->newid = NULL;
-			id->tag &= ~LIB_TAG_DOIT;
-			id_next = id->next;  /* id is possibly being inserted again */
-
-			/* The check on the second line (LIB_TAG_PRE_EXISTING) is done so its
-			 * possible to tag data you don't want to be made local, used for
-			 * appending data, so any libdata already linked wont become local
-			 * (very nasty to discover all your links are lost after appending)  
-			 * */
-			if (!do_skip && id->tag & (LIB_TAG_EXTERN | LIB_TAG_INDIRECT | LIB_TAG_NEW) &&
-			    ((untagged_only == false) || !(id->tag & LIB_TAG_PRE_EXISTING)))
-			{
-				if (lib == NULL || id->lib == lib) {
-					if (id->lib) {
-						/* In this specific case, we do want to make ID local even if it has no local usage yet... */
-						id_make_local(bmain, id, false, true);
-
-						if (id->newid) {
-							BLI_linklist_prepend_arena(&copied_ids, id, linklist_mem);
-						}
-					}
-					else {
-						id->tag &= ~(LIB_TAG_EXTERN | LIB_TAG_INDIRECT | LIB_TAG_NEW);
-					}
-				}
-=======
 		for (; id; id = id->next) {
 			ID *ntree = (ID *)ntreeFromID(id);
 
@@ -1834,7 +1794,6 @@
 			{
 				BLI_linklist_prepend_arena(&todo_ids, id, linklist_mem);
 				id->tag |= LIB_TAG_DOIT;
->>>>>>> 5e9132b3
 
 				/* Tag those nasty non-ID nodetrees, but do not add them to todo list, making them local is handled
 				 * by 'owner' ID. This is needed for library_make_local_copying_check() to work OK at step 2. */
@@ -1849,11 +1808,6 @@
 		}
 	}
 
-<<<<<<< HEAD
-	/* We have to remap local usages of old (linked) ID to new (local) id in a second loop, as lbarray ordering is not
-	 * enough to ensure us we did catch all dependencies (e.g. if making local a parent object before its child...).
-	 * See T48907. */
-=======
 #ifdef DEBUG_TIME
 	printf("Step 1: Detect datablocks to make local: Done.\n");
 	TIMEIT_VALUE_PRINT(make_local);
@@ -1932,7 +1886,6 @@
 	/* TODO This is now the biggest step by far (in term of processing time). We may be able to gain here by
 	 * using again main->relations mapping, but... this implies BKE_libblock_remap & co to be able to update
 	 * main->relations on the fly. Have to think about it a bit more, and see whether new code is OK first, anyway. */
->>>>>>> 5e9132b3
 	for (LinkNode *it = copied_ids; it; it = it->next) {
 		id = it->link;
 
@@ -1940,8 +1893,6 @@
 		BLI_assert(id->lib != NULL);
 
 		BKE_libblock_remap(bmain, id, id->newid, ID_REMAP_SKIP_INDIRECT_USAGE);
-<<<<<<< HEAD
-=======
 		if (old_to_new_ids) {
 			BLI_ghash_insert(old_to_new_ids, id, id->newid);
 		}
@@ -2001,7 +1952,6 @@
 				ob->proxy = ob->proxy_from = ob->proxy_group = NULL;
 			}
 		}
->>>>>>> 5e9132b3
 	}
 
 #ifdef DEBUG_TIME
@@ -2026,12 +1976,6 @@
 
 			BKE_library_ID_test_usages(bmain, id, &is_local, &is_lib);
 
-<<<<<<< HEAD
-			/* Special hack for groups... Thing is, since we can't instantiate them here, we need to ensure
-			 * they remain 'alive' (only instantiation is a real group 'user'... *sigh* See T49722. */
-			if (GS(id->name) == ID_GR && (id->tag & LIB_TAG_INDIRECT) != 0) {
-				id_us_ensure_real(id->newid);
-=======
 			/* Attempt to re-link copied proxy objects. This allows appending of an entire scene
 			 * from another blend file into this one, even when that blend file contains proxified
 			 * armatures that have local references. Since the proxified object needs to be linked
@@ -2064,26 +2008,18 @@
 					ob_new->proxy->proxy_from = ob_new;
 					ob->proxy = ob->proxy_from = ob->proxy_group = NULL;
 				}
->>>>>>> 5e9132b3
 			}
 
 			if (!is_local) {
 				if (!is_lib) {  /* Not used at all, we can free it! */
-<<<<<<< HEAD
-=======
 					BLI_assert(!"Unused linked data copy remaining from MakeLibLocal process, should not happen anymore");
 					printf("\t%s (from %s)\n", id->name, id->lib->id.name);
->>>>>>> 5e9132b3
 					BKE_libblock_free(bmain, id);
 					it->link = NULL;
 					do_loop = true;
 				}
-<<<<<<< HEAD
-				else {  /* Only used by linked data, potential candidate to ugly lib-only dependency cycles... */
-=======
 				/* Only used by linked data, potential candidate to ugly lib-only dependency cycles... */
 				else if ((id->tag & LIB_TAG_DOIT) == 0) {  /* Check TAG_DOIT to avoid adding same ID several times... */
->>>>>>> 5e9132b3
 					/* Note that we store the node, not directly ID pointer, that way if it->link is set to NULL
 					 * later we can skip it in lib-dependency cycles search later. */
 					BLI_linklist_prepend_arena(&linked_loop_candidates, it, linklist_mem);
@@ -2091,11 +2027,7 @@
 
 					/* Grrrrrrr... those half-datablocks-stuff... grrrrrrrrrrr...
 					 * Here we have to also tag them as potential candidates, otherwise they would falsy report
-<<<<<<< HEAD
-					 * ID they used as 'directly used' in fourth step. */
-=======
 					 * ID they used as 'directly used' in sixth step. */
->>>>>>> 5e9132b3
 					ID *ntree = (ID *)ntreeFromID(id);
 					if (ntree != NULL) {
 						ntree->tag |= LIB_TAG_DOIT;
@@ -2105,11 +2037,6 @@
 		}
 	}
 
-<<<<<<< HEAD
-	/* Fourth step: Try to find circle dependencies between indirectly-linked-only datablocks.
-	 * Those are fake 'usages' that prevent their deletion. See T49775 for nice ugly case. */
-	BKE_library_tag_unused_linked_data(bmain, false);
-=======
 #ifdef DEBUG_TIME
 	printf("Step 5: Remove linked datablocks that have been copied and ended fully localized: Done.\n");
 	TIMEIT_VALUE_PRINT(make_local);
@@ -2118,7 +2045,6 @@
 	/* Step 6: Try to find circle dependencies between indirectly-linked-only datablocks.
 	 * Those are fake 'usages' that prevent their deletion. See T49775 for nice ugly case. */
 	BKE_library_unused_linked_data_set_tag(bmain, false);
->>>>>>> 5e9132b3
 	for (LinkNode *it = linked_loop_candidates; it; it = it->next) {
 		if (it->link == NULL) {
 			continue;
@@ -2131,8 +2057,6 @@
 		/* Note: in theory here we are only handling datablocks forming exclusive linked dependency-cycles-based
 		 * archipelagos, so no need to check again after we have deleted one, as done in previous step. */
 		if (id->tag & LIB_TAG_DOIT) {
-<<<<<<< HEAD
-=======
 			BLI_assert(!"Unused linked data copy remaining from MakeLibLocal process (archipelago case), should not happen anymore");
 			/* Object's deletion rely on valid ob->data, but ob->data may have already been freed here...
 			 * Setting it to NULL may not be 100% correct, but should be safe and do the work. */
@@ -2140,33 +2064,21 @@
 				((Object *)id)->data = NULL;
 			}
 
->>>>>>> 5e9132b3
 			/* Note: *in theory* IDs tagged here are fully *outside* of file scope, totally unused, so we can
 			 *       directly wipe them out without caring about clearing their usages.
 			 *       However, this is a highly-risky presumption, and nice crasher in case something goes wrong here.
 			 *       So for 2.78a will keep the safe option, and switch to more efficient one in master later. */
-<<<<<<< HEAD
-#if 0
-			BKE_libblock_free_ex(bmain, id, false);
-=======
 #if 1
 			BKE_libblock_free_ex(bmain, id, false, true);
->>>>>>> 5e9132b3
 #else
 			BKE_libblock_unlink(bmain, id, false, false);
 			BKE_libblock_free(bmain, id);
 #endif
-<<<<<<< HEAD
-=======
 			((LinkNode *)it->link)->link = NULL;  /* Not strictly necessary, but safer (see T49903)... */
->>>>>>> 5e9132b3
 			it->link = NULL;
 		}
 	}
 
-<<<<<<< HEAD
-	BLI_memarena_free(linklist_mem);
-=======
 #ifdef DEBUG_TIME
 	printf("Step 6: Try to find circle dependencies between indirectly-linked-only datablocks: Done.\n");
 	TIMEIT_VALUE_PRINT(make_local);
@@ -2198,7 +2110,6 @@
 	printf("Cleanup and finish: Done.\n");
 	TIMEIT_END(make_local);
 #endif
->>>>>>> 5e9132b3
 }
 
 /**
