/*
 * ***** BEGIN GPL LICENSE BLOCK *****
 *
 * This program is free software; you can redistribute it and/or
 * modify it under the terms of the GNU General Public License
 * as published by the Free Software Foundation; either version 2
 * of the License, or (at your option) any later version.
 *
 * This program is distributed in the hope that it will be useful,
 * but WITHOUT ANY WARRANTY; without even the implied warranty of
 * MERCHANTABILITY or FITNESS FOR A PARTICULAR PURPOSE.  See the
 * GNU General Public License for more details.
 *
 * You should have received a copy of the GNU General Public License
 * along with this program; if not, write to the Free Software Foundation,
 * Inc., 51 Franklin Street, Fifth Floor, Boston, MA 02110-1301, USA.
 *
 * The Original Code is Copyright (C) 2005 Blender Foundation.
 * All rights reserved.
 *
 * The Original Code is: all of this file.
 *
 * Contributor(s): none yet.
 *
 * ***** END GPL LICENSE BLOCK *****
 */

/** \file blender/blenkernel/intern/DerivedMesh.c
 *  \ingroup bke
 */


#include <string.h>
#include <limits.h>

#include "MEM_guardedalloc.h"

#include "DNA_cloth_types.h"
#include "DNA_key_types.h"
#include "DNA_material_types.h"
#include "DNA_mesh_types.h"
#include "DNA_meshdata_types.h"
#include "DNA_object_types.h"
#include "DNA_scene_types.h"

#include "BLI_array.h"
#include "BLI_blenlib.h"
#include "BLI_bitmap.h"
#include "BLI_math.h"
#include "BLI_utildefines.h"
#include "BLI_linklist.h"
#include "BLI_task.h"

#include "BKE_cdderivedmesh.h"
#include "BKE_editmesh.h"
#include "BKE_key.h"
#include "BKE_library.h"
#include "BKE_material.h"
#include "BKE_modifier.h"
#include "BKE_mesh.h"
#include "BKE_mesh_mapping.h"
#include "BKE_object.h"
#include "BKE_object_deform.h"
#include "BKE_paint.h"
#include "BKE_texture.h"
#include "BKE_multires.h"
#include "BKE_bvhutils.h"
#include "BKE_deform.h"
#include "BKE_global.h" /* For debug flag, DM_update_tessface_data() func. */

#ifdef WITH_GAMEENGINE
#include "BKE_navmesh_conversion.h"
static DerivedMesh *navmesh_dm_createNavMeshForVisualization(DerivedMesh *dm);
#endif

#include "BLI_sys_types.h" /* for intptr_t support */

#include "GPU_buffers.h"
<<<<<<< HEAD
#include "GPU_extensions.h"
#include "GPU_immediate.h"
=======
#include "GPU_glew.h"
#include "GPU_shader.h"

#ifdef WITH_OPENSUBDIV
#  include "DNA_userdef_types.h"
#endif
>>>>>>> 7da189b4

/* very slow! enable for testing only! */
//#define USE_MODIFIER_VALIDATE

#ifdef USE_MODIFIER_VALIDATE
#  define ASSERT_IS_VALID_DM(dm) (BLI_assert((dm == NULL) || (DM_is_valid(dm) == true)))
#else
#  define ASSERT_IS_VALID_DM(dm)
#endif

static void add_shapekey_layers(DerivedMesh *dm, Mesh *me, Object *ob);
static void shapekey_layers_to_keyblocks(DerivedMesh *dm, Mesh *me, int actshape_uid);


/* -------------------------------------------------------------------- */

static MVert *dm_getVertArray(DerivedMesh *dm)
{
	MVert *mvert = CustomData_get_layer(&dm->vertData, CD_MVERT);

	if (!mvert) {
		mvert = CustomData_add_layer(&dm->vertData, CD_MVERT, CD_CALLOC, NULL,
		                             dm->getNumVerts(dm));
		CustomData_set_layer_flag(&dm->vertData, CD_MVERT, CD_FLAG_TEMPORARY);
		dm->copyVertArray(dm, mvert);
	}

	return mvert;
}

static MEdge *dm_getEdgeArray(DerivedMesh *dm)
{
	MEdge *medge = CustomData_get_layer(&dm->edgeData, CD_MEDGE);

	if (!medge) {
		medge = CustomData_add_layer(&dm->edgeData, CD_MEDGE, CD_CALLOC, NULL,
		                             dm->getNumEdges(dm));
		CustomData_set_layer_flag(&dm->edgeData, CD_MEDGE, CD_FLAG_TEMPORARY);
		dm->copyEdgeArray(dm, medge);
	}

	return medge;
}

static MFace *dm_getTessFaceArray(DerivedMesh *dm)
{
	MFace *mface = CustomData_get_layer(&dm->faceData, CD_MFACE);

	if (!mface) {
		int numTessFaces = dm->getNumTessFaces(dm);
		
		if (!numTessFaces) {
			/* Do not add layer if there's no elements in it, this leads to issues later when
			 * this layer is needed with non-zero size, but currently CD stuff does not check
			 * for requested layer size on creation and just returns layer which was previously
			 * added (sergey) */
			return NULL;
		}
		
		mface = CustomData_add_layer(&dm->faceData, CD_MFACE, CD_CALLOC, NULL, numTessFaces);
		CustomData_set_layer_flag(&dm->faceData, CD_MFACE, CD_FLAG_TEMPORARY);
		dm->copyTessFaceArray(dm, mface);
	}

	return mface;
}

static MLoop *dm_getLoopArray(DerivedMesh *dm)
{
	MLoop *mloop = CustomData_get_layer(&dm->loopData, CD_MLOOP);

	if (!mloop) {
		mloop = CustomData_add_layer(&dm->loopData, CD_MLOOP, CD_CALLOC, NULL,
		                             dm->getNumLoops(dm));
		CustomData_set_layer_flag(&dm->loopData, CD_MLOOP, CD_FLAG_TEMPORARY);
		dm->copyLoopArray(dm, mloop);
	}

	return mloop;
}

static MPoly *dm_getPolyArray(DerivedMesh *dm)
{
	MPoly *mpoly = CustomData_get_layer(&dm->polyData, CD_MPOLY);

	if (!mpoly) {
		mpoly = CustomData_add_layer(&dm->polyData, CD_MPOLY, CD_CALLOC, NULL,
		                             dm->getNumPolys(dm));
		CustomData_set_layer_flag(&dm->polyData, CD_MPOLY, CD_FLAG_TEMPORARY);
		dm->copyPolyArray(dm, mpoly);
	}

	return mpoly;
}

static MVert *dm_dupVertArray(DerivedMesh *dm)
{
	MVert *tmp = MEM_mallocN(sizeof(*tmp) * dm->getNumVerts(dm),
	                         "dm_dupVertArray tmp");

	if (tmp) dm->copyVertArray(dm, tmp);

	return tmp;
}

static MEdge *dm_dupEdgeArray(DerivedMesh *dm)
{
	MEdge *tmp = MEM_mallocN(sizeof(*tmp) * dm->getNumEdges(dm),
	                         "dm_dupEdgeArray tmp");

	if (tmp) dm->copyEdgeArray(dm, tmp);

	return tmp;
}

static MFace *dm_dupFaceArray(DerivedMesh *dm)
{
	MFace *tmp = MEM_mallocN(sizeof(*tmp) * dm->getNumTessFaces(dm),
	                         "dm_dupFaceArray tmp");

	if (tmp) dm->copyTessFaceArray(dm, tmp);

	return tmp;
}

static MLoop *dm_dupLoopArray(DerivedMesh *dm)
{
	MLoop *tmp = MEM_mallocN(sizeof(*tmp) * dm->getNumLoops(dm),
	                         "dm_dupLoopArray tmp");

	if (tmp) dm->copyLoopArray(dm, tmp);

	return tmp;
}

static MPoly *dm_dupPolyArray(DerivedMesh *dm)
{
	MPoly *tmp = MEM_mallocN(sizeof(*tmp) * dm->getNumPolys(dm),
	                         "dm_dupPolyArray tmp");

	if (tmp) dm->copyPolyArray(dm, tmp);

	return tmp;
}

static int dm_getNumLoopTri(DerivedMesh *dm)
{
	return dm->looptris.num;
}

static CustomData *dm_getVertCData(DerivedMesh *dm)
{
	return &dm->vertData;
}

static CustomData *dm_getEdgeCData(DerivedMesh *dm)
{
	return &dm->edgeData;
}

static CustomData *dm_getTessFaceCData(DerivedMesh *dm)
{
	return &dm->faceData;
}

static CustomData *dm_getLoopCData(DerivedMesh *dm)
{
	return &dm->loopData;
}

static CustomData *dm_getPolyCData(DerivedMesh *dm)
{
	return &dm->polyData;
}

/**
 * Utility function to initialize a DerivedMesh's function pointers to
 * the default implementation (for those functions which have a default)
 */
void DM_init_funcs(DerivedMesh *dm)
{
	/* default function implementations */
	dm->getVertArray = dm_getVertArray;
	dm->getEdgeArray = dm_getEdgeArray;
	dm->getTessFaceArray = dm_getTessFaceArray;
	dm->getLoopArray = dm_getLoopArray;
	dm->getPolyArray = dm_getPolyArray;
	dm->dupVertArray = dm_dupVertArray;
	dm->dupEdgeArray = dm_dupEdgeArray;
	dm->dupTessFaceArray = dm_dupFaceArray;
	dm->dupLoopArray = dm_dupLoopArray;
	dm->dupPolyArray = dm_dupPolyArray;

	/* subtypes handle getting actual data */
	dm->getNumLoopTri = dm_getNumLoopTri;

	dm->getVertDataLayout = dm_getVertCData;
	dm->getEdgeDataLayout = dm_getEdgeCData;
	dm->getTessFaceDataLayout = dm_getTessFaceCData;
	dm->getLoopDataLayout = dm_getLoopCData;
	dm->getPolyDataLayout = dm_getPolyCData;

	dm->getVertData = DM_get_vert_data;
	dm->getEdgeData = DM_get_edge_data;
	dm->getTessFaceData = DM_get_tessface_data;
	dm->getPolyData = DM_get_poly_data;
	dm->getVertDataArray = DM_get_vert_data_layer;
	dm->getEdgeDataArray = DM_get_edge_data_layer;
	dm->getTessFaceDataArray = DM_get_tessface_data_layer;
	dm->getPolyDataArray = DM_get_poly_data_layer;
	dm->getLoopDataArray = DM_get_loop_data_layer;

	bvhcache_init(&dm->bvhCache);
}

/**
 * Utility function to initialize a DerivedMesh for the desired number
 * of vertices, edges and faces (doesn't allocate memory for them, just
 * sets up the custom data layers)
 */
void DM_init(
        DerivedMesh *dm, DerivedMeshType type, int numVerts, int numEdges,
        int numTessFaces, int numLoops, int numPolys)
{
	dm->type = type;
	dm->numVertData = numVerts;
	dm->numEdgeData = numEdges;
	dm->numTessFaceData = numTessFaces;
	dm->numLoopData = numLoops;
	dm->numPolyData = numPolys;

	DM_init_funcs(dm);
	
	dm->needsFree = 1;
	dm->auto_bump_scale = -1.0f;
	dm->dirty = 0;

	/* don't use CustomData_reset(...); because we dont want to touch customdata */
	copy_vn_i(dm->vertData.typemap, CD_NUMTYPES, -1);
	copy_vn_i(dm->edgeData.typemap, CD_NUMTYPES, -1);
	copy_vn_i(dm->faceData.typemap, CD_NUMTYPES, -1);
	copy_vn_i(dm->loopData.typemap, CD_NUMTYPES, -1);
	copy_vn_i(dm->polyData.typemap, CD_NUMTYPES, -1);
}

/**
 * Utility function to initialize a DerivedMesh for the desired number
 * of vertices, edges and faces, with a layer setup copied from source
 */
void DM_from_template_ex(
        DerivedMesh *dm, DerivedMesh *source, DerivedMeshType type,
        int numVerts, int numEdges, int numTessFaces,
        int numLoops, int numPolys,
        CustomDataMask mask)
{
	CustomData_copy(&source->vertData, &dm->vertData, mask, CD_CALLOC, numVerts);
	CustomData_copy(&source->edgeData, &dm->edgeData, mask, CD_CALLOC, numEdges);
	CustomData_copy(&source->faceData, &dm->faceData, mask, CD_CALLOC, numTessFaces);
	CustomData_copy(&source->loopData, &dm->loopData, mask, CD_CALLOC, numLoops);
	CustomData_copy(&source->polyData, &dm->polyData, mask, CD_CALLOC, numPolys);

	dm->cd_flag = source->cd_flag;

	dm->type = type;
	dm->numVertData = numVerts;
	dm->numEdgeData = numEdges;
	dm->numTessFaceData = numTessFaces;
	dm->numLoopData = numLoops;
	dm->numPolyData = numPolys;

	DM_init_funcs(dm);

	dm->needsFree = 1;
	dm->dirty = 0;
}
void DM_from_template(
        DerivedMesh *dm, DerivedMesh *source, DerivedMeshType type,
        int numVerts, int numEdges, int numTessFaces,
        int numLoops, int numPolys)
{
	DM_from_template_ex(
	        dm, source, type,
	        numVerts, numEdges, numTessFaces,
	        numLoops, numPolys,
	        CD_MASK_DERIVEDMESH);
}

int DM_release(DerivedMesh *dm)
{
	if (dm->needsFree) {
		bvhcache_free(&dm->bvhCache);
		GPU_drawobject_free(dm);
		CustomData_free(&dm->vertData, dm->numVertData);
		CustomData_free(&dm->edgeData, dm->numEdgeData);
		CustomData_free(&dm->faceData, dm->numTessFaceData);
		CustomData_free(&dm->loopData, dm->numLoopData);
		CustomData_free(&dm->polyData, dm->numPolyData);

		if (dm->mat) {
			MEM_freeN(dm->mat);
			dm->mat = NULL;
			dm->totmat = 0;
		}

		MEM_SAFE_FREE(dm->looptris.array);
		dm->looptris.num = 0;
		dm->looptris.num_alloc = 0;

		return 1;
	}
	else {
		CustomData_free_temporary(&dm->vertData, dm->numVertData);
		CustomData_free_temporary(&dm->edgeData, dm->numEdgeData);
		CustomData_free_temporary(&dm->faceData, dm->numTessFaceData);
		CustomData_free_temporary(&dm->loopData, dm->numLoopData);
		CustomData_free_temporary(&dm->polyData, dm->numPolyData);

		return 0;
	}
}

void DM_DupPolys(DerivedMesh *source, DerivedMesh *target)
{
	CustomData_free(&target->loopData, source->numLoopData);
	CustomData_free(&target->polyData, source->numPolyData);

	CustomData_copy(&source->loopData, &target->loopData, CD_MASK_DERIVEDMESH, CD_DUPLICATE, source->numLoopData);
	CustomData_copy(&source->polyData, &target->polyData, CD_MASK_DERIVEDMESH, CD_DUPLICATE, source->numPolyData);

	target->numLoopData = source->numLoopData;
	target->numPolyData = source->numPolyData;

	if (!CustomData_has_layer(&target->polyData, CD_MPOLY)) {
		MPoly *mpoly;
		MLoop *mloop;

		mloop = source->dupLoopArray(source);
		mpoly = source->dupPolyArray(source);
		CustomData_add_layer(&target->loopData, CD_MLOOP, CD_ASSIGN, mloop, source->numLoopData);
		CustomData_add_layer(&target->polyData, CD_MPOLY, CD_ASSIGN, mpoly, source->numPolyData);
	}
}

void DM_ensure_normals(DerivedMesh *dm)
{
	if (dm->dirty & DM_DIRTY_NORMALS) {
		dm->calcNormals(dm);
	}
	BLI_assert((dm->dirty & DM_DIRTY_NORMALS) == 0);
}

static void DM_calc_loop_normals(DerivedMesh *dm, const bool use_split_normals, float split_angle)
{
	dm->calcLoopNormals(dm, use_split_normals, split_angle);
	dm->dirty |= DM_DIRTY_TESS_CDLAYERS;
}

/* note: until all modifiers can take MPoly's as input,
 * use this at the start of modifiers  */
void DM_ensure_tessface(DerivedMesh *dm)
{
	const int numTessFaces = dm->getNumTessFaces(dm);
	const int numPolys =     dm->getNumPolys(dm);

	if ((numTessFaces == 0) && (numPolys != 0)) {
		dm->recalcTessellation(dm);

		if (dm->getNumTessFaces(dm) != 0) {
			/* printf("info %s: polys -> ngons calculated\n", __func__); */
		}
		else {
			printf("warning %s: could not create tessfaces from %d polygons, dm->type=%u\n",
			       __func__, numPolys, dm->type);
		}
	}

	else if (dm->dirty & DM_DIRTY_TESS_CDLAYERS) {
		BLI_assert(CustomData_has_layer(&dm->faceData, CD_ORIGINDEX) || numTessFaces == 0);
		DM_update_tessface_data(dm);
	}

	dm->dirty &= ~DM_DIRTY_TESS_CDLAYERS;
}

/**
 * Ensure the array is large enough
 */
void DM_ensure_looptri_data(DerivedMesh *dm)
{
	const unsigned int totpoly = dm->numPolyData;
	const unsigned int totloop = dm->numLoopData;
	const int looptris_num = poly_to_tri_count(totpoly, totloop);

	if ((looptris_num > dm->looptris.num_alloc) ||
	    (looptris_num < dm->looptris.num_alloc * 2) ||
	    (totpoly == 0))
	{
		MEM_SAFE_FREE(dm->looptris.array);
		dm->looptris.num_alloc = 0;
		dm->looptris.num = 0;
	}

	if (totpoly) {
		if (dm->looptris.array == NULL) {
			dm->looptris.array = MEM_mallocN(sizeof(*dm->looptris.array) * looptris_num, __func__);
			dm->looptris.num_alloc = looptris_num;
		}

		dm->looptris.num = looptris_num;
	}
}

/**
 * The purpose of this function is that we can call:
 * `dm->getLoopTriArray(dm)` and get the array returned.
 */
void DM_ensure_looptri(DerivedMesh *dm)
{
	const int numPolys =  dm->getNumPolys(dm);

	if ((dm->looptris.num == 0) && (numPolys != 0)) {
		dm->recalcLoopTri(dm);
	}
}

void DM_verttri_from_looptri(MVertTri *verttri, const MLoop *mloop, const MLoopTri *looptri, int looptri_num)
{
	int i;
	for (i = 0; i < looptri_num; i++) {
		verttri[i].tri[0] = mloop[looptri[i].tri[0]].v;
		verttri[i].tri[1] = mloop[looptri[i].tri[1]].v;
		verttri[i].tri[2] = mloop[looptri[i].tri[2]].v;
	}
}

/* Update tessface CD data from loop/poly ones. Needed when not retessellating after modstack evaluation. */
/* NOTE: Assumes dm has valid tessellated data! */
void DM_update_tessface_data(DerivedMesh *dm)
{
	MFace *mf, *mface = dm->getTessFaceArray(dm);
	MPoly *mp = dm->getPolyArray(dm);
	MLoop *ml = dm->getLoopArray(dm);

	CustomData *fdata = dm->getTessFaceDataLayout(dm);
	CustomData *pdata = dm->getPolyDataLayout(dm);
	CustomData *ldata = dm->getLoopDataLayout(dm);

	const int totface = dm->getNumTessFaces(dm);
	int mf_idx;

	int *polyindex = CustomData_get_layer(fdata, CD_ORIGINDEX);
	unsigned int (*loopindex)[4];

	/* Should never occure, but better abort than segfault! */
	if (!polyindex)
		return;

	CustomData_from_bmeshpoly(fdata, pdata, ldata, totface);

	if (CustomData_has_layer(fdata, CD_MTFACE) ||
	    CustomData_has_layer(fdata, CD_MCOL) ||
	    CustomData_has_layer(fdata, CD_PREVIEW_MCOL) ||
	    CustomData_has_layer(fdata, CD_ORIGSPACE) ||
	    CustomData_has_layer(fdata, CD_TESSLOOPNORMAL) ||
	    CustomData_has_layer(fdata, CD_TANGENT))
	{
		loopindex = MEM_mallocN(sizeof(*loopindex) * totface, __func__);

		for (mf_idx = 0, mf = mface; mf_idx < totface; mf_idx++, mf++) {
			const int mf_len = mf->v4 ? 4 : 3;
			unsigned int *ml_idx = loopindex[mf_idx];
			int i, not_done;

			/* Find out loop indices. */
			/* NOTE: This assumes tessface are valid and in sync with loop/poly... Else, most likely, segfault! */
			for (i = mp[polyindex[mf_idx]].loopstart, not_done = mf_len; not_done; i++) {
				const int tf_v = BKE_MESH_TESSFACE_VINDEX_ORDER(mf, ml[i].v);
				if (tf_v != -1) {
					ml_idx[tf_v] = i;
					not_done--;
				}
			}
		}

		/* NOTE: quad detection issue - fourth vertidx vs fourth loopidx:
		 * Here, our tfaces' fourth vertex index is never 0 for a quad. However, we know our fourth loop index may be
		 * 0 for quads (because our quads may have been rotated compared to their org poly, see tessellation code).
		 * So we pass the MFace's, and BKE_mesh_loops_to_tessdata will use MFace->v4 index as quad test.
		 */
		BKE_mesh_loops_to_tessdata(fdata, ldata, pdata, mface, polyindex, loopindex, totface);

		MEM_freeN(loopindex);
	}

	if (G.debug & G_DEBUG)
		printf("%s: Updated tessellated customdata of dm %p\n", __func__, dm);

	dm->dirty &= ~DM_DIRTY_TESS_CDLAYERS;
}

void DM_generate_tangent_tessface_data(DerivedMesh *dm, bool generate)
{
	MFace *mf, *mface = dm->getTessFaceArray(dm);
	MPoly *mp = dm->getPolyArray(dm);
	MLoop *ml = dm->getLoopArray(dm);

	CustomData *fdata = dm->getTessFaceDataLayout(dm);
	CustomData *pdata = dm->getPolyDataLayout(dm);
	CustomData *ldata = dm->getLoopDataLayout(dm);

	const int totface = dm->getNumTessFaces(dm);
	int mf_idx;

	int *polyindex = CustomData_get_layer(fdata, CD_ORIGINDEX);
	unsigned int (*loopindex)[4] = NULL;

	/* Should never occure, but better abort than segfault! */
	if (!polyindex)
		return;

	if (generate) {
		for (int j = 0; j < ldata->totlayer; j++) {
			if (ldata->layers[j].type == CD_TANGENT) {
				CustomData_add_layer_named(fdata, CD_TANGENT, CD_CALLOC, NULL, totface, ldata->layers[j].name);
				CustomData_bmesh_update_active_layers(fdata, pdata, ldata);

				if (!loopindex) {
					loopindex = MEM_mallocN(sizeof(*loopindex) * totface, __func__);
					for (mf_idx = 0, mf = mface; mf_idx < totface; mf_idx++, mf++) {
						const int mf_len = mf->v4 ? 4 : 3;
						unsigned int *ml_idx = loopindex[mf_idx];

						/* Find out loop indices. */
						/* NOTE: This assumes tessface are valid and in sync with loop/poly... Else, most likely, segfault! */
						for (int i = mp[polyindex[mf_idx]].loopstart, not_done = mf_len; not_done; i++) {
							const int tf_v = BKE_MESH_TESSFACE_VINDEX_ORDER(mf, ml[i].v);
							if (tf_v != -1) {
								ml_idx[tf_v] = i;
								not_done--;
							}
						}
					}
				}

				/* NOTE: quad detection issue - fourth vertidx vs fourth loopidx:
				 * Here, our tfaces' fourth vertex index is never 0 for a quad. However, we know our fourth loop index may be
				 * 0 for quads (because our quads may have been rotated compared to their org poly, see tessellation code).
				 * So we pass the MFace's, and BKE_mesh_loops_to_tessdata will use MFace->v4 index as quad test.
				 */
				BKE_mesh_tangent_loops_to_tessdata(fdata, ldata, mface, polyindex, loopindex, totface, ldata->layers[j].name);
			}
		}
		if (loopindex)
			MEM_freeN(loopindex);
		BLI_assert(CustomData_from_bmeshpoly_test(fdata, pdata, ldata, true));
	}

	if (G.debug & G_DEBUG)
		printf("%s: Updated tessellated tangents of dm %p\n", __func__, dm);
}


void DM_update_materials(DerivedMesh *dm, Object *ob)
{
	int i, totmat = ob->totcol + 1; /* materials start from 1, default material is 0 */

	if (dm->totmat != totmat) {
		dm->totmat = totmat;
		/* invalidate old materials */
		if (dm->mat)
			MEM_freeN(dm->mat);

		dm->mat = MEM_mallocN(totmat * sizeof(*dm->mat), "DerivedMesh.mat");
	}

	/* we leave last material as empty - rationale here is being able to index
	 * the materials by using the mf->mat_nr directly and leaving the last
	 * material as NULL in case no materials exist on mesh, so indexing will not fail */
	for (i = 0; i < totmat - 1; i++) {
		dm->mat[i] = give_current_material(ob, i + 1);
	}
	dm->mat[i] = NULL;
}

MLoopUV *DM_paint_uvlayer_active_get(DerivedMesh *dm, int mat_nr)
{
	MLoopUV *uv_base;

	BLI_assert(mat_nr < dm->totmat);

	if (dm->mat[mat_nr] && dm->mat[mat_nr]->texpaintslot &&
	    dm->mat[mat_nr]->texpaintslot[dm->mat[mat_nr]->paint_active_slot].uvname)
	{
		uv_base = CustomData_get_layer_named(&dm->loopData, CD_MLOOPUV,
		                                     dm->mat[mat_nr]->texpaintslot[dm->mat[mat_nr]->paint_active_slot].uvname);
		/* This can fail if we have changed the name in the UV layer list and have assigned the old name in the material
		 * texture slot.*/
		if (!uv_base)
			uv_base = CustomData_get_layer(&dm->loopData, CD_MLOOPUV);
	}
	else {
		uv_base = CustomData_get_layer(&dm->loopData, CD_MLOOPUV);
	}

	return uv_base;
}

void DM_to_mesh(DerivedMesh *dm, Mesh *me, Object *ob, CustomDataMask mask, bool take_ownership)
{
	/* dm might depend on me, so we need to do everything with a local copy */
	Mesh tmp = *me;
	int totvert, totedge /*, totface */ /* UNUSED */, totloop, totpoly;
	int did_shapekeys = 0;
	int alloctype = CD_DUPLICATE;

	if (take_ownership && dm->type == DM_TYPE_CDDM && dm->needsFree) {
		bool has_any_referenced_layers =
		        CustomData_has_referenced(&dm->vertData) ||
		        CustomData_has_referenced(&dm->edgeData) ||
		        CustomData_has_referenced(&dm->loopData) ||
		        CustomData_has_referenced(&dm->faceData) ||
		        CustomData_has_referenced(&dm->polyData);
		if (!has_any_referenced_layers) {
			alloctype = CD_ASSIGN;
		}
	}

	CustomData_reset(&tmp.vdata);
	CustomData_reset(&tmp.edata);
	CustomData_reset(&tmp.fdata);
	CustomData_reset(&tmp.ldata);
	CustomData_reset(&tmp.pdata);

	DM_ensure_normals(dm);

	totvert = tmp.totvert = dm->getNumVerts(dm);
	totedge = tmp.totedge = dm->getNumEdges(dm);
	totloop = tmp.totloop = dm->getNumLoops(dm);
	totpoly = tmp.totpoly = dm->getNumPolys(dm);
	tmp.totface = 0;

	CustomData_copy(&dm->vertData, &tmp.vdata, mask, alloctype, totvert);
	CustomData_copy(&dm->edgeData, &tmp.edata, mask, alloctype, totedge);
	CustomData_copy(&dm->loopData, &tmp.ldata, mask, alloctype, totloop);
	CustomData_copy(&dm->polyData, &tmp.pdata, mask, alloctype, totpoly);
	tmp.cd_flag = dm->cd_flag;

	if (CustomData_has_layer(&dm->vertData, CD_SHAPEKEY)) {
		KeyBlock *kb;
		int uid;
		
		if (ob) {
			kb = BLI_findlink(&me->key->block, ob->shapenr - 1);
			if (kb) {
				uid = kb->uid;
			}
			else {
				printf("%s: error - could not find active shapekey %d!\n",
				       __func__, ob->shapenr - 1);

				uid = INT_MAX;
			}
		}
		else {
			/* if no object, set to INT_MAX so we don't mess up any shapekey layers */
			uid = INT_MAX;
		}

		shapekey_layers_to_keyblocks(dm, me, uid);
		did_shapekeys = 1;
	}

	/* copy texture space */
	if (ob) {
		BKE_mesh_texspace_copy_from_object(&tmp, ob);
	}
	
	/* not all DerivedMeshes store their verts/edges/faces in CustomData, so
	 * we set them here in case they are missing */
	if (!CustomData_has_layer(&tmp.vdata, CD_MVERT)) {
		CustomData_add_layer(&tmp.vdata, CD_MVERT, CD_ASSIGN,
		                     (alloctype == CD_ASSIGN) ? dm->getVertArray(dm) : dm->dupVertArray(dm),
		                     totvert);
	}
	if (!CustomData_has_layer(&tmp.edata, CD_MEDGE)) {
		CustomData_add_layer(&tmp.edata, CD_MEDGE, CD_ASSIGN,
		                     (alloctype == CD_ASSIGN) ? dm->getEdgeArray(dm) : dm->dupEdgeArray(dm),
		                     totedge);
	}
	if (!CustomData_has_layer(&tmp.pdata, CD_MPOLY)) {
		tmp.mloop = (alloctype == CD_ASSIGN) ? dm->getLoopArray(dm) : dm->dupLoopArray(dm);
		tmp.mpoly = (alloctype == CD_ASSIGN) ? dm->getPolyArray(dm) : dm->dupPolyArray(dm);

		CustomData_add_layer(&tmp.ldata, CD_MLOOP, CD_ASSIGN, tmp.mloop, tmp.totloop);
		CustomData_add_layer(&tmp.pdata, CD_MPOLY, CD_ASSIGN, tmp.mpoly, tmp.totpoly);
	}

	/* object had got displacement layer, should copy this layer to save sculpted data */
	/* NOTE: maybe some other layers should be copied? nazgul */
	if (CustomData_has_layer(&me->ldata, CD_MDISPS)) {
		if (totloop == me->totloop) {
			MDisps *mdisps = CustomData_get_layer(&me->ldata, CD_MDISPS);
			CustomData_add_layer(&tmp.ldata, CD_MDISPS, alloctype, mdisps, totloop);
		}
	}

	/* yes, must be before _and_ after tessellate */
	BKE_mesh_update_customdata_pointers(&tmp, false);

	/* since 2.65 caller must do! */
	// BKE_mesh_tessface_calc(&tmp);

	CustomData_free(&me->vdata, me->totvert);
	CustomData_free(&me->edata, me->totedge);
	CustomData_free(&me->fdata, me->totface);
	CustomData_free(&me->ldata, me->totloop);
	CustomData_free(&me->pdata, me->totpoly);

	/* ok, this should now use new CD shapekey data,
	 * which should be fed through the modifier
	 * stack */
	if (tmp.totvert != me->totvert && !did_shapekeys && me->key) {
		printf("%s: YEEK! this should be recoded! Shape key loss!: ID '%s'\n", __func__, tmp.id.name);
		if (tmp.key)
			id_us_min(&tmp.key->id);
		tmp.key = NULL;
	}

	/* Clear selection history */
	MEM_SAFE_FREE(tmp.mselect);
	tmp.totselect = 0;
	BLI_assert(ELEM(tmp.bb, NULL, me->bb));
	if (me->bb) {
		MEM_freeN(me->bb);
		tmp.bb = NULL;
	}

	/* skip the listbase */
	MEMCPY_STRUCT_OFS(me, &tmp, id.prev);

	if (take_ownership) {
		if (alloctype == CD_ASSIGN) {
			CustomData_free_typemask(&dm->vertData, dm->numVertData, ~mask);
			CustomData_free_typemask(&dm->edgeData, dm->numEdgeData, ~mask);
			CustomData_free_typemask(&dm->loopData, dm->numLoopData, ~mask);
			CustomData_free_typemask(&dm->polyData, dm->numPolyData, ~mask);
		}
		dm->release(dm);
	}
}

void DM_to_meshkey(DerivedMesh *dm, Mesh *me, KeyBlock *kb)
{
	int a, totvert = dm->getNumVerts(dm);
	float *fp;
	MVert *mvert;
	
	if (totvert == 0 || me->totvert == 0 || me->totvert != totvert) {
		return;
	}
	
	if (kb->data) MEM_freeN(kb->data);
	kb->data = MEM_mallocN(me->key->elemsize * me->totvert, "kb->data");
	kb->totelem = totvert;
	
	fp = kb->data;
	mvert = dm->getVertDataArray(dm, CD_MVERT);
	
	for (a = 0; a < kb->totelem; a++, fp += 3, mvert++) {
		copy_v3_v3(fp, mvert->co);
	}
}

/**
 * set the CD_FLAG_NOCOPY flag in custom data layers where the mask is
 * zero for the layer type, so only layer types specified by the mask
 * will be copied
 */
void DM_set_only_copy(DerivedMesh *dm, CustomDataMask mask)
{
	CustomData_set_only_copy(&dm->vertData, mask);
	CustomData_set_only_copy(&dm->edgeData, mask);
	CustomData_set_only_copy(&dm->faceData, mask);
	/* this wasn't in 2.63 and is disabled for 2.64 because it gives problems with
	 * weight paint mode when there are modifiers applied, needs further investigation,
	 * see replies to r50969, Campbell */
#if 0
	CustomData_set_only_copy(&dm->loopData, mask);
	CustomData_set_only_copy(&dm->polyData, mask);
#endif
}

void DM_add_vert_layer(DerivedMesh *dm, int type, int alloctype, void *layer)
{
	CustomData_add_layer(&dm->vertData, type, alloctype, layer, dm->numVertData);
}

void DM_add_edge_layer(DerivedMesh *dm, int type, int alloctype, void *layer)
{
	CustomData_add_layer(&dm->edgeData, type, alloctype, layer, dm->numEdgeData);
}

void DM_add_tessface_layer(DerivedMesh *dm, int type, int alloctype, void *layer)
{
	CustomData_add_layer(&dm->faceData, type, alloctype, layer, dm->numTessFaceData);
}

void DM_add_loop_layer(DerivedMesh *dm, int type, int alloctype, void *layer)
{
	CustomData_add_layer(&dm->loopData, type, alloctype, layer, dm->numLoopData);
}

void DM_add_poly_layer(DerivedMesh *dm, int type, int alloctype, void *layer)
{
	CustomData_add_layer(&dm->polyData, type, alloctype, layer, dm->numPolyData);
}

void *DM_get_vert_data(DerivedMesh *dm, int index, int type)
{
	BLI_assert(index >= 0 && index < dm->getNumVerts(dm));
	return CustomData_get(&dm->vertData, index, type);
}

void *DM_get_edge_data(DerivedMesh *dm, int index, int type)
{
	BLI_assert(index >= 0 && index < dm->getNumEdges(dm));
	return CustomData_get(&dm->edgeData, index, type);
}

void *DM_get_tessface_data(DerivedMesh *dm, int index, int type)
{
	BLI_assert(index >= 0 && index < dm->getNumTessFaces(dm));
	return CustomData_get(&dm->faceData, index, type);
}

void *DM_get_poly_data(DerivedMesh *dm, int index, int type)
{
	BLI_assert(index >= 0 && index < dm->getNumPolys(dm));
	return CustomData_get(&dm->polyData, index, type);
}


void *DM_get_vert_data_layer(DerivedMesh *dm, int type)
{
	if (type == CD_MVERT)
		return dm->getVertArray(dm);

	return CustomData_get_layer(&dm->vertData, type);
}

void *DM_get_edge_data_layer(DerivedMesh *dm, int type)
{
	if (type == CD_MEDGE)
		return dm->getEdgeArray(dm);

	return CustomData_get_layer(&dm->edgeData, type);
}

void *DM_get_tessface_data_layer(DerivedMesh *dm, int type)
{
	if (type == CD_MFACE)
		return dm->getTessFaceArray(dm);

	return CustomData_get_layer(&dm->faceData, type);
}

void *DM_get_poly_data_layer(DerivedMesh *dm, int type)
{
	return CustomData_get_layer(&dm->polyData, type);
}

void *DM_get_loop_data_layer(DerivedMesh *dm, int type)
{
	return CustomData_get_layer(&dm->loopData, type);
}

void DM_set_vert_data(DerivedMesh *dm, int index, int type, void *data)
{
	CustomData_set(&dm->vertData, index, type, data);
}

void DM_set_edge_data(DerivedMesh *dm, int index, int type, void *data)
{
	CustomData_set(&dm->edgeData, index, type, data);
}

void DM_set_tessface_data(DerivedMesh *dm, int index, int type, void *data)
{
	CustomData_set(&dm->faceData, index, type, data);
}

void DM_copy_vert_data(DerivedMesh *source, DerivedMesh *dest,
                       int source_index, int dest_index, int count)
{
	CustomData_copy_data(&source->vertData, &dest->vertData,
	                     source_index, dest_index, count);
}

void DM_copy_edge_data(DerivedMesh *source, DerivedMesh *dest,
                       int source_index, int dest_index, int count)
{
	CustomData_copy_data(&source->edgeData, &dest->edgeData,
	                     source_index, dest_index, count);
}

void DM_copy_tessface_data(DerivedMesh *source, DerivedMesh *dest,
                           int source_index, int dest_index, int count)
{
	CustomData_copy_data(&source->faceData, &dest->faceData,
	                     source_index, dest_index, count);
}

void DM_copy_loop_data(DerivedMesh *source, DerivedMesh *dest,
                       int source_index, int dest_index, int count)
{
	CustomData_copy_data(&source->loopData, &dest->loopData,
	                     source_index, dest_index, count);
}

void DM_copy_poly_data(DerivedMesh *source, DerivedMesh *dest,
                       int source_index, int dest_index, int count)
{
	CustomData_copy_data(&source->polyData, &dest->polyData,
	                     source_index, dest_index, count);
}

void DM_free_vert_data(struct DerivedMesh *dm, int index, int count)
{
	CustomData_free_elem(&dm->vertData, index, count);
}

void DM_free_edge_data(struct DerivedMesh *dm, int index, int count)
{
	CustomData_free_elem(&dm->edgeData, index, count);
}

void DM_free_tessface_data(struct DerivedMesh *dm, int index, int count)
{
	CustomData_free_elem(&dm->faceData, index, count);
}

void DM_free_loop_data(struct DerivedMesh *dm, int index, int count)
{
	CustomData_free_elem(&dm->loopData, index, count);
}

void DM_free_poly_data(struct DerivedMesh *dm, int index, int count)
{
	CustomData_free_elem(&dm->polyData, index, count);
}

/**
 * interpolates vertex data from the vertices indexed by src_indices in the
 * source mesh using the given weights and stores the result in the vertex
 * indexed by dest_index in the dest mesh
 */
void DM_interp_vert_data(
        DerivedMesh *source, DerivedMesh *dest,
        int *src_indices, float *weights,
        int count, int dest_index)
{
	CustomData_interp(&source->vertData, &dest->vertData, src_indices,
	                  weights, NULL, count, dest_index);
}

/**
 * interpolates edge data from the edges indexed by src_indices in the
 * source mesh using the given weights and stores the result in the edge indexed
 * by dest_index in the dest mesh.
 * if weights is NULL, all weights default to 1.
 * if vert_weights is non-NULL, any per-vertex edge data is interpolated using
 * vert_weights[i] multiplied by weights[i].
 */
void DM_interp_edge_data(
        DerivedMesh *source, DerivedMesh *dest,
        int *src_indices,
        float *weights, EdgeVertWeight *vert_weights,
        int count, int dest_index)
{
	CustomData_interp(&source->edgeData, &dest->edgeData, src_indices,
	                  weights, (float *)vert_weights, count, dest_index);
}

/**
 * interpolates face data from the faces indexed by src_indices in the
 * source mesh using the given weights and stores the result in the face indexed
 * by dest_index in the dest mesh.
 * if weights is NULL, all weights default to 1.
 * if vert_weights is non-NULL, any per-vertex face data is interpolated using
 * vert_weights[i] multiplied by weights[i].
 */
void DM_interp_tessface_data(
        DerivedMesh *source, DerivedMesh *dest,
        int *src_indices,
        float *weights, FaceVertWeight *vert_weights,
        int count, int dest_index)
{
	CustomData_interp(&source->faceData, &dest->faceData, src_indices,
	                  weights, (float *)vert_weights, count, dest_index);
}

void DM_swap_tessface_data(DerivedMesh *dm, int index, const int *corner_indices)
{
	CustomData_swap_corners(&dm->faceData, index, corner_indices);
}

void DM_interp_loop_data(
        DerivedMesh *source, DerivedMesh *dest,
        int *src_indices,
        float *weights, int count, int dest_index)
{
	CustomData_interp(&source->loopData, &dest->loopData, src_indices,
	                  weights, NULL, count, dest_index);
}

void DM_interp_poly_data(
        DerivedMesh *source, DerivedMesh *dest,
        int *src_indices,
        float *weights, int count, int dest_index)
{
	CustomData_interp(&source->polyData, &dest->polyData, src_indices,
	                  weights, NULL, count, dest_index);
}

DerivedMesh *mesh_create_derived(Mesh *me, float (*vertCos)[3])
{
	DerivedMesh *dm = CDDM_from_mesh(me);
	
	if (!dm)
		return NULL;
	
	if (vertCos) {
		CDDM_apply_vert_coords(dm, vertCos);
	}

	return dm;
}

DerivedMesh *mesh_create_derived_for_modifier(
        Scene *scene, Object *ob,
        ModifierData *md, int build_shapekey_layers)
{
	Mesh *me = ob->data;
	const ModifierTypeInfo *mti = modifierType_getInfo(md->type);
	DerivedMesh *dm;
	KeyBlock *kb;

	md->scene = scene;
	
	if (!(md->mode & eModifierMode_Realtime)) {
		return NULL;
	}

	if (mti->isDisabled && mti->isDisabled(md, 0)) {
		return NULL;
	}
	
	if (build_shapekey_layers && me->key && (kb = BLI_findlink(&me->key->block, ob->shapenr - 1))) {
		BKE_keyblock_convert_to_mesh(kb, me);
	}
	
	if (mti->type == eModifierTypeType_OnlyDeform) {
		int numVerts;
		float (*deformedVerts)[3] = BKE_mesh_vertexCos_get(me, &numVerts);

		modwrap_deformVerts(md, ob, NULL, deformedVerts, numVerts, 0);
		dm = mesh_create_derived(me, deformedVerts);

		if (build_shapekey_layers)
			add_shapekey_layers(dm, me, ob);
		
		MEM_freeN(deformedVerts);
	}
	else {
		DerivedMesh *tdm = mesh_create_derived(me, NULL);

		if (build_shapekey_layers)
			add_shapekey_layers(tdm, me, ob);
		
		dm = modwrap_applyModifier(md, ob, tdm, 0);
		ASSERT_IS_VALID_DM(dm);

		if (tdm != dm) tdm->release(tdm);
	}

	return dm;
}

static float (*get_editbmesh_orco_verts(BMEditMesh *em))[3]
{
	BMIter iter;
	BMVert *eve;
	float (*orco)[3];
	int i;

	/* these may not really be the orco's, but it's only for preview.
	 * could be solver better once, but isn't simple */
	
	orco = MEM_mallocN(sizeof(float) * 3 * em->bm->totvert, "BMEditMesh Orco");

	BM_ITER_MESH_INDEX (eve, &iter, em->bm, BM_VERTS_OF_MESH, i) {
		copy_v3_v3(orco[i], eve->co);
	}
	
	return orco;
}

/* orco custom data layer */
static float (*get_orco_coords_dm(Object *ob, BMEditMesh *em, int layer, int *free))[3]
{
	*free = 0;

	if (layer == CD_ORCO) {
		/* get original coordinates */
		*free = 1;

		if (em)
			return get_editbmesh_orco_verts(em);
		else
			return BKE_mesh_orco_verts_get(ob);
	}
	else if (layer == CD_CLOTH_ORCO) {
		/* apply shape key for cloth, this should really be solved
		 * by a more flexible customdata system, but not simple */
		if (!em) {
			ClothModifierData *clmd = (ClothModifierData *)modifiers_findByType(ob, eModifierType_Cloth);
			KeyBlock *kb = BKE_keyblock_from_key(BKE_key_from_object(ob), clmd->sim_parms->shapekey_rest);

			if (kb && kb->data) {
				return kb->data;
			}
		}

		return NULL;
	}

	return NULL;
}

static DerivedMesh *create_orco_dm(Object *ob, Mesh *me, BMEditMesh *em, int layer)
{
	DerivedMesh *dm;
	float (*orco)[3];
	int free;

	if (em) {
		dm = CDDM_from_editbmesh(em, false, false);
	}
	else {
		dm = CDDM_from_mesh(me);
	}

	orco = get_orco_coords_dm(ob, em, layer, &free);

	if (orco) {
		CDDM_apply_vert_coords(dm, orco);
		if (free) MEM_freeN(orco);
	}

	return dm;
}

static void add_orco_dm(
        Object *ob, BMEditMesh *em, DerivedMesh *dm,
        DerivedMesh *orcodm, int layer)
{
	float (*orco)[3], (*layerorco)[3];
	int totvert, free;

	totvert = dm->getNumVerts(dm);

	if (orcodm) {
		orco = MEM_callocN(sizeof(float[3]) * totvert, "dm orco");
		free = 1;

		if (orcodm->getNumVerts(orcodm) == totvert)
			orcodm->getVertCos(orcodm, orco);
		else
			dm->getVertCos(dm, orco);
	}
	else
		orco = get_orco_coords_dm(ob, em, layer, &free);

	if (orco) {
		if (layer == CD_ORCO)
			BKE_mesh_orco_verts_transform(ob->data, orco, totvert, 0);

		if (!(layerorco = DM_get_vert_data_layer(dm, layer))) {
			DM_add_vert_layer(dm, layer, CD_CALLOC, NULL);
			layerorco = DM_get_vert_data_layer(dm, layer);
		}

		memcpy(layerorco, orco, sizeof(float) * 3 * totvert);
		if (free) MEM_freeN(orco);
	}
}

/* weight paint colors */

/* Something of a hack, at the moment deal with weightpaint
 * by tucking into colors during modifier eval, only in
 * wpaint mode. Works ok but need to make sure recalc
 * happens on enter/exit wpaint.
 */

void weight_to_rgb(float r_rgb[3], const float weight)
{
	const float blend = ((weight / 2.0f) + 0.5f);

	if (weight <= 0.25f) {    /* blue->cyan */
		r_rgb[0] = 0.0f;
		r_rgb[1] = blend * weight * 4.0f;
		r_rgb[2] = blend;
	}
	else if (weight <= 0.50f) {  /* cyan->green */
		r_rgb[0] = 0.0f;
		r_rgb[1] = blend;
		r_rgb[2] = blend * (1.0f - ((weight - 0.25f) * 4.0f));
	}
	else if (weight <= 0.75f) {  /* green->yellow */
		r_rgb[0] = blend * ((weight - 0.50f) * 4.0f);
		r_rgb[1] = blend;
		r_rgb[2] = 0.0f;
	}
	else if (weight <= 1.0f) {  /* yellow->red */
		r_rgb[0] = blend;
		r_rgb[1] = blend * (1.0f - ((weight - 0.75f) * 4.0f));
		r_rgb[2] = 0.0f;
	}
	else {
		/* exceptional value, unclamped or nan,
		 * avoid uninitialized memory use */
		r_rgb[0] = 1.0f;
		r_rgb[1] = 0.0f;
		r_rgb[2] = 1.0f;
	}
}

/* draw_flag's for calc_weightpaint_vert_color */
enum {
	/* only one of these should be set, keep first (for easy bit-shifting) */
	CALC_WP_GROUP_USER_ACTIVE   = (1 << 1),
	CALC_WP_GROUP_USER_ALL      = (1 << 2),

	CALC_WP_MULTIPAINT          = (1 << 3),
	CALC_WP_AUTO_NORMALIZE      = (1 << 4),
	CALC_WP_MIRROR_X            = (1 << 5),
};

typedef struct DMWeightColorInfo {
	const ColorBand *coba;
	const char *alert_color;
} DMWeightColorInfo;


static int dm_drawflag_calc(const ToolSettings *ts, const Mesh *me)
{
	return ((ts->multipaint ? CALC_WP_MULTIPAINT : 0) |
	        /* CALC_WP_GROUP_USER_ACTIVE or CALC_WP_GROUP_USER_ALL */
	        (1 << ts->weightuser) |
	        (ts->auto_normalize ? CALC_WP_AUTO_NORMALIZE : 0) |
	        ((me->editflag & ME_EDIT_MIRROR_X) ? CALC_WP_MIRROR_X : 0));
}

static void weightpaint_color(unsigned char r_col[4], DMWeightColorInfo *dm_wcinfo, const float input)
{
	float colf[4];

	if (dm_wcinfo && dm_wcinfo->coba) {
		do_colorband(dm_wcinfo->coba, input, colf);
	}
	else {
		weight_to_rgb(colf, input);
	}

	/* don't use rgb_float_to_uchar() here because
	 * the resulting float doesn't need 0-1 clamp check */
	r_col[0] = (unsigned char)(colf[0] * 255.0f);
	r_col[1] = (unsigned char)(colf[1] * 255.0f);
	r_col[2] = (unsigned char)(colf[2] * 255.0f);
	r_col[3] = 255;
}


static void calc_weightpaint_vert_color(
        unsigned char r_col[4],
        const MDeformVert *dv,
        DMWeightColorInfo *dm_wcinfo,
        const int defbase_tot, const int defbase_act,
        const bool *defbase_sel, const int defbase_sel_tot,
        const int draw_flag)
{
	float input = 0.0f;
	
	bool show_alert_color = false;

	if ((defbase_sel_tot > 1) && (draw_flag & CALC_WP_MULTIPAINT)) {
		/* Multi-Paint feature */
		input = BKE_defvert_multipaint_collective_weight(
		        dv, defbase_tot, defbase_sel, defbase_sel_tot, (draw_flag & CALC_WP_AUTO_NORMALIZE) != 0);

		/* make it black if the selected groups have no weight on a vertex */
		if (input == 0.0f) {
			show_alert_color = true;
		}
	}
	else {
		/* default, non tricky behavior */
		input = defvert_find_weight(dv, defbase_act);

		if (draw_flag & CALC_WP_GROUP_USER_ACTIVE) {
			if (input == 0.0f) {
				show_alert_color = true;
			}
		}
		else if (draw_flag & CALC_WP_GROUP_USER_ALL) {
			if (input == 0.0f) {
				show_alert_color = defvert_is_weight_zero(dv, defbase_tot);
			}
		}
	}

	if (show_alert_color == false) {
		CLAMP(input, 0.0f, 1.0f);
		weightpaint_color(r_col, dm_wcinfo, input);
	}
	else {
		copy_v3_v3_char((char *)r_col, dm_wcinfo->alert_color);
		r_col[3] = 255;
	}
}

static DMWeightColorInfo G_dm_wcinfo;

void vDM_ColorBand_store(const ColorBand *coba, const char alert_color[4])
{
	G_dm_wcinfo.coba        = coba;
	G_dm_wcinfo.alert_color = alert_color;
}

/**
 * return an array of vertex weight colors, caller must free.
 *
 * \note that we could save some memory and allocate RGB only but then we'd need to
 * re-arrange the colors when copying to the face since MCol has odd ordering,
 * so leave this as is - campbell
 */
static void calc_weightpaint_vert_array(
        Object *ob, DerivedMesh *dm, int const draw_flag, DMWeightColorInfo *dm_wcinfo,
        unsigned char (*r_wtcol_v)[4])
{
	MDeformVert *dv = DM_get_vert_data_layer(dm, CD_MDEFORMVERT);
	int numVerts = dm->getNumVerts(dm);

	if (dv && (ob->actdef != 0)) {
		unsigned char (*wc)[4] = r_wtcol_v;
		unsigned int i;

		/* variables for multipaint */
		const int defbase_tot = BLI_listbase_count(&ob->defbase);
		const int defbase_act = ob->actdef - 1;

		int defbase_sel_tot = 0;
		bool *defbase_sel = NULL;

		if (draw_flag & CALC_WP_MULTIPAINT) {
			defbase_sel = BKE_object_defgroup_selected_get(ob, defbase_tot, &defbase_sel_tot);

			if (defbase_sel_tot > 1 && (draw_flag & CALC_WP_MIRROR_X)) {
				BKE_object_defgroup_mirror_selection(ob, defbase_tot, defbase_sel, defbase_sel, &defbase_sel_tot);
			}
		}

		for (i = numVerts; i != 0; i--, wc++, dv++) {
			calc_weightpaint_vert_color((unsigned char *)wc, dv, dm_wcinfo, defbase_tot, defbase_act, defbase_sel, defbase_sel_tot, draw_flag);
		}

		if (defbase_sel) {
			MEM_freeN(defbase_sel);
		}
	}
	else {
		unsigned char col[4];
		if ((ob->actdef == 0) && !BLI_listbase_is_empty(&ob->defbase)) {
			/* color-code for missing data (full brightness isn't easy on the eye). */
			ARRAY_SET_ITEMS(col, 0xa0, 0, 0xa0, 0xff);
		}
		else if (draw_flag & (CALC_WP_GROUP_USER_ACTIVE | CALC_WP_GROUP_USER_ALL)) {
			copy_v3_v3_char((char *)col, dm_wcinfo->alert_color);
			col[3] = 255;
		}
		else {
			weightpaint_color(col, dm_wcinfo, 0.0f);
		}
		copy_vn_i((int *)r_wtcol_v, numVerts, *((int *)col));
	}
}

/** return an array of vertex weight colors from given weights, caller must free.
 *
 * \note that we could save some memory and allocate RGB only but then we'd need to
 * re-arrange the colors when copying to the face since MCol has odd ordering,
 * so leave this as is - campbell
 */
static void calc_colors_from_weights_array(
        const int num, const float *weights,
        unsigned char (*r_wtcol_v)[4])
{
	unsigned char (*wc)[4] = r_wtcol_v;
	int i;

	for (i = 0; i < num; i++, wc++, weights++) {
		weightpaint_color((unsigned char *)wc, NULL, *weights);
	}
}

void DM_update_weight_mcol(
        Object *ob, DerivedMesh *dm, int const draw_flag,
        float *weights, int num, const int *indices)
{
	BMEditMesh *em = (dm->type == DM_TYPE_EDITBMESH) ? BKE_editmesh_from_object(ob) : NULL;
	unsigned char (*wtcol_v)[4];
	int numVerts = dm->getNumVerts(dm);
	int i;

	if (em) {
		BKE_editmesh_color_ensure(em, BM_VERT);
		wtcol_v = em->derivedVertColor;
	}
	else {
		wtcol_v = MEM_mallocN(sizeof(*wtcol_v) * numVerts, __func__);
	}

	/* Weights are given by caller. */
	if (weights) {
		float *w = weights;
		/* If indices is not NULL, it means we do not have weights for all vertices,
		 * so we must create them (and set them to zero)... */
		if (indices) {
			w = MEM_callocN(sizeof(float) * numVerts, "Temp weight array DM_update_weight_mcol");
			i = num;
			while (i--)
				w[indices[i]] = weights[i];
		}

		/* Convert float weights to colors. */
		calc_colors_from_weights_array(numVerts, w, wtcol_v);

		if (indices)
			MEM_freeN(w);
	}
	else {
		/* No weights given, take them from active vgroup(s). */
		calc_weightpaint_vert_array(ob, dm, draw_flag, &G_dm_wcinfo, wtcol_v);
	}

	if (dm->type == DM_TYPE_EDITBMESH) {
		/* editmesh draw function checks specifically for this */
	}
	else {
		const int dm_totpoly = dm->getNumPolys(dm);
		const int dm_totloop = dm->getNumLoops(dm);
		unsigned char(*wtcol_l)[4] = CustomData_get_layer(dm->getLoopDataLayout(dm), CD_PREVIEW_MLOOPCOL);
		MLoop *mloop = dm->getLoopArray(dm), *ml;
		MPoly *mp = dm->getPolyArray(dm);
		int l_index;
		int j;

		/* now add to loops, so the data can be passed through the modifier stack
		 * If no CD_PREVIEW_MLOOPCOL existed yet, we have to add a new one! */
		if (!wtcol_l) {
			wtcol_l = MEM_mallocN(sizeof(*wtcol_l) * dm_totloop, __func__);
			CustomData_add_layer(&dm->loopData, CD_PREVIEW_MLOOPCOL, CD_ASSIGN, wtcol_l, dm_totloop);
		}

		l_index = 0;
		for (i = 0; i < dm_totpoly; i++, mp++) {
			ml = mloop + mp->loopstart;

			for (j = 0; j < mp->totloop; j++, ml++, l_index++) {
				copy_v4_v4_uchar(&wtcol_l[l_index][0],
				                 &wtcol_v[ml->v][0]);
			}
		}
		MEM_freeN(wtcol_v);

		dm->dirty |= DM_DIRTY_TESS_CDLAYERS;
	}
}

static void DM_update_statvis_color(const Scene *scene, Object *ob, DerivedMesh *dm)
{
	BMEditMesh *em = BKE_editmesh_from_object(ob);

	BKE_editmesh_statvis_calc(em, dm, &scene->toolsettings->statvis);
}

static void shapekey_layers_to_keyblocks(DerivedMesh *dm, Mesh *me, int actshape_uid)
{
	KeyBlock *kb;
	int i, j, tot;
	
	if (!me->key)
		return;
	
	tot = CustomData_number_of_layers(&dm->vertData, CD_SHAPEKEY);
	for (i = 0; i < tot; i++) {
		CustomDataLayer *layer = &dm->vertData.layers[CustomData_get_layer_index_n(&dm->vertData, CD_SHAPEKEY, i)];
		float (*cos)[3], (*kbcos)[3];
		
		for (kb = me->key->block.first; kb; kb = kb->next) {
			if (kb->uid == layer->uid)
				break;
		}
		
		if (!kb) {
			kb = BKE_keyblock_add(me->key, layer->name);
			kb->uid = layer->uid;
		}
		
		if (kb->data)
			MEM_freeN(kb->data);
		
		cos = CustomData_get_layer_n(&dm->vertData, CD_SHAPEKEY, i);
		kb->totelem = dm->numVertData;

		kb->data = kbcos = MEM_mallocN(sizeof(float) * 3 * kb->totelem, "kbcos DerivedMesh.c");
		if (kb->uid == actshape_uid) {
			MVert *mvert = dm->getVertArray(dm);
			
			for (j = 0; j < dm->numVertData; j++, kbcos++, mvert++) {
				copy_v3_v3(*kbcos, mvert->co);
			}
		}
		else {
			for (j = 0; j < kb->totelem; j++, cos++, kbcos++) {
				copy_v3_v3(*kbcos, *cos);
			}
		}
	}
	
	for (kb = me->key->block.first; kb; kb = kb->next) {
		if (kb->totelem != dm->numVertData) {
			if (kb->data)
				MEM_freeN(kb->data);
			
			kb->totelem = dm->numVertData;
			kb->data = MEM_callocN(sizeof(float) * 3 * kb->totelem, "kb->data derivedmesh.c");
			fprintf(stderr, "%s: lost a shapekey layer: '%s'! (bmesh internal error)\n", __func__, kb->name);
		}
	}
}

static void add_shapekey_layers(DerivedMesh *dm, Mesh *me, Object *UNUSED(ob))
{
	KeyBlock *kb;
	Key *key = me->key;
	int i;
	const size_t shape_alloc_len = sizeof(float) * 3 * me->totvert;

	if (!me->key)
		return;

	/* ensure we can use mesh vertex count for derived mesh custom data */
	if (me->totvert != dm->getNumVerts(dm)) {
		fprintf(stderr,
		        "%s: vertex size mismatch (mesh/dm) '%s' (%d != %d)\n",
		        __func__, me->id.name + 2, me->totvert, dm->getNumVerts(dm));
		return;
	}

	for (i = 0, kb = key->block.first; kb; kb = kb->next, i++) {
		int ci;
		float *array;

		if (me->totvert != kb->totelem) {
			fprintf(stderr,
			        "%s: vertex size mismatch (Mesh '%s':%d != KeyBlock '%s':%d)\n",
			        __func__, me->id.name + 2, me->totvert, kb->name, kb->totelem);
			array = MEM_callocN(shape_alloc_len, __func__);
		}
		else {
			array = MEM_mallocN(shape_alloc_len, __func__);
			memcpy(array, kb->data, shape_alloc_len);
		}

		CustomData_add_layer_named(&dm->vertData, CD_SHAPEKEY, CD_ASSIGN, array, dm->numVertData, kb->name);
		ci = CustomData_get_layer_index_n(&dm->vertData, CD_SHAPEKEY, i);

		dm->vertData.layers[ci].uid = kb->uid;
	}
}

/**
 * Called after calculating all modifiers.
 *
 * \note tessfaces should already be calculated.
 */
static void dm_ensure_display_normals(DerivedMesh *dm)
{
	/* Note: dm *may* have a poly CD_NORMAL layer (generated by a modifier needing poly normals e.g.).
	 *       We do not use it here, though. And it should be tagged as temp!
	 */
	/* BLI_assert((CustomData_has_layer(&dm->polyData, CD_NORMAL) == false)); */

	if ((dm->type == DM_TYPE_CDDM) &&
	    ((dm->dirty & DM_DIRTY_NORMALS) || CustomData_has_layer(&dm->polyData, CD_NORMAL) == false))
	{
		/* if normals are dirty we want to calculate vertex normals too */
		CDDM_calc_normals_mapping_ex(dm, (dm->dirty & DM_DIRTY_NORMALS) ? false : true);
	}
}

/**
 * new value for useDeform -1  (hack for the gameengine):
 *
 * - apply only the modifier stack of the object, skipping the virtual modifiers,
 * - don't apply the key
 * - apply deform modifiers and input vertexco
 */
static void mesh_calc_modifiers(
        Scene *scene, Object *ob, float (*inputVertexCos)[3],
        const bool useRenderParams, int useDeform,
        const bool need_mapping, CustomDataMask dataMask,
        const int index, const bool useCache, const bool build_shapekey_layers,
        const bool allow_gpu,
        /* return args */
        DerivedMesh **r_deform, DerivedMesh **r_final)
{
	Mesh *me = ob->data;
	ModifierData *firstmd, *md, *previewmd = NULL;
	CDMaskLink *datamasks, *curr;
	/* XXX Always copying POLYINDEX, else tessellated data are no more valid! */
	CustomDataMask mask, nextmask, previewmask = 0, append_mask = CD_MASK_ORIGINDEX;
	float (*deformedVerts)[3] = NULL;
	DerivedMesh *dm = NULL, *orcodm, *clothorcodm, *finaldm;
	int numVerts = me->totvert;
	const int required_mode = useRenderParams ? eModifierMode_Render : eModifierMode_Realtime;
	bool isPrevDeform = false;
	const bool skipVirtualArmature = (useDeform < 0);
	MultiresModifierData *mmd = get_multires_modifier(scene, ob, 0);
	const bool has_multires = (mmd && mmd->sculptlvl != 0);
	bool multires_applied = false;
	const bool sculpt_mode = ob->mode & OB_MODE_SCULPT && ob->sculpt && !useRenderParams;
	const bool sculpt_dyntopo = (sculpt_mode && ob->sculpt->bm)  && !useRenderParams;
	const int draw_flag = dm_drawflag_calc(scene->toolsettings, me);

	/* Generic preview only in object mode! */
	const bool do_mod_mcol = (ob->mode == OB_MODE_OBJECT);
#if 0 /* XXX Will re-enable this when we have global mod stack options. */
	const bool do_final_wmcol = (scene->toolsettings->weights_preview == WP_WPREVIEW_FINAL) && do_wmcol;
#endif
	const bool do_final_wmcol = false;
	const bool do_init_wmcol = ((dataMask & CD_MASK_PREVIEW_MLOOPCOL) && (ob->mode & OB_MODE_WEIGHT_PAINT) && !do_final_wmcol);
	/* XXX Same as above... For now, only weights preview in WPaint mode. */
	const bool do_mod_wmcol = do_init_wmcol;

	const bool do_loop_normals = (me->flag & ME_AUTOSMOOTH) != 0;
	const float loop_normals_split_angle = me->smoothresh;

	VirtualModifierData virtualModifierData;

	ModifierApplyFlag app_flags = useRenderParams ? MOD_APPLY_RENDER : 0;
	ModifierApplyFlag deform_app_flags = app_flags;


	if (useCache)
		app_flags |= MOD_APPLY_USECACHE;
	if (allow_gpu)
		app_flags |= MOD_APPLY_ALLOW_GPU;
	if (useDeform)
		deform_app_flags |= MOD_APPLY_USECACHE;

	if (!skipVirtualArmature) {
		firstmd = modifiers_getVirtualModifierList(ob, &virtualModifierData);
	}
	else {
		/* game engine exception */
		firstmd = ob->modifiers.first;
		if (firstmd && firstmd->type == eModifierType_Armature)
			firstmd = firstmd->next;
	}

	md = firstmd;

	modifiers_clearErrors(ob);

	if (do_mod_wmcol || do_mod_mcol) {
		/* Find the last active modifier generating a preview, or NULL if none. */
		/* XXX Currently, DPaint modifier just ignores this.
		 *     Needs a stupid hack...
		 *     The whole "modifier preview" thing has to be (re?)designed, anyway! */
		previewmd = modifiers_getLastPreview(scene, md, required_mode);

		/* even if the modifier doesn't need the data, to make a preview it may */
		if (previewmd) {
			if (do_mod_wmcol) {
				previewmask = CD_MASK_MDEFORMVERT;
			}
		}
	}

	datamasks = modifiers_calcDataMasks(scene, ob, md, dataMask, required_mode, previewmd, previewmask);
	curr = datamasks;

	if (r_deform) {
		*r_deform = NULL;
	}
	*r_final = NULL;

	if (useDeform) {
		if (inputVertexCos)
			deformedVerts = inputVertexCos;
		
		/* Apply all leading deforming modifiers */
		for (; md; md = md->next, curr = curr->next) {
			const ModifierTypeInfo *mti = modifierType_getInfo(md->type);

			md->scene = scene;
			
			if (!modifier_isEnabled(scene, md, required_mode)) {
				continue;
			}

			if (useDeform < 0 && mti->dependsOnTime && mti->dependsOnTime(md)) {
				continue;
			}

			if (mti->type == eModifierTypeType_OnlyDeform && !sculpt_dyntopo) {
				if (!deformedVerts)
					deformedVerts = BKE_mesh_vertexCos_get(me, &numVerts);

				modwrap_deformVerts(md, ob, NULL, deformedVerts, numVerts, deform_app_flags);
			}
			else {
				break;
			}
			
			/* grab modifiers until index i */
			if ((index != -1) && (BLI_findindex(&ob->modifiers, md) >= index))
				break;
		}

		/* Result of all leading deforming modifiers is cached for
		 * places that wish to use the original mesh but with deformed
		 * coordinates (vpaint, etc.)
		 */
		if (r_deform) {
			*r_deform = CDDM_from_mesh(me);

			if (build_shapekey_layers)
				add_shapekey_layers(dm, me, ob);
			
			if (deformedVerts) {
				CDDM_apply_vert_coords(*r_deform, deformedVerts);
			}
		}
	}
	else {
		/* default behavior for meshes */
		if (inputVertexCos)
			deformedVerts = inputVertexCos;
		else
			deformedVerts = BKE_mesh_vertexCos_get(me, &numVerts);
	}


	/* Now apply all remaining modifiers. If useDeform is off then skip
	 * OnlyDeform ones. 
	 */
	dm = NULL;
	orcodm = NULL;
	clothorcodm = NULL;

	for (; md; md = md->next, curr = curr->next) {
		const ModifierTypeInfo *mti = modifierType_getInfo(md->type);

		md->scene = scene;

		if (!modifier_isEnabled(scene, md, required_mode)) {
			continue;
		}

		if (mti->type == eModifierTypeType_OnlyDeform && !useDeform) {
			continue;
		}

		if ((mti->flags & eModifierTypeFlag_RequiresOriginalData) && dm) {
			modifier_setError(md, "Modifier requires original data, bad stack position");
			continue;
		}

		if (sculpt_mode &&
		    (!has_multires || multires_applied || sculpt_dyntopo))
		{
			bool unsupported = false;

			if (md->type == eModifierType_Multires && ((MultiresModifierData *)md)->sculptlvl == 0) {
				/* If multires is on level 0 skip it silently without warning message. */
				if (!sculpt_dyntopo) {
					continue;
				}
			}

			if (sculpt_dyntopo && !useRenderParams)
				unsupported = true;

			if (scene->toolsettings->sculpt->flags & SCULPT_ONLY_DEFORM)
				unsupported |= (mti->type != eModifierTypeType_OnlyDeform);

			unsupported |= multires_applied;

			if (unsupported) {
				if (sculpt_dyntopo)
					modifier_setError(md, "Not supported in dyntopo");
				else
					modifier_setError(md, "Not supported in sculpt mode");
				continue;
			}
			else {
				modifier_setError(md, "Hide, Mask and optimized display disabled");
			}
		}

		if (need_mapping && !modifier_supportsMapping(md)) {
			continue;
		}

		if (useDeform < 0 && mti->dependsOnTime && mti->dependsOnTime(md)) {
			continue;
		}

		/* add an orco layer if needed by this modifier */
		if (mti->requiredDataMask)
			mask = mti->requiredDataMask(ob, md);
		else
			mask = 0;

		if (dm && (mask & CD_MASK_ORCO))
			add_orco_dm(ob, NULL, dm, orcodm, CD_ORCO);

		/* How to apply modifier depends on (a) what we already have as
		 * a result of previous modifiers (could be a DerivedMesh or just
		 * deformed vertices) and (b) what type the modifier is.
		 */

		if (mti->type == eModifierTypeType_OnlyDeform) {
			/* No existing verts to deform, need to build them. */
			if (!deformedVerts) {
				if (dm) {
					/* Deforming a derived mesh, read the vertex locations
					 * out of the mesh and deform them. Once done with this
					 * run of deformers verts will be written back.
					 */
					numVerts = dm->getNumVerts(dm);
					deformedVerts =
					    MEM_mallocN(sizeof(*deformedVerts) * numVerts, "dfmv");
					dm->getVertCos(dm, deformedVerts);
				}
				else {
					deformedVerts = BKE_mesh_vertexCos_get(me, &numVerts);
				}
			}

			/* if this is not the last modifier in the stack then recalculate the normals
			 * to avoid giving bogus normals to the next modifier see: [#23673] */
			if (isPrevDeform && mti->dependsOnNormals && mti->dependsOnNormals(md)) {
				/* XXX, this covers bug #23673, but we may need normal calc for other types */
				if (dm && dm->type == DM_TYPE_CDDM) {
					CDDM_apply_vert_coords(dm, deformedVerts);
				}
			}

			modwrap_deformVerts(md, ob, dm, deformedVerts, numVerts, deform_app_flags);
		}
		else {
			DerivedMesh *ndm;

			/* determine which data layers are needed by following modifiers */
			if (curr->next)
				nextmask = curr->next->mask;
			else
				nextmask = dataMask;

			/* apply vertex coordinates or build a DerivedMesh as necessary */
			if (dm) {
				if (deformedVerts) {
					DerivedMesh *tdm = CDDM_copy(dm);
					dm->release(dm);
					dm = tdm;

					CDDM_apply_vert_coords(dm, deformedVerts);
				}
			}
			else {
				dm = CDDM_from_mesh(me);
				ASSERT_IS_VALID_DM(dm);

				if (build_shapekey_layers)
					add_shapekey_layers(dm, me, ob);

				if (deformedVerts) {
					CDDM_apply_vert_coords(dm, deformedVerts);
				}

				if (do_init_wmcol)
					DM_update_weight_mcol(ob, dm, draw_flag, NULL, 0, NULL);

				/* Constructive modifiers need to have an origindex
				 * otherwise they wont have anywhere to copy the data from.
				 *
				 * Also create ORIGINDEX data if any of the following modifiers
				 * requests it, this way Mirror, Solidify etc will keep ORIGINDEX
				 * data by using generic DM_copy_vert_data() functions.
				 */
				if (need_mapping || (nextmask & CD_MASK_ORIGINDEX)) {
					/* calc */
					DM_add_vert_layer(dm, CD_ORIGINDEX, CD_CALLOC, NULL);
					DM_add_edge_layer(dm, CD_ORIGINDEX, CD_CALLOC, NULL);
					DM_add_poly_layer(dm, CD_ORIGINDEX, CD_CALLOC, NULL);

					/* Not worth parallelizing this, gives less than 0.1% overall speedup in best of best cases... */
					range_vn_i(DM_get_vert_data_layer(dm, CD_ORIGINDEX), dm->numVertData, 0);
					range_vn_i(DM_get_edge_data_layer(dm, CD_ORIGINDEX), dm->numEdgeData, 0);
					range_vn_i(DM_get_poly_data_layer(dm, CD_ORIGINDEX), dm->numPolyData, 0);
				}
			}

			
			/* set the DerivedMesh to only copy needed data */
			mask = curr->mask;
			/* needMapping check here fixes bug [#28112], otherwise it's
			 * possible that it won't be copied */
			mask |= append_mask;
			DM_set_only_copy(dm, mask | (need_mapping ? CD_MASK_ORIGINDEX : 0));
			
			/* add cloth rest shape key if needed */
			if (mask & CD_MASK_CLOTH_ORCO)
				add_orco_dm(ob, NULL, dm, clothorcodm, CD_CLOTH_ORCO);

			/* add an origspace layer if needed */
			if ((curr->mask) & CD_MASK_ORIGSPACE_MLOOP) {
				if (!CustomData_has_layer(&dm->loopData, CD_ORIGSPACE_MLOOP)) {
					DM_add_loop_layer(dm, CD_ORIGSPACE_MLOOP, CD_CALLOC, NULL);
					DM_init_origspace(dm);
				}
			}

			ndm = modwrap_applyModifier(md, ob, dm, app_flags);
			ASSERT_IS_VALID_DM(ndm);

			if (ndm) {
				/* if the modifier returned a new dm, release the old one */
				if (dm && dm != ndm) dm->release(dm);

				dm = ndm;

				if (deformedVerts) {
					if (deformedVerts != inputVertexCos)
						MEM_freeN(deformedVerts);

					deformedVerts = NULL;
				}
			}

			/* create an orco derivedmesh in parallel */
			if (nextmask & CD_MASK_ORCO) {
				if (!orcodm)
					orcodm = create_orco_dm(ob, me, NULL, CD_ORCO);

				nextmask &= ~CD_MASK_ORCO;
				DM_set_only_copy(orcodm, nextmask | CD_MASK_ORIGINDEX |
				                 (mti->requiredDataMask ?
				                  mti->requiredDataMask(ob, md) : 0));

				ndm = modwrap_applyModifier(md, ob, orcodm, (app_flags & ~MOD_APPLY_USECACHE) | MOD_APPLY_ORCO);
				ASSERT_IS_VALID_DM(ndm);

				if (ndm) {
					/* if the modifier returned a new dm, release the old one */
					if (orcodm && orcodm != ndm) orcodm->release(orcodm);
					orcodm = ndm;
				}
			}

			/* create cloth orco derivedmesh in parallel */
			if (nextmask & CD_MASK_CLOTH_ORCO) {
				if (!clothorcodm)
					clothorcodm = create_orco_dm(ob, me, NULL, CD_CLOTH_ORCO);

				nextmask &= ~CD_MASK_CLOTH_ORCO;
				DM_set_only_copy(clothorcodm, nextmask | CD_MASK_ORIGINDEX);

				ndm = modwrap_applyModifier(md, ob, clothorcodm, (app_flags & ~MOD_APPLY_USECACHE) | MOD_APPLY_ORCO);
				ASSERT_IS_VALID_DM(ndm);

				if (ndm) {
					/* if the modifier returned a new dm, release the old one */
					if (clothorcodm && clothorcodm != ndm) {
						clothorcodm->release(clothorcodm);
					}
					clothorcodm = ndm;
				}
			}

			/* in case of dynamic paint, make sure preview mask remains for following modifiers */
			/* XXX Temp and hackish solution! */
			if (md->type == eModifierType_DynamicPaint)
				append_mask |= CD_MASK_PREVIEW_MLOOPCOL;
			/* In case of active preview modifier, make sure preview mask remains for following modifiers. */
			else if ((md == previewmd) && (do_mod_wmcol)) {
				DM_update_weight_mcol(ob, dm, draw_flag, NULL, 0, NULL);
				append_mask |= CD_MASK_PREVIEW_MLOOPCOL;
			}
		}

		isPrevDeform = (mti->type == eModifierTypeType_OnlyDeform);

		/* grab modifiers until index i */
		if ((index != -1) && (BLI_findindex(&ob->modifiers, md) >= index))
			break;

		if (sculpt_mode && md->type == eModifierType_Multires) {
			multires_applied = true;
		}
	}

	for (md = firstmd; md; md = md->next)
		modifier_freeTemporaryData(md);

	/* Yay, we are done. If we have a DerivedMesh and deformed vertices
	 * need to apply these back onto the DerivedMesh. If we have no
	 * DerivedMesh then we need to build one.
	 */
	if (dm && deformedVerts) {
		finaldm = CDDM_copy(dm);

		dm->release(dm);

		CDDM_apply_vert_coords(finaldm, deformedVerts);

#if 0 /* For later nice mod preview! */
		/* In case we need modified weights in CD_PREVIEW_MCOL, we have to re-compute it. */
		if (do_final_wmcol)
			DM_update_weight_mcol(ob, finaldm, draw_flag, NULL, 0, NULL);
#endif
	}
	else if (dm) {
		finaldm = dm;

#if 0 /* For later nice mod preview! */
		/* In case we need modified weights in CD_PREVIEW_MCOL, we have to re-compute it. */
		if (do_final_wmcol)
			DM_update_weight_mcol(ob, finaldm, draw_flag, NULL, 0, NULL);
#endif
	}
	else {
		finaldm = CDDM_from_mesh(me);
		
		if (build_shapekey_layers) {
			add_shapekey_layers(finaldm, me, ob);
		}
		
		if (deformedVerts) {
			CDDM_apply_vert_coords(finaldm, deformedVerts);
		}

		/* In this case, we should never have weight-modifying modifiers in stack... */
		if (do_init_wmcol)
			DM_update_weight_mcol(ob, finaldm, draw_flag, NULL, 0, NULL);
	}

	/* add an orco layer if needed */
	if (dataMask & CD_MASK_ORCO) {
		add_orco_dm(ob, NULL, finaldm, orcodm, CD_ORCO);

		if (r_deform && *r_deform)
			add_orco_dm(ob, NULL, *r_deform, NULL, CD_ORCO);
	}

	if (do_loop_normals) {
		/* Compute loop normals (note: will compute poly and vert normals as well, if needed!) */
		DM_calc_loop_normals(finaldm, do_loop_normals, loop_normals_split_angle);
	}

	if (sculpt_dyntopo == false) {
		/* watch this! after 2.75a we move to from tessface to looptri (by default) */
		if (dataMask & CD_MASK_MFACE) {
			DM_ensure_tessface(finaldm);
		}
		DM_ensure_looptri(finaldm);

		/* without this, drawing ngon tri's faces will show ugly tessellated face
		 * normals and will also have to calculate normals on the fly, try avoid
		 * this where possible since calculating polygon normals isn't fast,
		 * note that this isn't a problem for subsurf (only quads) or editmode
		 * which deals with drawing differently.
		 *
		 * Only calc vertex normals if they are flagged as dirty.
		 * If using loop normals, poly nors have already been computed.
		 */
		if (!do_loop_normals) {
			dm_ensure_display_normals(finaldm);
		}
	}

#ifdef WITH_GAMEENGINE
	/* NavMesh - this is a hack but saves having a NavMesh modifier */
	if ((ob->gameflag & OB_NAVMESH) && (finaldm->type == DM_TYPE_CDDM)) {
		DerivedMesh *tdm;
		tdm = navmesh_dm_createNavMeshForVisualization(finaldm);
		if (finaldm != tdm) {
			finaldm->release(finaldm);
			finaldm = tdm;
		}

		DM_ensure_tessface(finaldm);
	}
#endif /* WITH_GAMEENGINE */

	*r_final = finaldm;

	if (orcodm)
		orcodm->release(orcodm);
	if (clothorcodm)
		clothorcodm->release(clothorcodm);

	if (deformedVerts && deformedVerts != inputVertexCos)
		MEM_freeN(deformedVerts);

	BLI_linklist_free((LinkNode *)datamasks, NULL);
}

float (*editbmesh_get_vertex_cos(BMEditMesh *em, int *r_numVerts))[3]
{
	BMIter iter;
	BMVert *eve;
	float (*cos)[3];
	int i;

	*r_numVerts = em->bm->totvert;

	cos = MEM_mallocN(sizeof(float) * 3 * em->bm->totvert, "vertexcos");

	BM_ITER_MESH_INDEX (eve, &iter, em->bm, BM_VERTS_OF_MESH, i) {
		copy_v3_v3(cos[i], eve->co);
	}

	return cos;
}

bool editbmesh_modifier_is_enabled(Scene *scene, ModifierData *md, DerivedMesh *dm)
{
	const ModifierTypeInfo *mti = modifierType_getInfo(md->type);
	const int required_mode = eModifierMode_Realtime | eModifierMode_Editmode;

	if (!modifier_isEnabled(scene, md, required_mode)) {
		return false;
	}

	if ((mti->flags & eModifierTypeFlag_RequiresOriginalData) && dm) {
		modifier_setError(md, "Modifier requires original data, bad stack position");
		return false;
	}
	
	return true;
}

static void editbmesh_calc_modifiers(
        Scene *scene, Object *ob, BMEditMesh *em,
        CustomDataMask dataMask,
        /* return args */
        DerivedMesh **r_cage, DerivedMesh **r_final)
{
	ModifierData *md, *previewmd = NULL;
	float (*deformedVerts)[3] = NULL;
	CustomDataMask mask, previewmask = 0, append_mask = 0;
	DerivedMesh *dm = NULL, *orcodm = NULL;
	int i, numVerts = 0, cageIndex = modifiers_getCageIndex(scene, ob, NULL, 1);
	CDMaskLink *datamasks, *curr;
	const int required_mode = eModifierMode_Realtime | eModifierMode_Editmode;
	int draw_flag = dm_drawflag_calc(scene->toolsettings, ob->data);

	// const bool do_mod_mcol = true; // (ob->mode == OB_MODE_OBJECT);
#if 0 /* XXX Will re-enable this when we have global mod stack options. */
	const bool do_final_wmcol = (scene->toolsettings->weights_preview == WP_WPREVIEW_FINAL) && do_wmcol;
#endif
	const bool do_final_wmcol = false;
	const bool do_init_wmcol = ((((Mesh *)ob->data)->drawflag & ME_DRAWEIGHT) && !do_final_wmcol);

	const bool do_init_statvis = ((((Mesh *)ob->data)->drawflag & ME_DRAW_STATVIS) && !do_init_wmcol);
	const bool do_mod_wmcol = do_init_wmcol;
	VirtualModifierData virtualModifierData;

	const bool do_loop_normals = (((Mesh *)(ob->data))->flag & ME_AUTOSMOOTH) != 0;
	const float loop_normals_split_angle = ((Mesh *)(ob->data))->smoothresh;

	modifiers_clearErrors(ob);

	if (r_cage && cageIndex == -1) {
		*r_cage = getEditDerivedBMesh(em, ob, NULL);
	}

	md = modifiers_getVirtualModifierList(ob, &virtualModifierData);

	/* copied from mesh_calc_modifiers */
	if (do_mod_wmcol) {
		previewmd = modifiers_getLastPreview(scene, md, required_mode);
		/* even if the modifier doesn't need the data, to make a preview it may */
		if (previewmd) {
			previewmask = CD_MASK_MDEFORMVERT;
		}
	}

	datamasks = modifiers_calcDataMasks(scene, ob, md, dataMask, required_mode, previewmd, previewmask);

	curr = datamasks;
	for (i = 0; md; i++, md = md->next, curr = curr->next) {
		const ModifierTypeInfo *mti = modifierType_getInfo(md->type);

		md->scene = scene;
		
		if (!editbmesh_modifier_is_enabled(scene, md, dm)) {
			continue;
		}

		/* add an orco layer if needed by this modifier */
		if (dm && mti->requiredDataMask) {
			mask = mti->requiredDataMask(ob, md);
			if (mask & CD_MASK_ORCO)
				add_orco_dm(ob, em, dm, orcodm, CD_ORCO);
		}

		/* How to apply modifier depends on (a) what we already have as
		 * a result of previous modifiers (could be a DerivedMesh or just
		 * deformed vertices) and (b) what type the modifier is.
		 */

		if (mti->type == eModifierTypeType_OnlyDeform) {
			/* No existing verts to deform, need to build them. */
			if (!deformedVerts) {
				if (dm) {
					/* Deforming a derived mesh, read the vertex locations
					 * out of the mesh and deform them. Once done with this
					 * run of deformers verts will be written back.
					 */
					numVerts = dm->getNumVerts(dm);
					deformedVerts =
					    MEM_mallocN(sizeof(*deformedVerts) * numVerts, "dfmv");
					dm->getVertCos(dm, deformedVerts);
				}
				else {
					deformedVerts = editbmesh_get_vertex_cos(em, &numVerts);
				}
			}

			if (mti->deformVertsEM)
				modwrap_deformVertsEM(md, ob, em, dm, deformedVerts, numVerts);
			else
				modwrap_deformVerts(md, ob, dm, deformedVerts, numVerts, 0);
		}
		else {
			DerivedMesh *ndm;

			/* apply vertex coordinates or build a DerivedMesh as necessary */
			if (dm) {
				if (deformedVerts) {
					DerivedMesh *tdm = CDDM_copy(dm);
					if (!(r_cage && dm == *r_cage)) {
						dm->release(dm);
					}
					dm = tdm;

					CDDM_apply_vert_coords(dm, deformedVerts);
				}
				else if (r_cage && dm == *r_cage) {
					/* dm may be changed by this modifier, so we need to copy it */
					dm = CDDM_copy(dm);
				}

			}
			else {
				dm = CDDM_from_editbmesh(em, false, false);
				ASSERT_IS_VALID_DM(dm);

				if (deformedVerts) {
					CDDM_apply_vert_coords(dm, deformedVerts);
				}

				if (do_init_wmcol) {
					DM_update_weight_mcol(ob, dm, draw_flag, NULL, 0, NULL);
				}
			}

			/* create an orco derivedmesh in parallel */
			mask = curr->mask;
			if (mask & CD_MASK_ORCO) {
				if (!orcodm)
					orcodm = create_orco_dm(ob, ob->data, em, CD_ORCO);

				mask &= ~CD_MASK_ORCO;
				DM_set_only_copy(orcodm, mask | CD_MASK_ORIGINDEX);

				if (mti->applyModifierEM) {
					ndm = modwrap_applyModifierEM(md, ob, em, orcodm, MOD_APPLY_ORCO);
				}
				else {
					ndm = modwrap_applyModifier(md, ob, orcodm, MOD_APPLY_ORCO);
				}
				ASSERT_IS_VALID_DM(ndm);

				if (ndm) {
					/* if the modifier returned a new dm, release the old one */
					if (orcodm && orcodm != ndm) orcodm->release(orcodm);
					orcodm = ndm;
				}
			}

			/* set the DerivedMesh to only copy needed data */
			mask |= append_mask;
			mask = curr->mask; /* CD_MASK_ORCO may have been cleared above */

			DM_set_only_copy(dm, mask | CD_MASK_ORIGINDEX);

			if (mask & CD_MASK_ORIGSPACE_MLOOP) {
				if (!CustomData_has_layer(&dm->loopData, CD_ORIGSPACE_MLOOP)) {
					DM_add_loop_layer(dm, CD_ORIGSPACE_MLOOP, CD_CALLOC, NULL);
					DM_init_origspace(dm);
				}
			}

			if (mti->applyModifierEM)
				ndm = modwrap_applyModifierEM(md, ob, em, dm, MOD_APPLY_USECACHE | MOD_APPLY_ALLOW_GPU);
			else
				ndm = modwrap_applyModifier(md, ob, dm, MOD_APPLY_USECACHE | MOD_APPLY_ALLOW_GPU);
			ASSERT_IS_VALID_DM(ndm);

			if (ndm) {
				if (dm && dm != ndm)
					dm->release(dm);

				dm = ndm;

				if (deformedVerts) {
					MEM_freeN(deformedVerts);
					deformedVerts = NULL;
				}
			}
		}

		/* In case of active preview modifier, make sure preview mask remains for following modifiers. */
		if ((md == previewmd) && (do_mod_wmcol)) {
			DM_update_weight_mcol(ob, dm, draw_flag, NULL, 0, NULL);
			append_mask |= CD_MASK_PREVIEW_MLOOPCOL;
		}

		if (r_cage && i == cageIndex) {
			if (dm && deformedVerts) {
				*r_cage = CDDM_copy(dm);
				CDDM_apply_vert_coords(*r_cage, deformedVerts);
			}
			else if (dm) {
				*r_cage = dm;
			}
			else {
				*r_cage = getEditDerivedBMesh(
				        em, ob,
				        deformedVerts ? MEM_dupallocN(deformedVerts) : NULL);
			}
		}
	}

	BLI_linklist_free((LinkNode *)datamasks, NULL);

	/* Yay, we are done. If we have a DerivedMesh and deformed vertices need
	 * to apply these back onto the DerivedMesh. If we have no DerivedMesh
	 * then we need to build one.
	 */
	if (dm && deformedVerts) {
		*r_final = CDDM_copy(dm);

		if (!(r_cage && dm == *r_cage)) {
			dm->release(dm);
		}

		CDDM_apply_vert_coords(*r_final, deformedVerts);
	}
	else if (dm) {
		*r_final = dm;
	}
	else if (!deformedVerts && r_cage && *r_cage) {
		/* cage should already have up to date normals */
		*r_final = *r_cage;

		/* In this case, we should never have weight-modifying modifiers in stack... */
		if (do_init_wmcol)
			DM_update_weight_mcol(ob, *r_final, draw_flag, NULL, 0, NULL);
		if (do_init_statvis)
			DM_update_statvis_color(scene, ob, *r_final);
	}
	else {
		/* this is just a copy of the editmesh, no need to calc normals */
		*r_final = getEditDerivedBMesh(em, ob, deformedVerts);
		deformedVerts = NULL;

		/* In this case, we should never have weight-modifying modifiers in stack... */
		if (do_init_wmcol)
			DM_update_weight_mcol(ob, *r_final, draw_flag, NULL, 0, NULL);
		if (do_init_statvis)
			DM_update_statvis_color(scene, ob, *r_final);
	}

	if (do_loop_normals) {
		/* Compute loop normals */
		DM_calc_loop_normals(*r_final, do_loop_normals, loop_normals_split_angle);
		if (r_cage && *r_cage && (*r_cage != *r_final)) {
			DM_calc_loop_normals(*r_cage, do_loop_normals, loop_normals_split_angle);
		}
	}

	/* BMESH_ONLY, ensure tessface's used for drawing,
	 * but don't recalculate if the last modifier in the stack gives us tessfaces
	 * check if the derived meshes are DM_TYPE_EDITBMESH before calling, this isn't essential
	 * but quiets annoying error messages since tessfaces wont be created. */
	if (dataMask & CD_MASK_MFACE) {
		if ((*r_final)->type != DM_TYPE_EDITBMESH) {
			DM_ensure_tessface(*r_final);
		}
		if (r_cage && *r_cage) {
			if ((*r_cage)->type != DM_TYPE_EDITBMESH) {
				if (*r_cage != *r_final) {
					DM_ensure_tessface(*r_cage);
				}
			}
		}
	}
	/* --- */

	/* same as mesh_calc_modifiers (if using loop normals, poly nors have already been computed). */
	if (!do_loop_normals) {
		dm_ensure_display_normals(*r_final);
	}

	/* add an orco layer if needed */
	if (dataMask & CD_MASK_ORCO)
		add_orco_dm(ob, em, *r_final, orcodm, CD_ORCO);

	if (orcodm)
		orcodm->release(orcodm);

	if (deformedVerts)
		MEM_freeN(deformedVerts);
}

#ifdef WITH_OPENSUBDIV
/* The idea is to skip CPU-side ORCO calculation when
 * we'll be using GPU backend of OpenSubdiv. This is so
 * playback performance is kept as high as possible.
 */
static bool calc_modifiers_skip_orco(const Object *ob)
{
	const ModifierData *last_md = ob->modifiers.last;
	if (last_md != NULL &&
	    last_md->type == eModifierType_Subsurf)
	{
		SubsurfModifierData *smd = (SubsurfModifierData *)last_md;
		/* TODO(sergey): Deduplicate this with checks from subsurf_ccg.c. */
		return smd->use_opensubdiv && U.opensubdiv_compute_type != USER_OPENSUBDIV_COMPUTE_NONE;
	}
	return false;
}
#endif

static void mesh_build_data(
        Scene *scene, Object *ob, CustomDataMask dataMask,
        const bool build_shapekey_layers, const bool need_mapping)
{
	BLI_assert(ob->type == OB_MESH);

	BKE_object_free_derived_caches(ob);
	BKE_object_sculpt_modifiers_changed(ob);

#ifdef WITH_OPENSUBDIV
	if (calc_modifiers_skip_orco(ob)) {
		dataMask &= ~(CD_MASK_ORCO | CD_MASK_PREVIEW_MCOL);
	}
#endif

	mesh_calc_modifiers(
	        scene, ob, NULL, false, 1, need_mapping, dataMask, -1, true, build_shapekey_layers,
	        true,
	        &ob->derivedDeform, &ob->derivedFinal);

	DM_set_object_boundbox(ob, ob->derivedFinal);

	ob->derivedFinal->needsFree = 0;
	ob->derivedDeform->needsFree = 0;
	ob->lastDataMask = dataMask;
	ob->lastNeedMapping = need_mapping;

	if ((ob->mode & OB_MODE_SCULPT) && ob->sculpt) {
		/* create PBVH immediately (would be created on the fly too,
		 * but this avoids waiting on first stroke) */

		BKE_sculpt_update_mesh_elements(scene, scene->toolsettings->sculpt, ob, false, false);
	}

	BLI_assert(!(ob->derivedFinal->dirty & DM_DIRTY_NORMALS));
}

static void editbmesh_build_data(Scene *scene, Object *obedit, BMEditMesh *em, CustomDataMask dataMask)
{
	BKE_object_free_derived_caches(obedit);
	BKE_object_sculpt_modifiers_changed(obedit);

	BKE_editmesh_free_derivedmesh(em);

#ifdef WITH_OPENSUBDIV
	if (calc_modifiers_skip_orco(obedit)) {
		dataMask &= ~(CD_MASK_ORCO | CD_MASK_PREVIEW_MCOL);
	}
#endif

	editbmesh_calc_modifiers(
	        scene, obedit, em, dataMask,
	        &em->derivedCage, &em->derivedFinal);

	DM_set_object_boundbox(obedit, em->derivedFinal);

	em->lastDataMask = dataMask;
	em->derivedFinal->needsFree = 0;
	em->derivedCage->needsFree = 0;

	BLI_assert(!(em->derivedFinal->dirty & DM_DIRTY_NORMALS));
}

static CustomDataMask object_get_datamask(const Scene *scene, Object *ob, bool *r_need_mapping)
{
	Object *actob = scene->basact ? scene->basact->object : NULL;
	CustomDataMask mask = ob->customdata_mask;

	if (r_need_mapping) {
		*r_need_mapping = false;
	}

	if (ob == actob) {
		bool editing = BKE_paint_select_face_test(ob);

		/* weight paint and face select need original indices because of selection buffer drawing */
		if (r_need_mapping) {
			*r_need_mapping = (editing || (ob->mode & (OB_MODE_WEIGHT_PAINT | OB_MODE_VERTEX_PAINT)));
		}

		/* check if we need tfaces & mcols due to face select or texture paint */
		if ((ob->mode & OB_MODE_TEXTURE_PAINT) || editing) {
			mask |= CD_MASK_MLOOPUV | CD_MASK_MLOOPCOL;
		}

		/* check if we need mcols due to vertex paint or weightpaint */
		if (ob->mode & OB_MODE_VERTEX_PAINT) {
			mask |= CD_MASK_MLOOPCOL;
		}

		if (ob->mode & OB_MODE_WEIGHT_PAINT) {
			mask |= CD_MASK_PREVIEW_MLOOPCOL;
		}

		if (ob->mode & OB_MODE_EDIT)
			mask |= CD_MASK_MVERT_SKIN;
	}

	return mask;
}

void makeDerivedMesh(
        Scene *scene, Object *ob, BMEditMesh *em,
        CustomDataMask dataMask, const bool build_shapekey_layers)
{
	bool need_mapping;
	dataMask |= object_get_datamask(scene, ob, &need_mapping);

	if (em) {
		editbmesh_build_data(scene, ob, em, dataMask);
	}
	else {
		mesh_build_data(scene, ob, dataMask, build_shapekey_layers, need_mapping);
	}
}

/***/

DerivedMesh *mesh_get_derived_final(Scene *scene, Object *ob, CustomDataMask dataMask)
{
	/* if there's no derived mesh or the last data mask used doesn't include
	 * the data we need, rebuild the derived mesh
	 */
	bool need_mapping;
	dataMask |= object_get_datamask(scene, ob, &need_mapping);

	if (!ob->derivedFinal ||
	    ((dataMask & ob->lastDataMask) != dataMask) ||
	    (need_mapping != ob->lastNeedMapping))
	{
		mesh_build_data(scene, ob, dataMask, false, need_mapping);
	}

	if (ob->derivedFinal) { BLI_assert(!(ob->derivedFinal->dirty & DM_DIRTY_NORMALS)); }
	return ob->derivedFinal;
}

DerivedMesh *mesh_get_derived_deform(Scene *scene, Object *ob, CustomDataMask dataMask)
{
	/* if there's no derived mesh or the last data mask used doesn't include
	 * the data we need, rebuild the derived mesh
	 */
	bool need_mapping;

	dataMask |= object_get_datamask(scene, ob, &need_mapping);

	if (!ob->derivedDeform ||
	    ((dataMask & ob->lastDataMask) != dataMask) ||
	    (need_mapping != ob->lastNeedMapping))
	{
		mesh_build_data(scene, ob, dataMask, false, need_mapping);
	}

	return ob->derivedDeform;
}

DerivedMesh *mesh_create_derived_render(Scene *scene, Object *ob, CustomDataMask dataMask)
{
	DerivedMesh *final;
	
	mesh_calc_modifiers(
	        scene, ob, NULL, true, 1, false, dataMask, -1, false, false, false,
	        NULL, &final);

	return final;
}

DerivedMesh *mesh_create_derived_index_render(Scene *scene, Object *ob, CustomDataMask dataMask, int index)
{
	DerivedMesh *final;

	mesh_calc_modifiers(
	        scene, ob, NULL, true, 1, false, dataMask, index, false, false, false,
	        NULL, &final);

	return final;
}

DerivedMesh *mesh_create_derived_view(
        Scene *scene, Object *ob,
        CustomDataMask dataMask)
{
	DerivedMesh *final;

	/* XXX hack
	 * psys modifier updates particle state when called during dupli-list generation,
	 * which can lead to wrong transforms. This disables particle system modifier execution.
	 */
	ob->transflag |= OB_NO_PSYS_UPDATE;

	mesh_calc_modifiers(
	        scene, ob, NULL, false, 1, false, dataMask, -1, false, false, false,
	        NULL, &final);

	ob->transflag &= ~OB_NO_PSYS_UPDATE;

	return final;
}

DerivedMesh *mesh_create_derived_no_deform(
        Scene *scene, Object *ob, float (*vertCos)[3],
        CustomDataMask dataMask)
{
	DerivedMesh *final;
	
	mesh_calc_modifiers(
	        scene, ob, vertCos, false, 0, false, dataMask, -1, false, false, false,
	        NULL, &final);

	return final;
}

DerivedMesh *mesh_create_derived_no_virtual(
        Scene *scene, Object *ob, float (*vertCos)[3],
        CustomDataMask dataMask)
{
	DerivedMesh *final;
	
	mesh_calc_modifiers(
	        scene, ob, vertCos, false, -1, false, dataMask, -1, false, false, false,
	        NULL, &final);

	return final;
}

DerivedMesh *mesh_create_derived_physics(
        Scene *scene, Object *ob, float (*vertCos)[3],
        CustomDataMask dataMask)
{
	DerivedMesh *final;
	
	mesh_calc_modifiers(
	        scene, ob, vertCos, false, -1, true, dataMask, -1, false, false, false,
	        NULL, &final);

	return final;
}

DerivedMesh *mesh_create_derived_no_deform_render(
        Scene *scene, Object *ob,
        float (*vertCos)[3],
        CustomDataMask dataMask)
{
	DerivedMesh *final;

	mesh_calc_modifiers(
	        scene, ob, vertCos, true, 0, false, dataMask, -1, false, false, false,
	        NULL, &final);

	return final;
}

/***/

DerivedMesh *editbmesh_get_derived_cage_and_final(
        Scene *scene, Object *obedit, BMEditMesh *em,
        CustomDataMask dataMask,
        /* return args */
        DerivedMesh **r_final)
{
	/* if there's no derived mesh or the last data mask used doesn't include
	 * the data we need, rebuild the derived mesh
	 */
	dataMask |= object_get_datamask(scene, obedit, NULL);

	if (!em->derivedCage ||
	    (em->lastDataMask & dataMask) != dataMask)
	{
		editbmesh_build_data(scene, obedit, em, dataMask);
	}

	*r_final = em->derivedFinal;
	if (em->derivedFinal) { BLI_assert(!(em->derivedFinal->dirty & DM_DIRTY_NORMALS)); }
	return em->derivedCage;
}

DerivedMesh *editbmesh_get_derived_cage(Scene *scene, Object *obedit, BMEditMesh *em, CustomDataMask dataMask)
{
	/* if there's no derived mesh or the last data mask used doesn't include
	 * the data we need, rebuild the derived mesh
	 */
	dataMask |= object_get_datamask(scene, obedit, NULL);

	if (!em->derivedCage ||
	    (em->lastDataMask & dataMask) != dataMask)
	{
		editbmesh_build_data(scene, obedit, em, dataMask);
	}

	return em->derivedCage;
}

DerivedMesh *editbmesh_get_derived_base(Object *obedit, BMEditMesh *em)
{
	return getEditDerivedBMesh(em, obedit, NULL);
}

/***/

/* get derived mesh from an object, using editbmesh if available. */
DerivedMesh *object_get_derived_final(Object *ob, const bool for_render)
{
	Mesh *me = ob->data;
	BMEditMesh *em = me->edit_btmesh;

	if (for_render) {
		/* TODO(sergey): use proper derived render here in the future. */
		return ob->derivedFinal;
	}

	/* only return the editmesh if its from this object because
	 * we don't a mesh from another object's modifier stack: T43122 */
	if (em && (em->ob == ob)) {
		DerivedMesh *dm = em->derivedFinal;
		return dm;
	}

	return ob->derivedFinal;
}


/* UNUSED */
#if 0

/* ********* For those who don't grasp derived stuff! (ton) :) *************** */

static void make_vertexcosnos__mapFunc(void *userData, int index, const float co[3],
                                       const float no_f[3], const short no_s[3])
{
	DMCoNo *co_no = &((DMCoNo *)userData)[index];

	/* check if we've been here before (normal should not be 0) */
	if (!is_zero_v3(co_no->no)) {
		return;
	}

	copy_v3_v3(co_no->co, co);
	if (no_f) {
		copy_v3_v3(co_no->no, no_f);
	}
	else {
		normal_short_to_float_v3(co_no->no, no_s);
	}
}

/* always returns original amount me->totvert of vertices and normals, but fully deformed and subsurfered */
/* this is needed for all code using vertexgroups (no subsurf support) */
/* it stores the normals as floats, but they can still be scaled as shorts (32767 = unit) */
/* in use now by vertex/weight paint and particle generating */

DMCoNo *mesh_get_mapped_verts_nors(Scene *scene, Object *ob)
{
	Mesh *me = ob->data;
	DerivedMesh *dm;
	DMCoNo *vertexcosnos;
	
	/* lets prevent crashing... */
	if (ob->type != OB_MESH || me->totvert == 0)
		return NULL;
	
	dm = mesh_get_derived_final(scene, ob, CD_MASK_BAREMESH | CD_MASK_ORIGINDEX);
	
	if (dm->foreachMappedVert) {
		vertexcosnos = MEM_callocN(sizeof(DMCoNo) * me->totvert, "vertexcosnos map");
		dm->foreachMappedVert(dm, make_vertexcosnos__mapFunc, vertexcosnos);
	}
	else {
		DMCoNo *v_co_no = vertexcosnos = MEM_mallocN(sizeof(DMCoNo) * me->totvert, "vertexcosnos map");
		int a;
		for (a = 0; a < me->totvert; a++, v_co_no++) {
			dm->getVertCo(dm, a, v_co_no->co);
			dm->getVertNo(dm, a, v_co_no->no);
		}
	}
	
	dm->release(dm);
	return vertexcosnos;
}

#endif

/* same as above but for vert coords */
typedef struct {
	float (*vertexcos)[3];
	BLI_bitmap *vertex_visit;
} MappedUserData;

static void make_vertexcos__mapFunc(
        void *userData, int index, const float co[3],
        const float UNUSED(no_f[3]), const short UNUSED(no_s[3]))
{
	MappedUserData *mappedData = (MappedUserData *)userData;

	if (BLI_BITMAP_TEST(mappedData->vertex_visit, index) == 0) {
		/* we need coord from prototype vertex, not from copies,
		 * assume they stored in the beginning of vertex array stored in DM
		 * (mirror modifier for eg does this) */
		copy_v3_v3(mappedData->vertexcos[index], co);
		BLI_BITMAP_ENABLE(mappedData->vertex_visit, index);
	}
}

void mesh_get_mapped_verts_coords(DerivedMesh *dm, float (*r_cos)[3], const int totcos)
{
	if (dm->foreachMappedVert) {
		MappedUserData userData;
		memset(r_cos, 0, sizeof(*r_cos) * totcos);
		userData.vertexcos = r_cos;
		userData.vertex_visit = BLI_BITMAP_NEW(totcos, "vertexcos flags");
		dm->foreachMappedVert(dm, make_vertexcos__mapFunc, &userData, DM_FOREACH_NOP);
		MEM_freeN(userData.vertex_visit);
	}
	else {
		int i;
		for (i = 0; i < totcos; i++) {
			dm->getVertCo(dm, i, r_cos[i]);
		}
	}
}

/* ******************* GLSL ******************** */

/** \name Tangent Space Calculation
 * \{ */

/* Necessary complexity to handle looptri's as quads for correct tangents */
#define USE_LOOPTRI_DETECT_QUADS

typedef struct {
	float (*precomputedFaceNormals)[3];
	float (*precomputedLoopNormals)[3];
	const MLoopTri *looptri;
	MLoopUV *mloopuv;   /* texture coordinates */
	MPoly *mpoly;       /* indices */
	MLoop *mloop;       /* indices */
	MVert *mvert;       /* vertices & normals */
	float (*orco)[3];
	float (*tangent)[4];    /* destination */
	int numTessFaces;

#ifdef USE_LOOPTRI_DETECT_QUADS
	/* map from 'fake' face index to looptri,
	 * quads will point to the first looptri of the quad */
	const int    *face_as_quad_map;
	int       num_face_as_quad_map;
#endif

} SGLSLMeshToTangent;

/* interface */
#include "mikktspace.h"

static int dm_ts_GetNumFaces(const SMikkTSpaceContext *pContext)
{
	SGLSLMeshToTangent *pMesh = pContext->m_pUserData;

#ifdef USE_LOOPTRI_DETECT_QUADS
	return pMesh->num_face_as_quad_map;
#else
	return pMesh->numTessFaces;
#endif
}

static int dm_ts_GetNumVertsOfFace(const SMikkTSpaceContext *pContext, const int face_num)
{
#ifdef USE_LOOPTRI_DETECT_QUADS
	SGLSLMeshToTangent *pMesh = pContext->m_pUserData;
	if (pMesh->face_as_quad_map) {
		const MLoopTri *lt = &pMesh->looptri[pMesh->face_as_quad_map[face_num]];
		const MPoly *mp = &pMesh->mpoly[lt->poly];
		if (mp->totloop == 4) {
			return 4;
		}
	}
	return 3;
#else
	UNUSED_VARS(pContext, face_num);
	return 3;
#endif
}

static void dm_ts_GetPosition(
        const SMikkTSpaceContext *pContext, float r_co[3],
        const int face_num, const int vert_index)
{
	//assert(vert_index >= 0 && vert_index < 4);
	SGLSLMeshToTangent *pMesh = pContext->m_pUserData;
	const MLoopTri *lt;
	int loop_index;
	const float *co;

#ifdef USE_LOOPTRI_DETECT_QUADS
	if (pMesh->face_as_quad_map) {
		lt = &pMesh->looptri[pMesh->face_as_quad_map[face_num]];
		const MPoly *mp = &pMesh->mpoly[lt->poly];
		if (mp->totloop == 4) {
			loop_index = mp->loopstart + vert_index;
			goto finally;
		}
		/* fall through to regular triangle */
	}
	else {
		lt = &pMesh->looptri[face_num];
	}
#else
	lt = &pMesh->looptri[face_num];
#endif
	loop_index = lt->tri[vert_index];

finally:
	co = pMesh->mvert[pMesh->mloop[loop_index].v].co;
	copy_v3_v3(r_co, co);
}

static void dm_ts_GetTextureCoordinate(
        const SMikkTSpaceContext *pContext, float r_uv[2],
        const int face_num, const int vert_index)
{
	//assert(vert_index >= 0 && vert_index < 4);
	SGLSLMeshToTangent *pMesh = pContext->m_pUserData;
	const MLoopTri *lt;
	int loop_index;

#ifdef USE_LOOPTRI_DETECT_QUADS
	if (pMesh->face_as_quad_map) {
		lt = &pMesh->looptri[pMesh->face_as_quad_map[face_num]];
		const MPoly *mp = &pMesh->mpoly[lt->poly];
		if (mp->totloop == 4) {
			loop_index = mp->loopstart + vert_index;
			goto finally;
		}
		/* fall through to regular triangle */
	}
	else {
		lt = &pMesh->looptri[face_num];
	}
#else
	lt = &pMesh->looptri[face_num];
#endif
	loop_index = lt->tri[vert_index];

finally:
	if (pMesh->mloopuv != NULL) {
		const float *uv = pMesh->mloopuv[loop_index].uv;
		copy_v2_v2(r_uv, uv);
	}
	else {
		const float *orco = pMesh->orco[pMesh->mloop[loop_index].v];
		map_to_sphere(&r_uv[0], &r_uv[1], orco[0], orco[1], orco[2]);
	}
}

static void dm_ts_GetNormal(
        const SMikkTSpaceContext *pContext, float r_no[3],
        const int face_num, const int vert_index)
{
	//assert(vert_index >= 0 && vert_index < 4);
	SGLSLMeshToTangent *pMesh = (SGLSLMeshToTangent *) pContext->m_pUserData;
	const MLoopTri *lt;
	int loop_index;

#ifdef USE_LOOPTRI_DETECT_QUADS
	if (pMesh->face_as_quad_map) {
		lt = &pMesh->looptri[pMesh->face_as_quad_map[face_num]];
		const MPoly *mp = &pMesh->mpoly[lt->poly];
		if (mp->totloop == 4) {
			loop_index = mp->loopstart + vert_index;
			goto finally;
		}
		/* fall through to regular triangle */
	}
	else {
		lt = &pMesh->looptri[face_num];
	}
#else
	lt = &pMesh->looptri[face_num];
#endif
	loop_index = lt->tri[vert_index];

finally:
	if (pMesh->precomputedLoopNormals) {
		copy_v3_v3(r_no, pMesh->precomputedLoopNormals[loop_index]);
	}
	else if ((pMesh->mpoly[lt->poly].flag & ME_SMOOTH) == 0) {  /* flat */
		if (pMesh->precomputedFaceNormals) {
			copy_v3_v3(r_no, pMesh->precomputedFaceNormals[lt->poly]);
		}
		else {
#ifdef USE_LOOPTRI_DETECT_QUADS
			const MPoly *mp = &pMesh->mpoly[lt->poly];
			if (mp->totloop == 4) {
				normal_quad_v3(
				        r_no,
				        pMesh->mvert[pMesh->mloop[mp->loopstart + 0].v].co,
				        pMesh->mvert[pMesh->mloop[mp->loopstart + 1].v].co,
				        pMesh->mvert[pMesh->mloop[mp->loopstart + 2].v].co,
				        pMesh->mvert[pMesh->mloop[mp->loopstart + 3].v].co);
			}
			else
#endif
			{
				normal_tri_v3(
				        r_no,
				        pMesh->mvert[pMesh->mloop[lt->tri[0]].v].co,
				        pMesh->mvert[pMesh->mloop[lt->tri[1]].v].co,
				        pMesh->mvert[pMesh->mloop[lt->tri[2]].v].co);
			}
		}
	}
	else {
		const short *no = pMesh->mvert[pMesh->mloop[loop_index].v].no;
		normal_short_to_float_v3(r_no, no);
	}
}

static void dm_ts_SetTSpace(
        const SMikkTSpaceContext *pContext, const float fvTangent[3], const float fSign,
        const int face_num, const int vert_index)
{
	//assert(vert_index >= 0 && vert_index < 4);
	SGLSLMeshToTangent *pMesh = (SGLSLMeshToTangent *) pContext->m_pUserData;
	const MLoopTri *lt;
	int loop_index;

#ifdef USE_LOOPTRI_DETECT_QUADS
	if (pMesh->face_as_quad_map) {
		lt = &pMesh->looptri[pMesh->face_as_quad_map[face_num]];
		const MPoly *mp = &pMesh->mpoly[lt->poly];
		if (mp->totloop == 4) {
			loop_index = mp->loopstart + vert_index;
			goto finally;
		}
		/* fall through to regular triangle */
	}
	else {
		lt = &pMesh->looptri[face_num];
	}
#else
	lt = &pMesh->looptri[face_num];
#endif
	loop_index = lt->tri[vert_index];

	float *pRes;

finally:
	pRes = pMesh->tangent[loop_index];
	copy_v3_v3(pRes, fvTangent);
	pRes[3] = fSign;
}

void DM_calc_tangents_names_from_gpu(
        const GPUVertexAttribs *gattribs,
        char (*tangent_names)[MAX_NAME], int *r_tangent_names_count)
{
	int count = 0;
	for (int b = 0; b < gattribs->totlayer; b++) {
		if (gattribs->layer[b].type == CD_TANGENT) {
			strcpy(tangent_names[count++], gattribs->layer[b].name);
		}
	}
	*r_tangent_names_count = count;
}

static void DM_calc_loop_tangents_thread(TaskPool *UNUSED(pool), void *taskdata, int UNUSED(threadid))
{
	struct SGLSLMeshToTangent *mesh2tangent = taskdata;
	/* new computation method */
	{
		SMikkTSpaceContext sContext = {NULL};
		SMikkTSpaceInterface sInterface = {NULL};

		sContext.m_pUserData = mesh2tangent;
		sContext.m_pInterface = &sInterface;
		sInterface.m_getNumFaces = dm_ts_GetNumFaces;
		sInterface.m_getNumVerticesOfFace = dm_ts_GetNumVertsOfFace;
		sInterface.m_getPosition = dm_ts_GetPosition;
		sInterface.m_getTexCoord = dm_ts_GetTextureCoordinate;
		sInterface.m_getNormal = dm_ts_GetNormal;
		sInterface.m_setTSpaceBasic = dm_ts_SetTSpace;

		/* 0 if failed */
		genTangSpaceDefault(&sContext);
	}
}

void DM_add_named_tangent_layer_for_uv(
        CustomData *uv_data, CustomData *tan_data, int numLoopData,
        const char *layer_name)
{
	if (CustomData_get_named_layer_index(tan_data, CD_TANGENT, layer_name) == -1 &&
	    CustomData_get_named_layer_index(uv_data, CD_MLOOPUV, layer_name) != -1)
	{
		CustomData_add_layer_named(
		        tan_data, CD_TANGENT, CD_CALLOC, NULL,
		        numLoopData, layer_name);
	}
}

/**
 * Here we get some useful information such as active uv layer name and search if it is already in tangent_names.
 * Also, we calculate tangent_mask that works as a descriptor of tangents state.
 * If tangent_mask has changed, then recalculate tangents.
 */
void DM_calc_loop_tangents_step_0(
        const CustomData *loopData, bool calc_active_tangent,
        const char (*tangent_names)[MAX_NAME], int tangent_names_count,
        bool *rcalc_act, bool *rcalc_ren, int *ract_uv_n, int *rren_uv_n,
        char *ract_uv_name, char *rren_uv_name, char *rtangent_mask) {
	/* Active uv in viewport */
	int layer_index = CustomData_get_layer_index(loopData, CD_MLOOPUV);
	*ract_uv_n = CustomData_get_active_layer(loopData, CD_MLOOPUV);
	ract_uv_name[0] = 0;
	if (*ract_uv_n != -1) {
		strcpy(ract_uv_name, loopData->layers[*ract_uv_n + layer_index].name);
	}

	/* Active tangent in render */
	*rren_uv_n = CustomData_get_render_layer(loopData, CD_MLOOPUV);
	rren_uv_name[0] = 0;
	if (*rren_uv_n != -1) {
		strcpy(rren_uv_name, loopData->layers[*rren_uv_n + layer_index].name);
	}

	/* If active tangent not in tangent_names we take it into account */
	*rcalc_act = false;
	*rcalc_ren = false;
	for (int i = 0; i < tangent_names_count; i++) {
		if (tangent_names[i][0] == 0) {
			calc_active_tangent = true;
		}
	}
	if (calc_active_tangent) {
		*rcalc_act = true;
		*rcalc_ren = true;
		for (int i = 0; i < tangent_names_count; i++) {
			if (STREQ(ract_uv_name, tangent_names[i]))
				*rcalc_act = false;
			if (STREQ(rren_uv_name, tangent_names[i]))
				*rcalc_ren = false;
		}
	}
	*rtangent_mask = 0;

	const int uv_layer_num = CustomData_number_of_layers(loopData, CD_MLOOPUV);
	for (int n = 0; n < uv_layer_num; n++) {
		const char *name = CustomData_get_layer_name(loopData, CD_MLOOPUV, n);
		bool add = false;
		for (int i = 0; i < tangent_names_count; i++) {
			if (tangent_names[i][0] && STREQ(tangent_names[i], name)) {
				add = true;
				break;
			}
		}
		if ((*rcalc_act && ract_uv_name[0] && STREQ(ract_uv_name, name)) ||
		    (*rcalc_ren && rren_uv_name[0] && STREQ(rren_uv_name, name)))
		{
			add = true;
		}
		if (add)
			*rtangent_mask |= 1 << n;
	}
}

void DM_calc_loop_tangents(
        DerivedMesh *dm, bool calc_active_tangent,
        const char (*tangent_names)[MAX_NAME], int tangent_names_count)
{
	if (CustomData_number_of_layers(&dm->loopData, CD_MLOOPUV) == 0)
		return;
	int act_uv_n = -1;
	int ren_uv_n = -1;
	bool calc_act = false;
	bool calc_ren = false;
	char act_uv_name[MAX_NAME];
	char ren_uv_name[MAX_NAME];
	char tangent_mask = 0;
	DM_calc_loop_tangents_step_0(
	        &dm->loopData, calc_active_tangent, tangent_names, tangent_names_count,
	        &calc_act, &calc_ren, &act_uv_n, &ren_uv_n, act_uv_name, ren_uv_name, &tangent_mask);
	if ((dm->tangent_mask | tangent_mask) != dm->tangent_mask) {
		/* Check we have all the needed layers */
		MPoly *mpoly = dm->getPolyArray(dm);
		const MLoopTri *looptri = dm->getLoopTriArray(dm);
		int totface = dm->getNumLoopTri(dm);
		/* Allocate needed tangent layers */
		for (int i = 0; i < tangent_names_count; i++)
			if (tangent_names[i][0])
				DM_add_named_tangent_layer_for_uv(&dm->loopData, &dm->loopData, dm->numLoopData, tangent_names[i]);
		if (calc_act && act_uv_name[0])
			DM_add_named_tangent_layer_for_uv(&dm->loopData, &dm->loopData, dm->numLoopData, act_uv_name);
		if (calc_ren && ren_uv_name[0])
			DM_add_named_tangent_layer_for_uv(&dm->loopData, &dm->loopData, dm->numLoopData, ren_uv_name);

#ifdef USE_LOOPTRI_DETECT_QUADS
		int num_face_as_quad_map;
		int *face_as_quad_map = NULL;

		/* map faces to quads */
		if (totface != dm->getNumPolys(dm)) {
			/* over alloc, since we dont know how many ngon or quads we have */

			/* map fake face index to looptri */
			face_as_quad_map = MEM_mallocN(sizeof(int) * totface, __func__);
			int k, j;
			for (k = 0, j = 0; j < totface; k++, j++) {
				face_as_quad_map[k] = j;
				/* step over all quads */
				if (mpoly[looptri[j].poly].totloop == 4) {
					j++;  /* skips the nest looptri */
				}
			}
			num_face_as_quad_map = k;
		}
		else {
			num_face_as_quad_map = totface;
		}
#endif

		/* Calculation */
		{
			TaskScheduler *scheduler = BLI_task_scheduler_get();
			TaskPool *task_pool;
			task_pool = BLI_task_pool_create(scheduler, NULL);

			dm->tangent_mask = 0;
			/* Calculate tangent layers */
			SGLSLMeshToTangent data_array[MAX_MTFACE];
			const int tangent_layer_num = CustomData_number_of_layers(&dm->loopData, CD_TANGENT);
			for (int n = 0; n < tangent_layer_num; n++) {
				int index = CustomData_get_layer_index_n(&dm->loopData, CD_TANGENT, n);
				BLI_assert(n < MAX_MTFACE);
				SGLSLMeshToTangent *mesh2tangent = &data_array[n];
				mesh2tangent->numTessFaces = totface;
#ifdef USE_LOOPTRI_DETECT_QUADS
				mesh2tangent->face_as_quad_map = face_as_quad_map;
				mesh2tangent->num_face_as_quad_map = num_face_as_quad_map;
#endif
				mesh2tangent->mvert = dm->getVertArray(dm);
				mesh2tangent->mpoly = dm->getPolyArray(dm);
				mesh2tangent->mloop = dm->getLoopArray(dm);
				mesh2tangent->looptri = dm->getLoopTriArray(dm);
				/* Note, we assume we do have tessellated loop normals at this point (in case it is object-enabled),
				 * have to check this is valid...
				 */
				mesh2tangent->precomputedLoopNormals = dm->getLoopDataArray(dm, CD_NORMAL);
				mesh2tangent->precomputedFaceNormals = CustomData_get_layer(&dm->faceData, CD_NORMAL);

				mesh2tangent->orco = NULL;
				mesh2tangent->mloopuv = CustomData_get_layer_named(&dm->loopData, CD_MLOOPUV, dm->loopData.layers[index].name);
				if (!mesh2tangent->mloopuv) {
					mesh2tangent->orco = dm->getVertDataArray(dm, CD_ORCO);
					if (!mesh2tangent->orco)
						continue;
				}
				mesh2tangent->tangent = dm->loopData.layers[index].data;

				/* Fill the resulting tangent_mask */
				int uv_ind = CustomData_get_named_layer_index(&dm->loopData, CD_MLOOPUV, dm->loopData.layers[index].name);
				int uv_start = CustomData_get_layer_index(&dm->loopData, CD_MLOOPUV);
				BLI_assert(uv_ind != -1 && uv_start != -1);
				BLI_assert(uv_ind - uv_start < MAX_MTFACE);
				dm->tangent_mask |= 1 << (uv_ind - uv_start);
				BLI_task_pool_push(task_pool, DM_calc_loop_tangents_thread, mesh2tangent, false, TASK_PRIORITY_LOW);
			}

			BLI_assert(dm->tangent_mask == tangent_mask);
			BLI_task_pool_work_and_wait(task_pool);
			BLI_task_pool_free(task_pool);
		}
#ifdef USE_LOOPTRI_DETECT_QUADS
		if (face_as_quad_map) {
			MEM_freeN(face_as_quad_map);
		}
#undef USE_LOOPTRI_DETECT_QUADS

#endif

		int uv_index, tan_index;

		/* Update active layer index */
		uv_index = CustomData_get_layer_index_n(&dm->loopData, CD_MLOOPUV, act_uv_n);
		tan_index = CustomData_get_named_layer_index(&dm->loopData, CD_TANGENT, dm->loopData.layers[uv_index].name);
		CustomData_set_layer_active_index(&dm->loopData, CD_TANGENT, tan_index);

		/* Update render layer index */
		uv_index = CustomData_get_layer_index_n(&dm->loopData, CD_MLOOPUV, ren_uv_n);
		tan_index = CustomData_get_named_layer_index(&dm->loopData, CD_TANGENT, dm->loopData.layers[uv_index].name);
		CustomData_set_layer_render_index(&dm->loopData, CD_TANGENT, tan_index);
	}
}

/** \} */


void DM_calc_auto_bump_scale(DerivedMesh *dm)
{
	/* int totvert = dm->getNumVerts(dm); */ /* UNUSED */
	int totface = dm->getNumTessFaces(dm);

	MVert *mvert = dm->getVertArray(dm);
	MFace *mface = dm->getTessFaceArray(dm);
	MTFace *mtface = dm->getTessFaceDataArray(dm, CD_MTFACE);

	if (mtface) {
		double dsum = 0.0;
		int nr_accumulated = 0;
		int f;

		for (f = 0; f < totface; f++) {
			{
				float *verts[4], *tex_coords[4];
				const int nr_verts = mface[f].v4 != 0 ? 4 : 3;
				bool is_degenerate;
				int i;

				verts[0] = mvert[mface[f].v1].co; verts[1] = mvert[mface[f].v2].co; verts[2] = mvert[mface[f].v3].co;
				tex_coords[0] = mtface[f].uv[0]; tex_coords[1] = mtface[f].uv[1]; tex_coords[2] = mtface[f].uv[2];
				if (nr_verts == 4) {
					verts[3] = mvert[mface[f].v4].co;
					tex_coords[3] = mtface[f].uv[3];
				}

				/* discard degenerate faces */
				is_degenerate = 0;
				if (equals_v3v3(verts[0], verts[1]) ||
				    equals_v3v3(verts[0], verts[2]) ||
				    equals_v3v3(verts[1], verts[2]) ||
				    equals_v2v2(tex_coords[0], tex_coords[1]) ||
				    equals_v2v2(tex_coords[0], tex_coords[2]) ||
				    equals_v2v2(tex_coords[1], tex_coords[2]))
				{
					is_degenerate = 1;
				}

				/* verify last vertex as well if this is a quad */
				if (is_degenerate == 0 && nr_verts == 4) {
					if (equals_v3v3(verts[3], verts[0]) ||
					    equals_v3v3(verts[3], verts[1]) ||
					    equals_v3v3(verts[3], verts[2]) ||
					    equals_v2v2(tex_coords[3], tex_coords[0]) ||
					    equals_v2v2(tex_coords[3], tex_coords[1]) ||
					    equals_v2v2(tex_coords[3], tex_coords[2]))
					{
						is_degenerate = 1;
					}

					/* verify the winding is consistent */
					if (is_degenerate == 0) {
						float prev_edge[2];
						bool is_signed = 0;
						sub_v2_v2v2(prev_edge, tex_coords[0], tex_coords[3]);

						i = 0;
						while (is_degenerate == 0 && i < 4) {
							float cur_edge[2], signed_area;
							sub_v2_v2v2(cur_edge, tex_coords[(i + 1) & 0x3], tex_coords[i]);
							signed_area = cross_v2v2(prev_edge, cur_edge);

							if (i == 0) {
								is_signed = (signed_area < 0.0f) ? 1 : 0;
							}
							else if ((is_signed != 0) != (signed_area < 0.0f)) {
								is_degenerate = 1;
							}

							if (is_degenerate == 0) {
								copy_v2_v2(prev_edge, cur_edge);
								i++;
							}
						}
					}
				}

				/* proceed if not a degenerate face */
				if (is_degenerate == 0) {
					int nr_tris_to_pile = 0;
					/* quads split at shortest diagonal */
					int offs = 0;  /* initial triangulation is 0,1,2 and 0, 2, 3 */
					if (nr_verts == 4) {
						float pos_len_diag0, pos_len_diag1;

						pos_len_diag0 = len_squared_v3v3(verts[2], verts[0]);
						pos_len_diag1 = len_squared_v3v3(verts[3], verts[1]);

						if (pos_len_diag1 < pos_len_diag0) {
							offs = 1;     // alter split
						}
						else if (pos_len_diag0 == pos_len_diag1) { /* do UV check instead */
							float tex_len_diag0, tex_len_diag1;

							tex_len_diag0 = len_squared_v2v2(tex_coords[2], tex_coords[0]);
							tex_len_diag1 = len_squared_v2v2(tex_coords[3], tex_coords[1]);

							if (tex_len_diag1 < tex_len_diag0) {
								offs = 1; /* alter split */
							}
						}
					}
					nr_tris_to_pile = nr_verts - 2;
					if (nr_tris_to_pile == 1 || nr_tris_to_pile == 2) {
						const int indices[6] = {offs + 0, offs + 1, offs + 2, offs + 0, offs + 2, (offs + 3) & 0x3 };
						int t;
						for (t = 0; t < nr_tris_to_pile; t++) {
							float f2x_area_uv;
							const float *p0 = verts[indices[t * 3 + 0]];
							const float *p1 = verts[indices[t * 3 + 1]];
							const float *p2 = verts[indices[t * 3 + 2]];

							float edge_t0[2], edge_t1[2];
							sub_v2_v2v2(edge_t0, tex_coords[indices[t * 3 + 1]], tex_coords[indices[t * 3 + 0]]);
							sub_v2_v2v2(edge_t1, tex_coords[indices[t * 3 + 2]], tex_coords[indices[t * 3 + 0]]);

							f2x_area_uv = fabsf(cross_v2v2(edge_t0, edge_t1));
							if (f2x_area_uv > FLT_EPSILON) {
								float norm[3], v0[3], v1[3], f2x_surf_area, fsurf_ratio;
								sub_v3_v3v3(v0, p1, p0);
								sub_v3_v3v3(v1, p2, p0);
								cross_v3_v3v3(norm, v0, v1);

								f2x_surf_area = len_v3(norm);
								fsurf_ratio = f2x_surf_area / f2x_area_uv;  /* tri area divided by texture area */

								nr_accumulated++;
								dsum += (double)(fsurf_ratio);
							}
						}
					}
				}
			}
		}

		/* finalize */
		{
			const float avg_area_ratio = (nr_accumulated > 0) ? ((float)(dsum / nr_accumulated)) : 1.0f;
			const float use_as_render_bump_scale = sqrtf(avg_area_ratio);       // use width of average surface ratio as your bump scale
			dm->auto_bump_scale = use_as_render_bump_scale;
		}
	}
	else {
		dm->auto_bump_scale = 1.0f;
	}
}

void DM_vertex_attributes_from_gpu(DerivedMesh *dm, GPUVertexAttribs *gattribs, DMVertexAttribs *attribs)
{
	CustomData *vdata, *ldata;
	int a, b, layer;
	const bool is_editmesh = (dm->type == DM_TYPE_EDITBMESH);

	/* From the layers requested by the GLSL shader, figure out which ones are
	 * actually available for this derivedmesh, and retrieve the pointers */

	memset(attribs, 0, sizeof(DMVertexAttribs));

	vdata = &dm->vertData;
	ldata = dm->getLoopDataLayout(dm);
	
	/* calc auto bump scale if necessary */
	if (dm->auto_bump_scale <= 0.0f)
		DM_calc_auto_bump_scale(dm);

	char tangent_names[MAX_MTFACE][MAX_NAME];
	int tangent_names_count;
	/* Add a tangent layer/layers. */
	DM_calc_tangents_names_from_gpu(gattribs, tangent_names, &tangent_names_count);

	if (tangent_names_count)
		dm->calcLoopTangents(dm, false, (const char (*)[MAX_NAME])tangent_names, tangent_names_count);

	for (b = 0; b < gattribs->totlayer; b++) {
		int type = gattribs->layer[b].type;
		layer = -1;
		if (type == CD_AUTO_FROM_NAME) {
			/* We need to deduct what exact layer is used.
			 *
			 * We do it based on the specified name.
			 */
			if (gattribs->layer[b].name[0]) {
				layer = CustomData_get_named_layer_index(&dm->loopData, CD_TANGENT, gattribs->layer[b].name);
				type = CD_TANGENT;
				if (layer == -1) {
					layer = CustomData_get_named_layer_index(ldata, CD_MLOOPCOL, gattribs->layer[b].name);
					type = CD_MCOL;
				}
				if (layer == -1) {
					layer = CustomData_get_named_layer_index(ldata, CD_MLOOPUV, gattribs->layer[b].name);
					type = CD_MTFACE;
				}
				if (layer == -1) {
					continue;
				}
			}
			else {
				/* Fall back to the UV layer, which matches old behavior. */
				type = CD_MTFACE;
			}
		}
		if (type == CD_MTFACE) {
			/* uv coordinates */
			if (layer == -1) {
				if (gattribs->layer[b].name[0])
					layer = CustomData_get_named_layer_index(ldata, CD_MLOOPUV, gattribs->layer[b].name);
				else
					layer = CustomData_get_active_layer_index(ldata, CD_MLOOPUV);
			}

			a = attribs->tottface++;

			if (layer != -1) {
				attribs->tface[a].array = is_editmesh ? NULL : ldata->layers[layer].data;
				attribs->tface[a].em_offset = ldata->layers[layer].offset;
			}
			else {
				attribs->tface[a].array = NULL;
				attribs->tface[a].em_offset = -1;
			}

			attribs->tface[a].gl_index = gattribs->layer[b].glindex;
			attribs->tface[a].gl_info_index = gattribs->layer[b].glinfoindoex;
			attribs->tface[a].gl_texco = gattribs->layer[b].gltexco;
		}
		else if (type == CD_MCOL) {
			if (layer == -1) {
				if (gattribs->layer[b].name[0])
					layer = CustomData_get_named_layer_index(ldata, CD_MLOOPCOL, gattribs->layer[b].name);
				else
					layer = CustomData_get_active_layer_index(ldata, CD_MLOOPCOL);
			}

			a = attribs->totmcol++;

			if (layer != -1) {
				attribs->mcol[a].array = is_editmesh ? NULL : ldata->layers[layer].data;
				/* odd, store the offset for a different layer type here, but editmode draw code expects it */
				attribs->mcol[a].em_offset = ldata->layers[layer].offset;
			}
			else {
				attribs->mcol[a].array = NULL;
				attribs->mcol[a].em_offset = -1;
			}

			attribs->mcol[a].gl_index = gattribs->layer[b].glindex;
			attribs->mcol[a].gl_info_index = gattribs->layer[b].glinfoindoex;
		}
		else if (type == CD_TANGENT) {
			/* note, even with 'is_editmesh' this uses the derived-meshes loop data */
			if (layer == -1) {
				if (gattribs->layer[b].name[0])
					layer = CustomData_get_named_layer_index(&dm->loopData, CD_TANGENT, gattribs->layer[b].name);
				else
					layer = CustomData_get_active_layer_index(&dm->loopData, CD_TANGENT);
			}

			a = attribs->tottang++;

			if (layer != -1) {
				attribs->tang[a].array = dm->loopData.layers[layer].data;
				attribs->tang[a].em_offset = dm->loopData.layers[layer].offset;
			}
			else {
				attribs->tang[a].array = NULL;
				attribs->tang[a].em_offset = -1;
			}

			attribs->tang[a].gl_index = gattribs->layer[b].glindex;
			attribs->tang[a].gl_info_index = gattribs->layer[b].glinfoindoex;
		}
		else if (type == CD_ORCO) {
			/* original coordinates */
			if (layer == -1) {
				layer = CustomData_get_layer_index(vdata, CD_ORCO);
			}
			attribs->totorco = 1;

			if (layer != -1) {
				attribs->orco.array = vdata->layers[layer].data;
				attribs->orco.em_offset = vdata->layers[layer].offset;
			}
			else {
				attribs->orco.array = NULL;
				attribs->orco.em_offset = -1;
			}

			attribs->orco.gl_index = gattribs->layer[b].glindex;
			attribs->orco.gl_texco = gattribs->layer[b].gltexco;
			attribs->orco.gl_info_index = gattribs->layer[b].glinfoindoex;
		}
	}
}

/**
 * Set vertex shader attribute inputs for a particular tessface vert
 *
 * \param a: tessface index
 * \param index: vertex index
 * \param vert: corner index (0, 1, 2, 3)
 * \param loop: absolute loop corner index
 */
void DM_draw_attrib_vertex(DMVertexAttribs *attribs, int a, int index, int vert, int loop)
{
	const float zero[4] = {0.0f, 0.0f, 0.0f, 0.0f};
	int b;

	UNUSED_VARS(a, vert);

	/* orco texture coordinates */
	if (attribs->totorco) {
		/*const*/ float (*array)[3] = attribs->orco.array;
		const float *orco = (array) ? array[index] : zero;

		if (attribs->orco.gl_texco)
			glTexCoord3fv(orco);
		else
			glVertexAttrib3fv(attribs->orco.gl_index, orco);
		glUniform1i(attribs->orco.gl_info_index, 0);
	}

	/* uv texture coordinates */
	for (b = 0; b < attribs->tottface; b++) {
		const float *uv;

		if (attribs->tface[b].array) {
			const MLoopUV *mloopuv = &attribs->tface[b].array[loop];
			uv = mloopuv->uv;
		}
		else {
			uv = zero;
		}

		if (attribs->tface[b].gl_texco)
			glTexCoord2fv(uv);
		else
			glVertexAttrib2fv(attribs->tface[b].gl_index, uv);
		glUniform1i(attribs->tface[b].gl_info_index, 0);
	}

	/* vertex colors */
	for (b = 0; b < attribs->totmcol; b++) {
		GLfloat col[4];

		if (attribs->mcol[b].array) {
			const MLoopCol *cp = &attribs->mcol[b].array[loop];
			rgba_uchar_to_float(col, &cp->r);
		}
		else {
			zero_v4(col);
		}

		glVertexAttrib4fv(attribs->mcol[b].gl_index, col);
		glUniform1i(attribs->mcol[b].gl_info_index, GPU_ATTR_INFO_SRGB);
	}

	/* tangent for normal mapping */
	for (b = 0; b < attribs->tottang; b++) {
		if (attribs->tang[b].array) {
			/*const*/ float (*array)[4] = attribs->tang[b].array;
			const float *tang = (array) ? array[a * 4 + vert] : zero;
			glVertexAttrib4fv(attribs->tang[b].gl_index, tang);
		}
		glUniform1i(attribs->tang[b].gl_info_index, 0);
	}
}

/* Set object's bounding box based on DerivedMesh min/max data */
void DM_set_object_boundbox(Object *ob, DerivedMesh *dm)
{
	float min[3], max[3];

	INIT_MINMAX(min, max);
	dm->getMinMax(dm, min, max);

	if (!ob->bb)
		ob->bb = MEM_callocN(sizeof(BoundBox), "DM-BoundBox");

	BKE_boundbox_init_from_minmax(ob->bb, min, max);

	ob->bb->flag &= ~BOUNDBOX_DIRTY;
}

/* --- NAVMESH (begin) --- */
#ifdef WITH_GAMEENGINE

/* BMESH_TODO, navmesh is not working right currently
 * All tools set this as MPoly data, but derived mesh currently draws from MFace (tessface)
 *
 * Proposed solution, rather then copy CD_RECAST into the MFace array,
 * use ORIGINDEX to get the original poly index and then get the CD_RECAST
 * data from the original me->mpoly layer. - campbell
 */


BLI_INLINE int navmesh_bit(int a, int b)
{
	return (a & (1 << b)) >> b;
}

BLI_INLINE void navmesh_intToCol(int i, float col[3])
{
	int r = navmesh_bit(i, 0) + navmesh_bit(i, 3) * 2 + 1;
	int g = navmesh_bit(i, 1) + navmesh_bit(i, 4) * 2 + 1;
	int b = navmesh_bit(i, 2) + navmesh_bit(i, 5) * 2 + 1;
	col[0] = 1 - r * 63.0f / 255.0f;
	col[1] = 1 - g * 63.0f / 255.0f;
	col[2] = 1 - b * 63.0f / 255.0f;
}

static void navmesh_drawColored(DerivedMesh *dm)
{
	int a, glmode;
	MVert *mvert = (MVert *)CustomData_get_layer(&dm->vertData, CD_MVERT);
	MFace *mface = (MFace *)CustomData_get_layer(&dm->faceData, CD_MFACE);
	int *polygonIdx = (int *)CustomData_get_layer(&dm->polyData, CD_RECAST);
	float col[3];

	if (!polygonIdx)
		return;

#if 0
	//UI_ThemeColor(TH_WIRE);
	glLineWidth(2.0);
	dm->drawEdges(dm, 0, 1);
#endif

	/* if (GPU_buffer_legacy(dm) ) */ /* TODO - VBO draw code, not high priority - campbell */
	{
		DEBUG_VBO("Using legacy code. drawNavMeshColored\n");
<<<<<<< HEAD
		//glShadeModel(GL_SMOOTH);
		GPUBegin(glmode = GL_QUADS);
=======
		glBegin(glmode = GL_QUADS);
>>>>>>> 7da189b4
		for (a = 0; a < dm->numTessFaceData; a++, mface++) {
			int new_glmode = mface->v4 ? GL_QUADS : GL_TRIANGLES;
			int pi = polygonIdx[a];
			if (pi <= 0) {
				zero_v3(col);
			}
			else {
				navmesh_intToCol(pi, col);
			}

			if (new_glmode != glmode) {
				glEnd();
				GPUBegin(glmode = new_glmode);
			}
			glColor3fv(col);
			glVertex3fv(mvert[mface->v1].co);
			glVertex3fv(mvert[mface->v2].co);
			glVertex3fv(mvert[mface->v3].co);
			if (mface->v4) {
				glVertex3fv(mvert[mface->v4].co);
			}
		}
		glEnd();
	}
}

static void navmesh_DM_drawFacesTex(
        DerivedMesh *dm,
        DMSetDrawOptionsTex UNUSED(setDrawOptions),
        DMCompareDrawOptions UNUSED(compareDrawOptions),
        void *UNUSED(userData), DMDrawFlag UNUSED(flag))
{
	navmesh_drawColored(dm);
}

static void navmesh_DM_drawFacesSolid(
        DerivedMesh *dm,
        float (*partial_redraw_planes)[4],
        bool UNUSED(fast), DMSetMaterial UNUSED(setMaterial))
{
	UNUSED_VARS(partial_redraw_planes);

	//drawFacesSolid_original(dm, partial_redraw_planes, fast, setMaterial);
	navmesh_drawColored(dm);
}

static DerivedMesh *navmesh_dm_createNavMeshForVisualization(DerivedMesh *dm)
{
	DerivedMesh *result;
	int maxFaces = dm->getNumPolys(dm);
	int *recastData;
	int vertsPerPoly = 0, nverts = 0, ndtris = 0, npolys = 0;
	float *verts = NULL;
	unsigned short *dtris = NULL, *dmeshes = NULL, *polys = NULL;
	int *dtrisToPolysMap = NULL, *dtrisToTrisMap = NULL, *trisToFacesMap = NULL;
	int res;

	result = CDDM_copy(dm);
	if (!CustomData_has_layer(&result->polyData, CD_RECAST)) {
		int *sourceRecastData = (int *)CustomData_get_layer(&dm->polyData, CD_RECAST);
		if (sourceRecastData) {
			CustomData_add_layer_named(&result->polyData, CD_RECAST, CD_DUPLICATE,
			                           sourceRecastData, maxFaces, "recastData");
		}
	}
	recastData = (int *)CustomData_get_layer(&result->polyData, CD_RECAST);

	/* note: This is not good design! - really should not be doing this */
	result->drawFacesTex =  navmesh_DM_drawFacesTex;
	result->drawFacesSolid = navmesh_DM_drawFacesSolid;


	/* process mesh */
	res  = buildNavMeshDataByDerivedMesh(dm, &vertsPerPoly, &nverts, &verts, &ndtris, &dtris,
	                                     &npolys, &dmeshes, &polys, &dtrisToPolysMap, &dtrisToTrisMap,
	                                     &trisToFacesMap);
	if (res) {
		size_t polyIdx;

		/* invalidate concave polygon */
		for (polyIdx = 0; polyIdx < (size_t)npolys; polyIdx++) {
			unsigned short *poly = &polys[polyIdx * 2 * vertsPerPoly];
			if (!polyIsConvex(poly, vertsPerPoly, verts)) {
				/* set negative polygon idx to all faces */
				unsigned short *dmesh = &dmeshes[4 * polyIdx];
				unsigned short tbase = dmesh[2];
				unsigned short tnum = dmesh[3];
				unsigned short ti;

				for (ti = 0; ti < tnum; ti++) {
					unsigned short triidx = dtrisToTrisMap[tbase + ti];
					unsigned short faceidx = trisToFacesMap[triidx];
					if (recastData[faceidx] > 0) {
						recastData[faceidx] = -recastData[faceidx];
					}
				}
			}
		}
	}
	else {
		printf("Navmesh: Unable to generate valid Navmesh");
	}

	/* clean up */
	if (verts != NULL)
		MEM_freeN(verts);
	if (dtris != NULL)
		MEM_freeN(dtris);
	if (dmeshes != NULL)
		MEM_freeN(dmeshes);
	if (polys != NULL)
		MEM_freeN(polys);
	if (dtrisToPolysMap != NULL)
		MEM_freeN(dtrisToPolysMap);
	if (dtrisToTrisMap != NULL)
		MEM_freeN(dtrisToTrisMap);
	if (trisToFacesMap != NULL)
		MEM_freeN(trisToFacesMap);

	return result;
}

#endif /* WITH_GAMEENGINE */

/* --- NAVMESH (end) --- */


void DM_init_origspace(DerivedMesh *dm)
{
	const float default_osf[4][2] = {{0, 0}, {1, 0}, {1, 1}, {0, 1}};

	OrigSpaceLoop *lof_array = CustomData_get_layer(&dm->loopData, CD_ORIGSPACE_MLOOP);
	const int numpoly = dm->getNumPolys(dm);
	// const int numloop = dm->getNumLoops(dm);
	MVert *mv = dm->getVertArray(dm);
	MLoop *ml = dm->getLoopArray(dm);
	MPoly *mp = dm->getPolyArray(dm);
	int i, j, k;

	float (*vcos_2d)[2] = NULL;
	BLI_array_staticdeclare(vcos_2d, 64);

	for (i = 0; i < numpoly; i++, mp++) {
		OrigSpaceLoop *lof = lof_array + mp->loopstart;

		if (mp->totloop == 3 || mp->totloop == 4) {
			for (j = 0; j < mp->totloop; j++, lof++) {
				copy_v2_v2(lof->uv, default_osf[j]);
			}
		}
		else {
			MLoop *l = &ml[mp->loopstart];
			float p_nor[3], co[3];
			float mat[3][3];

			float min[2] = {FLT_MAX, FLT_MAX}, max[2] = {-FLT_MAX, -FLT_MAX};
			float translate[2], scale[2];

			BKE_mesh_calc_poly_normal(mp, l, mv, p_nor);
			axis_dominant_v3_to_m3(mat, p_nor);

			BLI_array_empty(vcos_2d);
			BLI_array_reserve(vcos_2d, mp->totloop);
			for (j = 0; j < mp->totloop; j++, l++) {
				mul_v3_m3v3(co, mat, mv[l->v].co);
				copy_v2_v2(vcos_2d[j], co);

				for (k = 0; k < 2; k++) {
					if (co[k] > max[k])
						max[k] = co[k];
					else if (co[k] < min[k])
						min[k] = co[k];
				}
			}

			/* Brings min to (0, 0). */
			negate_v2_v2(translate, min);

			/* Scale will bring max to (1, 1). */
			sub_v2_v2v2(scale, max, min);
			if (scale[0] == 0.0f)
				scale[0] = 1e-9f;
			if (scale[1] == 0.0f)
				scale[1] = 1e-9f;
			invert_v2(scale);

			/* Finally, transform all vcos_2d into ((0, 0), (1, 1)) square and assing them as origspace. */
			for (j = 0; j < mp->totloop; j++, lof++) {
				add_v2_v2v2(lof->uv, vcos_2d[j], translate);
				mul_v2_v2(lof->uv, scale);
			}
		}
	}

	dm->dirty |= DM_DIRTY_TESS_CDLAYERS;
	BLI_array_free(vcos_2d);
}



/* derivedmesh info printing function,
 * to help track down differences DM output */

#ifndef NDEBUG
#include "BLI_dynstr.h"

static void dm_debug_info_layers(
        DynStr *dynstr, DerivedMesh *dm, CustomData *cd,
        void *(*getElemDataArray)(DerivedMesh *, int))
{
	int type;

	for (type = 0; type < CD_NUMTYPES; type++) {
		if (CustomData_has_layer(cd, type)) {
			/* note: doesnt account for multiple layers */
			const char *name = CustomData_layertype_name(type);
			const int size = CustomData_sizeof(type);
			const void *pt = getElemDataArray(dm, type);
			const int pt_size = pt ? (int)(MEM_allocN_len(pt) / size) : 0;
			const char *structname;
			int structnum;
			CustomData_file_write_info(type, &structname, &structnum);
			BLI_dynstr_appendf(dynstr,
			                   "        dict(name='%s', struct='%s', type=%d, ptr='%p', elem=%d, length=%d),\n",
			                   name, structname, type, (const void *)pt, size, pt_size);
		}
	}
}

char *DM_debug_info(DerivedMesh *dm)
{
	DynStr *dynstr = BLI_dynstr_new();
	char *ret;
	const char *tstr;

	BLI_dynstr_appendf(dynstr, "{\n");
	BLI_dynstr_appendf(dynstr, "    'ptr': '%p',\n", (void *)dm);
	switch (dm->type) {
		case DM_TYPE_CDDM:     tstr = "DM_TYPE_CDDM";     break;
		case DM_TYPE_EDITBMESH: tstr = "DM_TYPE_EDITMESH";  break;
		case DM_TYPE_CCGDM:    tstr = "DM_TYPE_CCGDM";     break;
		default:               tstr = "UNKNOWN";           break;
	}
	BLI_dynstr_appendf(dynstr, "    'type': '%s',\n", tstr);
	BLI_dynstr_appendf(dynstr, "    'numVertData': %d,\n", dm->numVertData);
	BLI_dynstr_appendf(dynstr, "    'numEdgeData': %d,\n", dm->numEdgeData);
	BLI_dynstr_appendf(dynstr, "    'numTessFaceData': %d,\n", dm->numTessFaceData);
	BLI_dynstr_appendf(dynstr, "    'numPolyData': %d,\n", dm->numPolyData);
	BLI_dynstr_appendf(dynstr, "    'deformedOnly': %d,\n", dm->deformedOnly);

	BLI_dynstr_appendf(dynstr, "    'vertexLayers': (\n");
	dm_debug_info_layers(dynstr, dm, &dm->vertData, dm->getVertDataArray);
	BLI_dynstr_appendf(dynstr, "    ),\n");

	BLI_dynstr_appendf(dynstr, "    'edgeLayers': (\n");
	dm_debug_info_layers(dynstr, dm, &dm->edgeData, dm->getEdgeDataArray);
	BLI_dynstr_appendf(dynstr, "    ),\n");

	BLI_dynstr_appendf(dynstr, "    'loopLayers': (\n");
	dm_debug_info_layers(dynstr, dm, &dm->loopData, dm->getLoopDataArray);
	BLI_dynstr_appendf(dynstr, "    ),\n");

	BLI_dynstr_appendf(dynstr, "    'polyLayers': (\n");
	dm_debug_info_layers(dynstr, dm, &dm->polyData, dm->getPolyDataArray);
	BLI_dynstr_appendf(dynstr, "    ),\n");

	BLI_dynstr_appendf(dynstr, "    'tessFaceLayers': (\n");
	dm_debug_info_layers(dynstr, dm, &dm->faceData, dm->getTessFaceDataArray);
	BLI_dynstr_appendf(dynstr, "    ),\n");

	BLI_dynstr_appendf(dynstr, "}\n");

	ret = BLI_dynstr_get_cstring(dynstr);
	BLI_dynstr_free(dynstr);
	return ret;
}

void DM_debug_print(DerivedMesh *dm)
{
	char *str = DM_debug_info(dm);
	puts(str);
	fflush(stdout);
	MEM_freeN(str);
}

void DM_debug_print_cdlayers(CustomData *data)
{
	int i;
	const CustomDataLayer *layer;

	printf("{\n");

	for (i = 0, layer = data->layers; i < data->totlayer; i++, layer++) {

		const char *name = CustomData_layertype_name(layer->type);
		const int size = CustomData_sizeof(layer->type);
		const char *structname;
		int structnum;
		CustomData_file_write_info(layer->type, &structname, &structnum);
		printf("        dict(name='%s', struct='%s', type=%d, ptr='%p', elem=%d, length=%d),\n",
		       name, structname, layer->type, (const void *)layer->data, size, (int)(MEM_allocN_len(layer->data) / size));
	}

	printf("}\n");
}

bool DM_is_valid(DerivedMesh *dm)
{
	const bool do_verbose = true;
	const bool do_fixes = false;

	bool is_valid = true;
	bool changed = true;

	is_valid &= BKE_mesh_validate_all_customdata(
	        dm->getVertDataLayout(dm),
	        dm->getEdgeDataLayout(dm),
	        dm->getLoopDataLayout(dm),
	        dm->getPolyDataLayout(dm),
	        false,  /* setting mask here isn't useful, gives false positives */
	        do_verbose, do_fixes, &changed);

	is_valid &= BKE_mesh_validate_arrays(
	        NULL,
	        dm->getVertArray(dm), dm->getNumVerts(dm),
	        dm->getEdgeArray(dm), dm->getNumEdges(dm),
	        dm->getTessFaceArray(dm), dm->getNumTessFaces(dm),
	        dm->getLoopArray(dm), dm->getNumLoops(dm),
	        dm->getPolyArray(dm), dm->getNumPolys(dm),
	        dm->getVertDataArray(dm, CD_MDEFORMVERT),
	        do_verbose, do_fixes, &changed);

	BLI_assert(changed == false);

	return is_valid;
}

#endif /* NDEBUG */

/* -------------------------------------------------------------------- */

MVert *DM_get_vert_array(DerivedMesh *dm, bool *allocated)
{
	CustomData *vert_data = dm->getVertDataLayout(dm);
	MVert *mvert = CustomData_get_layer(vert_data, CD_MVERT);
	*allocated = false;

	if (mvert == NULL) {
		mvert = MEM_mallocN(sizeof(MVert) * dm->getNumVerts(dm), "dmvh vert data array");
		dm->copyVertArray(dm, mvert);
		*allocated = true;
	}

	return mvert;
}

MEdge *DM_get_edge_array(DerivedMesh *dm, bool *allocated)
{
	CustomData *edge_data = dm->getEdgeDataLayout(dm);
	MEdge *medge = CustomData_get_layer(edge_data, CD_MEDGE);
	*allocated = false;

	if (medge == NULL) {
		medge = MEM_mallocN(sizeof(MEdge) * dm->getNumEdges(dm), "dm medge data array");
		dm->copyEdgeArray(dm, medge);
		*allocated = true;
	}

	return medge;
}

MLoop *DM_get_loop_array(DerivedMesh *dm, bool *r_allocated)
{
	CustomData *loop_data = dm->getLoopDataLayout(dm);
	MLoop *mloop = CustomData_get_layer(loop_data, CD_MLOOP);
	*r_allocated = false;

	if (mloop == NULL) {
		mloop = MEM_mallocN(sizeof(MLoop) * dm->getNumLoops(dm), "dm loop data array");
		dm->copyLoopArray(dm, mloop);
		*r_allocated = true;
	}

	return mloop;
}

MPoly *DM_get_poly_array(DerivedMesh *dm, bool *r_allocated)
{
	CustomData *poly_data = dm->getPolyDataLayout(dm);
	MPoly *mpoly = CustomData_get_layer(poly_data, CD_MPOLY);
	*r_allocated = false;

	if (mpoly == NULL) {
		mpoly = MEM_mallocN(sizeof(MPoly) * dm->getNumPolys(dm), "dm poly data array");
		dm->copyPolyArray(dm, mpoly);
		*r_allocated = true;
	}

	return mpoly;
}

MFace *DM_get_tessface_array(DerivedMesh *dm, bool *r_allocated)
{
	CustomData *tessface_data = dm->getTessFaceDataLayout(dm);
	MFace *mface = CustomData_get_layer(tessface_data, CD_MFACE);
	*r_allocated = false;

	if (mface == NULL) {
		int numTessFaces = dm->getNumTessFaces(dm);

		if (numTessFaces > 0) {
			mface = MEM_mallocN(sizeof(MFace) * numTessFaces, "bvh mface data array");
			dm->copyTessFaceArray(dm, mface);
			*r_allocated = true;
		}
	}

	return mface;
}

const MLoopTri *DM_get_looptri_array(
        DerivedMesh *dm,
        const MVert *mvert,
        const MPoly *mpoly, int mpoly_len,
        const MLoop *mloop, int mloop_len,
        bool *r_allocated)
{
	const MLoopTri *looptri = dm->getLoopTriArray(dm);
	*r_allocated = false;

	if (looptri == NULL) {
		if (mpoly_len > 0) {
			const int looptris_num = poly_to_tri_count(mpoly_len, mloop_len);
			MLoopTri *looptri_data;

			looptri_data = MEM_mallocN(sizeof(MLoopTri) * looptris_num, __func__);

			BKE_mesh_recalc_looptri(
			        mloop, mpoly,
			        mvert,
			        mloop_len, mpoly_len,
			        looptri_data);

			looptri = looptri_data;

			*r_allocated = true;
		}
	}

	return looptri;
}<|MERGE_RESOLUTION|>--- conflicted
+++ resolved
@@ -76,17 +76,14 @@
 #include "BLI_sys_types.h" /* for intptr_t support */
 
 #include "GPU_buffers.h"
-<<<<<<< HEAD
 #include "GPU_extensions.h"
 #include "GPU_immediate.h"
-=======
 #include "GPU_glew.h"
 #include "GPU_shader.h"
 
 #ifdef WITH_OPENSUBDIV
 #  include "DNA_userdef_types.h"
 #endif
->>>>>>> 7da189b4
 
 /* very slow! enable for testing only! */
 //#define USE_MODIFIER_VALIDATE
@@ -3886,12 +3883,7 @@
 	/* if (GPU_buffer_legacy(dm) ) */ /* TODO - VBO draw code, not high priority - campbell */
 	{
 		DEBUG_VBO("Using legacy code. drawNavMeshColored\n");
-<<<<<<< HEAD
-		//glShadeModel(GL_SMOOTH);
 		GPUBegin(glmode = GL_QUADS);
-=======
-		glBegin(glmode = GL_QUADS);
->>>>>>> 7da189b4
 		for (a = 0; a < dm->numTessFaceData; a++, mface++) {
 			int new_glmode = mface->v4 ? GL_QUADS : GL_TRIANGLES;
 			int pi = polygonIdx[a];
