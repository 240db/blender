--- conflicted
+++ resolved
@@ -373,20 +373,6 @@
     return &((id_struct *)id)->preview; \
   } \
     ((void)0)
-<<<<<<< HEAD
-    ID_PRV_CASE(ID_MA, Material);
-    ID_PRV_CASE(ID_TE, Tex);
-    ID_PRV_CASE(ID_WO, World);
-    ID_PRV_CASE(ID_LA, Light);
-    ID_PRV_CASE(ID_IM, Image);
-    ID_PRV_CASE(ID_BR, Brush);
-    ID_PRV_CASE(ID_OB, Object);
-    ID_PRV_CASE(ID_GD, bGPdata);
-    ID_PRV_CASE(ID_GR, Collection);
-    ID_PRV_CASE(ID_SCE, Scene);
-    ID_PRV_CASE(ID_SCR, bScreen);
-    ID_PRV_CASE(ID_AC, bAction);
-=======
       ID_PRV_CASE(ID_MA, Material);
       ID_PRV_CASE(ID_TE, Tex);
       ID_PRV_CASE(ID_WO, World);
@@ -397,7 +383,6 @@
       ID_PRV_CASE(ID_SCE, Scene);
       ID_PRV_CASE(ID_SCR, bScreen);
       ID_PRV_CASE(ID_AC, bAction);
->>>>>>> 4094868f
 #undef ID_PRV_CASE
     default:
       break;
