--- conflicted
+++ resolved
@@ -2642,20 +2642,6 @@
 			 * However, not doing anything (or trying to hack around this lack) is not an option 
 			 * anymore, especially due to Cycles [#31834] 
 			 */
-<<<<<<< HEAD
-			//if (ob->totcol) {
-			//	int a;
-			//	
-			//	for (a = 1; a <= ob->totcol; a++) {
-			//		Material *ma = give_current_material(ob, a);
-			//		
-			//		if (ma) {
-			//			/* recursively update drivers for this material */
-			//			material_drivers_update(scene, ma, ctime);
-			//		}
-			//	}
-			//}
-=======
 			if (ob->totcol) {
 				int a;
 				
@@ -2670,7 +2656,6 @@
 			}
 			else if (ob->type == OB_LAMP)
 				lamp_drivers_update(scene, ob->data, ctime);
->>>>>>> 83de5cb3
 			
 			/* particles */
 			if (ob->particlesystem.first) {
