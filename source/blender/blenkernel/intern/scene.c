--- conflicted
+++ resolved
@@ -595,14 +595,10 @@
     sce->eevee.light_cache = NULL;
   }
 
-<<<<<<< HEAD
-  BKE_lanpr_free_everything(sce);
-=======
   if (sce->display.shading.prop) {
     IDP_FreeProperty(sce->display.shading.prop);
     sce->display.shading.prop = NULL;
   }
->>>>>>> 70a93477
 
   /* These are freed on doversion. */
   BLI_assert(sce->layer_properties == NULL);
@@ -782,80 +778,6 @@
   sce->master_collection = BKE_collection_master_add();
 
   BKE_view_layer_add(sce, "View Layer");
-<<<<<<< HEAD
-
-  /* SceneDisplay */
-  copy_v3_v3(sce->display.light_direction, (float[3]){M_SQRT1_3, M_SQRT1_3, M_SQRT1_3});
-  sce->display.shadow_shift = 0.1f;
-  sce->display.shadow_focus = 0.0f;
-
-  sce->display.matcap_ssao_distance = 0.2f;
-  sce->display.matcap_ssao_attenuation = 1.0f;
-  sce->display.matcap_ssao_samples = 16;
-
-  sce->display.render_aa = SCE_DISPLAY_AA_SAMPLES_8;
-  sce->display.viewport_aa = SCE_DISPLAY_AA_FXAA;
-
-  /* OpenGL Render. */
-  BKE_screen_view3d_shading_init(&sce->display.shading);
-
-  /* SceneEEVEE */
-  sce->eevee.gi_diffuse_bounces = 3;
-  sce->eevee.gi_cubemap_resolution = 512;
-  sce->eevee.gi_visibility_resolution = 32;
-  sce->eevee.gi_cubemap_draw_size = 0.3f;
-  sce->eevee.gi_irradiance_draw_size = 0.1f;
-  sce->eevee.gi_irradiance_smoothing = 0.1f;
-  sce->eevee.gi_filter_quality = 3.0f;
-
-  sce->eevee.taa_samples = 16;
-  sce->eevee.taa_render_samples = 64;
-
-  sce->eevee.sss_samples = 7;
-  sce->eevee.sss_jitter_threshold = 0.3f;
-
-  sce->eevee.ssr_quality = 0.25f;
-  sce->eevee.ssr_max_roughness = 0.5f;
-  sce->eevee.ssr_thickness = 0.2f;
-  sce->eevee.ssr_border_fade = 0.075f;
-  sce->eevee.ssr_firefly_fac = 10.0f;
-
-  sce->eevee.volumetric_start = 0.1f;
-  sce->eevee.volumetric_end = 100.0f;
-  sce->eevee.volumetric_tile_size = 8;
-  sce->eevee.volumetric_samples = 64;
-  sce->eevee.volumetric_sample_distribution = 0.8f;
-  sce->eevee.volumetric_light_clamp = 0.0f;
-  sce->eevee.volumetric_shadow_samples = 16;
-
-  sce->eevee.gtao_distance = 0.2f;
-  sce->eevee.gtao_factor = 1.0f;
-  sce->eevee.gtao_quality = 0.25f;
-
-  sce->eevee.bokeh_max_size = 100.0f;
-  sce->eevee.bokeh_threshold = 1.0f;
-
-  copy_v3_fl(sce->eevee.bloom_color, 1.0f);
-  sce->eevee.bloom_threshold = 0.8f;
-  sce->eevee.bloom_knee = 0.5f;
-  sce->eevee.bloom_intensity = 0.05f;
-  sce->eevee.bloom_radius = 6.5f;
-  sce->eevee.bloom_clamp = 0.0f;
-
-  sce->eevee.motion_blur_samples = 8;
-  sce->eevee.motion_blur_shutter = 0.5f;
-
-  sce->eevee.shadow_cube_size = 512;
-  sce->eevee.shadow_cascade_size = 1024;
-
-  sce->eevee.light_cache = NULL;
-  sce->eevee.light_threshold = 0.01f;
-
-  sce->eevee.overscan = 3.0f;
-
-  sce->eevee.flag = SCE_EEVEE_VOLUMETRIC_LIGHTS | SCE_EEVEE_GTAO_BENT_NORMALS |
-                    SCE_EEVEE_GTAO_BOUNCE | SCE_EEVEE_TAA_REPROJECTION |
-                    SCE_EEVEE_SSR_HALF_RESOLUTION | SCE_EEVEE_SHADOW_SOFT;
 
   /* SceneLANPR */
 
@@ -869,8 +791,7 @@
   sce->lanpr.flags |= (LANPR_USE_CHAINING | LANPR_USE_INTERSECTIONS);
   sce->lanpr.chaining_image_threshold = 0.01;
   sce->lanpr.chaining_geometry_threshold = 0.1;
-=======
->>>>>>> 70a93477
+
 }
 
 Scene *BKE_scene_add(Main *bmain, const char *name)
@@ -1452,11 +1373,7 @@
 
   bool run_callbacks = DEG_id_type_any_updated(depsgraph);
   if (run_callbacks) {
-<<<<<<< HEAD
-    BKE_callback_exec(bmain, &scene->id, BKE_CB_EVT_DEPSGRAPH_UPDATE_PRE);
-=======
     BKE_callback_exec_id(bmain, &scene->id, BKE_CB_EVT_DEPSGRAPH_UPDATE_PRE);
->>>>>>> 70a93477
   }
 
   for (int pass = 0; pass < 2; pass++) {
@@ -1474,12 +1391,8 @@
     BKE_scene_update_sound(depsgraph, bmain);
     /* Notify python about depsgraph update. */
     if (run_callbacks) {
-<<<<<<< HEAD
-      BKE_callback_exec(bmain, &scene->id, BKE_CB_EVT_DEPSGRAPH_UPDATE_POST);
-=======
       BKE_callback_exec_id_depsgraph(
           bmain, &scene->id, depsgraph, BKE_CB_EVT_DEPSGRAPH_UPDATE_POST);
->>>>>>> 70a93477
     }
     /* Inform editors about possible changes. */
     DEG_ids_check_recalc(bmain, depsgraph, scene, view_layer, false);
@@ -1492,29 +1405,9 @@
     if (DEG_is_fully_evaluated(depsgraph)) {
       break;
     }
-<<<<<<< HEAD
-  }
-  
-  /* TODO(sergey): Some functions here are changing global state,
-   * for example, clearing update tags from bmain.
-   */
-  /* (Re-)build dependency graph if needed. */
-  DEG_graph_relations_update(depsgraph, bmain, scene, view_layer);
-  /* Uncomment this to check if graph was properly tagged for update. */
-  // DEG_debug_graph_relations_validate(depsgraph, bmain, scene);
-  /* Flush editing data if needed. */
-  prepare_mesh_for_viewport_render(bmain, view_layer);
-  /* Update all objects: drivers, matrices, displists, etc. flags set
-   * by depgraph or manual, no layer check here, gets correct flushed.
-   */
-  DEG_evaluate_on_refresh(bmain, depsgraph);
-  /* Update sound system. */
-  BKE_scene_update_sound(depsgraph, bmain);
-=======
 
     run_callbacks = false;
   }
->>>>>>> 70a93477
 }
 
 void BKE_scene_graph_update_tagged(Depsgraph *depsgraph, Main *bmain)
@@ -1534,11 +1427,7 @@
   ViewLayer *view_layer = DEG_get_input_view_layer(depsgraph);
 
   /* Keep this first. */
-<<<<<<< HEAD
-  BKE_callback_exec(bmain, &scene->id, BKE_CB_EVT_FRAME_CHANGE_PRE);
-=======
   BKE_callback_exec_id(bmain, &scene->id, BKE_CB_EVT_FRAME_CHANGE_PRE);
->>>>>>> 70a93477
 
   for (int pass = 0; pass < 2; pass++) {
     /* Update animated image textures for particles, modifiers, gpu, etc,
@@ -1552,11 +1441,6 @@
 #endif
     /* Update all objects: drivers, matrices, displists, etc. flags set
      * by depgraph or manual, no layer check here, gets correct flushed.
-<<<<<<< HEAD
-     */
-    const float ctime = BKE_scene_frame_get(scene);
-    DEG_evaluate_on_framechange(bmain, depsgraph, ctime);
-=======
      *
      * NOTE: Only update for new frame on first iteration. Second iteration is for ensuring user
      * edits from callback are properly taken into account. Doing a time update on those would
@@ -1568,17 +1452,12 @@
     else {
       DEG_evaluate_on_refresh(bmain, depsgraph);
     }
->>>>>>> 70a93477
     /* Update sound system animation. */
     BKE_scene_update_sound(depsgraph, bmain);
 
     /* Notify editors and python about recalc. */
     if (pass == 0) {
-<<<<<<< HEAD
-      BKE_callback_exec(bmain, &scene->id, BKE_CB_EVT_FRAME_CHANGE_POST);
-=======
       BKE_callback_exec_id_depsgraph(bmain, &scene->id, depsgraph, BKE_CB_EVT_FRAME_CHANGE_POST);
->>>>>>> 70a93477
     }
 
     /* Inform editors about possible changes. */
