/*
 * This program is free software; you can redistribute it and/or
 * modify it under the terms of the GNU General Public License
 * as published by the Free Software Foundation; either version 2
 * of the License, or (at your option) any later version.
 *
 * This program is distributed in the hope that it will be useful,
 * but WITHOUT ANY WARRANTY; without even the implied warranty of
 * MERCHANTABILITY or FITNESS FOR A PARTICULAR PURPOSE.  See the
 * GNU General Public License for more details.
 *
 * You should have received a copy of the GNU General Public License
 * along with this program; if not, write to the Free Software Foundation,
 * Inc., 51 Franklin Street, Fifth Floor, Boston, MA 02110-1301, USA.
 *
 * The Original Code is Copyright (C) 2001-2002 by NaN Holding BV.
 * All rights reserved.
 */

/** \file
 * \ingroup bke
 */

#include <stddef.h>
#include <stdio.h>
#include <string.h>

#include "MEM_guardedalloc.h"

#include "DNA_anim_types.h"
#include "DNA_collection_types.h"
#include "DNA_linestyle_types.h"
#include "DNA_mesh_types.h"
#include "DNA_node_types.h"
#include "DNA_object_types.h"
#include "DNA_rigidbody_types.h"
#include "DNA_scene_types.h"
#include "DNA_screen_types.h"
#include "DNA_sequence_types.h"
#include "DNA_sound_types.h"
#include "DNA_space_types.h"
#include "DNA_view3d_types.h"
#include "DNA_windowmanager_types.h"
#include "DNA_workspace_types.h"
#include "DNA_gpencil_types.h"
#include "DNA_world_types.h"
#include "DNA_defaults.h"

#include "BLI_math.h"
#include "BLI_blenlib.h"
#include "BLI_utildefines.h"
#include "BKE_callbacks.h"
#include "BLI_string.h"
#include "BLI_string_utils.h"
#include "BLI_threads.h"
#include "BLI_task.h"

#include "BLT_translation.h"

#include "BKE_anim.h"
#include "BKE_animsys.h"
#include "BKE_action.h"
#include "BKE_armature.h"
#include "BKE_cachefile.h"
#include "BKE_collection.h"
#include "BKE_colortools.h"
#include "BKE_editmesh.h"
#include "BKE_fcurve.h"
#include "BKE_freestyle.h"
#include "BKE_gpencil.h"
#include "BKE_icons.h"
#include "BKE_idprop.h"
#include "BKE_image.h"
#include "BKE_layer.h"
#include "BKE_library.h"
#include "BKE_library_remap.h"
#include "BKE_linestyle.h"
#include "BKE_main.h"
#include "BKE_mask.h"
#include "BKE_node.h"
#include "BKE_object.h"
#include "BKE_paint.h"
#include "BKE_rigidbody.h"
#include "BKE_scene.h"
#include "BKE_screen.h"
#include "BKE_sequencer.h"
#include "BKE_sound.h"
#include "BKE_unit.h"
#include "BKE_workspace.h"
#include "BKE_world.h"

#include "DEG_depsgraph.h"
#include "DEG_depsgraph_build.h"
#include "DEG_depsgraph_debug.h"
#include "DEG_depsgraph_query.h"

#include "RE_engine.h"

#include "engines/eevee/eevee_lightcache.h"

#include "PIL_time.h"

#include "IMB_colormanagement.h"
#include "IMB_imbuf.h"

#include "bmesh.h"

const char *RE_engine_id_BLENDER_EEVEE = "BLENDER_EEVEE";
const char *RE_engine_id_BLENDER_WORKBENCH = "BLENDER_WORKBENCH";
const char *RE_engine_id_BLENDER_LANPR = "BLENDER_LANPR";
const char *RE_engine_id_CYCLES = "CYCLES";

void free_avicodecdata(AviCodecData *acd)
{
  if (acd) {
    if (acd->lpFormat) {
      MEM_freeN(acd->lpFormat);
      acd->lpFormat = NULL;
      acd->cbFormat = 0;
    }
    if (acd->lpParms) {
      MEM_freeN(acd->lpParms);
      acd->lpParms = NULL;
      acd->cbParms = 0;
    }
  }
}

static void remove_sequencer_fcurves(Scene *sce)
{
  AnimData *adt = BKE_animdata_from_id(&sce->id);

  if (adt && adt->action) {
    FCurve *fcu, *nextfcu;

    for (fcu = adt->action->curves.first; fcu; fcu = nextfcu) {
      nextfcu = fcu->next;

      if ((fcu->rna_path) && strstr(fcu->rna_path, "sequences_all")) {
        action_groups_remove_channel(adt->action, fcu);
        free_fcurve(fcu);
      }
    }
  }
}

/* flag -- copying options (see BKE_library.h's LIB_ID_COPY_... flags for more). */
ToolSettings *BKE_toolsettings_copy(ToolSettings *toolsettings, const int flag)
{
  if (toolsettings == NULL) {
    return NULL;
  }
  ToolSettings *ts = MEM_dupallocN(toolsettings);
  if (ts->vpaint) {
    ts->vpaint = MEM_dupallocN(ts->vpaint);
    BKE_paint_copy(&ts->vpaint->paint, &ts->vpaint->paint, flag);
  }
  if (ts->wpaint) {
    ts->wpaint = MEM_dupallocN(ts->wpaint);
    BKE_paint_copy(&ts->wpaint->paint, &ts->wpaint->paint, flag);
  }
  if (ts->sculpt) {
    ts->sculpt = MEM_dupallocN(ts->sculpt);
    BKE_paint_copy(&ts->sculpt->paint, &ts->sculpt->paint, flag);
  }
  if (ts->uvsculpt) {
    ts->uvsculpt = MEM_dupallocN(ts->uvsculpt);
    BKE_paint_copy(&ts->uvsculpt->paint, &ts->uvsculpt->paint, flag);
  }
  if (ts->gp_paint) {
    ts->gp_paint = MEM_dupallocN(ts->gp_paint);
    BKE_paint_copy(&ts->gp_paint->paint, &ts->gp_paint->paint, flag);
  }

  BKE_paint_copy(&ts->imapaint.paint, &ts->imapaint.paint, flag);
  ts->imapaint.paintcursor = NULL;
  ts->particle.paintcursor = NULL;
  ts->particle.scene = NULL;
  ts->particle.object = NULL;

  /* duplicate Grease Pencil interpolation curve */
  ts->gp_interpolate.custom_ipo = BKE_curvemapping_copy(ts->gp_interpolate.custom_ipo);
  /* duplicate Grease Pencil multiframe fallof */
  ts->gp_sculpt.cur_falloff = BKE_curvemapping_copy(ts->gp_sculpt.cur_falloff);
  ts->gp_sculpt.cur_primitive = BKE_curvemapping_copy(ts->gp_sculpt.cur_primitive);
  return ts;
}

void BKE_toolsettings_free(ToolSettings *toolsettings)
{
  if (toolsettings == NULL) {
    return;
  }
  if (toolsettings->vpaint) {
    BKE_paint_free(&toolsettings->vpaint->paint);
    MEM_freeN(toolsettings->vpaint);
  }
  if (toolsettings->wpaint) {
    BKE_paint_free(&toolsettings->wpaint->paint);
    MEM_freeN(toolsettings->wpaint);
  }
  if (toolsettings->sculpt) {
    BKE_paint_free(&toolsettings->sculpt->paint);
    MEM_freeN(toolsettings->sculpt);
  }
  if (toolsettings->uvsculpt) {
    BKE_paint_free(&toolsettings->uvsculpt->paint);
    MEM_freeN(toolsettings->uvsculpt);
  }
  if (toolsettings->gp_paint) {
    BKE_paint_free(&toolsettings->gp_paint->paint);
    MEM_freeN(toolsettings->gp_paint);
  }
  BKE_paint_free(&toolsettings->imapaint.paint);

  /* free Grease Pencil interpolation curve */
  if (toolsettings->gp_interpolate.custom_ipo) {
    BKE_curvemapping_free(toolsettings->gp_interpolate.custom_ipo);
  }
  /* free Grease Pencil multiframe falloff curve */
  if (toolsettings->gp_sculpt.cur_falloff) {
    BKE_curvemapping_free(toolsettings->gp_sculpt.cur_falloff);
  }
  if (toolsettings->gp_sculpt.cur_primitive) {
    BKE_curvemapping_free(toolsettings->gp_sculpt.cur_primitive);
  }

  MEM_freeN(toolsettings);
}

void BKE_lanpr_copy_data(const Scene *from, Scene *to)
{
  const SceneLANPR *lanpr = &from->lanpr;
  LANPR_LineLayer *ll, *new_ll;
  LANPR_LineLayerComponent *llc, *new_llc;

  to->lanpr.line_layers.first = to->lanpr.line_layers.last = NULL;
  memset(&to->lanpr.line_layers, 0, sizeof(ListBase));

  for (ll = lanpr->line_layers.first; ll; ll = ll->next) {
    new_ll = MEM_callocN(sizeof(LANPR_LineLayer), "Copied Line Layer");
    memcpy(new_ll, ll, sizeof(LANPR_LineLayer));
    memset(&new_ll->components, 0, sizeof(ListBase));
    new_ll->next = new_ll->prev = NULL;
    BLI_addtail(&to->lanpr.line_layers, new_ll);
    for (llc = ll->components.first; llc; llc = llc->next) {
      new_llc = MEM_callocN(sizeof(LANPR_LineLayerComponent), "Copied Line Layer Component");
      memcpy(new_llc, llc, sizeof(LANPR_LineLayerComponent));
      new_llc->next = new_llc->prev = NULL;
      BLI_addtail(&new_ll->components, new_llc);
    }
  }

  /*  render_buffer now only accessible from lanpr_share */
}

/**
 * Only copy internal data of Scene ID from source
 * to already allocated/initialized destination.
 * You probably never want to use that directly,
 * use #BKE_id_copy or #BKE_id_copy_ex for typical needs.
 *
 * WARNING! This function will not handle ID user count!
 *
 * \param flag: Copying options (see BKE_library.h's LIB_ID_COPY_... flags for more).
 */
void BKE_scene_copy_data(Main *bmain, Scene *sce_dst, const Scene *sce_src, const int flag)
{
  /* We never handle usercount here for own data. */
  const int flag_subdata = flag | LIB_ID_CREATE_NO_USER_REFCOUNT;
  /* We always need allocation of our private ID data. */
  const int flag_private_id_data = flag & ~LIB_ID_CREATE_NO_ALLOCATE;

  sce_dst->ed = NULL;
  sce_dst->depsgraph_hash = NULL;
  sce_dst->fps_info = NULL;

  /* Master Collection */
  if (sce_src->master_collection) {
    BKE_id_copy_ex(bmain,
                   (ID *)sce_src->master_collection,
                   (ID **)&sce_dst->master_collection,
                   flag_private_id_data);
  }

  /* View Layers */
  BLI_duplicatelist(&sce_dst->view_layers, &sce_src->view_layers);
  for (ViewLayer *view_layer_src = sce_src->view_layers.first,
                 *view_layer_dst = sce_dst->view_layers.first;
       view_layer_src;
       view_layer_src = view_layer_src->next, view_layer_dst = view_layer_dst->next) {
    BKE_view_layer_copy_data(sce_dst, sce_src, view_layer_dst, view_layer_src, flag_subdata);
  }

  BLI_duplicatelist(&(sce_dst->markers), &(sce_src->markers));
  BLI_duplicatelist(&(sce_dst->transform_spaces), &(sce_src->transform_spaces));
  BLI_duplicatelist(&(sce_dst->r.views), &(sce_src->r.views));
  BKE_keyingsets_copy(&(sce_dst->keyingsets), &(sce_src->keyingsets));

  if (sce_src->nodetree) {
    BKE_id_copy_ex(
        bmain, (ID *)sce_src->nodetree, (ID **)&sce_dst->nodetree, flag_private_id_data);
    BKE_libblock_relink_ex(bmain,
                           sce_dst->nodetree,
                           (void *)(&sce_src->id),
                           &sce_dst->id,
                           ID_REMAP_SKIP_NEVER_NULL_USAGE);
  }

  if (sce_src->rigidbody_world) {
    sce_dst->rigidbody_world = BKE_rigidbody_world_copy(sce_src->rigidbody_world, flag_subdata);
  }

  /* copy color management settings */
  BKE_color_managed_display_settings_copy(&sce_dst->display_settings, &sce_src->display_settings);
  BKE_color_managed_view_settings_copy(&sce_dst->view_settings, &sce_src->view_settings);
  BKE_color_managed_colorspace_settings_copy(&sce_dst->sequencer_colorspace_settings,
                                             &sce_src->sequencer_colorspace_settings);

  BKE_color_managed_display_settings_copy(&sce_dst->r.im_format.display_settings,
                                          &sce_src->r.im_format.display_settings);
  BKE_color_managed_view_settings_copy(&sce_dst->r.im_format.view_settings,
                                       &sce_src->r.im_format.view_settings);

  BKE_color_managed_display_settings_copy(&sce_dst->r.bake.im_format.display_settings,
                                          &sce_src->r.bake.im_format.display_settings);
  BKE_color_managed_view_settings_copy(&sce_dst->r.bake.im_format.view_settings,
                                       &sce_src->r.bake.im_format.view_settings);

  BKE_curvemapping_copy_data(&sce_dst->r.mblur_shutter_curve, &sce_src->r.mblur_shutter_curve);

  /* tool settings */
  sce_dst->toolsettings = BKE_toolsettings_copy(sce_dst->toolsettings, flag_subdata);

  /* make a private copy of the avicodecdata */
  if (sce_src->r.avicodecdata) {
    sce_dst->r.avicodecdata = MEM_dupallocN(sce_src->r.avicodecdata);
    sce_dst->r.avicodecdata->lpFormat = MEM_dupallocN(sce_dst->r.avicodecdata->lpFormat);
    sce_dst->r.avicodecdata->lpParms = MEM_dupallocN(sce_dst->r.avicodecdata->lpParms);
  }

  if (sce_src->r.ffcodecdata.properties) {
    /* intentionally check sce_dst not sce_src. */ /* XXX ??? comment outdated... */
    sce_dst->r.ffcodecdata.properties = IDP_CopyProperty_ex(sce_src->r.ffcodecdata.properties,
                                                            flag_subdata);
  }

  BKE_sound_reset_scene_runtime(sce_dst);

  /* Copy sequencer, this is local data! */
  if (sce_src->ed) {
    sce_dst->ed = MEM_callocN(sizeof(*sce_dst->ed), __func__);
    sce_dst->ed->seqbasep = &sce_dst->ed->seqbase;
    BKE_sequence_base_dupli_recursive(sce_src,
                                      sce_dst,
                                      &sce_dst->ed->seqbase,
                                      &sce_src->ed->seqbase,
                                      SEQ_DUPE_ALL,
                                      flag_subdata);
  }

  if ((flag & LIB_ID_COPY_NO_PREVIEW) == 0) {
    BKE_previewimg_id_copy(&sce_dst->id, &sce_src->id);
  }
  else {
    sce_dst->preview = NULL;
  }

  sce_dst->eevee.light_cache = NULL;
  sce_dst->eevee.light_cache_info[0] = '\0';
  /* TODO Copy the cache. */

  /* lanpr data */

  BKE_lanpr_copy_data(sce_src, sce_dst);
}

Scene *BKE_scene_copy(Main *bmain, Scene *sce, int type)
{
  Scene *sce_copy;

  /* TODO this should/could most likely be replaced by call to more generic code at some point...
   * But for now, let's keep it well isolated here. */
  if (type == SCE_COPY_EMPTY) {
    ListBase rv;

    sce_copy = BKE_scene_add(bmain, sce->id.name + 2);

    rv = sce_copy->r.views;
    BKE_curvemapping_free_data(&sce_copy->r.mblur_shutter_curve);
    sce_copy->r = sce->r;
    sce_copy->r.views = rv;
    sce_copy->unit = sce->unit;
    sce_copy->physics_settings = sce->physics_settings;
    sce_copy->audio = sce->audio;
    sce_copy->eevee = sce->eevee;
    sce_copy->eevee.light_cache = NULL;
    sce_copy->eevee.light_cache_info[0] = '\0';

    if (sce->id.properties) {
      sce_copy->id.properties = IDP_CopyProperty(sce->id.properties);
    }

    MEM_freeN(sce_copy->toolsettings);
    BKE_sound_destroy_scene(sce_copy);

    /* copy color management settings */
    BKE_color_managed_display_settings_copy(&sce_copy->display_settings, &sce->display_settings);
    BKE_color_managed_view_settings_copy(&sce_copy->view_settings, &sce->view_settings);
    BKE_color_managed_colorspace_settings_copy(&sce_copy->sequencer_colorspace_settings,
                                               &sce->sequencer_colorspace_settings);

    BKE_color_managed_display_settings_copy(&sce_copy->r.im_format.display_settings,
                                            &sce->r.im_format.display_settings);
    BKE_color_managed_view_settings_copy(&sce_copy->r.im_format.view_settings,
                                         &sce->r.im_format.view_settings);

    BKE_color_managed_display_settings_copy(&sce_copy->r.bake.im_format.display_settings,
                                            &sce->r.bake.im_format.display_settings);
    BKE_color_managed_view_settings_copy(&sce_copy->r.bake.im_format.view_settings,
                                         &sce->r.bake.im_format.view_settings);

    BKE_curvemapping_copy_data(&sce_copy->r.mblur_shutter_curve, &sce->r.mblur_shutter_curve);

    /* viewport display settings */
    sce_copy->display = sce->display;

    /* tool settings */
    sce_copy->toolsettings = BKE_toolsettings_copy(sce->toolsettings, 0);

    /* make a private copy of the avicodecdata */
    if (sce->r.avicodecdata) {
      sce_copy->r.avicodecdata = MEM_dupallocN(sce->r.avicodecdata);
      sce_copy->r.avicodecdata->lpFormat = MEM_dupallocN(sce_copy->r.avicodecdata->lpFormat);
      sce_copy->r.avicodecdata->lpParms = MEM_dupallocN(sce_copy->r.avicodecdata->lpParms);
    }

    if (sce->r.ffcodecdata.properties) { /* intentionally check scen not sce. */
      sce_copy->r.ffcodecdata.properties = IDP_CopyProperty(sce->r.ffcodecdata.properties);
    }

    BKE_sound_reset_scene_runtime(sce_copy);

    /* grease pencil */
    sce_copy->gpd = NULL;

    sce_copy->preview = NULL;

    return sce_copy;
  }
  else {
    BKE_id_copy_ex(bmain, (ID *)sce, (ID **)&sce_copy, LIB_ID_COPY_ACTIONS);
    id_us_min(&sce_copy->id);
    id_us_ensure_real(&sce_copy->id);

    /* Extra actions, most notably SCE_FULL_COPY also duplicates several 'children' datablocks. */

    if (type == SCE_COPY_FULL) {
      /* Copy Freestyle LineStyle datablocks. */
      for (ViewLayer *view_layer_dst = sce_copy->view_layers.first; view_layer_dst;
           view_layer_dst = view_layer_dst->next) {
        for (FreestyleLineSet *lineset = view_layer_dst->freestyle_config.linesets.first; lineset;
             lineset = lineset->next) {
          if (lineset->linestyle) {
            id_us_min(&lineset->linestyle->id);
            BKE_id_copy_ex(
                bmain, (ID *)lineset->linestyle, (ID **)&lineset->linestyle, LIB_ID_COPY_ACTIONS);
          }
        }
      }

      /* Full copy of world (included animations) */
      if (sce_copy->world) {
        id_us_min(&sce_copy->world->id);
        BKE_id_copy_ex(bmain, (ID *)sce_copy->world, (ID **)&sce_copy->world, LIB_ID_COPY_ACTIONS);
      }

      /* Full copy of GreasePencil. */
      if (sce_copy->gpd) {
        id_us_min(&sce_copy->gpd->id);
        BKE_id_copy_ex(bmain, (ID *)sce_copy->gpd, (ID **)&sce_copy->gpd, LIB_ID_COPY_ACTIONS);
      }
    }
    else {
      /* Remove sequencer if not full copy */
      /* XXX Why in Hell? :/ */
      remove_sequencer_fcurves(sce_copy);
      BKE_sequencer_editing_free(sce_copy, true);
    }

    /* NOTE: part of SCE_COPY_FULL operations
     * are done outside of blenkernel with ED_object_single_users! */

    return sce_copy;
  }
}

void BKE_scene_groups_relink(Scene *sce)
{
  if (sce->rigidbody_world) {
    BKE_rigidbody_world_groups_relink(sce->rigidbody_world);
  }
}

void BKE_scene_make_local(Main *bmain, Scene *sce, const bool lib_local)
{
  /* For now should work, may need more work though to support all possible corner cases
   * (also scene_copy probably needs some love). */
  BKE_id_make_local_generic(bmain, &sce->id, true, lib_local);
}

void BKE_lanpr_free_everything(Scene *s)
{
  SceneLANPR *lanpr = &s->lanpr;
  LANPR_LineLayer *ll;
  LANPR_LineLayerComponent *llc;

  while ((ll = BLI_pophead(&lanpr->line_layers)) != NULL) {
    while ((llc = BLI_pophead(&ll->components)) != NULL) {
      MEM_freeN(llc);
    }
    MEM_freeN(ll);
  }
}

/** Free (or release) any data used by this scene (does not free the scene itself). */
void BKE_scene_free_ex(Scene *sce, const bool do_id_user)
{
  BKE_animdata_free((ID *)sce, false);

  BKE_sequencer_editing_free(sce, do_id_user);

  BKE_keyingsets_free(&sce->keyingsets);

  /* is no lib link block, but scene extension */
  if (sce->nodetree) {
    ntreeFreeNestedTree(sce->nodetree);
    MEM_freeN(sce->nodetree);
    sce->nodetree = NULL;
  }

  if (sce->rigidbody_world) {
    BKE_rigidbody_free_world(sce);
  }

  if (sce->r.avicodecdata) {
    free_avicodecdata(sce->r.avicodecdata);
    MEM_freeN(sce->r.avicodecdata);
    sce->r.avicodecdata = NULL;
  }
  if (sce->r.ffcodecdata.properties) {
    IDP_FreeProperty(sce->r.ffcodecdata.properties);
    sce->r.ffcodecdata.properties = NULL;
  }

  BLI_freelistN(&sce->markers);
  BLI_freelistN(&sce->transform_spaces);
  BLI_freelistN(&sce->r.views);

  BKE_toolsettings_free(sce->toolsettings);
  sce->toolsettings = NULL;

  BKE_scene_free_depsgraph_hash(sce);

  MEM_SAFE_FREE(sce->fps_info);

  BKE_sound_destroy_scene(sce);

  BKE_color_managed_view_settings_free(&sce->view_settings);

  BKE_previewimg_free(&sce->preview);
  BKE_curvemapping_free_data(&sce->r.mblur_shutter_curve);

  for (ViewLayer *view_layer = sce->view_layers.first, *view_layer_next; view_layer;
       view_layer = view_layer_next) {
    view_layer_next = view_layer->next;

    BLI_remlink(&sce->view_layers, view_layer);
    BKE_view_layer_free_ex(view_layer, do_id_user);
  }

  /* Master Collection */
  // TODO: what to do with do_id_user? it's also true when just
  // closing the file which seems wrong? should decrement users
  // for objects directly in the master collection? then other
  // collections in the scene need to do it too?
  if (sce->master_collection) {
    BKE_collection_free(sce->master_collection);
    MEM_freeN(sce->master_collection);
    sce->master_collection = NULL;
  }

  if (sce->eevee.light_cache) {
    EEVEE_lightcache_free(sce->eevee.light_cache);
    sce->eevee.light_cache = NULL;
  }

<<<<<<< HEAD
  BKE_lanpr_free_everything(sce);
=======
  if (sce->display.shading.prop) {
    IDP_FreeProperty(sce->display.shading.prop);
    sce->display.shading.prop = NULL;
  }
>>>>>>> 2ec025d7

  /* These are freed on doversion. */
  BLI_assert(sce->layer_properties == NULL);
}

void BKE_scene_free(Scene *sce)
{
  BKE_scene_free_ex(sce, true);
}

/**
 * \note Use DNA_scene_defaults.h where possible.
 */
void BKE_scene_init(Scene *sce)
{
  const char *colorspace_name;
  SceneRenderView *srv;
  CurveMapping *mblur_shutter_curve;

  BLI_assert(MEMCMP_STRUCT_AFTER_IS_ZERO(sce, id));

  MEMCPY_STRUCT_AFTER(sce, DNA_struct_default_get(Scene), id);

  BLI_strncpy(sce->r.bake.filepath, U.renderdir, sizeof(sce->r.bake.filepath));

  mblur_shutter_curve = &sce->r.mblur_shutter_curve;
  BKE_curvemapping_set_defaults(mblur_shutter_curve, 1, 0.0f, 0.0f, 1.0f, 1.0f);
  BKE_curvemapping_initialize(mblur_shutter_curve);
  BKE_curvemap_reset(mblur_shutter_curve->cm,
                     &mblur_shutter_curve->clipr,
                     CURVE_PRESET_MAX,
                     CURVEMAP_SLOPE_POS_NEG);

  sce->toolsettings = DNA_struct_default_alloc(ToolSettings);

  sce->toolsettings->autokey_mode = U.autokey_mode;

  /* grease pencil multiframe falloff curve */
  sce->toolsettings->gp_sculpt.cur_falloff = BKE_curvemapping_add(1, 0.0f, 0.0f, 1.0f, 1.0f);
  CurveMapping *gp_falloff_curve = sce->toolsettings->gp_sculpt.cur_falloff;
  BKE_curvemapping_initialize(gp_falloff_curve);
  BKE_curvemap_reset(
      gp_falloff_curve->cm, &gp_falloff_curve->clipr, CURVE_PRESET_GAUSS, CURVEMAP_SLOPE_POSITIVE);

  sce->toolsettings->gp_sculpt.cur_primitive = BKE_curvemapping_add(1, 0.0f, 0.0f, 1.0f, 1.0f);
  CurveMapping *gp_primitive_curve = sce->toolsettings->gp_sculpt.cur_primitive;
  BKE_curvemapping_initialize(gp_primitive_curve);
  BKE_curvemap_reset(gp_primitive_curve->cm,
                     &gp_primitive_curve->clipr,
                     CURVE_PRESET_BELL,
                     CURVEMAP_SLOPE_POSITIVE);

  sce->unit.system = USER_UNIT_METRIC;
  sce->unit.scale_length = 1.0f;
  sce->unit.length_unit = bUnit_GetBaseUnitOfType(USER_UNIT_METRIC, B_UNIT_LENGTH);
  sce->unit.mass_unit = bUnit_GetBaseUnitOfType(USER_UNIT_METRIC, B_UNIT_MASS);
  sce->unit.time_unit = bUnit_GetBaseUnitOfType(USER_UNIT_METRIC, B_UNIT_TIME);

  {
    ParticleEditSettings *pset;
    pset = &sce->toolsettings->particle;
    for (int i = 1; i < ARRAY_SIZE(pset->brush); i++) {
      pset->brush[i] = pset->brush[0];
    }
    pset->brush[PE_BRUSH_CUT].strength = 1.0f;
  }

  BLI_strncpy(sce->r.engine, RE_engine_id_BLENDER_EEVEE, sizeof(sce->r.engine));

  BLI_strncpy(sce->r.pic, U.renderdir, sizeof(sce->r.pic));

  /* Note; in header_info.c the scene copy happens...,
   * if you add more to renderdata it has to be checked there. */

  /* multiview - stereo */
  BKE_scene_add_render_view(sce, STEREO_LEFT_NAME);
  srv = sce->r.views.first;
  BLI_strncpy(srv->suffix, STEREO_LEFT_SUFFIX, sizeof(srv->suffix));

  BKE_scene_add_render_view(sce, STEREO_RIGHT_NAME);
  srv = sce->r.views.last;
  BLI_strncpy(srv->suffix, STEREO_RIGHT_SUFFIX, sizeof(srv->suffix));

  BKE_sound_reset_scene_runtime(sce);

  /* color management */
  colorspace_name = IMB_colormanagement_role_colorspace_name_get(COLOR_ROLE_DEFAULT_SEQUENCER);

  BKE_color_managed_display_settings_init(&sce->display_settings);
  BKE_color_managed_view_settings_init_render(
      &sce->view_settings, &sce->display_settings, "Filmic");
  BLI_strncpy(sce->sequencer_colorspace_settings.name,
              colorspace_name,
              sizeof(sce->sequencer_colorspace_settings.name));

  /* Those next two sets (render and baking settings) are not currently in use,
   * but are exposed to RNA API and hence must have valid data. */
  BKE_color_managed_display_settings_init(&sce->r.im_format.display_settings);
  BKE_color_managed_view_settings_init_render(
      &sce->r.im_format.view_settings, &sce->r.im_format.display_settings, "Filmic");

  BKE_color_managed_display_settings_init(&sce->r.bake.im_format.display_settings);
  BKE_color_managed_view_settings_init_render(
      &sce->r.bake.im_format.view_settings, &sce->r.bake.im_format.display_settings, "Filmic");

  /* GP Sculpt brushes */
  {
    GP_Sculpt_Settings *gset = &sce->toolsettings->gp_sculpt;
    GP_Sculpt_Data *gp_brush;
    float curcolor_add[3], curcolor_sub[3];
    ARRAY_SET_ITEMS(curcolor_add, 1.0f, 0.6f, 0.6f);
    ARRAY_SET_ITEMS(curcolor_sub, 0.6f, 0.6f, 1.0f);

    gp_brush = &gset->brush[GP_SCULPT_TYPE_SMOOTH];
    gp_brush->size = 25;
    gp_brush->strength = 0.3f;
    gp_brush->flag = GP_SCULPT_FLAG_USE_FALLOFF | GP_SCULPT_FLAG_SMOOTH_PRESSURE |
                     GP_SCULPT_FLAG_ENABLE_CURSOR;
    copy_v3_v3(gp_brush->curcolor_add, curcolor_add);
    copy_v3_v3(gp_brush->curcolor_sub, curcolor_sub);

    gp_brush = &gset->brush[GP_SCULPT_TYPE_THICKNESS];
    gp_brush->size = 25;
    gp_brush->strength = 0.5f;
    gp_brush->flag = GP_SCULPT_FLAG_USE_FALLOFF | GP_SCULPT_FLAG_ENABLE_CURSOR;
    copy_v3_v3(gp_brush->curcolor_add, curcolor_add);
    copy_v3_v3(gp_brush->curcolor_sub, curcolor_sub);

    gp_brush = &gset->brush[GP_SCULPT_TYPE_STRENGTH];
    gp_brush->size = 25;
    gp_brush->strength = 0.5f;
    gp_brush->flag = GP_SCULPT_FLAG_USE_FALLOFF | GP_SCULPT_FLAG_ENABLE_CURSOR;
    copy_v3_v3(gp_brush->curcolor_add, curcolor_add);
    copy_v3_v3(gp_brush->curcolor_sub, curcolor_sub);

    gp_brush = &gset->brush[GP_SCULPT_TYPE_GRAB];
    gp_brush->size = 50;
    gp_brush->strength = 0.3f;
    gp_brush->flag = GP_SCULPT_FLAG_USE_FALLOFF | GP_SCULPT_FLAG_ENABLE_CURSOR;
    copy_v3_v3(gp_brush->curcolor_add, curcolor_add);
    copy_v3_v3(gp_brush->curcolor_sub, curcolor_sub);

    gp_brush = &gset->brush[GP_SCULPT_TYPE_PUSH];
    gp_brush->size = 25;
    gp_brush->strength = 0.3f;
    gp_brush->flag = GP_SCULPT_FLAG_USE_FALLOFF | GP_SCULPT_FLAG_ENABLE_CURSOR;
    copy_v3_v3(gp_brush->curcolor_add, curcolor_add);
    copy_v3_v3(gp_brush->curcolor_sub, curcolor_sub);

    gp_brush = &gset->brush[GP_SCULPT_TYPE_TWIST];
    gp_brush->size = 50;
    gp_brush->strength = 0.3f;
    gp_brush->flag = GP_SCULPT_FLAG_USE_FALLOFF | GP_SCULPT_FLAG_ENABLE_CURSOR;
    copy_v3_v3(gp_brush->curcolor_add, curcolor_add);
    copy_v3_v3(gp_brush->curcolor_sub, curcolor_sub);

    gp_brush = &gset->brush[GP_SCULPT_TYPE_PINCH];
    gp_brush->size = 50;
    gp_brush->strength = 0.5f;
    gp_brush->flag = GP_SCULPT_FLAG_USE_FALLOFF | GP_SCULPT_FLAG_ENABLE_CURSOR;
    copy_v3_v3(gp_brush->curcolor_add, curcolor_add);
    copy_v3_v3(gp_brush->curcolor_sub, curcolor_sub);

    gp_brush = &gset->brush[GP_SCULPT_TYPE_RANDOMIZE];
    gp_brush->size = 25;
    gp_brush->strength = 0.5f;
    gp_brush->flag = GP_SCULPT_FLAG_USE_FALLOFF | GP_SCULPT_FLAG_ENABLE_CURSOR;
    copy_v3_v3(gp_brush->curcolor_add, curcolor_add);
    copy_v3_v3(gp_brush->curcolor_sub, curcolor_sub);
  }

  for (int i = 0; i < ARRAY_SIZE(sce->orientation_slots); i++) {
    sce->orientation_slots[i].index_custom = -1;
  }

  /* Master Collection */
  sce->master_collection = BKE_collection_master_add();

  BKE_view_layer_add(sce, "View Layer");
<<<<<<< HEAD

  /* SceneDisplay */
  copy_v3_v3(sce->display.light_direction, (float[3]){M_SQRT1_3, M_SQRT1_3, M_SQRT1_3});
  sce->display.shadow_shift = 0.1f;
  sce->display.shadow_focus = 0.0f;

  sce->display.matcap_ssao_distance = 0.2f;
  sce->display.matcap_ssao_attenuation = 1.0f;
  sce->display.matcap_ssao_samples = 16;

  sce->display.render_aa = SCE_DISPLAY_AA_SAMPLES_8;
  sce->display.viewport_aa = SCE_DISPLAY_AA_FXAA;

  /* OpenGL Render. */
  BKE_screen_view3d_shading_init(&sce->display.shading);

  /* SceneEEVEE */
  sce->eevee.gi_diffuse_bounces = 3;
  sce->eevee.gi_cubemap_resolution = 512;
  sce->eevee.gi_visibility_resolution = 32;
  sce->eevee.gi_cubemap_draw_size = 0.3f;
  sce->eevee.gi_irradiance_draw_size = 0.1f;
  sce->eevee.gi_irradiance_smoothing = 0.1f;
  sce->eevee.gi_filter_quality = 3.0f;

  sce->eevee.taa_samples = 16;
  sce->eevee.taa_render_samples = 64;

  sce->eevee.sss_samples = 7;
  sce->eevee.sss_jitter_threshold = 0.3f;

  sce->eevee.ssr_quality = 0.25f;
  sce->eevee.ssr_max_roughness = 0.5f;
  sce->eevee.ssr_thickness = 0.2f;
  sce->eevee.ssr_border_fade = 0.075f;
  sce->eevee.ssr_firefly_fac = 10.0f;

  sce->eevee.volumetric_start = 0.1f;
  sce->eevee.volumetric_end = 100.0f;
  sce->eevee.volumetric_tile_size = 8;
  sce->eevee.volumetric_samples = 64;
  sce->eevee.volumetric_sample_distribution = 0.8f;
  sce->eevee.volumetric_light_clamp = 0.0f;
  sce->eevee.volumetric_shadow_samples = 16;

  sce->eevee.gtao_distance = 0.2f;
  sce->eevee.gtao_factor = 1.0f;
  sce->eevee.gtao_quality = 0.25f;

  sce->eevee.bokeh_max_size = 100.0f;
  sce->eevee.bokeh_threshold = 1.0f;

  copy_v3_fl(sce->eevee.bloom_color, 1.0f);
  sce->eevee.bloom_threshold = 0.8f;
  sce->eevee.bloom_knee = 0.5f;
  sce->eevee.bloom_intensity = 0.05f;
  sce->eevee.bloom_radius = 6.5f;
  sce->eevee.bloom_clamp = 0.0f;

  sce->eevee.motion_blur_samples = 8;
  sce->eevee.motion_blur_shutter = 0.5f;

  sce->eevee.shadow_method = SHADOW_ESM;
  sce->eevee.shadow_cube_size = 512;
  sce->eevee.shadow_cascade_size = 1024;

  sce->eevee.light_cache = NULL;
  sce->eevee.light_threshold = 0.01f;

  sce->eevee.overscan = 3.0f;

  sce->eevee.flag = SCE_EEVEE_VOLUMETRIC_LIGHTS | SCE_EEVEE_GTAO_BENT_NORMALS |
                    SCE_EEVEE_GTAO_BOUNCE | SCE_EEVEE_TAA_REPROJECTION |
                    SCE_EEVEE_SSR_HALF_RESOLUTION;

  /* SceneLANPR */

  sce->lanpr.crease_threshold = 0.7;

  sce->lanpr.line_thickness = 1.5;
  sce->lanpr.depth_clamp = 0.001;
  sce->lanpr.depth_strength = 800;
  sce->lanpr.normal_clamp = 2;
  sce->lanpr.normal_strength = 10;

  sce->lanpr.enable_intersections = 1;

  sce->lanpr.line_color[0] = 1;
  sce->lanpr.line_color[1] = 1;
  sce->lanpr.line_color[2] = 1;
  sce->lanpr.line_color[3] = 1;

  sce->lanpr.enable_intersections = 1;
  sce->lanpr.enable_chaining = 1;
  sce->lanpr.chaining_image_threshold = 0.01;
  sce->lanpr.chaining_geometry_threshold = 0.1;
=======
>>>>>>> 2ec025d7
}

Scene *BKE_scene_add(Main *bmain, const char *name)
{
  Scene *sce;

  sce = BKE_libblock_alloc(bmain, ID_SCE, name, 0);
  id_us_min(&sce->id);
  id_us_ensure_real(&sce->id);

  BKE_scene_init(sce);

  return sce;
}

/**
 * Check if there is any instance of the object in the scene
 */
bool BKE_scene_object_find(Scene *scene, Object *ob)
{
  for (ViewLayer *view_layer = scene->view_layers.first; view_layer;
       view_layer = view_layer->next) {
    if (BLI_findptr(&view_layer->object_bases, ob, offsetof(Base, object))) {
      return true;
    }
  }
  return false;
}

Object *BKE_scene_object_find_by_name(Scene *scene, const char *name)
{
  for (ViewLayer *view_layer = scene->view_layers.first; view_layer;
       view_layer = view_layer->next) {
    for (Base *base = view_layer->object_bases.first; base; base = base->next) {
      if (STREQ(base->object->id.name + 2, name)) {
        return base->object;
      }
    }
  }
  return NULL;
}

/**
 * Sets the active scene, mainly used when running in background mode
 * (``--scene`` command line argument).
 * This is also called to set the scene directly, bypassing windowing code.
 * Otherwise #WM_window_set_active_scene is used when changing scenes by the user.
 */
void BKE_scene_set_background(Main *bmain, Scene *scene)
{
  Object *ob;

  /* check for cyclic sets, for reading old files but also for definite security (py?) */
  BKE_scene_validate_setscene(bmain, scene);

  /* deselect objects (for dataselect) */
  for (ob = bmain->objects.first; ob; ob = ob->id.next) {
    ob->flag &= ~SELECT;
  }

  /* copy layers and flags from bases to objects */
  for (ViewLayer *view_layer = scene->view_layers.first; view_layer;
       view_layer = view_layer->next) {
    for (Base *base = view_layer->object_bases.first; base; base = base->next) {
      ob = base->object;
      /* collection patch... */
      BKE_scene_object_base_flag_sync_from_base(base);
    }
  }
  /* No full animation update, this to enable render code to work
   * (render code calls own animation updates). */
}

/* called from creator_args.c */
Scene *BKE_scene_set_name(Main *bmain, const char *name)
{
  Scene *sce = (Scene *)BKE_libblock_find_name(bmain, ID_SCE, name);
  if (sce) {
    BKE_scene_set_background(bmain, sce);
    printf("Scene switch for render: '%s' in file: '%s'\n", name, BKE_main_blendfile_path(bmain));
    return sce;
  }

  printf("Can't find scene: '%s' in file: '%s'\n", name, BKE_main_blendfile_path(bmain));
  return NULL;
}

/* Used by metaballs, return *all* objects (including duplis)
 * existing in the scene (including scene's sets). */
int BKE_scene_base_iter_next(
    Depsgraph *depsgraph, SceneBaseIter *iter, Scene **scene, int val, Base **base, Object **ob)
{
  bool run_again = true;

  /* init */
  if (val == 0) {
    iter->phase = F_START;
    iter->dupob = NULL;
    iter->duplilist = NULL;
    iter->dupli_refob = NULL;
  }
  else {
    /* run_again is set when a duplilist has been ended */
    while (run_again) {
      run_again = false;

      /* the first base */
      if (iter->phase == F_START) {
        ViewLayer *view_layer = (depsgraph) ? DEG_get_evaluated_view_layer(depsgraph) :
                                              BKE_view_layer_context_active_PLACEHOLDER(*scene);
        *base = view_layer->object_bases.first;
        if (*base) {
          *ob = (*base)->object;
          iter->phase = F_SCENE;
        }
        else {
          /* exception: empty scene layer */
          while ((*scene)->set) {
            (*scene) = (*scene)->set;
            ViewLayer *view_layer_set = BKE_view_layer_default_render((*scene));
            if (view_layer_set->object_bases.first) {
              *base = view_layer_set->object_bases.first;
              *ob = (*base)->object;
              iter->phase = F_SCENE;
              break;
            }
          }
        }
      }
      else {
        if (*base && iter->phase != F_DUPLI) {
          *base = (*base)->next;
          if (*base) {
            *ob = (*base)->object;
          }
          else {
            if (iter->phase == F_SCENE) {
              /* (*scene) is finished, now do the set */
              while ((*scene)->set) {
                (*scene) = (*scene)->set;
                ViewLayer *view_layer_set = BKE_view_layer_default_render((*scene));
                if (view_layer_set->object_bases.first) {
                  *base = view_layer_set->object_bases.first;
                  *ob = (*base)->object;
                  break;
                }
              }
            }
          }
        }
      }

      if (*base == NULL) {
        iter->phase = F_START;
      }
      else {
        if (iter->phase != F_DUPLI) {
          if (depsgraph && (*base)->object->transflag & OB_DUPLI) {
            /* collections cannot be duplicated for metaballs yet,
             * this enters eternal loop because of
             * makeDispListMBall getting called inside of collection_duplilist */
            if ((*base)->object->instance_collection == NULL) {
              iter->duplilist = object_duplilist(depsgraph, (*scene), (*base)->object);

              iter->dupob = iter->duplilist->first;

              if (!iter->dupob) {
                free_object_duplilist(iter->duplilist);
                iter->duplilist = NULL;
              }
              iter->dupli_refob = NULL;
            }
          }
        }
        /* handle dupli's */
        if (iter->dupob) {
          (*base)->flag_legacy |= OB_FROMDUPLI;
          *ob = iter->dupob->ob;
          iter->phase = F_DUPLI;

          if (iter->dupli_refob != *ob) {
            if (iter->dupli_refob) {
              /* Restore previous object's real matrix. */
              copy_m4_m4(iter->dupli_refob->obmat, iter->omat);
            }
            /* Backup new object's real matrix. */
            iter->dupli_refob = *ob;
            copy_m4_m4(iter->omat, iter->dupli_refob->obmat);
          }
          copy_m4_m4((*ob)->obmat, iter->dupob->mat);

          iter->dupob = iter->dupob->next;
        }
        else if (iter->phase == F_DUPLI) {
          iter->phase = F_SCENE;
          (*base)->flag_legacy &= ~OB_FROMDUPLI;

          if (iter->dupli_refob) {
            /* Restore last object's real matrix. */
            copy_m4_m4(iter->dupli_refob->obmat, iter->omat);
            iter->dupli_refob = NULL;
          }

          free_object_duplilist(iter->duplilist);
          iter->duplilist = NULL;
          run_again = true;
        }
      }
    }
  }

  return iter->phase;
}

Scene *BKE_scene_find_from_collection(const Main *bmain, const Collection *collection)
{
  for (Scene *scene = bmain->scenes.first; scene; scene = scene->id.next) {
    for (ViewLayer *layer = scene->view_layers.first; layer; layer = layer->next) {
      if (BKE_view_layer_has_collection(layer, collection)) {
        return scene;
      }
    }
  }

  return NULL;
}

#ifdef DURIAN_CAMERA_SWITCH
Object *BKE_scene_camera_switch_find(Scene *scene)
{
  if (scene->r.mode & R_NO_CAMERA_SWITCH) {
    return NULL;
  }

  TimeMarker *m;
  int cfra = scene->r.cfra;
  int frame = -(MAXFRAME + 1);
  int min_frame = MAXFRAME + 1;
  Object *camera = NULL;
  Object *first_camera = NULL;

  for (m = scene->markers.first; m; m = m->next) {
    if (m->camera && (m->camera->restrictflag & OB_RESTRICT_RENDER) == 0) {
      if ((m->frame <= cfra) && (m->frame > frame)) {
        camera = m->camera;
        frame = m->frame;

        if (frame == cfra) {
          break;
        }
      }

      if (m->frame < min_frame) {
        first_camera = m->camera;
        min_frame = m->frame;
      }
    }
  }

  if (camera == NULL) {
    /* If there's no marker to the left of current frame,
     * use camera from left-most marker to solve all sort
     * of Schrodinger uncertainties.
     */
    return first_camera;
  }

  return camera;
}
#endif

int BKE_scene_camera_switch_update(Scene *scene)
{
#ifdef DURIAN_CAMERA_SWITCH
  Object *camera = BKE_scene_camera_switch_find(scene);
  if (camera) {
    scene->camera = camera;
    DEG_id_tag_update(&scene->id, ID_RECALC_COPY_ON_WRITE);
    return 1;
  }
#else
  (void)scene;
#endif
  return 0;
}

char *BKE_scene_find_marker_name(Scene *scene, int frame)
{
  ListBase *markers = &scene->markers;
  TimeMarker *m1, *m2;

  /* search through markers for match */
  for (m1 = markers->first, m2 = markers->last; m1 && m2; m1 = m1->next, m2 = m2->prev) {
    if (m1->frame == frame) {
      return m1->name;
    }

    if (m1 == m2) {
      break;
    }

    if (m2->frame == frame) {
      return m2->name;
    }
  }

  return NULL;
}

/* return the current marker for this frame,
 * we can have more than 1 marker per frame, this just returns the first :/ */
char *BKE_scene_find_last_marker_name(Scene *scene, int frame)
{
  TimeMarker *marker, *best_marker = NULL;
  int best_frame = -MAXFRAME * 2;
  for (marker = scene->markers.first; marker; marker = marker->next) {
    if (marker->frame == frame) {
      return marker->name;
    }

    if (marker->frame > best_frame && marker->frame < frame) {
      best_marker = marker;
      best_frame = marker->frame;
    }
  }

  return best_marker ? best_marker->name : NULL;
}

int BKE_scene_frame_snap_by_seconds(Scene *scene, double interval_in_seconds, int cfra)
{
  const int fps = round_db_to_int(FPS * interval_in_seconds);
  const int second_prev = cfra - mod_i(cfra, fps);
  const int second_next = second_prev + fps;
  const int delta_prev = cfra - second_prev;
  const int delta_next = second_next - cfra;
  return (delta_prev < delta_next) ? second_prev : second_next;
}

void BKE_scene_remove_rigidbody_object(struct Main *bmain, Scene *scene, Object *ob)
{
  /* remove rigid body constraint from world before removing object */
  if (ob->rigidbody_constraint) {
    BKE_rigidbody_remove_constraint(scene, ob);
  }
  /* remove rigid body object from world before removing object */
  if (ob->rigidbody_object) {
    BKE_rigidbody_remove_object(bmain, scene, ob);
  }
}

/* checks for cycle, returns 1 if it's all OK */
bool BKE_scene_validate_setscene(Main *bmain, Scene *sce)
{
  Scene *sce_iter;
  int a, totscene;

  if (sce->set == NULL) {
    return true;
  }
  totscene = BLI_listbase_count(&bmain->scenes);

  for (a = 0, sce_iter = sce; sce_iter->set; sce_iter = sce_iter->set, a++) {
    /* more iterations than scenes means we have a cycle */
    if (a > totscene) {
      /* the tested scene gets zero'ed, that's typically current scene */
      sce->set = NULL;
      return false;
    }
  }

  return true;
}

/**
 * This function is needed to cope with fractional frames - including two Blender rendering
 * features mblur (motion blur that renders 'subframes' and blurs them together),
 * and fields rendering.
 */
float BKE_scene_frame_get(const Scene *scene)
{
  return BKE_scene_frame_to_ctime(scene, scene->r.cfra);
}

/* This function is used to obtain arbitrary fractional frames */
float BKE_scene_frame_to_ctime(const Scene *scene, const float frame)
{
  float ctime = frame;
  ctime += scene->r.subframe;
  ctime *= scene->r.framelen;

  return ctime;
}
/**
 * Sets the frame int/float components.
 */
void BKE_scene_frame_set(struct Scene *scene, double cfra)
{
  double intpart;
  scene->r.subframe = modf(cfra, &intpart);
  scene->r.cfra = (int)intpart;
}

/* -------------------------------------------------------------------- */
/** \name Scene Orientation Slots
 * \{ */

TransformOrientationSlot *BKE_scene_orientation_slot_get(Scene *scene, int slot_index)
{
  if ((scene->orientation_slots[slot_index].flag & SELECT) == 0) {
    slot_index = SCE_ORIENT_DEFAULT;
  }
  return &scene->orientation_slots[slot_index];
}

TransformOrientationSlot *BKE_scene_orientation_slot_get_from_flag(Scene *scene, int flag)
{
  BLI_assert(flag && !(flag & ~(V3D_GIZMO_SHOW_OBJECT_TRANSLATE | V3D_GIZMO_SHOW_OBJECT_ROTATE |
                                V3D_GIZMO_SHOW_OBJECT_SCALE)));
  int slot_index = SCE_ORIENT_DEFAULT;
  if (flag & V3D_GIZMO_SHOW_OBJECT_TRANSLATE) {
    slot_index = SCE_ORIENT_TRANSLATE;
  }
  else if (flag & V3D_GIZMO_SHOW_OBJECT_ROTATE) {
    slot_index = SCE_ORIENT_ROTATE;
  }
  else if (flag & V3D_GIZMO_SHOW_OBJECT_SCALE) {
    slot_index = SCE_ORIENT_SCALE;
  }
  return BKE_scene_orientation_slot_get(scene, slot_index);
}

/**
 * Activate a transform orientation in a 3D view based on an enum value.
 *
 * \param orientation: If this is #V3D_ORIENT_CUSTOM or greater, the custom transform orientation
 * with index \a orientation - #V3D_ORIENT_CUSTOM gets activated.
 */
void BKE_scene_orientation_slot_set_index(TransformOrientationSlot *orient_slot, int orientation)
{
  const bool is_custom = orientation >= V3D_ORIENT_CUSTOM;
  orient_slot->type = is_custom ? V3D_ORIENT_CUSTOM : orientation;
  orient_slot->index_custom = is_custom ? (orientation - V3D_ORIENT_CUSTOM) : -1;
}

int BKE_scene_orientation_slot_get_index(const TransformOrientationSlot *orient_slot)
{
  return (orient_slot->type == V3D_ORIENT_CUSTOM) ?
             (orient_slot->type + orient_slot->index_custom) :
             orient_slot->type;
}

/** \} */

/* That's like really a bummer, because currently animation data for armatures
 * might want to use pose, and pose might be missing on the object.
 * This happens when changing visible layers, which leads to situations when
 * pose is missing or marked for recalc, animation will change it and then
 * object update will restore the pose.
 *
 * This could be solved by the new dependency graph, but for until then we'll
 * do an extra pass on the objects to ensure it's all fine.
 */
#define POSE_ANIMATION_WORKAROUND

#ifdef POSE_ANIMATION_WORKAROUND
static void scene_armature_depsgraph_workaround(Main *bmain, Depsgraph *depsgraph)
{
  Object *ob;
  if (BLI_listbase_is_empty(&bmain->armatures) || !DEG_id_type_updated(depsgraph, ID_OB)) {
    return;
  }
  for (ob = bmain->objects.first; ob; ob = ob->id.next) {
    if (ob->type == OB_ARMATURE && ob->adt) {
      if (ob->pose == NULL || (ob->pose->flag & POSE_RECALC)) {
        BKE_pose_rebuild(bmain, ob, ob->data, true);
      }
    }
  }
}
#endif

static bool check_rendered_viewport_visible(Main *bmain)
{
  wmWindowManager *wm = bmain->wm.first;
  wmWindow *window;
  for (window = wm->windows.first; window != NULL; window = window->next) {
    const bScreen *screen = BKE_workspace_active_screen_get(window->workspace_hook);
    Scene *scene = window->scene;
    RenderEngineType *type = RE_engines_find(scene->r.engine);

    if (type->draw_engine || !type->render) {
      continue;
    }

    for (ScrArea *area = screen->areabase.first; area != NULL; area = area->next) {
      View3D *v3d = area->spacedata.first;
      if (area->spacetype != SPACE_VIEW3D) {
        continue;
      }
      if (v3d->shading.type == OB_RENDER) {
        return true;
      }
    }
  }
  return false;
}

/* TODO(campbell): shouldn't we be able to use 'DEG_get_view_layer' here?
 * Currently this is NULL on load, so don't. */
static void prepare_mesh_for_viewport_render(Main *bmain, const ViewLayer *view_layer)
{
  /* This is needed to prepare mesh to be used by the render
   * engine from the viewport rendering. We do loading here
   * so all the objects which shares the same mesh datablock
   * are nicely tagged for update and updated.
   *
   * This makes it so viewport render engine doesn't need to
   * call loading of the edit data for the mesh objects.
   */

  Object *obedit = OBEDIT_FROM_VIEW_LAYER(view_layer);
  if (obedit) {
    Mesh *mesh = obedit->data;
    if ((obedit->type == OB_MESH) &&
        ((obedit->id.recalc & ID_RECALC_ALL) || (mesh->id.recalc & ID_RECALC_ALL))) {
      if (check_rendered_viewport_visible(bmain)) {
        BMesh *bm = mesh->edit_mesh->bm;
        BM_mesh_bm_to_me(bmain,
                         bm,
                         mesh,
                         (&(struct BMeshToMeshParams){
                             .calc_object_remap = true,
                         }));
        DEG_id_tag_update(&mesh->id, 0);
      }
    }
  }
}

void BKE_scene_update_sound(Depsgraph *depsgraph, Main *bmain)
{
  Scene *scene = DEG_get_evaluated_scene(depsgraph);
  const int recalc = scene->id.recalc;
  BKE_sound_ensure_scene(scene);
  if (recalc & ID_RECALC_AUDIO_SEEK) {
    BKE_sound_seek_scene(bmain, scene);
  }
  if (recalc & ID_RECALC_AUDIO_FPS) {
    BKE_sound_update_fps(bmain, scene);
  }
  if (recalc & ID_RECALC_AUDIO_VOLUME) {
    BKE_sound_set_scene_volume(scene, scene->audio.volume);
  }
  if (recalc & ID_RECALC_AUDIO_MUTE) {
    const bool is_mute = (scene->audio.flag & AUDIO_MUTE);
    BKE_sound_mute_scene(scene, is_mute);
  }
  if (recalc & ID_RECALC_AUDIO_LISTENER) {
    BKE_sound_update_scene_listener(scene);
  }
  BKE_sound_update_scene(depsgraph, scene);
}

/* TODO(sergey): This actually should become view_layer_graph or so.
 * Same applies to update_for_newframe.
 *
 * If only_if_tagged is truth then the function will do nothing if the dependency graph is up
 * to date already.
 */
static void scene_graph_update_tagged(Depsgraph *depsgraph, Main *bmain, bool only_if_tagged)
{
  if (only_if_tagged && DEG_is_fully_evaluated(depsgraph)) {
    return;
  }

  Scene *scene = DEG_get_input_scene(depsgraph);
  ViewLayer *view_layer = DEG_get_input_view_layer(depsgraph);

  bool run_callbacks = DEG_id_type_any_updated(depsgraph);
  if (run_callbacks) {
    BKE_callback_exec_id(bmain, &scene->id, BKE_CB_EVT_DEPSGRAPH_UPDATE_PRE);
  }

  for (int pass = 0; pass < 2; pass++) {
    /* (Re-)build dependency graph if needed. */
    DEG_graph_relations_update(depsgraph, bmain, scene, view_layer);
    /* Uncomment this to check if graph was properly tagged for update. */
    // DEG_debug_graph_relations_validate(depsgraph, bmain, scene);
    /* Flush editing data if needed. */
    prepare_mesh_for_viewport_render(bmain, view_layer);
    /* Update all objects: drivers, matrices, displists, etc. flags set
     * by depgraph or manual, no layer check here, gets correct flushed.
     */
    DEG_evaluate_on_refresh(bmain, depsgraph);
    /* Update sound system. */
    BKE_scene_update_sound(depsgraph, bmain);
    /* Notify python about depsgraph update. */
    if (run_callbacks) {
      BKE_callback_exec_id_depsgraph(
          bmain, &scene->id, depsgraph, BKE_CB_EVT_DEPSGRAPH_UPDATE_POST);
    }
    /* Inform editors about possible changes. */
    DEG_ids_check_recalc(bmain, depsgraph, scene, view_layer, false);
    /* Clear recalc flags. */
    DEG_ids_clear_recalc(bmain, depsgraph);

    /* If user callback did not tag anything for update we can skip second iteration.
     * Otherwise we update scene once again, but without running callbacks to bring
     * scene to a fully evaluated state with user modifications taken into account. */
    if (DEG_is_fully_evaluated(depsgraph)) {
      break;
    }

    run_callbacks = false;
  }
}

void BKE_scene_graph_update_tagged(Depsgraph *depsgraph, Main *bmain)
{
  scene_graph_update_tagged(depsgraph, bmain, false);
}

void BKE_scene_graph_evaluated_ensure(Depsgraph *depsgraph, Main *bmain)
{
  scene_graph_update_tagged(depsgraph, bmain, true);
}

/* applies changes right away, does all sets too */
void BKE_scene_graph_update_for_newframe(Depsgraph *depsgraph, Main *bmain)
{
  Scene *scene = DEG_get_input_scene(depsgraph);
  ViewLayer *view_layer = DEG_get_input_view_layer(depsgraph);

  /* Keep this first. */
  BKE_callback_exec_id(bmain, &scene->id, BKE_CB_EVT_FRAME_CHANGE_PRE);

  for (int pass = 0; pass < 2; pass++) {
    /* Update animated image textures for particles, modifiers, gpu, etc,
     * call this at the start so modifiers with textures don't lag 1 frame.
     */
    BKE_image_editors_update_frame(bmain, scene->r.cfra);
    BKE_sound_set_cfra(scene->r.cfra);
    DEG_graph_relations_update(depsgraph, bmain, scene, view_layer);
#ifdef POSE_ANIMATION_WORKAROUND
    scene_armature_depsgraph_workaround(bmain, depsgraph);
#endif
    /* Update all objects: drivers, matrices, displists, etc. flags set
     * by depgraph or manual, no layer check here, gets correct flushed.
     *
     * NOTE: Only update for new frame on first iteration. Second iteration is for ensuring user
     * edits from callback are properly taken into account. Doing a time update on those would
     * loose any possible unkeyed changes made by the handler. */
    if (pass == 0) {
      const float ctime = BKE_scene_frame_get(scene);
      DEG_evaluate_on_framechange(bmain, depsgraph, ctime);
    }
    else {
      DEG_evaluate_on_refresh(bmain, depsgraph);
    }
    /* Update sound system animation. */
    BKE_scene_update_sound(depsgraph, bmain);

    /* Notify editors and python about recalc. */
    if (pass == 0) {
      BKE_callback_exec_id_depsgraph(bmain, &scene->id, depsgraph, BKE_CB_EVT_FRAME_CHANGE_POST);
    }

    /* Inform editors about possible changes. */
    DEG_ids_check_recalc(bmain, depsgraph, scene, view_layer, true);
    /* clear recalc flags */
    DEG_ids_clear_recalc(bmain, depsgraph);

    /* If user callback did not tag anything for update we can skip second iteration.
     * Otherwise we update scene once again, but without running callbacks to bring
     * scene to a fully evaluated state with user modifications taken into account. */
    if (DEG_is_fully_evaluated(depsgraph)) {
      break;
    }
  }
}

/** Ensures given scene/view_layer pair has a valid, up-to-date depsgraph.
 *
 * \warning Sets matching depsgraph as active,
 * so should only be called from the active editing context (usually, from operators).
 */
void BKE_scene_view_layer_graph_evaluated_ensure(Main *bmain, Scene *scene, ViewLayer *view_layer)
{
  Depsgraph *depsgraph = BKE_scene_get_depsgraph(bmain, scene, view_layer, true);
  DEG_make_active(depsgraph);
  BKE_scene_graph_update_tagged(depsgraph, bmain);
}

/* return default view */
SceneRenderView *BKE_scene_add_render_view(Scene *sce, const char *name)
{
  SceneRenderView *srv;

  if (!name) {
    name = DATA_("RenderView");
  }

  srv = MEM_callocN(sizeof(SceneRenderView), "new render view");
  BLI_strncpy(srv->name, name, sizeof(srv->name));
  BLI_uniquename(&sce->r.views,
                 srv,
                 DATA_("RenderView"),
                 '.',
                 offsetof(SceneRenderView, name),
                 sizeof(srv->name));
  BLI_addtail(&sce->r.views, srv);

  return srv;
}

bool BKE_scene_remove_render_view(Scene *scene, SceneRenderView *srv)
{
  const int act = BLI_findindex(&scene->r.views, srv);

  if (act == -1) {
    return false;
  }
  else if (scene->r.views.first == scene->r.views.last) {
    /* ensure 1 view is kept */
    return false;
  }

  BLI_remlink(&scene->r.views, srv);
  MEM_freeN(srv);

  scene->r.actview = 0;

  return true;
}

/* render simplification */

int get_render_subsurf_level(const RenderData *r, int lvl, bool for_render)
{
  if (r->mode & R_SIMPLIFY) {
    if (for_render) {
      return min_ii(r->simplify_subsurf_render, lvl);
    }
    else {
      return min_ii(r->simplify_subsurf, lvl);
    }
  }
  else {
    return lvl;
  }
}

int get_render_child_particle_number(const RenderData *r, int num, bool for_render)
{
  if (r->mode & R_SIMPLIFY) {
    if (for_render) {
      return (int)(r->simplify_particles_render * num);
    }
    else {
      return (int)(r->simplify_particles * num);
    }
  }
  else {
    return num;
  }
}

/**
 * Helper function for the SETLOOPER and SETLOOPER_VIEW_LAYER macros
 *
 * It iterates over the bases of the active layer and then the bases
 * of the active layer of the background (set) scenes recursively.
 */
Base *_setlooper_base_step(Scene **sce_iter, ViewLayer *view_layer, Base *base)
{
  if (base && base->next) {
    /* Common case, step to the next. */
    return base->next;
  }
  else if ((base == NULL) && (view_layer != NULL)) {
    /* First time looping, return the scenes first base. */
    /* For the first loop we should get the layer from workspace when available. */
    if (view_layer->object_bases.first) {
      return (Base *)view_layer->object_bases.first;
    }
    /* No base on this scene layer. */
    goto next_set;
  }
  else {
  next_set:
    /* Reached the end, get the next base in the set. */
    while ((*sce_iter = (*sce_iter)->set)) {
      ViewLayer *view_layer_set = BKE_view_layer_default_render((*sce_iter));
      base = (Base *)view_layer_set->object_bases.first;

      if (base) {
        return base;
      }
    }
  }

  return NULL;
}

bool BKE_scene_use_shading_nodes_custom(Scene *scene)
{
  RenderEngineType *type = RE_engines_find(scene->r.engine);
  return (type && type->flag & RE_USE_SHADING_NODES_CUSTOM);
}

bool BKE_scene_use_spherical_stereo(Scene *scene)
{
  RenderEngineType *type = RE_engines_find(scene->r.engine);
  return (type && type->flag & RE_USE_SPHERICAL_STEREO);
}

bool BKE_scene_uses_blender_eevee(const Scene *scene)
{
  return STREQ(scene->r.engine, RE_engine_id_BLENDER_EEVEE);
}

bool BKE_scene_uses_blender_workbench(const Scene *scene)
{
  return STREQ(scene->r.engine, RE_engine_id_BLENDER_WORKBENCH);
}

bool BKE_scene_uses_cycles(const Scene *scene)
{
  return STREQ(scene->r.engine, RE_engine_id_CYCLES);
}

void BKE_scene_base_flag_to_objects(ViewLayer *view_layer)
{
  Base *base = view_layer->object_bases.first;

  while (base) {
    BKE_scene_object_base_flag_sync_from_base(base);
    base = base->next;
  }
}

/**
 * Synchronize object base flags
 *
 * This is usually handled by the depsgraph.
 * However, in rare occasions we need to use the latest object flags
 * before depsgraph is fully updated.
 *
 * It should (ideally) only run for copy-on-written objects since this is
 * runtime data generated per-viewlayer.
 */
void BKE_scene_object_base_flag_sync_from_base(Base *base)
{
  Object *ob = base->object;
  ob->base_flag = base->flag;
}

void BKE_scene_disable_color_management(Scene *scene)
{
  ColorManagedDisplaySettings *display_settings = &scene->display_settings;
  ColorManagedViewSettings *view_settings = &scene->view_settings;
  const char *view;
  const char *none_display_name;

  none_display_name = IMB_colormanagement_display_get_none_name();

  BLI_strncpy(display_settings->display_device,
              none_display_name,
              sizeof(display_settings->display_device));

  view = IMB_colormanagement_view_get_default_name(display_settings->display_device);

  if (view) {
    BLI_strncpy(view_settings->view_transform, view, sizeof(view_settings->view_transform));
  }
}

bool BKE_scene_check_color_management_enabled(const Scene *scene)
{
  return !STREQ(scene->display_settings.display_device, "None");
}

bool BKE_scene_check_rigidbody_active(const Scene *scene)
{
  return scene && scene->rigidbody_world && scene->rigidbody_world->group &&
         !(scene->rigidbody_world->flag & RBW_FLAG_MUTED);
}

int BKE_render_num_threads(const RenderData *rd)
{
  int threads;

  /* override set from command line? */
  threads = BLI_system_num_threads_override_get();

  if (threads > 0) {
    return threads;
  }

  /* fixed number of threads specified in scene? */
  if (rd->mode & R_FIXED_THREADS) {
    threads = rd->threads;
  }
  else {
    threads = BLI_system_thread_count();
  }

  return max_ii(threads, 1);
}

int BKE_scene_num_threads(const Scene *scene)
{
  return BKE_render_num_threads(&scene->r);
}

int BKE_render_preview_pixel_size(const RenderData *r)
{
  if (r->preview_pixel_size == 0) {
    return (U.pixelsize > 1.5f) ? 2 : 1;
  }
  return r->preview_pixel_size;
}

/**
 * Apply the needed correction factor to value, based on unit_type
 * (only length-related are affected currently) and unit->scale_length.
 */
double BKE_scene_unit_scale(const UnitSettings *unit, const int unit_type, double value)
{
  if (unit->system == USER_UNIT_NONE) {
    /* Never apply scale_length when not using a unit setting! */
    return value;
  }

  switch (unit_type) {
    case B_UNIT_LENGTH:
      return value * (double)unit->scale_length;
    case B_UNIT_AREA:
    case B_UNIT_POWER:
      return value * pow(unit->scale_length, 2);
    case B_UNIT_VOLUME:
      return value * pow(unit->scale_length, 3);
    case B_UNIT_MASS:
      return value * pow(unit->scale_length, 3);
    case B_UNIT_CAMERA: /* *Do not* use scene's unit scale for camera focal lens! See T42026. */
    default:
      return value;
  }
}

/******************** multiview *************************/

int BKE_scene_multiview_num_views_get(const RenderData *rd)
{
  SceneRenderView *srv;
  int totviews = 0;

  if ((rd->scemode & R_MULTIVIEW) == 0) {
    return 1;
  }

  if (rd->views_format == SCE_VIEWS_FORMAT_STEREO_3D) {
    srv = BLI_findstring(&rd->views, STEREO_LEFT_NAME, offsetof(SceneRenderView, name));
    if ((srv && srv->viewflag & SCE_VIEW_DISABLE) == 0) {
      totviews++;
    }

    srv = BLI_findstring(&rd->views, STEREO_RIGHT_NAME, offsetof(SceneRenderView, name));
    if ((srv && srv->viewflag & SCE_VIEW_DISABLE) == 0) {
      totviews++;
    }
  }
  else {
    for (srv = rd->views.first; srv; srv = srv->next) {
      if ((srv->viewflag & SCE_VIEW_DISABLE) == 0) {
        totviews++;
      }
    }
  }
  return totviews;
}

bool BKE_scene_multiview_is_stereo3d(const RenderData *rd)
{
  SceneRenderView *srv[2];

  if ((rd->scemode & R_MULTIVIEW) == 0) {
    return false;
  }

  srv[0] = (SceneRenderView *)BLI_findstring(
      &rd->views, STEREO_LEFT_NAME, offsetof(SceneRenderView, name));
  srv[1] = (SceneRenderView *)BLI_findstring(
      &rd->views, STEREO_RIGHT_NAME, offsetof(SceneRenderView, name));

  return (srv[0] && ((srv[0]->viewflag & SCE_VIEW_DISABLE) == 0) && srv[1] &&
          ((srv[1]->viewflag & SCE_VIEW_DISABLE) == 0));
}

/* return whether to render this SceneRenderView */
bool BKE_scene_multiview_is_render_view_active(const RenderData *rd, const SceneRenderView *srv)
{
  if (srv == NULL) {
    return false;
  }

  if ((rd->scemode & R_MULTIVIEW) == 0) {
    return false;
  }

  if ((srv->viewflag & SCE_VIEW_DISABLE)) {
    return false;
  }

  if (rd->views_format == SCE_VIEWS_FORMAT_MULTIVIEW) {
    return true;
  }

  /* SCE_VIEWS_SETUP_BASIC */
  if (STREQ(srv->name, STEREO_LEFT_NAME) || STREQ(srv->name, STEREO_RIGHT_NAME)) {
    return true;
  }

  return false;
}

/* return true if viewname is the first or if the name is NULL or not found */
bool BKE_scene_multiview_is_render_view_first(const RenderData *rd, const char *viewname)
{
  SceneRenderView *srv;

  if ((rd->scemode & R_MULTIVIEW) == 0) {
    return true;
  }

  if ((!viewname) || (!viewname[0])) {
    return true;
  }

  for (srv = rd->views.first; srv; srv = srv->next) {
    if (BKE_scene_multiview_is_render_view_active(rd, srv)) {
      return STREQ(viewname, srv->name);
    }
  }

  return true;
}

/* return true if viewname is the last or if the name is NULL or not found */
bool BKE_scene_multiview_is_render_view_last(const RenderData *rd, const char *viewname)
{
  SceneRenderView *srv;

  if ((rd->scemode & R_MULTIVIEW) == 0) {
    return true;
  }

  if ((!viewname) || (!viewname[0])) {
    return true;
  }

  for (srv = rd->views.last; srv; srv = srv->prev) {
    if (BKE_scene_multiview_is_render_view_active(rd, srv)) {
      return STREQ(viewname, srv->name);
    }
  }

  return true;
}

SceneRenderView *BKE_scene_multiview_render_view_findindex(const RenderData *rd, const int view_id)
{
  SceneRenderView *srv;
  size_t nr;

  if ((rd->scemode & R_MULTIVIEW) == 0) {
    return NULL;
  }

  for (srv = rd->views.first, nr = 0; srv; srv = srv->next) {
    if (BKE_scene_multiview_is_render_view_active(rd, srv)) {
      if (nr++ == view_id) {
        return srv;
      }
    }
  }
  return srv;
}

const char *BKE_scene_multiview_render_view_name_get(const RenderData *rd, const int view_id)
{
  SceneRenderView *srv = BKE_scene_multiview_render_view_findindex(rd, view_id);

  if (srv) {
    return srv->name;
  }
  else {
    return "";
  }
}

int BKE_scene_multiview_view_id_get(const RenderData *rd, const char *viewname)
{
  SceneRenderView *srv;
  size_t nr;

  if ((!rd) || ((rd->scemode & R_MULTIVIEW) == 0)) {
    return 0;
  }

  if ((!viewname) || (!viewname[0])) {
    return 0;
  }

  for (srv = rd->views.first, nr = 0; srv; srv = srv->next) {
    if (BKE_scene_multiview_is_render_view_active(rd, srv)) {
      if (STREQ(viewname, srv->name)) {
        return nr;
      }
      else {
        nr += 1;
      }
    }
  }

  return 0;
}

void BKE_scene_multiview_filepath_get(SceneRenderView *srv, const char *filepath, char *r_filepath)
{
  BLI_strncpy(r_filepath, filepath, FILE_MAX);
  BLI_path_suffix(r_filepath, FILE_MAX, srv->suffix, "");
}

/**
 * When multiview is not used the filepath is as usual (e.g., ``Image.jpg``).
 * When multiview is on, even if only one view is enabled the view is incorporated
 * into the file name (e.g., ``Image_L.jpg``). That allows for the user to re-render
 * individual views.
 */
void BKE_scene_multiview_view_filepath_get(const RenderData *rd,
                                           const char *filepath,
                                           const char *viewname,
                                           char *r_filepath)
{
  SceneRenderView *srv;
  char suffix[FILE_MAX];

  srv = BLI_findstring(&rd->views, viewname, offsetof(SceneRenderView, name));
  if (srv) {
    BLI_strncpy(suffix, srv->suffix, sizeof(suffix));
  }
  else {
    BLI_strncpy(suffix, viewname, sizeof(suffix));
  }

  BLI_strncpy(r_filepath, filepath, FILE_MAX);
  BLI_path_suffix(r_filepath, FILE_MAX, suffix, "");
}

const char *BKE_scene_multiview_view_suffix_get(const RenderData *rd, const char *viewname)
{
  SceneRenderView *srv;

  if ((viewname == NULL) || (viewname[0] == '\0')) {
    return viewname;
  }

  srv = BLI_findstring(&rd->views, viewname, offsetof(SceneRenderView, name));
  if (srv) {
    return srv->suffix;
  }
  else {
    return viewname;
  }
}

const char *BKE_scene_multiview_view_id_suffix_get(const RenderData *rd, const int view_id)
{
  if ((rd->scemode & R_MULTIVIEW) == 0) {
    return "";
  }
  else {
    const char *viewname = BKE_scene_multiview_render_view_name_get(rd, view_id);
    return BKE_scene_multiview_view_suffix_get(rd, viewname);
  }
}

void BKE_scene_multiview_view_prefix_get(Scene *scene,
                                         const char *name,
                                         char *rprefix,
                                         const char **rext)
{
  SceneRenderView *srv;
  size_t index_act;
  const char *suf_act;
  const char delims[] = {'.', '\0'};

  rprefix[0] = '\0';

  /* begin of extension */
  index_act = BLI_str_rpartition(name, delims, rext, &suf_act);
  if (*rext == NULL) {
    return;
  }
  BLI_assert(index_act > 0);
  UNUSED_VARS_NDEBUG(index_act);

  for (srv = scene->r.views.first; srv; srv = srv->next) {
    if (BKE_scene_multiview_is_render_view_active(&scene->r, srv)) {
      size_t len = strlen(srv->suffix);
      if (strlen(*rext) >= len && STREQLEN(*rext - len, srv->suffix, len)) {
        BLI_strncpy(rprefix, name, strlen(name) - strlen(*rext) - len + 1);
        break;
      }
    }
  }
}

void BKE_scene_multiview_videos_dimensions_get(const RenderData *rd,
                                               const size_t width,
                                               const size_t height,
                                               size_t *r_width,
                                               size_t *r_height)
{
  if ((rd->scemode & R_MULTIVIEW) && rd->im_format.views_format == R_IMF_VIEWS_STEREO_3D) {
    IMB_stereo3d_write_dimensions(rd->im_format.stereo3d_format.display_mode,
                                  (rd->im_format.stereo3d_format.flag & S3D_SQUEEZED_FRAME) != 0,
                                  width,
                                  height,
                                  r_width,
                                  r_height);
  }
  else {
    *r_width = width;
    *r_height = height;
  }
}

int BKE_scene_multiview_num_videos_get(const RenderData *rd)
{
  if (BKE_imtype_is_movie(rd->im_format.imtype) == false) {
    return 0;
  }

  if ((rd->scemode & R_MULTIVIEW) == 0) {
    return 1;
  }

  if (rd->im_format.views_format == R_IMF_VIEWS_STEREO_3D) {
    return 1;
  }
  else {
    /* R_IMF_VIEWS_INDIVIDUAL */
    return BKE_scene_multiview_num_views_get(rd);
  }
}

/* Manipulation of depsgraph storage. */

/* This is a key which identifies depsgraph. */
typedef struct DepsgraphKey {
  ViewLayer *view_layer;
  /* TODO(sergey): Need to include window somehow (same layer might be in a
   * different states in different windows).
   */
} DepsgraphKey;

static unsigned int depsgraph_key_hash(const void *key_v)
{
  const DepsgraphKey *key = key_v;
  unsigned int hash = BLI_ghashutil_ptrhash(key->view_layer);
  /* TODO(sergey): Include hash from other fields in the key. */
  return hash;
}

static bool depsgraph_key_compare(const void *key_a_v, const void *key_b_v)
{
  const DepsgraphKey *key_a = key_a_v;
  const DepsgraphKey *key_b = key_b_v;
  /* TODO(sergey): Compare rest of  */
  return !(key_a->view_layer == key_b->view_layer);
}

static void depsgraph_key_free(void *key_v)
{
  DepsgraphKey *key = key_v;
  MEM_freeN(key);
}

static void depsgraph_key_value_free(void *value)
{
  Depsgraph *depsgraph = value;
  DEG_graph_free(depsgraph);
}

void BKE_scene_allocate_depsgraph_hash(Scene *scene)
{
  scene->depsgraph_hash = BLI_ghash_new(
      depsgraph_key_hash, depsgraph_key_compare, "Scene Depsgraph Hash");
}

void BKE_scene_ensure_depsgraph_hash(Scene *scene)
{
  if (scene->depsgraph_hash == NULL) {
    BKE_scene_allocate_depsgraph_hash(scene);
  }
}

void BKE_scene_free_depsgraph_hash(Scene *scene)
{
  if (scene->depsgraph_hash == NULL) {
    return;
  }
  BLI_ghash_free(scene->depsgraph_hash, depsgraph_key_free, depsgraph_key_value_free);
  scene->depsgraph_hash = NULL;
}

/* Query depsgraph for a specific contexts. */

Depsgraph *BKE_scene_get_depsgraph(Main *bmain, Scene *scene, ViewLayer *view_layer, bool allocate)
{
  BLI_assert(scene != NULL);
  BLI_assert(view_layer != NULL);
  /* Make sure hash itself exists. */
  if (allocate) {
    BKE_scene_ensure_depsgraph_hash(scene);
  }
  if (scene->depsgraph_hash == NULL) {
    return NULL;
  }
  /* Either ensure item is in the hash or simply return NULL if it's not,
   * depending on whether caller wants us to create depsgraph or not.
   */
  DepsgraphKey key;
  key.view_layer = view_layer;
  Depsgraph *depsgraph;
  if (allocate) {
    DepsgraphKey **key_ptr;
    Depsgraph **depsgraph_ptr;
    if (!BLI_ghash_ensure_p_ex(
            scene->depsgraph_hash, &key, (void ***)&key_ptr, (void ***)&depsgraph_ptr)) {
      *key_ptr = MEM_mallocN(sizeof(DepsgraphKey), __func__);
      **key_ptr = key;
      *depsgraph_ptr = DEG_graph_new(bmain, scene, view_layer, DAG_EVAL_VIEWPORT);
      /* TODO(sergey): Would be cool to avoid string format print,
       * but is a bit tricky because we can't know in advance  whether
       * we will ever enable debug messages for this depsgraph.
       */
      char name[1024];
      BLI_snprintf(name, sizeof(name), "%s :: %s", scene->id.name, view_layer->name);
      DEG_debug_name_set(*depsgraph_ptr, name);
    }
    depsgraph = *depsgraph_ptr;
  }
  else {
    depsgraph = BLI_ghash_lookup(scene->depsgraph_hash, &key);
  }
  return depsgraph;
}

/* -------------------------------------------------------------------- */
/** \name Scene Orientation
 * \{ */

void BKE_scene_transform_orientation_remove(Scene *scene, TransformOrientation *orientation)
{
  const int orientation_index = BKE_scene_transform_orientation_get_index(scene, orientation);

  for (int i = 0; i < ARRAY_SIZE(scene->orientation_slots); i++) {
    TransformOrientationSlot *orient_slot = &scene->orientation_slots[i];
    if (orient_slot->index_custom == orientation_index) {
      /* could also use orientation_index-- */
      orient_slot->type = V3D_ORIENT_GLOBAL;
      orient_slot->index_custom = -1;
    }
  }

  BLI_freelinkN(&scene->transform_spaces, orientation);
}

TransformOrientation *BKE_scene_transform_orientation_find(const Scene *scene, const int index)
{
  return BLI_findlink(&scene->transform_spaces, index);
}

/**
 * \return the index that \a orientation has within \a scene's transform-orientation list
 * or -1 if not found.
 */
int BKE_scene_transform_orientation_get_index(const Scene *scene,
                                              const TransformOrientation *orientation)
{
  return BLI_findindex(&scene->transform_spaces, orientation);
}

/** \} */

/* -------------------------------------------------------------------- */
/** \name Scene Cursor Rotation
 *
 * Matches #BKE_object_rot_to_mat3 and #BKE_object_mat3_to_rot.
 * \{ */

void BKE_scene_cursor_rot_to_mat3(const View3DCursor *cursor, float mat[3][3])
{
  if (cursor->rotation_mode > 0) {
    eulO_to_mat3(mat, cursor->rotation_euler, cursor->rotation_mode);
  }
  else if (cursor->rotation_mode == ROT_MODE_AXISANGLE) {
    axis_angle_to_mat3(mat, cursor->rotation_axis, cursor->rotation_angle);
  }
  else {
    float tquat[4];
    normalize_qt_qt(tquat, cursor->rotation_quaternion);
    quat_to_mat3(mat, tquat);
  }
}

void BKE_scene_cursor_rot_to_quat(const View3DCursor *cursor, float quat[4])
{
  if (cursor->rotation_mode > 0) {
    eulO_to_quat(quat, cursor->rotation_euler, cursor->rotation_mode);
  }
  else if (cursor->rotation_mode == ROT_MODE_AXISANGLE) {
    axis_angle_to_quat(quat, cursor->rotation_axis, cursor->rotation_angle);
  }
  else {
    normalize_qt_qt(quat, cursor->rotation_quaternion);
  }
}

void BKE_scene_cursor_mat3_to_rot(View3DCursor *cursor, const float mat[3][3], bool use_compat)
{
  BLI_ASSERT_UNIT_M3(mat);

  switch (cursor->rotation_mode) {
    case ROT_MODE_QUAT: {
      mat3_normalized_to_quat(cursor->rotation_quaternion, mat);
      break;
    }
    case ROT_MODE_AXISANGLE: {
      mat3_to_axis_angle(cursor->rotation_axis, &cursor->rotation_angle, mat);
      break;
    }
    default: {
      if (use_compat) {
        mat3_to_compatible_eulO(
            cursor->rotation_euler, cursor->rotation_euler, cursor->rotation_mode, mat);
      }
      else {
        mat3_to_eulO(cursor->rotation_euler, cursor->rotation_mode, mat);
      }
      break;
    }
  }
}

void BKE_scene_cursor_quat_to_rot(View3DCursor *cursor, const float quat[4], bool use_compat)
{
  BLI_ASSERT_UNIT_QUAT(quat);

  switch (cursor->rotation_mode) {
    case ROT_MODE_QUAT: {
      copy_qt_qt(cursor->rotation_quaternion, quat);
      break;
    }
    case ROT_MODE_AXISANGLE: {
      quat_to_axis_angle(cursor->rotation_axis, &cursor->rotation_angle, quat);
      break;
    }
    default: {
      if (use_compat) {
        quat_to_compatible_eulO(
            cursor->rotation_euler, cursor->rotation_euler, cursor->rotation_mode, quat);
      }
      else {
        quat_to_eulO(cursor->rotation_euler, cursor->rotation_mode, quat);
      }
      break;
    }
  }
}

void BKE_scene_cursor_to_mat4(const View3DCursor *cursor, float mat[4][4])
{
  float mat3[3][3];
  BKE_scene_cursor_rot_to_mat3(cursor, mat3);
  copy_m4_m3(mat, mat3);
  copy_v3_v3(mat[3], cursor->location);
}

void BKE_scene_cursor_from_mat4(View3DCursor *cursor, const float mat[4][4], bool use_compat)
{
  float mat3[3][3];
  copy_m3_m4(mat3, mat);
  BKE_scene_cursor_mat3_to_rot(cursor, mat3, use_compat);
  copy_v3_v3(cursor->location, mat[3]);
}

/** \} */

/* Dependency graph evaluation. */

static void scene_sequencer_disable_sound_strips(Scene *scene)
{
  if (scene->sound_scene == NULL) {
    return;
  }
  Sequence *seq;
  SEQ_BEGIN (scene->ed, seq) {
    if (seq->scene_sound != NULL) {
      BKE_sound_remove_scene_sound(scene, seq->scene_sound);
      seq->scene_sound = NULL;
    }
  }
  SEQ_END;
}

void BKE_scene_eval_sequencer_sequences(Depsgraph *depsgraph, Scene *scene)
{
  DEG_debug_print_eval(depsgraph, __func__, scene->id.name, scene);
  if (scene->ed == NULL) {
    return;
  }
  BKE_sound_ensure_scene(scene);
  Sequence *seq;
  SEQ_BEGIN (scene->ed, seq) {
    if (seq->scene_sound == NULL) {
      if (seq->sound != NULL) {
        if (seq->scene_sound == NULL) {
          seq->scene_sound = BKE_sound_add_scene_sound_defaults(scene, seq);
        }
      }
      else if (seq->type == SEQ_TYPE_SCENE) {
        if (seq->scene != NULL) {
          BKE_sound_ensure_scene(seq->scene);
          seq->scene_sound = BKE_sound_scene_add_scene_sound_defaults(scene, seq);
        }
      }
    }
    if (seq->scene_sound != NULL) {
      /* Make sure changing volume via sequence's properties panel works correct.
       *
       * Ideally, the entire BKE_scene_update_sound() will happen from a dependency graph, so
       * then it is no longer needed to do such manual forced updates. */
      if (seq->type == SEQ_TYPE_SCENE && seq->scene != NULL) {
        BKE_sound_set_scene_volume(seq->scene, seq->scene->audio.volume);
        if ((seq->flag & SEQ_SCENE_STRIPS) == 0) {
          scene_sequencer_disable_sound_strips(seq->scene);
        }
      }
      if (seq->sound != NULL) {
        if (scene->id.recalc & ID_RECALC_AUDIO || seq->sound->id.recalc & ID_RECALC_AUDIO) {
          BKE_sound_update_scene_sound(seq->scene_sound, seq->sound);
        }
      }
      BKE_sound_set_scene_sound_volume(
          seq->scene_sound, seq->volume, (seq->flag & SEQ_AUDIO_VOLUME_ANIMATED) != 0);
      BKE_sound_set_scene_sound_pitch(
          seq->scene_sound, seq->pitch, (seq->flag & SEQ_AUDIO_PITCH_ANIMATED) != 0);
      BKE_sound_set_scene_sound_pan(
          seq->scene_sound, seq->pan, (seq->flag & SEQ_AUDIO_PAN_ANIMATED) != 0);
    }
  }
  SEQ_END;
  BKE_sequencer_update_muting(scene->ed);
  BKE_sequencer_update_sound_bounds_all(scene);
}<|MERGE_RESOLUTION|>--- conflicted
+++ resolved
@@ -595,14 +595,11 @@
     sce->eevee.light_cache = NULL;
   }
 
-<<<<<<< HEAD
   BKE_lanpr_free_everything(sce);
-=======
   if (sce->display.shading.prop) {
     IDP_FreeProperty(sce->display.shading.prop);
     sce->display.shading.prop = NULL;
   }
->>>>>>> 2ec025d7
 
   /* These are freed on doversion. */
   BLI_assert(sce->layer_properties == NULL);
@@ -782,81 +779,6 @@
   sce->master_collection = BKE_collection_master_add();
 
   BKE_view_layer_add(sce, "View Layer");
-<<<<<<< HEAD
-
-  /* SceneDisplay */
-  copy_v3_v3(sce->display.light_direction, (float[3]){M_SQRT1_3, M_SQRT1_3, M_SQRT1_3});
-  sce->display.shadow_shift = 0.1f;
-  sce->display.shadow_focus = 0.0f;
-
-  sce->display.matcap_ssao_distance = 0.2f;
-  sce->display.matcap_ssao_attenuation = 1.0f;
-  sce->display.matcap_ssao_samples = 16;
-
-  sce->display.render_aa = SCE_DISPLAY_AA_SAMPLES_8;
-  sce->display.viewport_aa = SCE_DISPLAY_AA_FXAA;
-
-  /* OpenGL Render. */
-  BKE_screen_view3d_shading_init(&sce->display.shading);
-
-  /* SceneEEVEE */
-  sce->eevee.gi_diffuse_bounces = 3;
-  sce->eevee.gi_cubemap_resolution = 512;
-  sce->eevee.gi_visibility_resolution = 32;
-  sce->eevee.gi_cubemap_draw_size = 0.3f;
-  sce->eevee.gi_irradiance_draw_size = 0.1f;
-  sce->eevee.gi_irradiance_smoothing = 0.1f;
-  sce->eevee.gi_filter_quality = 3.0f;
-
-  sce->eevee.taa_samples = 16;
-  sce->eevee.taa_render_samples = 64;
-
-  sce->eevee.sss_samples = 7;
-  sce->eevee.sss_jitter_threshold = 0.3f;
-
-  sce->eevee.ssr_quality = 0.25f;
-  sce->eevee.ssr_max_roughness = 0.5f;
-  sce->eevee.ssr_thickness = 0.2f;
-  sce->eevee.ssr_border_fade = 0.075f;
-  sce->eevee.ssr_firefly_fac = 10.0f;
-
-  sce->eevee.volumetric_start = 0.1f;
-  sce->eevee.volumetric_end = 100.0f;
-  sce->eevee.volumetric_tile_size = 8;
-  sce->eevee.volumetric_samples = 64;
-  sce->eevee.volumetric_sample_distribution = 0.8f;
-  sce->eevee.volumetric_light_clamp = 0.0f;
-  sce->eevee.volumetric_shadow_samples = 16;
-
-  sce->eevee.gtao_distance = 0.2f;
-  sce->eevee.gtao_factor = 1.0f;
-  sce->eevee.gtao_quality = 0.25f;
-
-  sce->eevee.bokeh_max_size = 100.0f;
-  sce->eevee.bokeh_threshold = 1.0f;
-
-  copy_v3_fl(sce->eevee.bloom_color, 1.0f);
-  sce->eevee.bloom_threshold = 0.8f;
-  sce->eevee.bloom_knee = 0.5f;
-  sce->eevee.bloom_intensity = 0.05f;
-  sce->eevee.bloom_radius = 6.5f;
-  sce->eevee.bloom_clamp = 0.0f;
-
-  sce->eevee.motion_blur_samples = 8;
-  sce->eevee.motion_blur_shutter = 0.5f;
-
-  sce->eevee.shadow_method = SHADOW_ESM;
-  sce->eevee.shadow_cube_size = 512;
-  sce->eevee.shadow_cascade_size = 1024;
-
-  sce->eevee.light_cache = NULL;
-  sce->eevee.light_threshold = 0.01f;
-
-  sce->eevee.overscan = 3.0f;
-
-  sce->eevee.flag = SCE_EEVEE_VOLUMETRIC_LIGHTS | SCE_EEVEE_GTAO_BENT_NORMALS |
-                    SCE_EEVEE_GTAO_BOUNCE | SCE_EEVEE_TAA_REPROJECTION |
-                    SCE_EEVEE_SSR_HALF_RESOLUTION;
 
   /* SceneLANPR */
 
@@ -879,8 +801,6 @@
   sce->lanpr.enable_chaining = 1;
   sce->lanpr.chaining_image_threshold = 0.01;
   sce->lanpr.chaining_geometry_threshold = 0.1;
-=======
->>>>>>> 2ec025d7
 }
 
 Scene *BKE_scene_add(Main *bmain, const char *name)
