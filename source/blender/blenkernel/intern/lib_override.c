--- conflicted
+++ resolved
@@ -152,11 +152,8 @@
                                             (ID *)src_id;
   id_us_plus(dst_id->override_library->reference);
 
-<<<<<<< HEAD
   dst_id->override_library->hierarchy_root = src_id->override_library->hierarchy_root;
-=======
   dst_id->override_library->flag = src_id->override_library->flag;
->>>>>>> ee9949a8
 
   if (do_full_copy) {
     BLI_duplicatelist(&dst_id->override_library->properties,
