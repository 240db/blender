/*
 * ***** BEGIN GPL LICENSE BLOCK *****
 *
 * This program is free software; you can redistribute it and/or
 * modify it under the terms of the GNU General Public License
 * as published by the Free Software Foundation; either version 2
 * of the License, or (at your option) any later version.
 *
 * This program is distributed in the hope that it will be useful,
 * but WITHOUT ANY WARRANTY; without even the implied warranty of
 * MERCHANTABILITY or FITNESS FOR A PARTICULAR PURPOSE.  See the
 * GNU General Public License for more details.
 *
 * You should have received a copy of the GNU General Public License
 * along with this program; if not, write to the Free Software Foundation,
 * Inc., 51 Franklin Street, Fifth Floor, Boston, MA 02110-1301, USA.
 *
 * The Original Code is Copyright (C) 2001-2002 by NaN Holding BV.
 * All rights reserved.
 *
 * The Original Code is: all of this file.
 *
 * Contributor(s): none yet.
 *
 * ***** END GPL LICENSE BLOCK *****
 */

/** \file blender/blenkernel/intern/key.c
 *  \ingroup bke
 */


#include <math.h>
#include <string.h>
#include <stddef.h>

#include "MEM_guardedalloc.h"

#include "BLI_blenlib.h"
#include "BLI_math_vector.h"
#include "BLI_utildefines.h"

#include "BLF_translation.h"

#include "DNA_anim_types.h"
#include "DNA_key_types.h"
#include "DNA_lattice_types.h"
#include "DNA_material_types.h"
#include "DNA_mesh_types.h"
#include "DNA_meshdata_types.h"
#include "DNA_modifier_types.h"
#include "DNA_object_types.h"
#include "DNA_particle_types.h"
#include "DNA_scene_types.h"
#include "DNA_strands_types.h"
#include "DNA_texture_types.h"

#include "BKE_animsys.h"
#include "BKE_curve.h"
#include "BKE_customdata.h"
#include "BKE_deform.h"
#include "BKE_pointcache.h"
#include "BKE_global.h"
#include "BKE_key.h"
#include "BKE_lattice.h"
#include "BKE_library.h"
#include "BKE_particle.h"
#include "BKE_editmesh.h"
#include "BKE_scene.h"
#include "BKE_strands.h"

#include "RNA_access.h"

#include "RE_render_ext.h"

/* old defines from DNA_ipo_types.h for data-type, stored in DNA - don't modify! */
#define IPO_FLOAT       4
#define IPO_BEZTRIPLE   100
#define IPO_BPOINT      101

#define KEY_MODE_DUMMY      0 /* use where mode isn't checked for */
#define KEY_MODE_BPOINT     1
#define KEY_MODE_BEZTRIPLE  2

void BKE_key_free(Key *key)
{
	KeyBlock *kb;
	
	BKE_animdata_free((ID *)key);

	while ((kb = BLI_pophead(&key->block))) {
		if (kb->data)
			MEM_freeN(kb->data);
		MEM_freeN(kb);
	}
}

void BKE_key_free_nolib(Key *key)
{
	KeyBlock *kb;

	while ((kb = BLI_pophead(&key->block))) {
		if (kb->data)
			MEM_freeN(kb->data);
		MEM_freeN(kb);
	}
}

static void key_set_elemstr(short fromtype, char *r_elemstr, int *r_elemsize)
{
	/* XXX the code here uses some defines which will soon be deprecated... */
	char elemtype = IPO_FLOAT;
	char numelem = 0;
	int elemsize = 0;
	
	switch (fromtype) {
		case KEY_OWNER_MESH:
			numelem = 3;
			elemtype = IPO_FLOAT;
			elemsize = 12;
			break;
		case KEY_OWNER_LATTICE:
			numelem = 3;
			elemtype = IPO_FLOAT;
			elemsize = 12;
			break;
		case KEY_OWNER_CURVE:
			numelem = 4;
			elemtype = IPO_BPOINT;
			elemsize = 16;
			break;
		case KEY_OWNER_PARTICLES:
			numelem = 3;
			elemtype = IPO_FLOAT;
			elemsize = 12;
			break;
		case KEY_OWNER_CACHELIB:
			numelem = 3;
			elemtype = IPO_FLOAT;
			elemsize = 12;
			break;
	}
	
	r_elemstr[0] = numelem;
	r_elemstr[1] = elemtype;
	r_elemstr[2] = 0;
	*r_elemsize = elemsize;
}

Key *BKE_key_add_ex(ID *from, int fromtype, int fromindex)    /* common function */
{
	Key *key;
	
	key = BKE_libblock_alloc(G.main, ID_KE, "Key");
	
	key->type = KEY_NORMAL;
	key->from = from;
	key->fromtype = fromtype;
	key->fromindex = fromindex;

	key->uidgen = 1;
	
	key_set_elemstr(fromtype, key->elemstr, &key->elemsize);
	
	return key;
}

Key *BKE_key_add(ID *id)
{
	int fromtype = 0;
	switch (GS(id->name)) {
		case ID_ME: fromtype = KEY_OWNER_MESH; break;
		case ID_CU: fromtype = KEY_OWNER_CURVE; break;
		case ID_LT: fromtype = KEY_OWNER_LATTICE; break;
		default: BLI_assert(false); break; /* other fromtypes should use the _ex version for specifying the type */
	}
	return BKE_key_add_ex(id, fromtype, -1);
}

Key *BKE_key_add_particles(Object *ob, ParticleSystem *psys)    /* particles are "special" */
{
	return BKE_key_add_ex((ID *)ob, KEY_OWNER_PARTICLES, BLI_findindex(&ob->particlesystem, psys));
}

Key *BKE_key_copy(Key *key)
{
	Key *keyn;
	KeyBlock *kbn, *kb;
	
	if (key == NULL) return NULL;
	
	keyn = BKE_libblock_copy(&key->id);
	
	BLI_duplicatelist(&keyn->block, &key->block);
	
	kb = key->block.first;
	kbn = keyn->block.first;
	while (kbn) {
		
		if (kbn->data) kbn->data = MEM_dupallocN(kbn->data);
		if (kb == key->refkey) keyn->refkey = kbn;
		
		kbn = kbn->next;
		kb = kb->next;
	}

	if (key->id.lib) {
		BKE_id_lib_local_paths(G.main, key->id.lib, &keyn->id);
	}

	return keyn;
}


Key *BKE_key_copy_nolib(Key *key)
{
	Key *keyn;
	KeyBlock *kbn, *kb;
	
	if (key == NULL)
		return NULL;
	
	keyn = MEM_dupallocN(key);

	keyn->adt = NULL;

	BLI_duplicatelist(&keyn->block, &key->block);
	
	kb = key->block.first;
	kbn = keyn->block.first;
	while (kbn) {
		
		if (kbn->data) kbn->data = MEM_dupallocN(kbn->data);
		if (kb == key->refkey) keyn->refkey = kbn;
		
		kbn = kbn->next;
		kb = kb->next;
	}
	
	return keyn;
}

void BKE_key_make_local(Key *key)
{

	/* - only lib users: do nothing
	 * - only local users: set flag
	 * - mixed: make copy
	 */
	if (key == NULL) return;
	
	key->id.lib = NULL;
	new_id(NULL, &key->id, NULL);
}

/* Sort shape keys and Ipo curves after a change.  This assumes that at most
 * one key was moved, which is a valid assumption for the places it's
 * currently being called.
 */

void BKE_key_sort(Key *key)
{
	KeyBlock *kb;
	KeyBlock *kb2;

	/* locate the key which is out of position */ 
	for (kb = key->block.first; kb; kb = kb->next)
		if ((kb->next) && (kb->pos > kb->next->pos))
			break;

	/* if we find a key, move it */
	if (kb) {
		kb = kb->next; /* next key is the out-of-order one */
		BLI_remlink(&key->block, kb);
		
		/* find the right location and insert before */
		for (kb2 = key->block.first; kb2; kb2 = kb2->next) {
			if (kb2->pos > kb->pos) {
				BLI_insertlinkafter(&key->block, kb2->prev, kb);
				break;
			}
		}
	}

	/* new rule; first key is refkey, this to match drawing channels... */
	key->refkey = key->block.first;
}

void BKE_key_set_from_id(Key *key, ID *id)
{
	if (key) {
		key->from = id;
		switch (GS(id->name)) {
			case ID_ME: key->fromtype = KEY_OWNER_MESH; break;
			case ID_CU: key->fromtype = KEY_OWNER_CURVE; break;
			case ID_LT: key->fromtype = KEY_OWNER_LATTICE; break;
		}
		key->fromindex = -1;
	}
}

void BKE_key_set_from_particles(Key *key, Object *ob, ParticleSystem *psys)
{
	if (key) {
		key->from = (ID *)ob;
		key->fromtype = KEY_OWNER_PARTICLES;
		key->fromindex = BLI_findindex(&ob->particlesystem, psys);
	}
}

/**************** do the key ****************/

void key_curve_position_weights(float t, float data[4], int type)
{
	float t2, t3, fc;
	
	if (type == KEY_LINEAR) {
		data[0] =          0.0f;
		data[1] = -t     + 1.0f;
		data[2] =  t;
		data[3] =          0.0f;
	}
	else if (type == KEY_CARDINAL) {
		t2 = t * t;
		t3 = t2 * t;
		fc = 0.71f;

		data[0] = -fc          * t3  + 2.0f * fc          * t2 - fc * t;
		data[1] =  (2.0f - fc) * t3  + (fc - 3.0f)        * t2 + 1.0f;
		data[2] =  (fc - 2.0f) * t3  + (3.0f - 2.0f * fc) * t2 + fc * t;
		data[3] =  fc          * t3  - fc * t2;
	}
	else if (type == KEY_BSPLINE) {
		t2 = t * t;
		t3 = t2 * t;

		data[0] = -0.16666666f * t3  + 0.5f * t2   - 0.5f * t    + 0.16666666f;
		data[1] =  0.5f        * t3  - t2                        + 0.66666666f;
		data[2] = -0.5f        * t3  + 0.5f * t2   + 0.5f * t    + 0.16666666f;
		data[3] =  0.16666666f * t3;
	}
	else if (type == KEY_CATMULL_ROM) {
		t2 = t * t;
		t3 = t2 * t;
		fc = 0.5f;

		data[0] = -fc          * t3  + 2.0f * fc          * t2 - fc * t;
		data[1] =  (2.0f - fc) * t3  + (fc - 3.0f)        * t2 + 1.0f;
		data[2] =  (fc - 2.0f) * t3  + (3.0f - 2.0f * fc) * t2 + fc * t;
		data[3] =  fc          * t3  - fc * t2;
	}
}

/* first derivative */
void key_curve_tangent_weights(float t, float data[4], int type)
{
	float t2, fc;
	
	if (type == KEY_LINEAR) {
		data[0] = 0.0f;
		data[1] = -1.0f;
		data[2] = 1.0f;
		data[3] = 0.0f;
	}
	else if (type == KEY_CARDINAL) {
		t2 = t * t;
		fc = 0.71f;

		data[0] = -3.0f * fc          * t2  + 4.0f * fc * t                  - fc;
		data[1] =  3.0f * (2.0f - fc) * t2  + 2.0f * (fc - 3.0f) * t;
		data[2] =  3.0f * (fc - 2.0f) * t2  + 2.0f * (3.0f - 2.0f * fc) * t  + fc;
		data[3] =  3.0f * fc          * t2  - 2.0f * fc * t;
	}
	else if (type == KEY_BSPLINE) {
		t2 = t * t;

		data[0] = -0.5f * t2  + t         - 0.5f;
		data[1] =  1.5f * t2  - t * 2.0f;
		data[2] = -1.5f * t2  + t         + 0.5f;
		data[3] =  0.5f * t2;
	}
	else if (type == KEY_CATMULL_ROM) {
		t2 = t * t;
		fc = 0.5f;

		data[0] = -3.0f * fc          * t2  + 4.0f * fc * t                  - fc;
		data[1] =  3.0f * (2.0f - fc) * t2  + 2.0f * (fc - 3.0f) * t;
		data[2] =  3.0f * (fc - 2.0f) * t2  + 2.0f * (3.0f - 2.0f * fc) * t  + fc;
		data[3] =  3.0f * fc          * t2  - 2.0f * fc * t;
	}
}

/* second derivative */
void key_curve_normal_weights(float t, float data[4], int type)
{
	float fc;
	
	if (type == KEY_LINEAR) {
		data[0] = 0.0f;
		data[1] = 0.0f;
		data[2] = 0.0f;
		data[3] = 0.0f;
	}
	else if (type == KEY_CARDINAL) {
		fc = 0.71f;

		data[0] = -6.0f * fc          * t  + 4.0f * fc;
		data[1] =  6.0f * (2.0f - fc) * t  + 2.0f * (fc - 3.0f);
		data[2] =  6.0f * (fc - 2.0f) * t  + 2.0f * (3.0f - 2.0f * fc);
		data[3] =  6.0f * fc          * t  - 2.0f * fc;
	}
	else if (type == KEY_BSPLINE) {
		data[0] = -1.0f * t  + 1.0f;
		data[1] =  3.0f * t  - 2.0f;
		data[2] = -3.0f * t  + 1.0f;
		data[3] =  1.0f * t;
	}
	else if (type == KEY_CATMULL_ROM) {
		fc = 0.5f;

		data[0] = -6.0f * fc          * t  + 4.0f * fc;
		data[1] =  6.0f * (2.0f - fc) * t  + 2.0f * (fc - 3.0f);
		data[2] =  6.0f * (fc - 2.0f) * t  + 2.0f * (3.0f - 2.0f * fc);
		data[3] =  6.0f * fc          * t  - 2.0f * fc;
	}
}

static int setkeys(float fac, ListBase *lb, KeyBlock *k[], float t[4], int cycl)
{
	/* return 1 means k[2] is the position, return 0 means interpolate */
	KeyBlock *k1, *firstkey;
	float d, dpos, ofs = 0, lastpos;
	short bsplinetype;

	firstkey = lb->first;
	k1 = lb->last;
	lastpos = k1->pos;
	dpos = lastpos - firstkey->pos;

	if (fac < firstkey->pos) fac = firstkey->pos;
	else if (fac > k1->pos) fac = k1->pos;

	k1 = k[0] = k[1] = k[2] = k[3] = firstkey;
	t[0] = t[1] = t[2] = t[3] = k1->pos;

	/* if (fac < 0.0 || fac > 1.0) return 1; */

	if (k1->next == NULL) return 1;

	if (cycl) { /* pre-sort */
		k[2] = k1->next;
		k[3] = k[2]->next;
		if (k[3] == NULL) k[3] = k1;
		while (k1) {
			if (k1->next == NULL) k[0] = k1;
			k1 = k1->next;
		}
		/* k1 = k[1]; */ /* UNUSED */
		t[0] = k[0]->pos;
		t[1] += dpos;
		t[2] = k[2]->pos + dpos;
		t[3] = k[3]->pos + dpos;
		fac += dpos;
		ofs = dpos;
		if (k[3] == k[1]) {
			t[3] += dpos;
			ofs = 2.0f * dpos;
		}
		if (fac < t[1]) fac += dpos;
		k1 = k[3];
	}
	else {  /* pre-sort */
		k[2] = k1->next;
		t[2] = k[2]->pos;
		k[3] = k[2]->next;
		if (k[3] == NULL) k[3] = k[2];
		t[3] = k[3]->pos;
		k1 = k[3];
	}
	
	while (t[2] < fac) {    /* find correct location */
		if (k1->next == NULL) {
			if (cycl) {
				k1 = firstkey;
				ofs += dpos;
			}
			else if (t[2] == t[3]) {
				break;
			}
		}
		else {
			k1 = k1->next;
		}

		t[0] = t[1];
		k[0] = k[1];
		t[1] = t[2];
		k[1] = k[2];
		t[2] = t[3];
		k[2] = k[3];
		t[3] = k1->pos + ofs;
		k[3] = k1;

		if (ofs > 2.1f + lastpos) break;
	}
	
	bsplinetype = 0;
	if (k[1]->type == KEY_BSPLINE || k[2]->type == KEY_BSPLINE) bsplinetype = 1;


	if (cycl == 0) {
		if (bsplinetype == 0) {   /* B spline doesn't go through the control points */
			if (fac <= t[1]) {  /* fac for 1st key */
				t[2] = t[1];
				k[2] = k[1];
				return 1;
			}
			if (fac >= t[2]) {  /* fac after 2nd key */
				return 1;
			}
		}
		else if (fac > t[2]) {  /* last key */
			fac = t[2];
			k[3] = k[2];
			t[3] = t[2];
		}
	}

	d = t[2] - t[1];
	if (d == 0.0f) {
		if (bsplinetype == 0) {
			return 1;  /* both keys equal */
		}
	}
	else {
		d = (fac - t[1]) / d;
	}

	/* interpolation */
	key_curve_position_weights(d, t, k[1]->type);

	if (k[1]->type != k[2]->type) {
		float t_other[4];
		key_curve_position_weights(d, t_other, k[2]->type);
		interp_v4_v4v4(t, t, t_other, d);
	}

	return 0;

}

static void flerp(int tot, float *in, float *f0, float *f1, float *f2, float *f3, float *t)
{
	int a;

	for (a = 0; a < tot; a++) {
		in[a] = t[0] * f0[a] + t[1] * f1[a] + t[2] * f2[a] + t[3] * f3[a];
	}
}

static void rel_flerp(int tot, float *in, float *ref, float *out, float fac)
{
	int a;
	
	for (a = 0; a < tot; a++) {
		in[a] -= fac * (ref[a] - out[a]);
	}
}

static char *key_block_get_data(Key *key, KeyBlock *actkb, KeyBlock *kb, char **freedata)
{
	if (kb == actkb) {
		/* this hack makes it possible to edit shape keys in
		 * edit mode with shape keys blending applied */
		if (key->from && key->fromtype == KEY_OWNER_MESH) {
			Mesh *me;
			BMVert *eve;
			BMIter iter;
			float (*co)[3];
			int a;

			me = (Mesh *)key->from;

			if (me->edit_btmesh && me->edit_btmesh->bm->totvert == kb->totelem) {
				a = 0;
				co = MEM_mallocN(sizeof(float) * 3 * me->edit_btmesh->bm->totvert, "key_block_get_data");

				BM_ITER_MESH (eve, &iter, me->edit_btmesh->bm, BM_VERTS_OF_MESH) {
					copy_v3_v3(co[a], eve->co);
					a++;
				}

				*freedata = (char *)co;
				return (char *)co;
			}
		}
	}

	*freedata = NULL;
	return kb->data;
}


/* currently only the first value of 'ofs' may be set. */
static bool key_pointer_size(const Key *key, const int mode, int *poinsize, int *ofs)
{
	/* some types allow NULL for key->from */
	if (!key->from && !ELEM(key->fromtype, KEY_OWNER_CACHELIB))
		return false;
	
	switch (key->fromtype) {
		case KEY_OWNER_MESH:
			*ofs = sizeof(float) * 3;
			*poinsize = *ofs;
			break;
		case KEY_OWNER_LATTICE:
			*ofs = sizeof(float) * 3;
			*poinsize = *ofs;
			break;
		case KEY_OWNER_CURVE:
			if (mode == KEY_MODE_BPOINT) {
				*ofs = sizeof(float) * 4;
				*poinsize = *ofs;
			}
			else {
				ofs[0] = sizeof(float) * 12;
				*poinsize = (*ofs) / 3;
			}
			break;
		case KEY_OWNER_PARTICLES:
			*ofs = sizeof(float) * 3;
			*poinsize = *ofs;
			break;
		case KEY_OWNER_CACHELIB:
			*ofs = sizeof(float) * 3;
			*poinsize = *ofs;
			break;
			
		default:
			BLI_assert(!"invalid 'key->from' ID type");
			return false;
	}
	return true;
}

static void cp_key(const int start, int end, const int tot, char *poin, Key *key, KeyBlock *actkb, KeyBlock *kb, float *weights, const int mode)
{
	float ktot = 0.0, kd = 0.0;
	int elemsize, poinsize = 0, a, *ofsp, ofs[32], flagflo = 0;
	char *k1, *kref, *freek1, *freekref;
	char *cp, elemstr[8];

	/* currently always 0, in future key_pointer_size may assign */
	ofs[1] = 0;

	if (!key_pointer_size(key, mode, &poinsize, &ofs[0]))
		return;

	if (end > tot) end = tot;
	
	if (tot != kb->totelem) {
		ktot = 0.0;
		flagflo = 1;
		if (kb->totelem) {
			kd = kb->totelem / (float)tot;
		}
		else {
			return;
		}
	}

	k1 = key_block_get_data(key, actkb, kb, &freek1);
	kref = key_block_get_data(key, actkb, key->refkey, &freekref);

	/* this exception is needed curves with multiple splines */
	if (start != 0) {
		
		poin += poinsize * start;
		
		if (flagflo) {
			ktot += start * kd;
			a = (int)floor(ktot);
			if (a) {
				ktot -= a;
				k1 += a * key->elemsize;
			}
		}
		else {
			k1 += start * key->elemsize;
		}
	}
	
	if (mode == KEY_MODE_BEZTRIPLE) {
		elemstr[0] = 1;
		elemstr[1] = IPO_BEZTRIPLE;
		elemstr[2] = 0;
	}
	
	/* just do it here, not above! */
	elemsize = key->elemsize;
	if (mode == KEY_MODE_BEZTRIPLE) elemsize *= 3;

	for (a = start; a < end; a++) {
		cp = key->elemstr;
		if (mode == KEY_MODE_BEZTRIPLE) cp = elemstr;

		ofsp = ofs;

		while (cp[0]) {

			switch (cp[1]) {
				case IPO_FLOAT:
					if (weights) {
						memcpy(poin, kref, sizeof(float) * 3);
						if (*weights != 0.0f)
							rel_flerp(cp[0], (float *)poin, (float *)kref, (float *)k1, *weights);
						weights++;
					}
					else {
						memcpy(poin, k1, sizeof(float) * 3);
					}
					break;
				case IPO_BPOINT:
					memcpy(poin, k1, sizeof(float) * 4);
					break;
				case IPO_BEZTRIPLE:
					memcpy(poin, k1, sizeof(float) * 12);
					break;
				default:
					/* should never happen */
					if (freek1) MEM_freeN(freek1);
					if (freekref) MEM_freeN(freekref);
					BLI_assert(!"invalid 'cp[1]'");
					return;
			}

			poin += *ofsp;
			cp += 2; ofsp++;
		}
		
		/* are we going to be nasty? */
		if (flagflo) {
			ktot += kd;
			while (ktot >= 1.0f) {
				ktot -= 1.0f;
				k1 += elemsize;
				kref += elemsize;
			}
		}
		else {
			k1 += elemsize;
			kref += elemsize;
		}
		
		if (mode == KEY_MODE_BEZTRIPLE) {
			a += 2;
		}
	}

	if (freek1) MEM_freeN(freek1);
	if (freekref) MEM_freeN(freekref);
}

static void cp_key_strands(const int start, int end, const int tot, char *poin, Key *key, KeyBlock *actkb, KeyBlock *kb, float *weights, const int mode)
{
	float ktot = 0.0, kd = 0.0;
	int elemsize, poinsize = 0, a, ofs, flagflo = 0;
	char *k1, *freek1;

	/* currently always 0, in future key_pointer_size may assign */
	ofs = 0;

	if (!key_pointer_size(key, mode, &poinsize, &ofs))
		return;

	if (end > tot) end = tot;
	
	if (tot != kb->totelem) {
		ktot = 0.0;
		flagflo = 1;
		if (kb->totelem) {
			kd = kb->totelem / (float)tot;
		}
		else {
			return;
		}
	}

	k1 = key_block_get_data(key, actkb, kb, &freek1);

	/* this exception is needed curves with multiple splines */
	if (start != 0) {
		
		poin += poinsize * start;
		
		if (flagflo) {
			ktot += start * kd;
			a = (int)floor(ktot);
			if (a) {
				ktot -= a;
				k1 += a * key->elemsize;
			}
		}
		else {
			k1 += start * key->elemsize;
		}
	}
	
	/* just do it here, not above! */
	elemsize = key->elemsize;
	if (mode == KEY_MODE_BEZTRIPLE) elemsize *= 3;

	for (a = start; a < end; a++) {
		if (weights) {
			if (*weights != 0.0f)
				madd_v3_v3fl((float *)poin, (float *)k1, *weights);
			weights++;
		}
		else {
			add_v3_v3((float *)poin, (float *)k1);
		}

		poin += ofs;
		
		/* are we going to be nasty? */
		if (flagflo) {
			ktot += kd;
			while (ktot >= 1.0f) {
				ktot -= 1.0f;
				k1 += elemsize;
			}
		}
		else {
			k1 += elemsize;
		}
		
		if (mode == KEY_MODE_BEZTRIPLE) {
			a += 2;
		}
	}

	if (freek1) MEM_freeN(freek1);
}

static void cp_cu_key(Curve *cu, Key *key, KeyBlock *actkb, KeyBlock *kb, const int start, int end, char *out, const int tot)
{
	Nurb *nu;
	int a, step, a1, a2;

	for (a = 0, nu = cu->nurb.first; nu; nu = nu->next, a += step) {
		if (nu->bp) {
			step = nu->pntsu * nu->pntsv;

			a1 = max_ii(a, start);
			a2 = min_ii(a + step, end);

			if (a1 < a2) cp_key(a1, a2, tot, out, key, actkb, kb, NULL, KEY_MODE_BPOINT);
		}
		else if (nu->bezt) {
			step = 3 * nu->pntsu;

			/* exception because keys prefer to work with complete blocks */
			a1 = max_ii(a, start);
			a2 = min_ii(a + step, end);

			if (a1 < a2) cp_key(a1, a2, tot, out, key, actkb, kb, NULL, KEY_MODE_BEZTRIPLE);
		}
		else {
			step = 0;
		}
	}
}

void BKE_key_evaluate_relative(const int start, int end, const int tot, char *basispoin, Key *key, KeyBlock *actkb,
                               float **per_keyblock_weights, const int mode)
{
	KeyBlock *kb;
	int *ofsp, ofs[3], elemsize, b;
	char *poin, *reffrom, *from;
	char elemstr[8];
	int poinsize, keyblock_index;

	/* currently always 0, in future key_pointer_size may assign */
	ofs[1] = 0;

	if (!key_pointer_size(key, mode, &poinsize, &ofs[0]))
		return;

	if (end > tot) end = tot;

	/* in case of beztriple */
	elemstr[0] = 1;              /* nr of ipofloats */
	elemstr[1] = IPO_BEZTRIPLE;
	elemstr[2] = 0;

	/* just here, not above! */
	elemsize = key->elemsize;
	if (mode == KEY_MODE_BEZTRIPLE) elemsize *= 3;

	/* step 1 init */
	cp_key(start, end, tot, basispoin, key, actkb, key->refkey, NULL, mode);
	
	/* step 2: do it */
	
	for (kb = key->block.first, keyblock_index = 0; kb; kb = kb->next, keyblock_index++) {
		if (kb != key->refkey) {
			float icuval = kb->curval;
			
			/* only with value, and no difference allowed */
			if (!(kb->flag & KEYBLOCK_MUTE) && icuval != 0.0f && kb->totelem == tot) {
				float weight, *weights = per_keyblock_weights ? per_keyblock_weights[keyblock_index] : NULL;
				char *freefrom = NULL, *freereffrom = NULL;

				poin = basispoin;
				from = key_block_get_data(key, actkb, kb, &freefrom);
				{
					/* reference now can be any block */
					KeyBlock *refb = BLI_findlink(&key->block, kb->relative);
					if (refb == NULL) continue;
					
					reffrom = key_block_get_data(key, actkb, refb, &freereffrom);
				}

				poin += start * poinsize;
				reffrom += key->elemsize * start;  // key elemsize yes!
				from += key->elemsize * start;
				
				for (b = start; b < end; b++) {
					char *cp;
				
					weight = weights ? (*weights * icuval) : icuval;
					
					cp = key->elemstr;
					if (mode == KEY_MODE_BEZTRIPLE) cp = elemstr;
					
					ofsp = ofs;
					
					while (cp[0]) {  /* (cp[0] == amount) */
						
						switch (cp[1]) {
							case IPO_FLOAT:
								rel_flerp(3, (float *)poin, (float *)reffrom, (float *)from, weight);
								break;
							case IPO_BPOINT:
								rel_flerp(4, (float *)poin, (float *)reffrom, (float *)from, weight);
								break;
							case IPO_BEZTRIPLE:
								rel_flerp(12, (float *)poin, (float *)reffrom, (float *)from, weight);
								break;
							default:
								/* should never happen */
								if (freefrom) MEM_freeN(freefrom);
								if (freereffrom) MEM_freeN(freereffrom);
								BLI_assert(!"invalid 'cp[1]'");
								return;
						}

						poin += *ofsp;
						
						cp += 2;
						ofsp++;
					}
					
					reffrom += elemsize;
					from += elemsize;
					
					if (mode == KEY_MODE_BEZTRIPLE) b += 2;
					if (weights) weights++;
				}

				if (freefrom) MEM_freeN(freefrom);
				if (freereffrom) MEM_freeN(freereffrom);
			}
		}
	}
}

void BKE_key_evaluate_strands_relative(const int start, int end, const int tot, char *basispoin, Key *key, KeyBlock *actkb,
                                       float **per_keyblock_weights, const int mode)
{
	KeyBlock *kb;
	int ofs, elemsize, b;
	char *poin, *from;
	int poinsize, keyblock_index;

	if (!key_pointer_size(key, mode, &poinsize, &ofs))
		return;

	if (end > tot) end = tot;

	/* just here, not above! */
	elemsize = key->elemsize;
	if (mode == KEY_MODE_BEZTRIPLE) elemsize *= 3;
	
	for (kb = key->block.first, keyblock_index = 0; kb; kb = kb->next, keyblock_index++) {
		if (kb != key->refkey) {
			float icuval = kb->curval;
			
			/* only with value, and no difference allowed */
			if (!(kb->flag & KEYBLOCK_MUTE) && icuval != 0.0f && kb->totelem == tot) {
				float weight, *weights = per_keyblock_weights ? per_keyblock_weights[keyblock_index] : NULL;
				char *freefrom = NULL;

				poin = basispoin;
				from = key_block_get_data(key, actkb, kb, &freefrom);

				poin += start * poinsize;
				from += key->elemsize * start;
				
				for (b = start; b < end; b++) {
					float delta[3];
					
					weight = weights ? (*weights * icuval) : icuval;
					
					sub_v3_v3v3(delta, (float *)from, (float *)poin);
					madd_v3_v3fl((float *)poin, delta, weight);
					
					poin += ofs;
					from += elemsize;
					if (mode == KEY_MODE_BEZTRIPLE) b += 2;
					if (weights) weights++;
				}

				if (freefrom) MEM_freeN(freefrom);
			}
		}
	}
}

static void do_key(const int start, int end, const int tot, char *poin, Key *key, KeyBlock *actkb, KeyBlock **k, float *t, const int mode)
{
	float k1tot = 0.0, k2tot = 0.0, k3tot = 0.0, k4tot = 0.0;
	float k1d = 0.0, k2d = 0.0, k3d = 0.0, k4d = 0.0;
	int a, ofs[32], *ofsp;
	int flagdo = 15, flagflo = 0, elemsize, poinsize = 0;
	char *k1, *k2, *k3, *k4, *freek1, *freek2, *freek3, *freek4;
	char *cp, elemstr[8];

	/* currently always 0, in future key_pointer_size may assign */
	ofs[1] = 0;

	if (!key_pointer_size(key, mode, &poinsize, &ofs[0]))
		return;
	
	if (end > tot) end = tot;

	k1 = key_block_get_data(key, actkb, k[0], &freek1);
	k2 = key_block_get_data(key, actkb, k[1], &freek2);
	k3 = key_block_get_data(key, actkb, k[2], &freek3);
	k4 = key_block_get_data(key, actkb, k[3], &freek4);

	/*  test for more or less points (per key!) */
	if (tot != k[0]->totelem) {
		k1tot = 0.0;
		flagflo |= 1;
		if (k[0]->totelem) {
			k1d = k[0]->totelem / (float)tot;
		}
		else {
			flagdo -= 1;
		}
	}
	if (tot != k[1]->totelem) {
		k2tot = 0.0;
		flagflo |= 2;
		if (k[0]->totelem) {
			k2d = k[1]->totelem / (float)tot;
		}
		else {
			flagdo -= 2;
		}
	}
	if (tot != k[2]->totelem) {
		k3tot = 0.0;
		flagflo |= 4;
		if (k[0]->totelem) {
			k3d = k[2]->totelem / (float)tot;
		}
		else {
			flagdo -= 4;
		}
	}
	if (tot != k[3]->totelem) {
		k4tot = 0.0;
		flagflo |= 8;
		if (k[0]->totelem) {
			k4d = k[3]->totelem / (float)tot;
		}
		else {
			flagdo -= 8;
		}
	}

	/* this exception is needed for curves with multiple splines */
	if (start != 0) {

		poin += poinsize * start;
		
		if (flagdo & 1) {
			if (flagflo & 1) {
				k1tot += start * k1d;
				a = (int)floor(k1tot);
				if (a) {
					k1tot -= a;
					k1 += a * key->elemsize;
				}
			}
			else {
				k1 += start * key->elemsize;
			}
		}
		if (flagdo & 2) {
			if (flagflo & 2) {
				k2tot += start * k2d;
				a = (int)floor(k2tot);
				if (a) {
					k2tot -= a;
					k2 += a * key->elemsize;
				}
			}
			else {
				k2 += start * key->elemsize;
			}
		}
		if (flagdo & 4) {
			if (flagflo & 4) {
				k3tot += start * k3d;
				a = (int)floor(k3tot);
				if (a) {
					k3tot -= a;
					k3 += a * key->elemsize;
				}
			}
			else {
				k3 += start * key->elemsize;
			}
		}
		if (flagdo & 8) {
			if (flagflo & 8) {
				k4tot += start * k4d;
				a = (int)floor(k4tot);
				if (a) {
					k4tot -= a;
					k4 += a * key->elemsize;
				}
			}
			else {
				k4 += start * key->elemsize;
			}
		}

	}

	/* in case of beztriple */
	elemstr[0] = 1;              /* nr of ipofloats */
	elemstr[1] = IPO_BEZTRIPLE;
	elemstr[2] = 0;

	/* only here, not above! */
	elemsize = key->elemsize;
	if (mode == KEY_MODE_BEZTRIPLE) elemsize *= 3;

	for (a = start; a < end; a++) {
	
		cp = key->elemstr;
		if (mode == KEY_MODE_BEZTRIPLE) cp = elemstr;
		
		ofsp = ofs;

		while (cp[0]) {  /* (cp[0] == amount) */

			switch (cp[1]) {
				case IPO_FLOAT:
					flerp(3, (float *)poin, (float *)k1, (float *)k2, (float *)k3, (float *)k4, t);
					break;
				case IPO_BPOINT:
					flerp(4, (float *)poin, (float *)k1, (float *)k2, (float *)k3, (float *)k4, t);
					break;
				case IPO_BEZTRIPLE:
					flerp(12, (void *)poin, (void *)k1, (void *)k2, (void *)k3, (void *)k4, t);
					break;
				default:
					/* should never happen */
					if (freek1) MEM_freeN(freek1);
					if (freek2) MEM_freeN(freek2);
					if (freek3) MEM_freeN(freek3);
					if (freek4) MEM_freeN(freek4);
					BLI_assert(!"invalid 'cp[1]'");
					return;
			}
			
			poin += *ofsp;
			cp += 2;
			ofsp++;
		}
		/* lets do it the difficult way: when keys have a different size */
		if (flagdo & 1) {
			if (flagflo & 1) {
				k1tot += k1d;
				while (k1tot >= 1.0f) {
					k1tot -= 1.0f;
					k1 += elemsize;
				}
			}
			else k1 += elemsize;
		}
		if (flagdo & 2) {
			if (flagflo & 2) {
				k2tot += k2d;
				while (k2tot >= 1.0f) {
					k2tot -= 1.0f;
					k2 += elemsize;
				}
			}
			else {
				k2 += elemsize;
			}
		}
		if (flagdo & 4) {
			if (flagflo & 4) {
				k3tot += k3d;
				while (k3tot >= 1.0f) {
					k3tot -= 1.0f;
					k3 += elemsize;
				}
			}
			else {
				k3 += elemsize;
			}
		}
		if (flagdo & 8) {
			if (flagflo & 8) {
				k4tot += k4d;
				while (k4tot >= 1.0f) {
					k4tot -= 1.0f;
					k4 += elemsize;
				}
			}
			else {
				k4 += elemsize;
			}
		}
		
		if (mode == KEY_MODE_BEZTRIPLE) a += 2;
	}

	if (freek1) MEM_freeN(freek1);
	if (freek2) MEM_freeN(freek2);
	if (freek3) MEM_freeN(freek3);
	if (freek4) MEM_freeN(freek4);
}

<<<<<<< HEAD
static float *get_object_weights_array(Object *ob, char *vgroup, WeightsArrayCache *cache)
=======
static void do_key_strands(const int start, int end, const int tot, char *poin, Key *key, KeyBlock *actkb, KeyBlock **k, float *t, const int mode)
{
	float k1tot = 0.0, k2tot = 0.0, k3tot = 0.0, k4tot = 0.0;
	float k1d = 0.0, k2d = 0.0, k3d = 0.0, k4d = 0.0;
	int a, ofs;
	int flagdo = 15, flagflo = 0, elemsize, poinsize = 0;
	char *k1, *k2, *k3, *k4, *freek1, *freek2, *freek3, *freek4;

	/* currently always 0, in future key_pointer_size may assign */
	if (!key_pointer_size(key, mode, &poinsize, &ofs))
		return;
	
	if (end > tot) end = tot;

	k1 = key_block_get_data(key, actkb, k[0], &freek1);
	k2 = key_block_get_data(key, actkb, k[1], &freek2);
	k3 = key_block_get_data(key, actkb, k[2], &freek3);
	k4 = key_block_get_data(key, actkb, k[3], &freek4);

	/*  test for more or less points (per key!) */
	if (tot != k[0]->totelem) {
		k1tot = 0.0;
		flagflo |= 1;
		if (k[0]->totelem) {
			k1d = k[0]->totelem / (float)tot;
		}
		else {
			flagdo -= 1;
		}
	}
	if (tot != k[1]->totelem) {
		k2tot = 0.0;
		flagflo |= 2;
		if (k[0]->totelem) {
			k2d = k[1]->totelem / (float)tot;
		}
		else {
			flagdo -= 2;
		}
	}
	if (tot != k[2]->totelem) {
		k3tot = 0.0;
		flagflo |= 4;
		if (k[0]->totelem) {
			k3d = k[2]->totelem / (float)tot;
		}
		else {
			flagdo -= 4;
		}
	}
	if (tot != k[3]->totelem) {
		k4tot = 0.0;
		flagflo |= 8;
		if (k[0]->totelem) {
			k4d = k[3]->totelem / (float)tot;
		}
		else {
			flagdo -= 8;
		}
	}

	/* this exception is needed for curves with multiple splines */
	if (start != 0) {

		poin += poinsize * start;
		
		if (flagdo & 1) {
			if (flagflo & 1) {
				k1tot += start * k1d;
				a = (int)floor(k1tot);
				if (a) {
					k1tot -= a;
					k1 += a * key->elemsize;
				}
			}
			else {
				k1 += start * key->elemsize;
			}
		}
		if (flagdo & 2) {
			if (flagflo & 2) {
				k2tot += start * k2d;
				a = (int)floor(k2tot);
				if (a) {
					k2tot -= a;
					k2 += a * key->elemsize;
				}
			}
			else {
				k2 += start * key->elemsize;
			}
		}
		if (flagdo & 4) {
			if (flagflo & 4) {
				k3tot += start * k3d;
				a = (int)floor(k3tot);
				if (a) {
					k3tot -= a;
					k3 += a * key->elemsize;
				}
			}
			else {
				k3 += start * key->elemsize;
			}
		}
		if (flagdo & 8) {
			if (flagflo & 8) {
				k4tot += start * k4d;
				a = (int)floor(k4tot);
				if (a) {
					k4tot -= a;
					k4 += a * key->elemsize;
				}
			}
			else {
				k4 += start * key->elemsize;
			}
		}

	}

	/* only here, not above! */
	elemsize = key->elemsize;
	if (mode == KEY_MODE_BEZTRIPLE) elemsize *= 3;

	for (a = start; a < end; a++) {
		
		zero_v3((float *)poin);
		madd_v3_v3fl((float *)poin, (float *)k1, t[0]);
		madd_v3_v3fl((float *)poin, (float *)k2, t[1]);
		madd_v3_v3fl((float *)poin, (float *)k3, t[2]);
		madd_v3_v3fl((float *)poin, (float *)k4, t[3]);
		
		poin += ofs;
		
		/* lets do it the difficult way: when keys have a different size */
		if (flagdo & 1) {
			if (flagflo & 1) {
				k1tot += k1d;
				while (k1tot >= 1.0f) {
					k1tot -= 1.0f;
					k1 += elemsize;
				}
			}
			else k1 += elemsize;
		}
		if (flagdo & 2) {
			if (flagflo & 2) {
				k2tot += k2d;
				while (k2tot >= 1.0f) {
					k2tot -= 1.0f;
					k2 += elemsize;
				}
			}
			else {
				k2 += elemsize;
			}
		}
		if (flagdo & 4) {
			if (flagflo & 4) {
				k3tot += k3d;
				while (k3tot >= 1.0f) {
					k3tot -= 1.0f;
					k3 += elemsize;
				}
			}
			else {
				k3 += elemsize;
			}
		}
		if (flagdo & 8) {
			if (flagflo & 8) {
				k4tot += k4d;
				while (k4tot >= 1.0f) {
					k4tot -= 1.0f;
					k4 += elemsize;
				}
			}
			else {
				k4 += elemsize;
			}
		}
		
		if (mode == KEY_MODE_BEZTRIPLE) a += 2;
	}

	if (freek1) MEM_freeN(freek1);
	if (freek2) MEM_freeN(freek2);
	if (freek3) MEM_freeN(freek3);
	if (freek4) MEM_freeN(freek4);
}

static float *get_weights_array(Object *ob, char *vgroup, WeightsArrayCache *cache)
>>>>>>> 466d17cf
{
	MDeformVert *dvert = NULL;
	BMEditMesh *em = NULL;
	BMIter iter;
	BMVert *eve;
	int totvert = 0, defgrp_index = 0;
	
	/* no vgroup string set? */
	if (vgroup[0] == 0) return NULL;
	
	/* gather dvert and totvert */
	if (ob->type == OB_MESH) {
		Mesh *me = ob->data;
		dvert = me->dvert;
		totvert = me->totvert;

		if (me->edit_btmesh && me->edit_btmesh->bm->totvert == totvert)
			em = me->edit_btmesh;
	}
	else if (ob->type == OB_LATTICE) {
		Lattice *lt = ob->data;
		dvert = lt->dvert;
		totvert = lt->pntsu * lt->pntsv * lt->pntsw;
	}
	
	if (dvert == NULL) return NULL;
	
	/* find the group (weak loop-in-loop) */
	defgrp_index = defgroup_name_index(ob, vgroup);
	if (defgrp_index != -1) {
		float *weights;
		int i;

		if (cache) {
			if (cache->defgroup_weights == NULL) {
				int num_defgroup = BLI_listbase_count(&ob->defbase);
				cache->defgroup_weights =
				    MEM_callocN(sizeof(*cache->defgroup_weights) * num_defgroup,
				                "cached defgroup weights");
				cache->num_defgroup_weights = num_defgroup;
			}

			if (cache->defgroup_weights[defgrp_index]) {
				return cache->defgroup_weights[defgrp_index];
			}
		}

		weights = MEM_mallocN(totvert * sizeof(float), "weights");

		if (em) {
			const int cd_dvert_offset = CustomData_get_offset(&em->bm->vdata, CD_MDEFORMVERT);
			BM_ITER_MESH_INDEX (eve, &iter, em->bm, BM_VERTS_OF_MESH, i) {
				dvert = BM_ELEM_CD_GET_VOID_P(eve, cd_dvert_offset);
				weights[i] = defvert_find_weight(dvert, defgrp_index);
			}
		}
		else {
			for (i = 0; i < totvert; i++, dvert++) {
				weights[i] = defvert_find_weight(dvert, defgrp_index);
			}
		}

		if (cache) {
			cache->defgroup_weights[defgrp_index] = weights;
		}

		return weights;
	}
	return NULL;
}

static float *get_weights_array_strands(Strands *strands, const char *UNUSED(vgroup), bool is_refkey, WeightsArrayCache *UNUSED(cache))
{
	int totvert = strands->totverts;
	
	if (is_refkey) {
		/* for the refkey, return zero weights, so the refkey actually uses the unmodified data */
		float *weights = MEM_callocN(totvert * sizeof(float), "weights");
		return weights;
	}
	else {
		/* TODO no vgroup support for strands yet */
		return NULL;
	}
}

float **BKE_keyblock_get_per_block_object_weights(Object *ob, Key *key, WeightsArrayCache *cache)
{
	KeyBlock *keyblock;
	float **per_keyblock_weights;
	int keyblock_index;

	per_keyblock_weights =
		MEM_mallocN(sizeof(*per_keyblock_weights) * key->totkey,
		            "per keyblock weights");

	for (keyblock = key->block.first, keyblock_index = 0;
	     keyblock;
	     keyblock = keyblock->next, keyblock_index++)
	{
		per_keyblock_weights[keyblock_index] = get_object_weights_array(ob, keyblock->vgroup, cache);
	}

	return per_keyblock_weights;
}

static int particle_count_keys(ParticleSystem *psys)
{
	ParticleData *pa;
	int p;
	int totkey = 0;
	for (p = 0, pa = psys->particles; p < psys->totpart; ++p, ++pa) {
		totkey += pa->totkey;
	}
	return totkey;
}

static float *get_particle_weights_array(Object *ob, ParticleSystem *psys, const char *name, float cfra)
{
	ParticleSettings *part = psys->part;
	ParticleSimulationData sim;
	MTex **mtexp;
	int m, i, p, k;
	int totvert = 0;
	float *weights = NULL;
	
	sim.scene = NULL;
	sim.ob = ob;
	sim.psys = psys;
	sim.psmd = psys_get_modifier(ob, psys);
	
	for (m = 0, mtexp = part->mtex; m < MAX_MTEX; ++m, ++mtexp) {
		MTex *mtex = *mtexp;
		if (mtex && (mtex->mapto & PAMAP_SHAPEKEY) && STREQ(mtex->shapekey, name)) {
			const float def = mtex->def_var;
			const short blend = mtex->blendtype;
			
			ParticleData *pa;
			float value, rgba[4];
			
			/* lazy init */
			if (!weights) {
				totvert = particle_count_keys(psys);
				weights = MEM_mallocN(totvert * sizeof(float), "weights");
				for (i = 0; i < totvert; ++i)
					weights[i] = 1.0f;
			}
			
			i = 0;
			for (p = 0, pa = psys->particles; p < psys->totpart; ++p, ++pa) {
				if (particle_mtex_eval(&sim, mtex, pa, cfra, &value, rgba)) {
					/* weight is the same for all hair keys, 
					 * only need to evaluate the texture once!
					 */
					float result = texture_value_blend(def, weights[i], value, mtex->shapefac, blend);
					for (k = 0; k < pa->totkey; ++k) {
						weights[i + k] = result;
					}
				}
				
				i += pa->totkey;
			}
		}
	}
	
	if (weights) {
		for (i = 0; i < totvert; ++i)
			CLAMP(weights[i], 0.0f, 1.0f);
	}
	
	return weights;
}

float **BKE_keyblock_get_per_block_particle_weights(Object *ob, ParticleSystem *psys, float cfra, Key *key, WeightsArrayCache *UNUSED(cache))
{
	KeyBlock *keyblock;
	float **per_keyblock_weights;
	int keyblock_index;

	per_keyblock_weights =
		MEM_mallocN(sizeof(*per_keyblock_weights) * key->totkey,
		            "per keyblock weights");

	for (keyblock = key->block.first, keyblock_index = 0;
	     keyblock;
	     keyblock = keyblock->next, keyblock_index++)
	{
		per_keyblock_weights[keyblock_index] = get_particle_weights_array(ob, psys, keyblock->name, cfra);
	}

	return per_keyblock_weights;
}

float **BKE_keyblock_strands_get_per_block_weights(Strands *strands, Key *key, WeightsArrayCache *cache)
{
	KeyBlock *keyblock;
	float **per_keyblock_weights;
	int keyblock_index;

	per_keyblock_weights =
		MEM_mallocN(sizeof(*per_keyblock_weights) * key->totkey,
		            "per keyblock weights");

	for (keyblock = key->block.first, keyblock_index = 0;
	     keyblock;
	     keyblock = keyblock->next, keyblock_index++)
	{
		per_keyblock_weights[keyblock_index] = get_weights_array_strands(strands, keyblock->vgroup, keyblock == key->refkey, cache);
	}

	return per_keyblock_weights;
}

void BKE_keyblock_free_per_block_weights(Key *key, float **per_keyblock_weights, WeightsArrayCache *cache)
{
	int a;

	if (cache) {
		if (cache->num_defgroup_weights) {
			for (a = 0; a < cache->num_defgroup_weights; a++) {
				if (cache->defgroup_weights[a]) {
					MEM_freeN(cache->defgroup_weights[a]);
				}
			}
			MEM_freeN(cache->defgroup_weights);
		}
		cache->defgroup_weights = NULL;
	}
	else {
		for (a = 0; a < key->totkey; a++) {
			if (per_keyblock_weights[a]) {
				MEM_freeN(per_keyblock_weights[a]);
			}
		}
	}

	MEM_freeN(per_keyblock_weights);
}

static void do_mesh_key(Object *ob, Key *key, char *out, const int tot)
{
	KeyBlock *k[4], *actkb = BKE_keyblock_from_object(ob);
	float t[4];
	int flag = 0;

	if (key->type == KEY_RELATIVE) {
		WeightsArrayCache cache = {0, NULL};
		float **per_keyblock_weights;
		per_keyblock_weights = BKE_keyblock_get_per_block_object_weights(ob, key, &cache);
		BKE_key_evaluate_relative(0, tot, tot, (char *)out, key, actkb, per_keyblock_weights, KEY_MODE_DUMMY);
		BKE_keyblock_free_per_block_weights(key, per_keyblock_weights, &cache);
	}
	else {
		const float ctime_scaled = key->ctime / 100.0f;

		flag = setkeys(ctime_scaled, &key->block, k, t, 0);

		if (flag == 0) {
			do_key(0, tot, tot, (char *)out, key, actkb, k, t, KEY_MODE_DUMMY);
		}
		else {
			cp_key(0, tot, tot, (char *)out, key, actkb, k[2], NULL, KEY_MODE_DUMMY);
		}
	}
}

static void do_cu_key(Curve *cu, Key *key, KeyBlock *actkb, KeyBlock **k, float *t, char *out, const int tot)
{
	Nurb *nu;
	int a, step;
	
	for (a = 0, nu = cu->nurb.first; nu; nu = nu->next, a += step) {
		if (nu->bp) {
			step = nu->pntsu * nu->pntsv;
			do_key(a, a + step, tot, out, key, actkb, k, t, KEY_MODE_BPOINT);
		}
		else if (nu->bezt) {
			step = 3 * nu->pntsu;
			do_key(a, a + step, tot, out, key, actkb, k, t, KEY_MODE_BEZTRIPLE);
		}
		else {
			step = 0;
		}
	}
}

static void do_rel_cu_key(Curve *cu, Key *key, KeyBlock *actkb, char *out, const int tot)
{
	Nurb *nu;
	int a, step;
	
	for (a = 0, nu = cu->nurb.first; nu; nu = nu->next, a += step) {
		if (nu->bp) {
			step = nu->pntsu * nu->pntsv;
			BKE_key_evaluate_relative(a, a + step, tot, out, key, actkb, NULL, KEY_MODE_BPOINT);
		}
		else if (nu->bezt) {
			step = 3 * nu->pntsu;
			BKE_key_evaluate_relative(a, a + step, tot, out, key, actkb, NULL, KEY_MODE_BEZTRIPLE);
		}
		else {
			step = 0;
		}
	}
}

static void do_curve_key(Object *ob, Key *key, char *out, const int tot)
{
	Curve *cu = ob->data;
	KeyBlock *k[4], *actkb = BKE_keyblock_from_object(ob);
	float t[4];
	int flag = 0;

	if (key->type == KEY_RELATIVE) {
		do_rel_cu_key(cu, cu->key, actkb, out, tot);
	}
	else {
		const float ctime_scaled = key->ctime / 100.0f;

		flag = setkeys(ctime_scaled, &key->block, k, t, 0);

		if (flag == 0) {
			do_cu_key(cu, key, actkb, k, t, out, tot);
		}
		else {
			cp_cu_key(cu, key, actkb, k[2], 0, tot, out, tot);
		}
	}
}

static void do_latt_key(Object *ob, Key *key, char *out, const int tot)
{
	Lattice *lt = ob->data;
	KeyBlock *k[4], *actkb = BKE_keyblock_from_object(ob);
	float t[4];
	int flag;
	
	if (key->type == KEY_RELATIVE) {
		float **per_keyblock_weights;
		per_keyblock_weights = BKE_keyblock_get_per_block_object_weights(ob, key, NULL);
		BKE_key_evaluate_relative(0, tot, tot, (char *)out, key, actkb, per_keyblock_weights, KEY_MODE_DUMMY);
		BKE_keyblock_free_per_block_weights(key, per_keyblock_weights, NULL);
	}
	else {
		const float ctime_scaled = key->ctime / 100.0f;
		
		flag = setkeys(ctime_scaled, &key->block, k, t, 0);

		if (flag == 0) {
			do_key(0, tot, tot, (char *)out, key, actkb, k, t, KEY_MODE_DUMMY);
		}
		else {
			cp_key(0, tot, tot, (char *)out, key, actkb, k[2], NULL, KEY_MODE_DUMMY);
		}
	}

	if (lt->flag & LT_OUTSIDE) outside_lattice(lt);
}

static void do_psys_key(Object *ob, ParticleSystem *psys, float cfra, Key *key, char *out, const int tot)
{
	KeyBlock *k[4], *actkb = BKE_keyblock_from_particles(psys);
	float t[4];
	int flag = 0;
	
	if (key->type == KEY_RELATIVE) {
		WeightsArrayCache cache = {0, NULL};
		float **per_keyblock_weights;
		
		per_keyblock_weights = BKE_keyblock_get_per_block_particle_weights(ob, psys, cfra, key, &cache);
		BKE_key_evaluate_relative(0, tot, tot, (char *)out, key, actkb, per_keyblock_weights, KEY_MODE_DUMMY);
		BKE_keyblock_free_per_block_weights(key, per_keyblock_weights, &cache);
	}
	else {
		const float ctime_scaled = key->ctime / 100.0f;
		
		flag = setkeys(ctime_scaled, &key->block, k, t, 0);
		
		if (flag == 0)
			do_key(0, tot, tot, (char *)out, key, actkb, k, t, KEY_MODE_DUMMY);
		else
			cp_key(0, tot, tot, (char *)out, key, actkb, k[2], NULL, KEY_MODE_DUMMY, NULL);
	}
}

/* returns key coordinates (+ tilt) when key applied, NULL otherwise */
float *BKE_key_evaluate_object_ex(
        Object *ob, int *r_totelem,
        float *arr, size_t arr_size)
{
	Key *key = BKE_key_from_object(ob);
	KeyBlock *actkb = BKE_keyblock_from_object(ob);
	char *out;
	int tot = 0, size = 0;

	if (key == NULL || BLI_listbase_is_empty(&key->block))
		return NULL;

	/* compute size of output array */
	if (ob->type == OB_MESH) {
		Mesh *me = ob->data;

		tot = me->totvert;
		size = tot * 3 * sizeof(float);
	}
	else if (ob->type == OB_LATTICE) {
		Lattice *lt = ob->data;

		tot = lt->pntsu * lt->pntsv * lt->pntsw;
		size = tot * 3 * sizeof(float);
	}
	else if (ELEM(ob->type, OB_CURVE, OB_SURF)) {
		Curve *cu = ob->data;
		Nurb *nu;

		for (nu = cu->nurb.first; nu; nu = nu->next) {
			if (nu->bezt) {
				tot += 3 * nu->pntsu;
				size += nu->pntsu * 12 * sizeof(float);
			}
			else if (nu->bp) {
				tot += nu->pntsu * nu->pntsv;
				size += nu->pntsu * nu->pntsv * 12 * sizeof(float);
			}
		}
	}

	/* if nothing to interpolate, cancel */
	if (tot == 0 || size == 0)
		return NULL;
	
	/* allocate array */
	if (arr == NULL) {
		out = MEM_callocN(size, "BKE_key_evaluate_object out");
	}
	else {
		if (arr_size != size) {
			return NULL;
		}

		out = (char *)arr;
	}

	/* prevent python from screwing this up? anyhoo, the from pointer could be dropped */
	BKE_key_set_from_id(key, (ID *)ob->data);
		
	if (ob->shapeflag & OB_SHAPE_LOCK) {
		/* shape locked, copy the locked shape instead of blending */
		KeyBlock *kb = BLI_findlink(&key->block, ob->shapenr - 1);
		
		if (kb && (kb->flag & KEYBLOCK_MUTE))
			kb = key->refkey;

		if (kb == NULL) {
			kb = key->block.first;
			ob->shapenr = 1;
		}
		
		if (OB_TYPE_SUPPORT_VGROUP(ob->type)) {
			float *weights = get_object_weights_array(ob, kb->vgroup, NULL);

			cp_key(0, tot, tot, out, key, actkb, kb, weights, 0);

			if (weights) MEM_freeN(weights);
		}
		else if (ELEM(ob->type, OB_CURVE, OB_SURF))
			cp_cu_key(ob->data, key, actkb, kb, 0, tot, out, tot);
	}
	else {
		
		if (ob->type == OB_MESH) do_mesh_key(ob, key, out, tot);
		else if (ob->type == OB_LATTICE) do_latt_key(ob, key, out, tot);
		else if (ob->type == OB_CURVE) do_curve_key(ob, key, out, tot);
		else if (ob->type == OB_SURF) do_curve_key(ob, key, out, tot);
	}
	
	if (r_totelem) {
		*r_totelem = tot;
	}
	return (float *)out;
}

float *BKE_key_evaluate_object(Object *ob, int *r_totelem)
{
	return BKE_key_evaluate_object_ex(ob, r_totelem, NULL, 0);
}

static void do_strands_key(Strands *strands, Key *key, KeyBlock *actkb, char *out, const int tot)
{
	KeyBlock *k[4];
	float t[4];
	int flag = 0;

	if (key->type == KEY_RELATIVE) {
		WeightsArrayCache cache = {0, NULL};
		float **per_keyblock_weights ;
		per_keyblock_weights = BKE_keyblock_strands_get_per_block_weights(strands, key, &cache);
		BKE_key_evaluate_strands_relative(0, tot, tot, (char *)out, key, actkb, per_keyblock_weights, KEY_MODE_DUMMY);
		BKE_keyblock_free_per_block_weights(key, per_keyblock_weights, &cache);
	}
	else {
		const float ctime_scaled = key->ctime / 100.0f;

		flag = setkeys(ctime_scaled, &key->block, k, t, 0);

		if (flag == 0) {
			do_key_strands(0, tot, tot, (char *)out, key, actkb, k, t, KEY_MODE_DUMMY);
		}
		else {
			cp_key_strands(0, tot, tot, (char *)out, key, actkb, k[2], NULL, KEY_MODE_DUMMY);
		}
	}
}

float *BKE_key_evaluate_strands_ex(Strands *strands, Key *key, KeyBlock *actkb, bool lock_shape, int *r_totelem, float *arr, size_t arr_size)
{
	char *out;
	int tot = 0, size = 0;
	
	if (key == NULL || BLI_listbase_is_empty(&key->block))
		return NULL;
	
	/* compute size of output array */
	tot = strands->totverts;
	size = tot * 3 * sizeof(float);
	/* if nothing to interpolate, cancel */
	if (tot == 0 || size == 0)
		return NULL;
	
	/* allocate array */
	if (arr == NULL) {
		out = MEM_callocN(size, "BKE_key_evaluate_strands out");
	}
	else {
		if (arr_size != size) {
			return NULL;
		}
		
		out = (char *)arr;
	}
	
	if (lock_shape && actkb) {
		/* shape locked, copy the locked shape instead of blending */
		float *weights;
		
		if (actkb->flag & KEYBLOCK_MUTE)
			actkb = key->refkey;
		
		/* XXX weights not supported for strands yet */
		weights = get_weights_array_strands(strands, actkb->vgroup, actkb == key->refkey, NULL);
		
		cp_key_strands(0, tot, tot, out, key, actkb, actkb, weights, 0);
		
		if (weights)
			MEM_freeN(weights);
	}
	else {
		do_strands_key(strands, key, actkb, out, tot);
	}
	
	if (r_totelem) {
		*r_totelem = tot;
	}
	return (float *)out;
}

float *BKE_key_evaluate_strands(Strands *strands, Key *key, KeyBlock *actkb, bool lock_shape, int *r_totelem, bool use_motion)
{
	size_t size = sizeof(float) * 3 * strands->totverts;
	float *data = MEM_mallocN(size, "strands shape key data");
	float *result;
	float *fp;
	int i;
	
	if (use_motion && strands->state) {
		for (i = 0, fp = data; i < strands->totverts; ++i, fp += 3)
			copy_v3_v3(fp, strands->state[i].co);
	}
	else {
		for (i = 0, fp = data; i < strands->totverts; ++i, fp += 3)
			copy_v3_v3(fp, strands->verts[i].co);
	}
	
	result = BKE_key_evaluate_strands_ex(strands, key, actkb, lock_shape, r_totelem, data, size);
	if (result != data)
		MEM_freeN(data);
	
	return result;
}

/* returns key coordinates when key applied, NULL otherwise */
float *BKE_key_evaluate_particles_ex(Object *ob, ParticleSystem *psys, float cfra, int *r_totelem,
                                     float *arr, size_t arr_size)
{
	const bool use_editmode = (ob->mode & OB_MODE_PARTICLE_EDIT) && psys == psys_get_current(ob) && (psys->edit || psys->pointcache->edit) && !psys->renderdata;
	Key *key = psys->key;
	KeyBlock *actkb = BKE_keyblock_from_particles(psys);
	char *out;
	int tot = 0, size = 0;
	int i;
	
	if (key == NULL || BLI_listbase_is_empty(&key->block))
		return NULL;
	
	/* compute size of output array */
	tot = 0;
	for (i = 0; i < psys->totpart; ++i)
		tot += psys->particles[i].totkey;
	size = tot * 3 * sizeof(float);
	
	/* if nothing to interpolate, cancel */
	if (tot == 0 || size == 0)
		return NULL;
	
	/* allocate array */
	if (arr == NULL) {
		out = MEM_callocN(size, "BKE_key_evaluate_object out");
	}
	else {
		if (arr_size != size) {
			return NULL;
		}
		
		out = (char *)arr;
	}
	
	/* prevent python from screwing this up? anyhoo, the from pointer could be dropped */
	BKE_key_set_from_particles(key, ob, psys);
	
	if (use_editmode) {
		/* in edit mode, only evaluate the active shape */
		KeyBlock *kb = BLI_findlink(&key->block, psys->shapenr - 1);
		
		if (kb && (kb->flag & KEYBLOCK_MUTE))
			kb = key->refkey;
		
		if (kb == NULL) {
			kb = key->block.first;
			psys->shapenr = 1;
		}
		
		cp_key(0, tot, tot, out, key, actkb, kb, NULL, 0, NULL);
	}
	else if (ob->shapeflag & OB_SHAPE_LOCK) {
		/* shape locked, copy the locked shape instead of blending */
		KeyBlock *kb = BLI_findlink(&key->block, psys->shapenr - 1);
		float *weights;
		
		if (kb && (kb->flag & KEYBLOCK_MUTE))
			kb = key->refkey;
		
		if (kb == NULL) {
			kb = key->block.first;
			psys->shapenr = 1;
		}
		
		weights = get_particle_weights_array(ob, psys, kb->name, cfra);
		
		cp_key(0, tot, tot, out, key, actkb, kb, weights, 0, NULL);
		
		if (weights) MEM_freeN(weights);
	}
	else {
		do_psys_key(ob, psys, cfra, key, out, tot);
	}
	
	if (r_totelem) {
		*r_totelem = tot;
	}
	return (float *)out;
}

float *BKE_key_evaluate_particles(Object *ob, ParticleSystem *psys, float cfra, int *r_totelem)
{
	return BKE_key_evaluate_particles_ex(ob, psys, cfra, r_totelem, NULL, 0);
}

Key *BKE_key_from_object(Object *ob)
{
	if (ob == NULL) return NULL;
	
	if (ob->type == OB_MESH) {
		Mesh *me = ob->data;
		return me->key;
	}
	else if (ELEM(ob->type, OB_CURVE, OB_SURF)) {
		Curve *cu = ob->data;
		return cu->key;
	}
	else if (ob->type == OB_LATTICE) {
		Lattice *lt = ob->data;
		return lt->key;
	}
	return NULL;
}

KeyBlock *BKE_keyblock_add(Key *key, const char *name)
{
	KeyBlock *kb;
	float curpos = -0.1;
	int tot;
	
	kb = key->block.last;
	if (kb) curpos = kb->pos;
	
	kb = MEM_callocN(sizeof(KeyBlock), "Keyblock");
	BLI_addtail(&key->block, kb);
	kb->type = KEY_CARDINAL;
	
	tot = BLI_listbase_count(&key->block);
	if (name) {
		BLI_strncpy(kb->name, name, sizeof(kb->name));
	}
	else {
		if (tot == 1)
			BLI_strncpy(kb->name, DATA_("Basis"), sizeof(kb->name));
		else
			BLI_snprintf(kb->name, sizeof(kb->name), DATA_("Key %d"), tot - 1);
	}

	BLI_uniquename(&key->block, kb, DATA_("Key"), '.', offsetof(KeyBlock, name), sizeof(kb->name));

	kb->uid = key->uidgen++;

	key->totkey++;
	if (key->totkey == 1) key->refkey = kb;
	
	kb->slidermin = 0.0f;
	kb->slidermax = 1.0f;

	/**
	 * \note caller may want to set this to current time, but don't do it here since we need to sort
	 * which could cause problems in some cases, see #BKE_keyblock_add_ctime */
	kb->pos = curpos + 0.1f; /* only used for absolute shape keys */

	return kb;
}

/**
 * \note sorting is a problematic side effect in some cases,
 * better only do this explicitly by having its own function,
 *
 * \param key The key datablock to add to.
 * \param name Optional name for the new keyblock.
 * \param do_force always use ctime even for relative keys.
 */
KeyBlock *BKE_keyblock_add_ctime(Key *key, const char *name, const bool do_force)
{
	KeyBlock *kb = BKE_keyblock_add(key, name);
	const float cpos = key->ctime / 100.0f;

	/* In case of absolute keys, there is no point in adding more than one key with the same pos.
	 * Hence only set new keybloc pos to current time if none previous one already use it.
	 * Now at least people just adding absolute keys without touching to ctime
	 * won't have to systematically use retiming func (and have ordering issues, too). See T39897.
	 */
	if (!do_force && (key->type != KEY_RELATIVE)) {
		KeyBlock *it_kb;
		for (it_kb = key->block.first; it_kb; it_kb = it_kb->next) {
			if (it_kb->pos == cpos) {
				return kb;
			}
		}
	}
	if (do_force || (key->type != KEY_RELATIVE)) {
		kb->pos = cpos;
		BKE_key_sort(key);
	}

	return kb;
}

/* only the active keyblock */
KeyBlock *BKE_keyblock_from_object(Object *ob) 
{
	Key *key = BKE_key_from_object(ob);
	
	if (key) {
		KeyBlock *kb = BLI_findlink(&key->block, ob->shapenr - 1);
		return kb;
	}

	return NULL;
}

KeyBlock *BKE_keyblock_from_object_reference(Object *ob)
{
	Key *key = BKE_key_from_object(ob);
	
	if (key)
		return key->refkey;

	return NULL;
}

/* only the active keyblock */
KeyBlock *BKE_keyblock_from_particles(ParticleSystem *psys) 
{
	Key *key = psys->key;
	
	if (key) {
		KeyBlock *kb = BLI_findlink(&key->block, psys->shapenr - 1);
		return kb;
	}

	return NULL;
}

KeyBlock *BKE_keyblock_from_particles_reference(ParticleSystem *psys)
{
	Key *key = psys->key;
	
	if (key)
		return key->refkey;

	return NULL;
}

/* get the appropriate KeyBlock given an index */
KeyBlock *BKE_keyblock_from_key(Key *key, int index)
{
	KeyBlock *kb;
	int i;
	
	if (key) {
		kb = key->block.first;
		
		for (i = 1; i < key->totkey; i++) {
			kb = kb->next;
			
			if (index == i)
				return kb;
		}
	}
	
	return NULL;
}

/* get the appropriate KeyBlock given a name to search for */
KeyBlock *BKE_keyblock_find_name(Key *key, const char name[])
{
	return BLI_findstring(&key->block, name, offsetof(KeyBlock, name));
}

/**
 * \brief copy shape-key attributes, but not key data.or name/uid
 */
void BKE_keyblock_copy_settings(KeyBlock *kb_dst, const KeyBlock *kb_src)
{
	kb_dst->pos        = kb_src->pos;
	kb_dst->curval     = kb_src->curval;
	kb_dst->type       = kb_src->type;
	kb_dst->relative   = kb_src->relative;
	BLI_strncpy(kb_dst->vgroup, kb_src->vgroup, sizeof(kb_dst->vgroup));
	kb_dst->slidermin  = kb_src->slidermin;
	kb_dst->slidermax  = kb_src->slidermax;
}

/* Get RNA-Path for 'value' setting of the given ShapeKey 
 * NOTE: the user needs to free the returned string once they're finish with it
 */
char *BKE_keyblock_curval_rnapath_get(Key *key, KeyBlock *kb)
{
	PointerRNA ptr;
	PropertyRNA *prop;
	
	/* sanity checks */
	if (ELEM(NULL, key, kb))
		return NULL;
	
	/* create the RNA pointer */
	RNA_pointer_create(&key->id, &RNA_ShapeKey, kb, &ptr);
	/* get pointer to the property too */
	prop = RNA_struct_find_property(&ptr, "value");
	
	/* return the path */
	return RNA_path_from_ID_to_property(&ptr, prop);
}


/* conversion functions */

/************************* Lattice ************************/
void BKE_keyblock_update_from_lattice(Lattice *lt, KeyBlock *kb)
{
	BPoint *bp;
	float (*fp)[3];
	int a, tot;

	BLI_assert(kb->totelem == lt->pntsu * lt->pntsv * lt->pntsw);

	tot = kb->totelem;
	if (tot == 0) return;

	bp = lt->def;
	fp = kb->data;
	for (a = 0; a < kb->totelem; a++, fp++, bp++) {
		copy_v3_v3(*fp, bp->vec);
	}
}

void BKE_keyblock_convert_from_lattice(Lattice *lt, KeyBlock *kb)
{
	int tot;

	tot = lt->pntsu * lt->pntsv * lt->pntsw;
	if (tot == 0) return;

	MEM_SAFE_FREE(kb->data);

	kb->data = MEM_mallocN(lt->key->elemsize * tot, __func__);
	kb->totelem = tot;

	BKE_keyblock_update_from_lattice(lt, kb);
}

void BKE_keyblock_convert_to_lattice(KeyBlock *kb, Lattice *lt)
{
	BPoint *bp;
	const float (*fp)[3];
	int a, tot;

	bp = lt->def;
	fp = kb->data;

	tot = lt->pntsu * lt->pntsv * lt->pntsw;
	tot = min_ii(kb->totelem, tot);

	for (a = 0; a < tot; a++, fp++, bp++) {
		copy_v3_v3(bp->vec, *fp);
	}
}

/************************* Curve ************************/
void BKE_keyblock_update_from_curve(Curve *UNUSED(cu), KeyBlock *kb, ListBase *nurb)
{
	Nurb *nu;
	BezTriple *bezt;
	BPoint *bp;
	float *fp;
	int a, tot;

	/* count */
	BLI_assert(BKE_nurbList_verts_count(nurb) == kb->totelem);

	tot = kb->totelem;
	if (tot == 0) return;

	fp = kb->data;
	for (nu = nurb->first; nu; nu = nu->next) {
		if (nu->bezt) {
			for (a = nu->pntsu, bezt = nu->bezt; a; a--, bezt++) {
				int i;

				for (i = 0; i < 3; i++, fp += 3) {
					copy_v3_v3(fp, bezt->vec[i]);
				}
				fp[0] = bezt->alfa;
				fp += 3; /* alphas */
			}
		}
		else {
			
			;
			for (a = nu->pntsu * nu->pntsv, bp = nu->bp; a; a--, fp += 4, bp++) {
				copy_v3_v3(fp, bp->vec);
				fp[3] = bp->alfa;
			}
		}
	}
}

void BKE_keyblock_convert_from_curve(Curve *cu, KeyBlock *kb, ListBase *nurb)
{
	int tot;

	/* count */
	tot = BKE_nurbList_verts_count(nurb);
	if (tot == 0) return;

	MEM_SAFE_FREE(kb->data);

	kb->data = MEM_mallocN(cu->key->elemsize * tot, __func__);
	kb->totelem = tot;

	BKE_keyblock_update_from_curve(cu, kb, nurb);
}

void BKE_keyblock_convert_to_curve(KeyBlock *kb, Curve *UNUSED(cu), ListBase *nurb)
{
	Nurb *nu;
	BezTriple *bezt;
	BPoint *bp;
	const float *fp;
	int a, tot;

	tot = BKE_nurbList_verts_count(nurb);
	tot = min_ii(kb->totelem, tot);

	fp = kb->data;
	for (nu = nurb->first; nu && tot > 0; nu = nu->next) {
		if (nu->bezt) {
			for (a = nu->pntsu, bezt = nu->bezt; a && tot > 0; a--, tot -= 3, bezt++) {
				int i;

				for (i = 0; i < 3; i++, fp += 3) {
					copy_v3_v3(bezt->vec[i], fp);
				}
				bezt->alfa = fp[0];
				fp += 3; /* alphas */
			}
		}
		else {
			for (a = nu->pntsu * nu->pntsv, bp = nu->bp; a && tot; a--, tot--, fp += 4, bp++) {
				copy_v3_v3(bp->vec, fp);
				bp->alfa = fp[3];
			}
		}
	}
}

/************************* Mesh ************************/
void BKE_keyblock_update_from_mesh(Mesh *me, KeyBlock *kb)
{
	MVert *mvert;
	float (*fp)[3];
	int a, tot;

	BLI_assert(me->totvert == kb->totelem);

	tot = me->totvert;
	if (tot == 0) return;

	mvert = me->mvert;
	fp = kb->data;
	for (a = 0; a < tot; a++, fp++, mvert++) {
		copy_v3_v3(*fp, mvert->co);
	}
}

void BKE_keyblock_convert_from_mesh(Mesh *me, KeyBlock *kb)
{
	int tot = me->totvert;

	if (me->totvert == 0) return;

	MEM_SAFE_FREE(kb->data);

	kb->data = MEM_mallocN(me->key->elemsize * tot, __func__);
	kb->totelem = tot;

	BKE_keyblock_update_from_mesh(me, kb);
}

void BKE_keyblock_convert_to_mesh(KeyBlock *kb, Mesh *me)
{
	MVert *mvert;
	const float (*fp)[3];
	int a, tot;

	mvert = me->mvert;
	fp = kb->data;

	tot = min_ii(kb->totelem, me->totvert);

	for (a = 0; a < tot; a++, fp++, mvert++) {
		copy_v3_v3(mvert->co, *fp);
	}
}

/************************* Strands ************************/
void BKE_keyblock_update_from_strands(Strands *strands, KeyBlock *kb, bool use_motion)
{
	float (*fp)[3];
	int a, tot;

	BLI_assert(strands->totverts == kb->totelem);

	tot = strands->totverts;
	if (tot == 0) return;

	fp = kb->data;
	/* use vertex locations as fallback, so we always get a valid shape */
	if (use_motion && strands->state) {
		StrandsMotionState *state = strands->state;
		for (a = 0; a < tot; a++, fp++, state++) {
			copy_v3_v3(*fp, state->co);
		}
	}
	else {
		StrandsVertex *vert = strands->verts;
		for (a = 0; a < tot; a++, fp++, vert++) {
			copy_v3_v3(*fp, vert->co);
		}
	}
}

void BKE_keyblock_convert_from_strands(Strands *strands, Key *key, KeyBlock *kb, bool use_motion)
{
	int tot = strands->totverts;

	if (strands->totverts == 0) return;

	MEM_SAFE_FREE(kb->data);

	kb->data = MEM_mallocN(key->elemsize * tot, __func__);
	kb->totelem = tot;

	BKE_keyblock_update_from_strands(strands, kb, use_motion);
}

void BKE_keyblock_convert_to_strands(KeyBlock *kb, Strands *strands, bool use_motion)
{
	const float (*fp)[3];
	int a, tot;

	fp = kb->data;

	tot = min_ii(kb->totelem, strands->totverts);

	if (use_motion) {
		if (strands->state) {
			StrandsMotionState *state = strands->state;
			for (a = 0; a < tot; a++, fp++, state++) {
				copy_v3_v3(state->co, *fp);
			}
		}
	}
	else {
		StrandsVertex *vert = strands->verts;
		for (a = 0; a < tot; a++, fp++, vert++) {
			copy_v3_v3(vert->co, *fp);
		}
	}
}

/************************* raw coords ************************/
void BKE_keyblock_update_from_vertcos(Object *ob, KeyBlock *kb, float (*vertCos)[3])
{
	float (*co)[3] = vertCos;
	float *fp = kb->data;
	int tot, a;

#ifndef NDEBUG
	if (ob->type == OB_LATTICE) {
		Lattice *lt = ob->data;
		BLI_assert((lt->pntsu * lt->pntsv * lt->pntsw) == kb->totelem);
	}
	else if (ELEM(ob->type, OB_CURVE, OB_SURF)) {
		Curve *cu = ob->data;
		BLI_assert(BKE_nurbList_verts_count(&cu->nurb) == kb->totelem);
	}
	else if (ob->type == OB_MESH) {
		Mesh *me = ob->data;
		BLI_assert(me->totvert == kb->totelem);
	}
	else {
		BLI_assert(0 == kb->totelem);
	}
#endif

	tot = kb->totelem;
	if (tot == 0) return;

	/* Copy coords to keyblock */
	if (ELEM(ob->type, OB_MESH, OB_LATTICE)) {
		for (a = 0; a < tot; a++, fp += 3, co++) {
			copy_v3_v3(fp, *co);
		}
	}
	else if (ELEM(ob->type, OB_CURVE, OB_SURF)) {
		Curve *cu = (Curve *)ob->data;
		Nurb *nu;
		BezTriple *bezt;
		BPoint *bp;

		for (nu = cu->nurb.first; nu; nu = nu->next) {
			if (nu->bezt) {
				for (a = nu->pntsu, bezt = nu->bezt; a; a--, bezt++) {
					int i;

					for (i = 0; i < 3; i++, fp += 3, co++) {
						copy_v3_v3(fp, *co);
					}
					fp += 3; /* skip alphas */
				}
			}
			else {
				for (a = nu->pntsu * nu->pntsv, bp = nu->bp; a; a--, bp++, fp += 4, co++) {
					copy_v3_v3(fp, *co);
				}
			}
		}
	}
}

void BKE_keyblock_convert_from_vertcos(Object *ob, KeyBlock *kb, float (*vertCos)[3])
{
	int tot = 0, elemsize;

	MEM_SAFE_FREE(kb->data);

	/* Count of vertex coords in array */
	if (ob->type == OB_MESH) {
		Mesh *me = (Mesh *)ob->data;
		tot = me->totvert;
		elemsize = me->key->elemsize;
	}
	else if (ob->type == OB_LATTICE) {
		Lattice *lt = (Lattice *)ob->data;
		tot = lt->pntsu * lt->pntsv * lt->pntsw;
		elemsize = lt->key->elemsize;
	}
	else if (ELEM(ob->type, OB_CURVE, OB_SURF)) {
		Curve *cu = (Curve *)ob->data;
		elemsize = cu->key->elemsize;
		tot = BKE_nurbList_verts_count(&cu->nurb);
	}

	if (tot == 0) return;

	kb->data = MEM_mallocN(tot * elemsize, __func__);

	/* Copy coords to keyblock */
	BKE_keyblock_update_from_vertcos(ob, kb, vertCos);
}

float (*BKE_keyblock_convert_to_vertcos(Object *ob, KeyBlock *kb))[3]
{
	float (*vertCos)[3], (*co)[3];
	const float *fp = kb->data;
	int tot = 0, a;

	/* Count of vertex coords in array */
	if (ob->type == OB_MESH) {
		Mesh *me = (Mesh *)ob->data;
		tot = me->totvert;
	}
	else if (ob->type == OB_LATTICE) {
		Lattice *lt = (Lattice *)ob->data;
		tot = lt->pntsu * lt->pntsv * lt->pntsw;
	}
	else if (ELEM(ob->type, OB_CURVE, OB_SURF)) {
		Curve *cu = (Curve *)ob->data;
		tot = BKE_nurbList_verts_count(&cu->nurb);
	}

	if (tot == 0) return NULL;

	co = vertCos = MEM_mallocN(tot * sizeof(*vertCos), __func__);

	/* Copy coords to array */
	if (ELEM(ob->type, OB_MESH, OB_LATTICE)) {
		for (a = 0; a < tot; a++, fp += 3, co++) {
			copy_v3_v3(*co, fp);
		}
	}
	else if (ELEM(ob->type, OB_CURVE, OB_SURF)) {
		Curve *cu = (Curve *)ob->data;
		Nurb *nu;
		BezTriple *bezt;
		BPoint *bp;

		for (nu = cu->nurb.first; nu; nu = nu->next) {
			if (nu->bezt) {
				for (a = nu->pntsu, bezt = nu->bezt; a; a--, bezt++) {
					int i;

					for (i = 0; i < 3; i++, fp += 3, co++) {
						copy_v3_v3(*co, fp);
					}
					fp += 3; /* skip alphas */
				}
			}
			else {
				for (a = nu->pntsu * nu->pntsv, bp = nu->bp; a; a--, bp++, fp += 4, co++) {
					copy_v3_v3(*co, fp);
				}
			}
		}
	}

	return vertCos;
}

/************************* raw coord offsets ************************/
void BKE_keyblock_update_from_offset(Object *ob, KeyBlock *kb, float (*ofs)[3])
{
	int a;
	float *fp = kb->data;

	if (ELEM(ob->type, OB_MESH, OB_LATTICE)) {
		for (a = 0; a < kb->totelem; a++, fp += 3, ofs++) {
			add_v3_v3(fp, *ofs);
		}
	}
	else if (ELEM(ob->type, OB_CURVE, OB_SURF)) {
		Curve *cu = (Curve *)ob->data;
		Nurb *nu;
		BezTriple *bezt;
		BPoint *bp;

		for (nu = cu->nurb.first; nu; nu = nu->next) {
			if (nu->bezt) {
				for (a = nu->pntsu, bezt = nu->bezt; a; a--, bezt++) {
					int i;

					for (i = 0; i < 3; i++, fp += 3, ofs++) {
						add_v3_v3(fp, *ofs);
					}
					fp += 3; /* skip alphas */
				}
			}
			else {
				for (a = nu->pntsu * nu->pntsv, bp = nu->bp; a; a--, bp++, fp += 4, ofs++) {
					add_v3_v3(fp, *ofs);
				}
			}
		}
	}
}

/************************* Mesh ************************/

void BKE_keyblock_convert_to_hair_keys(struct KeyBlock *kb, struct Object *UNUSED(ob), struct ParticleSystem *psys)
{
	ParticleData *pa;
	HairKey *hkey;
	float *fp;
	int i, k;
	
	fp = kb->data;
	for (i = 0, pa = psys->particles; i < psys->totpart; ++i, ++pa) {
		for (k = 0, hkey = pa->hair; k < pa->totkey; ++k, ++hkey) {
			copy_v3_v3(hkey->co, fp);
			fp += 3;
		}
	}
}

void BKE_keyblock_convert_from_hair_keys(struct Object *UNUSED(ob), struct ParticleSystem *psys, struct KeyBlock *kb)
{
	ParticleData *pa;
	HairKey *hkey;
	float *fp;
	int i, k;

	if (kb->data) MEM_freeN(kb->data);

	kb->totelem = 0;
	for (i = 0, pa = psys->particles; i < psys->totpart; ++i, ++pa) {
		kb->totelem += pa->totkey;
	}
	kb->data = MEM_mallocN(psys->key->elemsize * kb->totelem, "kb->data");

	fp = kb->data;
	for (i = 0, pa = psys->particles; i < psys->totpart; ++i, ++pa) {
		for (k = 0, hkey = pa->hair; k < pa->totkey; ++k, ++hkey) {
			copy_v3_v3(fp, hkey->co);
			fp += 3;
		}
	}
}

/* ==========================================================*/

/** Move shape key from org_index to new_index. Safe, clamps index to valid range, updates reference keys,
 * the object's active shape index, the 'frame' value in case of absolute keys, etc.
 * Note indices are expected in real values (not 'fake' shapenr +1 ones).
 *
 * \param org_index if < 0, current object's active shape will be used as skey to move.
 * \return true if something was done, else false.
 */
bool BKE_keyblock_move_ex(Key *key, int *shapenr, int org_index, int new_index)
{
	KeyBlock *kb;
	const int act_index = *shapenr - 1;
	const int totkey = key->totkey;
	int i;
	bool rev, in_range = false;

	if (org_index < 0) {
		org_index = act_index;
	}

	CLAMP(new_index, 0, key->totkey - 1);
	CLAMP(org_index, 0, key->totkey - 1);

	if (new_index == org_index) {
		return false;
	}

	rev = ((new_index - org_index) < 0) ? true : false;

	/* We swap 'org' element with its previous/next neighbor (depending on direction of the move) repeatedly,
	 * until we reach final position.
	 * This allows us to only loop on the list once! */
	for (kb = (rev ? key->block.last : key->block.first), i = (rev ? totkey - 1 : 0);
	     kb;
	     kb = (rev ? kb->prev : kb->next), rev ? i-- : i++)
	{
		if (i == org_index) {
			in_range = true;  /* Start list items swapping... */
		}
		else if (i == new_index) {
			in_range = false;  /* End list items swapping. */
		}

		if (in_range) {
			KeyBlock *other_kb = rev ? kb->prev : kb->next;

			/* Swap with previous/next list item. */
			BLI_listbase_swaplinks(&key->block, kb, other_kb);

			/* Swap absolute positions. */
			SWAP(float, kb->pos, other_kb->pos);

			kb = other_kb;
		}

		/* Adjust relative indices, this has to be done on the whole list! */
		if (kb->relative == org_index) {
			kb->relative = new_index;
		}
		else if (kb->relative < org_index && kb->relative >= new_index) {
			/* remove after, insert before this index */
			kb->relative++;
		}
		else if (kb->relative > org_index && kb->relative <= new_index) {
			/* remove before, insert after this index */
			kb->relative--;
		}
	}

	/* Need to update active shape number if it's affected, same principle as for relative indices above. */
	if (org_index == act_index) {
		*shapenr = new_index + 1;
	}
	else if (act_index < org_index && act_index >= new_index) {
		(*shapenr)++;
	}
	else if (act_index > org_index && act_index <= new_index) {
		(*shapenr)--;
	}

	/* First key is always refkey, matches interface and BKE_key_sort */
	key->refkey = key->block.first;

	return true;
}

bool BKE_keyblock_move(Object *ob, int org_index, int new_index)
{
	int shapenr;
	bool result = BKE_keyblock_move_ex(BKE_key_from_object(ob), &shapenr, org_index, new_index);
	ob->shapenr = shapenr;
	return result;
}

/**
 * Check if given keyblock (as index) is used as basis by others in given key.
 */
bool BKE_keyblock_is_basis(Key *key, const int index)
{
	KeyBlock *kb;
	int i;

	if (key->type == KEY_RELATIVE) {
		for (i = 0, kb = key->block.first; kb; i++, kb = kb->next) {
			if ((i != index) && (kb->relative == index)) {
				return true;
			}
		}
	}

	return false;
}<|MERGE_RESOLUTION|>--- conflicted
+++ resolved
@@ -1250,9 +1250,6 @@
 	if (freek4) MEM_freeN(freek4);
 }
 
-<<<<<<< HEAD
-static float *get_object_weights_array(Object *ob, char *vgroup, WeightsArrayCache *cache)
-=======
 static void do_key_strands(const int start, int end, const int tot, char *poin, Key *key, KeyBlock *actkb, KeyBlock **k, float *t, const int mode)
 {
 	float k1tot = 0.0, k2tot = 0.0, k3tot = 0.0, k4tot = 0.0;
@@ -1445,8 +1442,7 @@
 	if (freek4) MEM_freeN(freek4);
 }
 
-static float *get_weights_array(Object *ob, char *vgroup, WeightsArrayCache *cache)
->>>>>>> 466d17cf
+static float *get_object_weights_array(Object *ob, char *vgroup, WeightsArrayCache *cache)
 {
 	MDeformVert *dvert = NULL;
 	BMEditMesh *em = NULL;
@@ -1828,7 +1824,7 @@
 		if (flag == 0)
 			do_key(0, tot, tot, (char *)out, key, actkb, k, t, KEY_MODE_DUMMY);
 		else
-			cp_key(0, tot, tot, (char *)out, key, actkb, k[2], NULL, KEY_MODE_DUMMY, NULL);
+			cp_key(0, tot, tot, (char *)out, key, actkb, k[2], NULL, KEY_MODE_DUMMY);
 	}
 }
 
@@ -2088,7 +2084,7 @@
 			psys->shapenr = 1;
 		}
 		
-		cp_key(0, tot, tot, out, key, actkb, kb, NULL, 0, NULL);
+		cp_key(0, tot, tot, out, key, actkb, kb, NULL, 0);
 	}
 	else if (ob->shapeflag & OB_SHAPE_LOCK) {
 		/* shape locked, copy the locked shape instead of blending */
@@ -2105,7 +2101,7 @@
 		
 		weights = get_particle_weights_array(ob, psys, kb->name, cfra);
 		
-		cp_key(0, tot, tot, out, key, actkb, kb, weights, 0, NULL);
+		cp_key(0, tot, tot, out, key, actkb, kb, weights, 0);
 		
 		if (weights) MEM_freeN(weights);
 	}
