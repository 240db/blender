/*
 * ***** BEGIN GPL LICENSE BLOCK *****
 *
 * This program is free software; you can redistribute it and/or
 * modify it under the terms of the GNU General Public License
 * as published by the Free Software Foundation; either version 2
 * of the License, or (at your option) any later version.
 *
 * This program is distributed in the hope that it will be useful,
 * but WITHOUT ANY WARRANTY; without even the implied warranty of
 * MERCHANTABILITY or FITNESS FOR A PARTICULAR PURPOSE.  See the
 * GNU General Public License for more details.
 *
 * You should have received a copy of the GNU General Public License
 * along with this program; if not, write to the Free Software Foundation,
 * Inc., 51 Franklin Street, Fifth Floor, Boston, MA 02110-1301, USA.
 *
 * The Original Code is Copyright (C) 2014 by Blender Foundation.
 * All rights reserved.
 *
 * Contributor(s): Sergey Sharybin.
 *
 * ***** END GPL LICENSE BLOCK *****
 */

/** \file blender/blenkernel/intern/library_query.c
 *  \ingroup bke
 */

#include <stdlib.h>

#include "MEM_guardedalloc.h"

#include "DNA_actuator_types.h"
#include "DNA_anim_types.h"
#include "DNA_brush_types.h"
#include "DNA_camera_types.h"
#include "DNA_constraint_types.h"
#include "DNA_controller_types.h"
#include "DNA_group_types.h"
#include "DNA_gpencil_types.h"
#include "DNA_key_types.h"
#include "DNA_lamp_types.h"
#include "DNA_lattice_types.h"
#include "DNA_linestyle_types.h"
#include "DNA_material_types.h"
#include "DNA_mesh_types.h"
#include "DNA_meta_types.h"
#include "DNA_movieclip_types.h"
#include "DNA_mask_types.h"
#include "DNA_node_types.h"
#include "DNA_object_force.h"
#include "DNA_object_types.h"
#include "DNA_rigidbody_types.h"
#include "DNA_scene_types.h"
#include "DNA_sensor_types.h"
#include "DNA_sequence_types.h"
#include "DNA_screen_types.h"
#include "DNA_speaker_types.h"
#include "DNA_sound_types.h"
#include "DNA_text_types.h"
#include "DNA_vfont_types.h"
#include "DNA_world_types.h"

#include "BLI_utildefines.h"
#include "BLI_listbase.h"
#include "BLI_ghash.h"
#include "BLI_linklist_stack.h"

#include "BKE_animsys.h"
#include "BKE_constraint.h"
#include "BKE_fcurve.h"
#include "BKE_library.h"
#include "BKE_library_query.h"
#include "BKE_main.h"
#include "BKE_modifier.h"
#include "BKE_rigidbody.h"
#include "BKE_sca.h"
#include "BKE_sequencer.h"
#include "BKE_tracking.h"


#define FOREACH_FINALIZE _finalize
#define FOREACH_FINALIZE_VOID FOREACH_FINALIZE: (void)0

#define FOREACH_CALLBACK_INVOKE_ID_PP(_data, id_pp, cb_flag) \
	if (!((_data)->status & IDWALK_STOP)) { \
		const int _flag = (_data)->flag; \
		ID *old_id = *(id_pp); \
		const int callback_return = (_data)->callback((_data)->user_data, (_data)->self_id, id_pp, cb_flag); \
		if (_flag & IDWALK_READONLY) { \
			BLI_assert(*(id_pp) == old_id); \
		} \
		if (old_id && (_flag & IDWALK_RECURSE)) { \
			if (!BLI_gset_haskey((_data)->ids_handled, old_id)) { \
				BLI_gset_add((_data)->ids_handled, old_id); \
				if (!(callback_return & IDWALK_RET_STOP_RECURSION)) { \
					BLI_LINKSTACK_PUSH((_data)->ids_todo, old_id); \
				} \
			} \
		} \
		if (callback_return & IDWALK_RET_STOP_ITER) { \
			(_data)->status |= IDWALK_STOP; \
			goto FOREACH_FINALIZE; \
		} \
	} \
	else { \
		goto FOREACH_FINALIZE; \
	} ((void)0)

#define FOREACH_CALLBACK_INVOKE_ID(_data, id, cb_flag) \
	{ \
		CHECK_TYPE_ANY(id, ID *, void *); \
		FOREACH_CALLBACK_INVOKE_ID_PP(_data, (ID **)&(id), cb_flag); \
	} ((void)0)

#define FOREACH_CALLBACK_INVOKE(_data, id_super, cb_flag) \
	{ \
		CHECK_TYPE(&((id_super)->id), ID *); \
		FOREACH_CALLBACK_INVOKE_ID_PP(_data, (ID **)&(id_super), cb_flag); \
	} ((void)0)

/* status */
enum {
	IDWALK_STOP     = 1 << 0,
};

typedef struct LibraryForeachIDData {
	ID *self_id;
	int flag;
	LibraryIDLinkCallback callback;
	void *user_data;
	int status;

	/* To handle recursion. */
	GSet *ids_handled;  /* All IDs that are either already done, or still in ids_todo stack. */
	BLI_LINKSTACK_DECLARE(ids_todo, ID *);
} LibraryForeachIDData;

static void library_foreach_rigidbodyworldSceneLooper(
        struct RigidBodyWorld *UNUSED(rbw), ID **id_pointer, void *user_data, int cd_flag)
{
	LibraryForeachIDData *data = (LibraryForeachIDData *) user_data;
	FOREACH_CALLBACK_INVOKE_ID_PP(data, id_pointer, cd_flag);

	FOREACH_FINALIZE_VOID;
}

static void library_foreach_modifiersForeachIDLink(
        void *user_data, Object *UNUSED(object), ID **id_pointer, int cd_flag)
{
	LibraryForeachIDData *data = (LibraryForeachIDData *) user_data;
	FOREACH_CALLBACK_INVOKE_ID_PP(data, id_pointer, cd_flag);

	FOREACH_FINALIZE_VOID;
}

static void library_foreach_constraintObjectLooper(bConstraint *UNUSED(con), ID **id_pointer,
                                                   bool is_reference, void *user_data)
{
	LibraryForeachIDData *data = (LibraryForeachIDData *) user_data;
	const int cd_flag = is_reference ? IDWALK_USER : IDWALK_NOP;
	FOREACH_CALLBACK_INVOKE_ID_PP(data, id_pointer, cd_flag);

	FOREACH_FINALIZE_VOID;
}

static void library_foreach_sensorsObjectLooper(
        bSensor *UNUSED(sensor), ID **id_pointer, void *user_data, int cd_flag)
{
	LibraryForeachIDData *data = (LibraryForeachIDData *) user_data;
	FOREACH_CALLBACK_INVOKE_ID_PP(data, id_pointer, cd_flag);

	FOREACH_FINALIZE_VOID;
}

static void library_foreach_controllersObjectLooper(
        bController *UNUSED(controller), ID **id_pointer, void *user_data, int cd_flag)
{
	LibraryForeachIDData *data = (LibraryForeachIDData *) user_data;
	FOREACH_CALLBACK_INVOKE_ID_PP(data, id_pointer, cd_flag);

	FOREACH_FINALIZE_VOID;
}

static void library_foreach_actuatorsObjectLooper(
        bActuator *UNUSED(actuator), ID **id_pointer, void *user_data, int cd_flag)
{
	LibraryForeachIDData *data = (LibraryForeachIDData *) user_data;
	FOREACH_CALLBACK_INVOKE_ID_PP(data, id_pointer, cd_flag);

	FOREACH_FINALIZE_VOID;
}

static void library_foreach_nla_strip(LibraryForeachIDData *data, NlaStrip *strip)
{
	NlaStrip *substrip;

	FOREACH_CALLBACK_INVOKE(data, strip->act, IDWALK_USER);

	for (substrip = strip->strips.first; substrip; substrip = substrip->next) {
		library_foreach_nla_strip(data, substrip);
	}

	FOREACH_FINALIZE_VOID;
}

static void library_foreach_animationData(LibraryForeachIDData *data, AnimData *adt)
{
	FCurve *fcu;
	NlaTrack *nla_track;
	NlaStrip *nla_strip;

	for (fcu = adt->drivers.first; fcu; fcu = fcu->next) {
		ChannelDriver *driver = fcu->driver;
		DriverVar *dvar;

		for (dvar = driver->variables.first; dvar; dvar = dvar->next) {
			/* only used targets */
			DRIVER_TARGETS_USED_LOOPER(dvar)
			{
				FOREACH_CALLBACK_INVOKE_ID(data, dtar->id, IDWALK_NOP);
			}
			DRIVER_TARGETS_LOOPER_END
		}
	}

	FOREACH_CALLBACK_INVOKE(data, adt->action, IDWALK_USER);
	FOREACH_CALLBACK_INVOKE(data, adt->tmpact, IDWALK_USER);

	for (nla_track = adt->nla_tracks.first; nla_track; nla_track = nla_track->next) {
		for (nla_strip = nla_track->strips.first; nla_strip; nla_strip = nla_strip->next) {
			library_foreach_nla_strip(data, nla_strip);
		}
	}

	FOREACH_FINALIZE_VOID;
}

static void library_foreach_mtex(LibraryForeachIDData *data, MTex *mtex)
{
	FOREACH_CALLBACK_INVOKE(data, mtex->object, IDWALK_NOP);
	FOREACH_CALLBACK_INVOKE(data, mtex->tex, IDWALK_USER);

	FOREACH_FINALIZE_VOID;
}

static void library_foreach_paint(LibraryForeachIDData *data, Paint *paint)
{
	FOREACH_CALLBACK_INVOKE(data, paint->brush, IDWALK_USER);
	FOREACH_CALLBACK_INVOKE(data, paint->palette, IDWALK_USER);

	FOREACH_FINALIZE_VOID;
}


/**
 * Loop over all of the ID's this datablock links to.
 *
 * \note: May be extended to be recursive in the future.
 */
void BKE_library_foreach_ID_link(ID *id, LibraryIDLinkCallback callback, void *user_data, int flag)
{
	LibraryForeachIDData data;
	int i;

	if (flag & IDWALK_RECURSE) {
		/* For now, recusion implies read-only. */
		flag |= IDWALK_READONLY;

		data.ids_handled = BLI_gset_new(BLI_ghashutil_ptrhash, BLI_ghashutil_ptrcmp, __func__);
		BLI_LINKSTACK_INIT(data.ids_todo);
	}
	else {
		data.ids_handled = NULL;
	}
	data.flag = flag;
	data.status = 0;
	data.callback = callback;
	data.user_data = user_data;

#define CALLBACK_INVOKE_ID(check_id, cb_flag) \
	FOREACH_CALLBACK_INVOKE_ID(&data, check_id, cb_flag)

#define CALLBACK_INVOKE(check_id_super, cb_flag) \
	FOREACH_CALLBACK_INVOKE(&data, check_id_super, cb_flag)

	do {
		data.self_id = id;

		AnimData *adt = BKE_animdata_from_id(id);
		if (adt) {
			library_foreach_animationData(&data, adt);
		}

		switch (GS(id->name)) {
			case ID_LI:
			{
				Library *lib = (Library *) id;
				CALLBACK_INVOKE(lib->parent, IDWALK_NOP);
				break;
			}
			case ID_SCE:
			{
				Scene *scene = (Scene *) id;
				ToolSettings *toolsett = scene->toolsettings;
				SceneRenderLayer *srl;
				Base *base;

				CALLBACK_INVOKE(scene->camera, IDWALK_NOP);
				CALLBACK_INVOKE(scene->world, IDWALK_USER);
				CALLBACK_INVOKE(scene->set, IDWALK_NOP);
				CALLBACK_INVOKE(scene->clip, IDWALK_USER);
				if (scene->nodetree) {
					/* nodetree **are owned by IDs**, treat them as mere sub-data and not real ID! */
					BKE_library_foreach_ID_link((ID *)scene->nodetree, callback, user_data, flag);
				}
				/* DO NOT handle scene->basact here, it's doubling with the loop over whole scene->base later,
				 * since basact is just a pointer to one of those items. */
				CALLBACK_INVOKE(scene->obedit, IDWALK_NOP);

				for (srl = scene->r.layers.first; srl; srl = srl->next) {
					FreestyleModuleConfig *fmc;
					FreestyleLineSet *fls;

					if (srl->mat_override) {
						CALLBACK_INVOKE(srl->mat_override, IDWALK_USER);
					}
					if (srl->light_override) {
						CALLBACK_INVOKE(srl->light_override, IDWALK_USER);
					}
					for (fmc = srl->freestyleConfig.modules.first; fmc; fmc = fmc->next) {
						if (fmc->script) {
							CALLBACK_INVOKE(fmc->script, IDWALK_NOP);
						}
					}
					for (fls = srl->freestyleConfig.linesets.first; fls; fls = fls->next) {
						if (fls->group) {
							CALLBACK_INVOKE(fls->group, IDWALK_USER);
						}
						if (fls->linestyle) {
							CALLBACK_INVOKE(fls->linestyle, IDWALK_USER);
						}
					}
				}

				if (scene->ed) {
					Sequence *seq;
					SEQP_BEGIN(scene->ed, seq)
					{
						CALLBACK_INVOKE(seq->scene, IDWALK_NOP);
						CALLBACK_INVOKE(seq->scene_camera, IDWALK_NOP);
						CALLBACK_INVOKE(seq->clip, IDWALK_USER);
						CALLBACK_INVOKE(seq->mask, IDWALK_USER);
						CALLBACK_INVOKE(seq->sound, IDWALK_USER);
						for (SequenceModifierData *smd = seq->modifiers.first; smd; smd = smd->next) {
							CALLBACK_INVOKE(smd->mask_id, IDWALK_USER);
						}
					}
					SEQ_END
				}

				CALLBACK_INVOKE(scene->gpd, IDWALK_USER);

				for (base = scene->base.first; base; base = base->next) {
					CALLBACK_INVOKE(base->object, IDWALK_USER);
				}

				if (toolsett) {
					CALLBACK_INVOKE(toolsett->skgen_template, IDWALK_NOP);

					library_foreach_paint(&data, &toolsett->imapaint.paint);
					CALLBACK_INVOKE(toolsett->imapaint.stencil, IDWALK_USER);
					CALLBACK_INVOKE(toolsett->imapaint.clone, IDWALK_USER);
					CALLBACK_INVOKE(toolsett->imapaint.canvas, IDWALK_USER);

					if (toolsett->vpaint) {
						library_foreach_paint(&data, &toolsett->vpaint->paint);
					}
					if (toolsett->wpaint) {
						library_foreach_paint(&data, &toolsett->wpaint->paint);
					}
					if (toolsett->sculpt) {
						library_foreach_paint(&data, &toolsett->sculpt->paint);
						CALLBACK_INVOKE(toolsett->sculpt->gravity_object, IDWALK_NOP);
					}
					if (toolsett->uvsculpt) {
						library_foreach_paint(&data, &toolsett->uvsculpt->paint);
					}
				}

				if (scene->rigidbody_world) {
					BKE_rigidbody_world_id_loop(scene->rigidbody_world, library_foreach_rigidbodyworldSceneLooper, &data);
				}

				CALLBACK_INVOKE(scene->gm.dome.warptext, IDWALK_NOP);

				break;
			}

			case ID_OB:
			{
				Object *object = (Object *) id;

				/* object data special case */
				if (object->type == OB_EMPTY) {
					/* empty can have NULL or Image */
					CALLBACK_INVOKE_ID(object->data, IDWALK_USER);
				}
				else {
					/* when set, this can't be NULL */
					if (object->data) {
						CALLBACK_INVOKE_ID(object->data, IDWALK_USER | IDWALK_NEVER_NULL);
					}
				}

				CALLBACK_INVOKE(object->parent, IDWALK_NOP);
				CALLBACK_INVOKE(object->track, IDWALK_NOP);
				/* object->proxy is refcounted, but not object->proxy_group... *sigh* */
				CALLBACK_INVOKE(object->proxy, IDWALK_USER);
				CALLBACK_INVOKE(object->proxy_group, IDWALK_NOP);
				CALLBACK_INVOKE(object->proxy_from, IDWALK_NOP);
				CALLBACK_INVOKE(object->poselib, IDWALK_USER);
				for (i = 0; i < object->totcol; i++) {
					CALLBACK_INVOKE(object->mat[i], IDWALK_USER);
				}
				CALLBACK_INVOKE(object->gpd, IDWALK_USER);
				CALLBACK_INVOKE(object->dup_group, IDWALK_USER);

				if (object->pd) {
					CALLBACK_INVOKE(object->pd->tex, IDWALK_USER);
					CALLBACK_INVOKE(object->pd->f_source, IDWALK_NOP);
				}
				/* Note that ob->effect is deprecated, so no need to handle it here. */

				if (object->pose) {
					bPoseChannel *pchan;
					for (pchan = object->pose->chanbase.first; pchan; pchan = pchan->next) {
						CALLBACK_INVOKE(pchan->custom, IDWALK_USER);
						BKE_constraints_id_loop(&pchan->constraints, library_foreach_constraintObjectLooper, &data);
					}
				}

				if (object->rigidbody_constraint) {
					CALLBACK_INVOKE(object->rigidbody_constraint->ob1, IDWALK_NOP);
					CALLBACK_INVOKE(object->rigidbody_constraint->ob2, IDWALK_NOP);
				}

				if (object->lodlevels.first) {
					LodLevel *level;
					for (level = object->lodlevels.first; level; level = level->next) {
						CALLBACK_INVOKE(level->source, IDWALK_NOP);
					}
				}

				modifiers_foreachIDLink(object, library_foreach_modifiersForeachIDLink, &data);
				BKE_constraints_id_loop(&object->constraints, library_foreach_constraintObjectLooper, &data);

<<<<<<< HEAD
=======
				for (psys = object->particlesystem.first; psys; psys = psys->next) {
					BKE_particlesystem_id_loop(psys, library_foreach_particlesystemsObjectLooper, &data);
				}

				if (object->soft && object->soft->effector_weights) {
					CALLBACK_INVOKE(object->soft->effector_weights->group, IDWALK_NOP);
				}

>>>>>>> 7547c6a2
				BKE_sca_sensors_id_loop(&object->sensors, library_foreach_sensorsObjectLooper, &data);
				BKE_sca_controllers_id_loop(&object->controllers, library_foreach_controllersObjectLooper, &data);
				BKE_sca_actuators_id_loop(&object->actuators, library_foreach_actuatorsObjectLooper, &data);
				break;
			}

			case ID_ME:
			{
				Mesh *mesh = (Mesh *) id;
				CALLBACK_INVOKE(mesh->texcomesh, IDWALK_USER);
				CALLBACK_INVOKE(mesh->key, IDWALK_USER);
				for (i = 0; i < mesh->totcol; i++) {
					CALLBACK_INVOKE(mesh->mat[i], IDWALK_USER);
				}
				break;
			}

			case ID_CU:
			{
				Curve *curve = (Curve *) id;
				CALLBACK_INVOKE(curve->bevobj, IDWALK_NOP);
				CALLBACK_INVOKE(curve->taperobj, IDWALK_NOP);
				CALLBACK_INVOKE(curve->textoncurve, IDWALK_NOP);
				CALLBACK_INVOKE(curve->key, IDWALK_USER);
				for (i = 0; i < curve->totcol; i++) {
					CALLBACK_INVOKE(curve->mat[i], IDWALK_USER);
				}
				CALLBACK_INVOKE(curve->vfont, IDWALK_USER);
				CALLBACK_INVOKE(curve->vfontb, IDWALK_USER);
				CALLBACK_INVOKE(curve->vfonti, IDWALK_USER);
				CALLBACK_INVOKE(curve->vfontbi, IDWALK_USER);
				break;
			}

			case ID_MB:
			{
				MetaBall *metaball = (MetaBall *) id;
				for (i = 0; i < metaball->totcol; i++) {
					CALLBACK_INVOKE(metaball->mat[i], IDWALK_USER);
				}
				break;
			}

			case ID_MA:
			{
				Material *material = (Material *) id;
				for (i = 0; i < MAX_MTEX; i++) {
					if (material->mtex[i]) {
						library_foreach_mtex(&data, material->mtex[i]);
					}
				}
				if (material->nodetree) {
					/* nodetree **are owned by IDs**, treat them as mere sub-data and not real ID! */
					BKE_library_foreach_ID_link((ID *)material->nodetree, callback, user_data, flag);
				}
				CALLBACK_INVOKE(material->group, IDWALK_USER);
				break;
			}

			case ID_TE:
			{
				Tex *texture = (Tex *) id;
				if (texture->nodetree) {
					/* nodetree **are owned by IDs**, treat them as mere sub-data and not real ID! */
					BKE_library_foreach_ID_link((ID *)texture->nodetree, callback, user_data, flag);
				}
				CALLBACK_INVOKE(texture->ima, IDWALK_USER);
				if (texture->env) {
					CALLBACK_INVOKE(texture->env->object, IDWALK_NOP);
					CALLBACK_INVOKE(texture->env->ima, IDWALK_USER);
				}
				if (texture->pd)
					CALLBACK_INVOKE(texture->pd->object, IDWALK_NOP);
				if (texture->vd)
					CALLBACK_INVOKE(texture->vd->object, IDWALK_NOP);
				if (texture->ot)
					CALLBACK_INVOKE(texture->ot->object, IDWALK_NOP);
				break;
			}

			case ID_LT:
			{
				Lattice *lattice = (Lattice *) id;
				CALLBACK_INVOKE(lattice->key, IDWALK_USER);
				break;
			}

			case ID_LA:
			{
				Lamp *lamp = (Lamp *) id;
				for (i = 0; i < MAX_MTEX; i++) {
					if (lamp->mtex[i]) {
						library_foreach_mtex(&data, lamp->mtex[i]);
					}
				}
				if (lamp->nodetree) {
					/* nodetree **are owned by IDs**, treat them as mere sub-data and not real ID! */
					BKE_library_foreach_ID_link((ID *)lamp->nodetree, callback, user_data, flag);
				}
				break;
			}

			case ID_CA:
			{
				Camera *camera = (Camera *) id;
				CALLBACK_INVOKE(camera->dof_ob, IDWALK_NOP);
				break;
			}

			case ID_KE:
			{
				Key *key = (Key *) id;
				CALLBACK_INVOKE_ID(key->from, IDWALK_NOP);
				break;
			}

			case ID_SCR:
			{
				bScreen *screen = (bScreen *) id;
				CALLBACK_INVOKE(screen->scene, IDWALK_USER_ONE);
				break;
			}

			case ID_WO:
			{
				World *world = (World *) id;
				for (i = 0; i < MAX_MTEX; i++) {
					if (world->mtex[i]) {
						library_foreach_mtex(&data, world->mtex[i]);
					}
				}
				if (world->nodetree) {
					/* nodetree **are owned by IDs**, treat them as mere sub-data and not real ID! */
					BKE_library_foreach_ID_link((ID *)world->nodetree, callback, user_data, flag);
				}
				break;
			}

			case ID_SPK:
			{
				Speaker *speaker = (Speaker *) id;
				CALLBACK_INVOKE(speaker->sound, IDWALK_USER);
				break;
			}

			case ID_GR:
			{
				Group *group = (Group *) id;
				GroupObject *gob;
				for (gob = group->gobject.first; gob; gob = gob->next) {
					CALLBACK_INVOKE(gob->ob, IDWALK_USER_ONE);
				}
				break;
			}

			case ID_NT:
			{
				bNodeTree *ntree = (bNodeTree *) id;
				bNode *node;
				CALLBACK_INVOKE(ntree->gpd, IDWALK_USER);
				for (node = ntree->nodes.first; node; node = node->next) {
					CALLBACK_INVOKE_ID(node->id, IDWALK_USER);
				}
				break;
			}

			case ID_BR:
			{
				Brush *brush = (Brush *) id;
				CALLBACK_INVOKE(brush->toggle_brush, IDWALK_NOP);
				CALLBACK_INVOKE(brush->clone.image, IDWALK_NOP);
				CALLBACK_INVOKE(brush->paint_curve, IDWALK_USER);
				library_foreach_mtex(&data, &brush->mtex);
				library_foreach_mtex(&data, &brush->mask_mtex);
				break;
			}

			case ID_MC:
			{
				MovieClip *clip = (MovieClip *) id;
				MovieTracking *tracking = &clip->tracking;
				MovieTrackingObject *object;
				MovieTrackingTrack *track;
				MovieTrackingPlaneTrack *plane_track;

				CALLBACK_INVOKE(clip->gpd, IDWALK_USER);

				for (track = tracking->tracks.first; track; track = track->next) {
					CALLBACK_INVOKE(track->gpd, IDWALK_USER);
				}
				for (object = tracking->objects.first; object; object = object->next) {
					for (track = object->tracks.first; track; track = track->next) {
						CALLBACK_INVOKE(track->gpd, IDWALK_USER);
					}
				}

				for (plane_track = tracking->plane_tracks.first; plane_track; plane_track = plane_track->next) {
					CALLBACK_INVOKE(plane_track->image, IDWALK_USER);
				}
				break;
			}

			case ID_MSK:
			{
				Mask *mask = (Mask *) id;
				MaskLayer *mask_layer;
				for (mask_layer = mask->masklayers.first; mask_layer; mask_layer = mask_layer->next) {
					MaskSpline *mask_spline;

					for (mask_spline = mask_layer->splines.first; mask_spline; mask_spline = mask_spline->next) {
						for (i = 0; i < mask_spline->tot_point; i++) {
							MaskSplinePoint *point = &mask_spline->points[i];
							CALLBACK_INVOKE_ID(point->parent.id, IDWALK_USER);
						}
					}
				}
				break;
			}

			case ID_LS:
			{
				FreestyleLineStyle *linestyle = (FreestyleLineStyle *) id;
				LineStyleModifier *lsm;
				for (i = 0; i < MAX_MTEX; i++) {
					if (linestyle->mtex[i]) {
						library_foreach_mtex(&data, linestyle->mtex[i]);
					}
				}
				if (linestyle->nodetree) {
					/* nodetree **are owned by IDs**, treat them as mere sub-data and not real ID! */
					BKE_library_foreach_ID_link((ID *)linestyle->nodetree, callback, user_data, flag);
				}

				for (lsm = linestyle->color_modifiers.first; lsm; lsm = lsm->next) {
					if (lsm->type == LS_MODIFIER_DISTANCE_FROM_OBJECT) {
						LineStyleColorModifier_DistanceFromObject *p = (LineStyleColorModifier_DistanceFromObject *)lsm;
						if (p->target) {
							CALLBACK_INVOKE(p->target, IDWALK_NOP);
						}
					}
				}
				for (lsm = linestyle->alpha_modifiers.first; lsm; lsm = lsm->next) {
					if (lsm->type == LS_MODIFIER_DISTANCE_FROM_OBJECT) {
						LineStyleAlphaModifier_DistanceFromObject *p = (LineStyleAlphaModifier_DistanceFromObject *)lsm;
						if (p->target) {
							CALLBACK_INVOKE(p->target, IDWALK_NOP);
						}
					}
				}
				for (lsm = linestyle->thickness_modifiers.first; lsm; lsm = lsm->next) {
					if (lsm->type == LS_MODIFIER_DISTANCE_FROM_OBJECT) {
						LineStyleThicknessModifier_DistanceFromObject *p = (LineStyleThicknessModifier_DistanceFromObject *)lsm;
						if (p->target) {
							CALLBACK_INVOKE(p->target, IDWALK_NOP);
						}
					}
				}
				break;
			}
		}
	} while ((id = (flag & IDWALK_RECURSE) ? BLI_LINKSTACK_POP(data.ids_todo) : NULL));

FOREACH_FINALIZE:
	if (data.ids_handled) {
		BLI_gset_free(data.ids_handled, NULL);
		BLI_LINKSTACK_FREE(data.ids_todo);
	}

#undef CALLBACK_INVOKE_ID
#undef CALLBACK_INVOKE
}

#undef FOREACH_CALLBACK_INVOKE_ID
#undef FOREACH_CALLBACK_INVOKE

/**
 * re-usable function, use when replacing ID's
 */
void BKE_library_update_ID_link_user(ID *id_dst, ID *id_src, const int cd_flag)
{
	if (cd_flag & IDWALK_USER) {
		id_us_min(id_src);
		id_us_plus(id_dst);
	}
	else if (cd_flag & IDWALK_USER_ONE) {
		id_us_ensure_real(id_dst);
	}
}

/* ***** ID users iterator. ***** */
typedef struct IDUsersIter {
	ID *id;

	ListBase *lb_array[MAX_LIBARRAY];
	int lb_idx;

	ID *curr_id;
	int count;  /* Set by callback. */
} IDUsersIter;

static int foreach_libblock_id_users_callback(void *user_data, ID *UNUSED(self_id), ID **id_p, int cb_flag)
{
	IDUsersIter *iter = user_data;

	if (*id_p && (*id_p == iter->id)) {
#if 0
		printf("%s uses %s (refcounted: %d, userone: %d, used_one: %d, used_one_active: %d)\n",
		       iter->curr_id->name, iter->id->name, (cb_flag & IDWALK_USER) ? 1 : 0, (cb_flag & IDWALK_USER_ONE) ? 1 : 0,
		       (iter->id->tag & LIB_TAG_EXTRAUSER) ? 1 : 0, (iter->id->tag & LIB_TAG_EXTRAUSER_SET) ? 1 : 0);
#else
		UNUSED_VARS(cb_flag);
#endif
		iter->count++;
	}

	return IDWALK_RET_NOP;
}

/**
 * Return the number of times given \a id_user uses/references \a id_used.
 *
 * \note This only checks for pointer references of an ID, shallow usages (like e.g. by RNA paths, as done
 *       for FCurves) are not detected at all.
 *
 * \param id_user the ID which is supposed to use (reference) \a id_used.
 * \param id_used the ID which is supposed to be used (referenced) by \a id_user.
 * \return the number of direct usages/references of \a id_used by \a id_user.
 */
int BKE_library_ID_use_ID(ID *id_user, ID *id_used)
{
	IDUsersIter iter;

	/* We do not care about iter.lb_array/lb_idx here... */
	iter.id = id_used;
	iter.curr_id = id_user;
	iter.count = 0;

	BKE_library_foreach_ID_link(iter.curr_id, foreach_libblock_id_users_callback, (void *)&iter, IDWALK_NOP);

	return iter.count;
}<|MERGE_RESOLUTION|>--- conflicted
+++ resolved
@@ -63,7 +63,6 @@
 #include "DNA_world_types.h"
 
 #include "BLI_utildefines.h"
-#include "BLI_listbase.h"
 #include "BLI_ghash.h"
 #include "BLI_linklist_stack.h"
 
@@ -72,7 +71,6 @@
 #include "BKE_fcurve.h"
 #include "BKE_library.h"
 #include "BKE_library_query.h"
-#include "BKE_main.h"
 #include "BKE_modifier.h"
 #include "BKE_rigidbody.h"
 #include "BKE_sca.h"
@@ -456,17 +454,6 @@
 				modifiers_foreachIDLink(object, library_foreach_modifiersForeachIDLink, &data);
 				BKE_constraints_id_loop(&object->constraints, library_foreach_constraintObjectLooper, &data);
 
-<<<<<<< HEAD
-=======
-				for (psys = object->particlesystem.first; psys; psys = psys->next) {
-					BKE_particlesystem_id_loop(psys, library_foreach_particlesystemsObjectLooper, &data);
-				}
-
-				if (object->soft && object->soft->effector_weights) {
-					CALLBACK_INVOKE(object->soft->effector_weights->group, IDWALK_NOP);
-				}
-
->>>>>>> 7547c6a2
 				BKE_sca_sensors_id_loop(&object->sensors, library_foreach_sensorsObjectLooper, &data);
 				BKE_sca_controllers_id_loop(&object->controllers, library_foreach_controllersObjectLooper, &data);
 				BKE_sca_actuators_id_loop(&object->actuators, library_foreach_actuatorsObjectLooper, &data);
