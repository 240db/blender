--- conflicted
+++ resolved
@@ -1285,12 +1285,8 @@
       /* curve geometry was updated: stroke needs recalculation */
       if (gps->flag & GP_STROKE_NEEDS_CURVE_UPDATE) {
         bool is_adaptive = gpd->flag & GP_DATA_CURVE_ADAPTIVE_RESOLUTION;
-<<<<<<< HEAD
-        BKE_gpencil_stroke_update_geometry_from_editcurve(gps, gpd->editcurve_resolution, is_adaptive);
-=======
         BKE_gpencil_stroke_update_geometry_from_editcurve(
             gps, gpd->editcurve_resolution, is_adaptive);
->>>>>>> b9267f60
         gps->flag &= ~GP_STROKE_NEEDS_CURVE_UPDATE;
       }
     }
