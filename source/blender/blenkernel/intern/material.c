/*
 * ***** BEGIN GPL LICENSE BLOCK *****
 *
 * This program is free software; you can redistribute it and/or
 * modify it under the terms of the GNU General Public License
 * as published by the Free Software Foundation; either version 2
 * of the License, or (at your option) any later version.
 *
 * This program is distributed in the hope that it will be useful,
 * but WITHOUT ANY WARRANTY; without even the implied warranty of
 * MERCHANTABILITY or FITNESS FOR A PARTICULAR PURPOSE.  See the
 * GNU General Public License for more details.
 *
 * You should have received a copy of the GNU General Public License
 * along with this program; if not, write to the Free Software Foundation,
 * Inc., 51 Franklin Street, Fifth Floor, Boston, MA 02110-1301, USA.
 *
 * The Original Code is Copyright (C) 2001-2002 by NaN Holding BV.
 * All rights reserved.
 *
 * The Original Code is: all of this file.
 *
 * Contributor(s): none yet.
 *
 * ***** END GPL LICENSE BLOCK *****
 */

/** \file blender/blenkernel/intern/material.c
 *  \ingroup bke
 */


#include <string.h>
#include <math.h>
#include <stddef.h>

#include "MEM_guardedalloc.h"

#include "DNA_anim_types.h"
#include "DNA_curve_types.h"
#include "DNA_group_types.h"
#include "DNA_material_types.h"
#include "DNA_mesh_types.h"
#include "DNA_meshdata_types.h"
#include "DNA_customdata_types.h"
#include "DNA_gpencil_types.h"
#include "DNA_ID.h"
#include "DNA_meta_types.h"
#include "DNA_modifier_types.h"
#include "DNA_node_types.h"
#include "DNA_object_types.h"
#include "DNA_scene_types.h"

#include "BLI_math.h"
#include "BLI_listbase.h"
#include "BLI_utildefines.h"
#include "BLI_string.h"
#include "BLI_array_utils.h"

#include "BKE_animsys.h"
#include "BKE_displist.h"
#include "BKE_DerivedMesh.h"
#include "BKE_global.h"
#include "BKE_gpencil.h"
#include "BKE_icons.h"
#include "BKE_image.h"
#include "BKE_library.h"
#include "BKE_library_query.h"
#include "BKE_library_remap.h"
#include "BKE_main.h"
#include "BKE_material.h"
#include "BKE_mesh.h"
#include "BKE_modifier.h"
#include "BKE_scene.h"
#include "BKE_node.h"
#include "BKE_curve.h"
#include "BKE_editmesh.h"
#include "BKE_font.h"

#include "DEG_depsgraph.h"
#include "DEG_depsgraph_build.h"

#include "GPU_material.h"

/* used in UI and render */
Material defmaterial;

/* called on startup, creator.c */
void init_def_material(void)
{
	BKE_material_init(&defmaterial);
}

/** Free (or release) any data used by this material (does not free the material itself). */
void BKE_material_free(Material *ma)
{
	BKE_animdata_free((ID *)ma, false);

	/* Free gpu material before the ntree */
	GPU_material_free(&ma->gpumaterial);

	/* is no lib link block, but material extension */
	if (ma->nodetree) {
		ntreeFreeTree(ma->nodetree);
		MEM_freeN(ma->nodetree);
		ma->nodetree = NULL;
	}

	MEM_SAFE_FREE(ma->texpaintslot);

	MEM_SAFE_FREE(ma->gp_style);

	BKE_icon_id_delete((ID *)ma);
	BKE_previewimg_free(&ma->preview);
}

void BKE_material_init_gpencil_settings(Material *ma)
{
	if ((ma) && (ma->gp_style == NULL)) {
		ma->gp_style = MEM_callocN(sizeof(MaterialGPencilStyle), "Grease Pencil Material Settings");

		MaterialGPencilStyle *gp_style = ma->gp_style;
		/* set basic settings */
		gp_style->stroke_rgba[3] = 1.0f;
		gp_style->pattern_gridsize = 0.1f;
		gp_style->gradient_radius = 0.5f;
		ARRAY_SET_ITEMS(gp_style->mix_rgba, 1.0f, 1.0f, 1.0f, 0.2f);
		ARRAY_SET_ITEMS(gp_style->gradient_scale, 1.0f, 1.0f);
		ARRAY_SET_ITEMS(gp_style->texture_scale, 1.0f, 1.0f);
		gp_style->texture_opacity = 1.0f;
		gp_style->texture_pixsize = 100.0f;
	}
}

void BKE_material_init(Material *ma)
{
	BLI_assert(MEMCMP_STRUCT_OFS_IS_ZERO(ma, id));

	ma->r = ma->g = ma->b = 0.8;
	ma->specr = ma->specg = ma->specb = 1.0;
	// ma->alpha = 1.0;  /* DEPRECATED */
	ma->spec = 0.5;

	ma->roughness = 0.25f;

	ma->pr_lamp = 3;         /* two lamps, is bits */
	ma->pr_type = MA_SPHERE;

	ma->preview = NULL;

	ma->alpha_threshold = 0.5f;

}

Material *BKE_material_add(Main *bmain, const char *name)
{
	Material *ma;

	ma = BKE_libblock_alloc(bmain, ID_MA, name, 0);

	BKE_material_init(ma);

	return ma;
}

Material *BKE_material_add_gpencil(Main *bmain, const char *name)
{
	Material *ma;

	ma = BKE_material_add(bmain, name);

	/* grease pencil settings */
	BKE_material_init_gpencil_settings(ma);

	return ma;
}


/**
 * Only copy internal data of Material ID from source to already allocated/initialized destination.
 * You probably nerver want to use that directly, use id_copy or BKE_id_copy_ex for typical needs.
 *
 * WARNING! This function will not handle ID user count!
 *
 * \param flag  Copying options (see BKE_library.h's LIB_ID_COPY_... flags for more).
 */
void BKE_material_copy_data(Main *bmain, Material *ma_dst, const Material *ma_src, const int flag)
{
	if (ma_src->nodetree) {
		/* Note: nodetree is *not* in bmain, however this specific case is handled at lower level
		 *       (see BKE_libblock_copy_ex()). */
		BKE_id_copy_ex(bmain, (ID *)ma_src->nodetree, (ID **)&ma_dst->nodetree, flag, false);
	}

	if ((flag & LIB_ID_COPY_NO_PREVIEW) == 0) {
		BKE_previewimg_id_copy(&ma_dst->id, &ma_src->id);
	}
	else {
		ma_dst->preview = NULL;
	}

	if (ma_src->texpaintslot != NULL) {
		ma_dst->texpaintslot = MEM_dupallocN(ma_src->texpaintslot);
	}

	if (ma_src->gp_style != NULL) {
		ma_dst->gp_style = MEM_dupallocN(ma_src->gp_style);
	}

	BLI_listbase_clear(&ma_dst->gpumaterial);

	/* TODO Duplicate Engine Settings and set runtime to NULL */
}

Material *BKE_material_copy(Main *bmain, const Material *ma)
{
	Material *ma_copy;
	BKE_id_copy_ex(bmain, &ma->id, (ID **)&ma_copy, 0, false);
	return ma_copy;
}

/* XXX (see above) material copy without adding to main dbase */
Material *BKE_material_localize(Material *ma)
{
	/* TODO replace with something like
	 * 	Material *ma_copy;
	 * 	BKE_id_copy_ex(bmain, &ma->id, (ID **)&ma_copy, LIB_ID_COPY_NO_MAIN | LIB_ID_COPY_NO_PREVIEW | LIB_ID_COPY_NO_USER_REFCOUNT, false);
	 * 	return ma_copy;
	 *
	 * ... Once f*** nodes are fully converted to that too :( */

	Material *man;

	BKE_id_copy_ex(
	        NULL, &ma->id, (ID **)&man,
	        (LIB_ID_CREATE_NO_MAIN |
	         LIB_ID_CREATE_NO_USER_REFCOUNT |
	         LIB_ID_COPY_NO_PREVIEW |
	         LIB_ID_COPY_NO_ANIMDATA),
	        false);

	man->texpaintslot = NULL;
	man->preview = NULL;

	/* man->gp_style = NULL; */ /* XXX: We probably don't want to clear here, or else we may get problems with COW later? */
	BLI_listbase_clear(&man->gpumaterial);

	/* TODO Duplicate Engine Settings and set runtime to NULL */

	man->id.tag |= LIB_TAG_LOCALIZED;

	return man;
}

void BKE_material_make_local(Main *bmain, Material *ma, const bool lib_local)
{
	BKE_id_make_local_generic(bmain, &ma->id, true, lib_local);
}

Material ***give_matarar(Object *ob)
{
	Mesh *me;
	Curve *cu;
	MetaBall *mb;
	bGPdata *gpd;

	if (ob->type == OB_MESH) {
		me = ob->data;
		return &(me->mat);
	}
	else if (ELEM(ob->type, OB_CURVE, OB_FONT, OB_SURF)) {
		cu = ob->data;
		return &(cu->mat);
	}
	else if (ob->type == OB_MBALL) {
		mb = ob->data;
		return &(mb->mat);
	}
	else if (ob->type == OB_GPENCIL) {
		gpd = ob->data;
		return &(gpd->mat);
	}
	return NULL;
}

short *give_totcolp(Object *ob)
{
	Mesh *me;
	Curve *cu;
	MetaBall *mb;
	bGPdata *gpd;

	if (ob->type == OB_MESH) {
		me = ob->data;
		return &(me->totcol);
	}
	else if (ELEM(ob->type, OB_CURVE, OB_FONT, OB_SURF)) {
		cu = ob->data;
		return &(cu->totcol);
	}
	else if (ob->type == OB_MBALL) {
		mb = ob->data;
		return &(mb->totcol);
	}
	else if (ob->type == OB_GPENCIL) {
		gpd = ob->data;
		return &(gpd->totcol);
	}
	return NULL;
}

/* same as above but for ID's */
Material ***give_matarar_id(ID *id)
{
	/* ensure we don't try get materials from non-obdata */
	BLI_assert(OB_DATA_SUPPORT_ID(GS(id->name)));

	switch (GS(id->name)) {
		case ID_ME:
			return &(((Mesh *)id)->mat);
		case ID_CU:
			return &(((Curve *)id)->mat);
		case ID_MB:
			return &(((MetaBall *)id)->mat);
		case ID_GD:
			return &(((bGPdata *)id)->mat);
		default:
			break;
	}
	return NULL;
}

short *give_totcolp_id(ID *id)
{
	/* ensure we don't try get materials from non-obdata */
	BLI_assert(OB_DATA_SUPPORT_ID(GS(id->name)));

	switch (GS(id->name)) {
		case ID_ME:
			return &(((Mesh *)id)->totcol);
		case ID_CU:
			return &(((Curve *)id)->totcol);
		case ID_MB:
			return &(((MetaBall *)id)->totcol);
		case ID_GD:
			return &(((bGPdata *)id)->totcol);
		default:
			break;
	}
	return NULL;
}

static void material_data_index_remove_id(ID *id, short index)
{
	/* ensure we don't try get materials from non-obdata */
	BLI_assert(OB_DATA_SUPPORT_ID(GS(id->name)));

	switch (GS(id->name)) {
		case ID_ME:
			BKE_mesh_material_index_remove((Mesh *)id, index);
			break;
		case ID_CU:
			BKE_curve_material_index_remove((Curve *)id, index);
			break;
		case ID_MB:
			/* meta-elems don't have materials atm */
			break;
		case ID_GD:
			BKE_gpencil_material_index_remove((bGPdata *)id, index);
			break;
		default:
			break;
	}
}

static void material_data_index_clear_id(ID *id)
{
	/* ensure we don't try get materials from non-obdata */
	BLI_assert(OB_DATA_SUPPORT_ID(GS(id->name)));

	switch (GS(id->name)) {
		case ID_ME:
			BKE_mesh_material_index_clear((Mesh *)id);
			break;
		case ID_CU:
			BKE_curve_material_index_clear((Curve *)id);
			break;
		case ID_MB:
			/* meta-elems don't have materials atm */
			break;
		default:
			break;
	}
}

void BKE_material_resize_id(Main *bmain, ID *id, short totcol, bool do_id_user)
{
	Material ***matar = give_matarar_id(id);
	short *totcolp = give_totcolp_id(id);

	if (matar == NULL) {
		return;
	}

	if (do_id_user && totcol < (*totcolp)) {
		short i;
		for (i = totcol; i < (*totcolp); i++) {
			id_us_min((ID *)(*matar)[i]);
		}
	}

	if (totcol == 0) {
		if (*totcolp) {
			MEM_freeN(*matar);
			*matar = NULL;
		}
	}
	else {
		*matar = MEM_recallocN(*matar, sizeof(void *) * totcol);
	}
	*totcolp = totcol;

	DEG_id_tag_update(id, DEG_TAG_COPY_ON_WRITE);
	DEG_relations_tag_update(bmain);
}

void BKE_material_append_id(Main *bmain, ID *id, Material *ma)
{
	Material ***matar;
	if ((matar = give_matarar_id(id))) {
		short *totcol = give_totcolp_id(id);
		Material **mat = MEM_callocN(sizeof(void *) * ((*totcol) + 1), "newmatar");
		if (*totcol) memcpy(mat, *matar, sizeof(void *) * (*totcol));
		if (*matar) MEM_freeN(*matar);

		*matar = mat;
		(*matar)[(*totcol)++] = ma;

		id_us_plus((ID *)ma);
		test_all_objects_materials(bmain, id);

		DEG_id_tag_update(id, DEG_TAG_COPY_ON_WRITE);
		DEG_relations_tag_update(bmain);
	}
}

Material *BKE_material_pop_id(Main *bmain, ID *id, int index_i, bool update_data)
{
	short index = (short)index_i;
	Material *ret = NULL;
	Material ***matar;
	if ((matar = give_matarar_id(id))) {
		short *totcol = give_totcolp_id(id);
		if (index >= 0 && index < (*totcol)) {
			ret = (*matar)[index];
			id_us_min((ID *)ret);

			if (*totcol <= 1) {
				*totcol = 0;
				MEM_freeN(*matar);
				*matar = NULL;
			}
			else {
				if (index + 1 != (*totcol))
					memmove((*matar) + index, (*matar) + (index + 1), sizeof(void *) * ((*totcol) - (index + 1)));

				(*totcol)--;
				*matar = MEM_reallocN(*matar, sizeof(void *) * (*totcol));
				test_all_objects_materials(bmain, id);
			}

			if (update_data) {
				/* decrease mat_nr index */
				material_data_index_remove_id(id, index);
			}

			DEG_id_tag_update(id, DEG_TAG_COPY_ON_WRITE);
			DEG_relations_tag_update(bmain);
		}
	}

	return ret;
}

void BKE_material_clear_id(Main *bmain, ID *id, bool update_data)
{
	Material ***matar;
	if ((matar = give_matarar_id(id))) {
		short *totcol = give_totcolp_id(id);

		while ((*totcol)--) {
			id_us_min((ID *)((*matar)[*totcol]));
		}
		*totcol = 0;
		if (*matar) {
			MEM_freeN(*matar);
			*matar = NULL;
		}

		if (update_data) {
			/* decrease mat_nr index */
			material_data_index_clear_id(id);
		}

		DEG_id_tag_update(id, DEG_TAG_COPY_ON_WRITE);
		DEG_relations_tag_update(bmain);
	}
}

Material *give_current_material(Object *ob, short act)
{
	Material ***matarar, *ma;
	const short *totcolp;

	if (ob == NULL) return NULL;

	/* if object cannot have material, (totcolp == NULL) */
	totcolp = give_totcolp(ob);
	if (totcolp == NULL || ob->totcol == 0) return NULL;

	/* return NULL for invalid 'act', can happen for mesh face indices */
	if (act > ob->totcol)
		return NULL;
	else if (act <= 0) {
		if (act < 0) {
			printf("Negative material index!\n");
		}
		return NULL;
	}

	if (ob->matbits && ob->matbits[act - 1]) {    /* in object */
		ma = ob->mat[act - 1];
	}
	else {                              /* in data */

		/* check for inconsistency */
		if (*totcolp < ob->totcol)
			ob->totcol = *totcolp;
		if (act > ob->totcol) act = ob->totcol;

		matarar = give_matarar(ob);

		if (matarar && *matarar) ma = (*matarar)[act - 1];
		else ma = NULL;

	}

	return ma;
}

MaterialGPencilStyle *BKE_material_gpencil_settings_get(Object *ob, short act)
{
	Material *ma = give_current_material(ob, act);
	if (ma != NULL) {
		if (ma->gp_style == NULL) {
			BKE_material_init_gpencil_settings(ma);
		}

		return ma->gp_style;
	}
	else {
		return NULL;
	}
}

Material *give_node_material(Material *ma)
{
	if (ma && ma->use_nodes && ma->nodetree) {
		bNode *node = nodeGetActiveID(ma->nodetree, ID_MA);

		if (node)
			return (Material *)node->id;
	}

	return NULL;
}

void BKE_material_resize_object(Main *bmain, Object *ob, const short totcol, bool do_id_user)
{
	Material **newmatar;
	char *newmatbits;

	if (do_id_user && totcol < ob->totcol) {
		short i;
		for (i = totcol; i < ob->totcol; i++) {
			id_us_min((ID *)ob->mat[i]);
		}
	}

	if (totcol == 0) {
		if (ob->totcol) {
			MEM_freeN(ob->mat);
			MEM_freeN(ob->matbits);
			ob->mat = NULL;
			ob->matbits = NULL;
		}
	}
	else if (ob->totcol < totcol) {
		newmatar = MEM_callocN(sizeof(void *) * totcol, "newmatar");
		newmatbits = MEM_callocN(sizeof(char) * totcol, "newmatbits");
		if (ob->totcol) {
			memcpy(newmatar, ob->mat, sizeof(void *) * ob->totcol);
			memcpy(newmatbits, ob->matbits, sizeof(char) * ob->totcol);
			MEM_freeN(ob->mat);
			MEM_freeN(ob->matbits);
		}
		ob->mat = newmatar;
		ob->matbits = newmatbits;
	}
	/* XXX, why not realloc on shrink? - campbell */

	ob->totcol = totcol;
	if (ob->totcol && ob->actcol == 0) ob->actcol = 1;
	if (ob->actcol > ob->totcol) ob->actcol = ob->totcol;

	DEG_id_tag_update(&ob->id, DEG_TAG_COPY_ON_WRITE | DEG_TAG_GEOMETRY);
	DEG_relations_tag_update(bmain);
}

void test_object_materials(Main *bmain, Object *ob, ID *id)
{
	/* make the ob mat-array same size as 'ob->data' mat-array */
	const short *totcol;

	if (id == NULL || (totcol = give_totcolp_id(id)) == NULL) {
		return;
	}

	BKE_material_resize_object(bmain, ob, *totcol, false);
}

void test_all_objects_materials(Main *bmain, ID *id)
{
	/* make the ob mat-array same size as 'ob->data' mat-array */
	Object *ob;
	const short *totcol;

	if (id == NULL || (totcol = give_totcolp_id(id)) == NULL) {
		return;
	}

	BKE_main_lock(bmain);
	for (ob = bmain->object.first; ob; ob = ob->id.next) {
		if (ob->data == id) {
			BKE_material_resize_object(bmain, ob, *totcol, false);
		}
	}
	BKE_main_unlock(bmain);
}

void assign_material_id(Main *bmain, ID *id, Material *ma, short act)
{
	Material *mao, **matar, ***matarar;
	short *totcolp;

	if (act > MAXMAT) return;
	if (act < 1) act = 1;

	/* this is needed for Python overrides,
	 * we just have to take care that the UI can't do this */
#if 0
	/* prevent crashing when using accidentally */
	BLI_assert(id->lib == NULL);
	if (id->lib) return;
#endif

	/* test arraylens */

	totcolp = give_totcolp_id(id);
	matarar = give_matarar_id(id);

	if (totcolp == NULL || matarar == NULL) return;

	if (act > *totcolp) {
		matar = MEM_callocN(sizeof(void *) * act, "matarray1");

		if (*totcolp) {
			memcpy(matar, *matarar, sizeof(void *) * (*totcolp));
			MEM_freeN(*matarar);
		}

		*matarar = matar;
		*totcolp = act;
	}

	/* in data */
	mao = (*matarar)[act - 1];
	if (mao)
		id_us_min(&mao->id);
	(*matarar)[act - 1] = ma;

	if (ma)
		id_us_plus(&ma->id);

	test_all_objects_materials(bmain, id);
}

void assign_material(Main *bmain, Object *ob, Material *ma, short act, int assign_type)
{
	Material *mao, **matar, ***matarar;
	short *totcolp;
	char bit = 0;

	if (act > MAXMAT) return;
	if (act < 1) act = 1;

	/* prevent crashing when using accidentally */
	BLI_assert(!ID_IS_LINKED(ob));
	if (ID_IS_LINKED(ob)) return;

	/* test arraylens */

	totcolp = give_totcolp(ob);
	matarar = give_matarar(ob);

	if (totcolp == NULL || matarar == NULL) return;

	if (act > *totcolp) {
		matar = MEM_callocN(sizeof(void *) * act, "matarray1");

		if (*totcolp) {
			memcpy(matar, *matarar, sizeof(void *) * (*totcolp));
			MEM_freeN(*matarar);
		}

		*matarar = matar;
		*totcolp = act;
	}

	if (act > ob->totcol) {
		/* Need more space in the material arrays */
		ob->mat = MEM_recallocN_id(ob->mat, sizeof(void *) * act, "matarray2");
		ob->matbits = MEM_recallocN_id(ob->matbits, sizeof(char) * act, "matbits1");
		ob->totcol = act;
	}

	/* Determine the object/mesh linking */
	if (assign_type == BKE_MAT_ASSIGN_EXISTING) {
		/* keep existing option (avoid confusion in scripts),
		 * intentionally ignore userpref (default to obdata). */
		bit = ob->matbits[act - 1];
	}
	else if (assign_type == BKE_MAT_ASSIGN_USERPREF && ob->totcol && ob->actcol) {
		/* copy from previous material */
		bit = ob->matbits[ob->actcol - 1];
	}
	else {
		switch (assign_type) {
			case BKE_MAT_ASSIGN_OBDATA:
				bit = 0;
				break;
			case BKE_MAT_ASSIGN_OBJECT:
				bit = 1;
				break;
			case BKE_MAT_ASSIGN_USERPREF:
			default:
				bit = (U.flag & USER_MAT_ON_OB) ? 1 : 0;
				break;
		}
	}

	/* do it */

	ob->matbits[act - 1] = bit;
	if (bit == 1) {   /* in object */
		mao = ob->mat[act - 1];
		if (mao)
			id_us_min(&mao->id);
		ob->mat[act - 1] = ma;
		test_object_materials(bmain, ob, ob->data);
	}
	else {  /* in data */
		mao = (*matarar)[act - 1];
		if (mao)
			id_us_min(&mao->id);
		(*matarar)[act - 1] = ma;
		test_all_objects_materials(bmain, ob->data);  /* Data may be used by several objects... */
	}

	if (ma)
		id_us_plus(&ma->id);
}


void BKE_material_remap_object(Object *ob, const unsigned int *remap)
{
	Material ***matar = give_matarar(ob);
	const short *totcol_p = give_totcolp(ob);

	BLI_array_permute(ob->mat, ob->totcol, remap);

	if (ob->matbits) {
		BLI_array_permute(ob->matbits, ob->totcol, remap);
	}

	if (matar) {
		BLI_array_permute(*matar, *totcol_p, remap);
	}

	if (ob->type == OB_MESH) {
		BKE_mesh_material_remap(ob->data, remap, ob->totcol);
	}
	else if (ELEM(ob->type, OB_CURVE, OB_SURF, OB_FONT)) {
		BKE_curve_material_remap(ob->data, remap, ob->totcol);
	}
	if (ob->type == OB_GPENCIL) {
		BKE_gpencil_material_remap(ob->data, remap, ob->totcol);
	}
	else {
		/* add support for this object data! */
		BLI_assert(matar == NULL);
	}
}

/**
 * Calculate a material remapping from \a ob_src to \a ob_dst.
 *
 * \param remap_src_to_dst: An array the size of `ob_src->totcol`
 * where index values are filled in which map to \a ob_dst materials.
 */
void BKE_material_remap_object_calc(
        Object *ob_dst, Object *ob_src,
        short *remap_src_to_dst)
{
	if (ob_src->totcol == 0) {
		return;
	}

	GHash *gh_mat_map = BLI_ghash_ptr_new_ex(__func__, ob_src->totcol);

	for (int i = 0; i < ob_dst->totcol; i++) {
		Material *ma_src = give_current_material(ob_dst, i + 1);
		BLI_ghash_reinsert(gh_mat_map, ma_src, SET_INT_IN_POINTER(i), NULL, NULL);
	}

	/* setup default mapping (when materials don't match) */
	{
		int i = 0;
		if (ob_dst->totcol >= ob_src->totcol) {
			for (; i < ob_src->totcol; i++) {
				remap_src_to_dst[i] = i;
			}
		}
		else {
			for (; i < ob_dst->totcol; i++) {
				remap_src_to_dst[i] = i;
			}
			for (; i < ob_src->totcol; i++) {
				remap_src_to_dst[i] = 0;
			}
		}
	}

	for (int i = 0; i < ob_src->totcol; i++) {
		Material *ma_src = give_current_material(ob_src, i + 1);

		if ((i < ob_dst->totcol) && (ma_src == give_current_material(ob_dst, i + 1))) {
			/* when objects have exact matching materials - keep existing index */
		}
		else {
			void **index_src_p = BLI_ghash_lookup_p(gh_mat_map, ma_src);
			if (index_src_p) {
				remap_src_to_dst[i] = GET_INT_FROM_POINTER(*index_src_p);
			}
		}
	}

	BLI_ghash_free(gh_mat_map, NULL, NULL);
}


/* XXX - this calls many more update calls per object then are needed, could be optimized */
void assign_matarar(Main *bmain, struct Object *ob, struct Material ***matar, short totcol)
{
	int actcol_orig = ob->actcol;
	short i;

	while ((ob->totcol > totcol) &&
	       BKE_object_material_slot_remove(bmain, ob))
	{
		/* pass */
	}

	/* now we have the right number of slots */
	for (i = 0; i < totcol; i++)
		assign_material(bmain, ob, (*matar)[i], i + 1, BKE_MAT_ASSIGN_USERPREF);

	if (actcol_orig > ob->totcol)
		actcol_orig = ob->totcol;

	ob->actcol = actcol_orig;
}


short BKE_object_material_slot_find_index(Object *ob, Material *ma)
{
	Material ***matarar;
	short a, *totcolp;

	if (ma == NULL) return 0;

	totcolp = give_totcolp(ob);
	matarar = give_matarar(ob);

	if (totcolp == NULL || matarar == NULL) return 0;

	for (a = 0; a < *totcolp; a++)
		if ((*matarar)[a] == ma)
			break;
	if (a < *totcolp)
		return a + 1;
	return 0;
}

bool BKE_object_material_slot_add(Main *bmain, Object *ob)
{
	if (ob == NULL) return false;
	if (ob->totcol >= MAXMAT) return false;

	assign_material(bmain, ob, NULL, ob->totcol + 1, BKE_MAT_ASSIGN_USERPREF);
	ob->actcol = ob->totcol;
	return true;
}

/* ****************** */

bool BKE_object_material_slot_remove(Main *bmain, Object *ob)
{
	Material *mao, ***matarar;
	short *totcolp;
	short a, actcol;
<<<<<<< HEAD

=======
	FractureModifierData *fmd;
	
>>>>>>> 16b07fb0
	if (ob == NULL || ob->totcol == 0) {
		return false;
	}

	/* this should never happen and used to crash */
	if (ob->actcol <= 0) {
		printf("%s: invalid material index %d, report a bug!\n", __func__, ob->actcol);
		BLI_assert(0);
		return false;
	}

	/* take a mesh/curve/mball as starting point, remove 1 index,
	 * AND with all objects that share the ob->data
	 *
	 * after that check indices in mesh/curve/mball!!!
	 */

	totcolp = give_totcolp(ob);
	matarar = give_matarar(ob);

	if (ELEM(NULL, matarar, *matarar)) {
		return false;
	}

	/* can happen on face selection in editmode */
	if (ob->actcol > ob->totcol) {
		ob->actcol = ob->totcol;
	}

	/* we delete the actcol */
	mao = (*matarar)[ob->actcol - 1];
	if (mao)
		id_us_min(&mao->id);

	for (a = ob->actcol; a < ob->totcol; a++)
		(*matarar)[a - 1] = (*matarar)[a];
	(*totcolp)--;

	if (*totcolp == 0) {
		MEM_freeN(*matarar);
		*matarar = NULL;
	}

	actcol = ob->actcol;

<<<<<<< HEAD
	for (Object *obt = bmain->object.first; obt; obt = obt->id.next) {
=======
	for (Object *obt = G.main->object.first; obt; obt = obt->id.next) {
>>>>>>> 16b07fb0
		if (obt->data == ob->data) {
			/* Can happen when object material lists are used, see: T52953 */
			if (actcol > obt->totcol) {
				continue;
			}
			/* WATCH IT: do not use actcol from ob or from obt (can become zero) */
			mao = obt->mat[actcol - 1];
			if (mao)
				id_us_min(&mao->id);

			for (a = actcol; a < obt->totcol; a++) {
				obt->mat[a - 1] = obt->mat[a];
				obt->matbits[a - 1] = obt->matbits[a];
			}
			obt->totcol--;
			if (obt->actcol > obt->totcol) obt->actcol = obt->totcol;

			if (obt->totcol == 0) {
				MEM_freeN(obt->mat);
				MEM_freeN(obt->matbits);
				obt->mat = NULL;
				obt->matbits = NULL;
			}
		}
	}

	/* check indices from mesh */
	if (ELEM(ob->type, OB_MESH, OB_CURVE, OB_SURF, OB_FONT, OB_GPENCIL)) {
		material_data_index_remove_id((ID *)ob->data, actcol - 1);
		if (ob->runtime.curve_cache) {
			BKE_displist_free(&ob->runtime.curve_cache->disp);
		}
	}

	/* also check the Fracture Modifier stored Derivedmesh, its polys may point to invalid index by now */
	fmd = (FractureModifierData *)modifiers_findByType(ob, eModifierType_Fracture);
	if (fmd && fmd->visible_mesh_cached) {
		/* this effectively removes materials, but regenerates atleast 2 of them (as being necessary for modifier,
		 * thus avoiding crashes and messing up the mesh, an ugly solution but better than crash... */
		fmd->refresh = true;
	}

	return true;
}

static bNode *nodetree_uv_node_recursive(bNode *node)
{
	bNode *inode;
	bNodeSocket *sock;

	for (sock = node->inputs.first; sock; sock = sock->next) {
		if (sock->link) {
			inode = sock->link->fromnode;
			if (inode->typeinfo->nclass == NODE_CLASS_INPUT && inode->typeinfo->type == SH_NODE_UVMAP) {
				return inode;
			}
			else {
				return nodetree_uv_node_recursive(inode);
			}
		}
	}

	return NULL;
}

void BKE_texpaint_slot_refresh_cache(Scene *scene, Material *ma)
{
	short count = 0;
	short index = 0;

	if (!ma)
		return;

	if (ma->texpaintslot) {
		MEM_freeN(ma->texpaintslot);
		ma->tot_slots = 0;
		ma->texpaintslot = NULL;
	}

	if (scene->toolsettings->imapaint.mode == IMAGEPAINT_MODE_IMAGE) {
		ma->paint_active_slot = 0;
		ma->paint_clone_slot = 0;
		return;
	}

	bNode *node, *active_node;

	if (!(ma->nodetree)) {
		ma->paint_active_slot = 0;
		ma->paint_clone_slot = 0;
		return;
	}

	for (node = ma->nodetree->nodes.first; node; node = node->next) {
		if (node->typeinfo->nclass == NODE_CLASS_TEXTURE && node->typeinfo->type == SH_NODE_TEX_IMAGE && node->id)
			count++;
	}

	if (count == 0) {
		ma->paint_active_slot = 0;
		ma->paint_clone_slot = 0;
		return;
	}
	ma->texpaintslot = MEM_callocN(sizeof(*ma->texpaintslot) * count, "texpaint_slots");

	active_node = nodeGetActiveTexture(ma->nodetree);

	for (node = ma->nodetree->nodes.first; node; node = node->next) {
		if (node->typeinfo->nclass == NODE_CLASS_TEXTURE && node->typeinfo->type == SH_NODE_TEX_IMAGE && node->id) {
			if (active_node == node)
				ma->paint_active_slot = index;
			ma->texpaintslot[index].ima = (Image *)node->id;

			/* for new renderer, we need to traverse the treeback in search of a UV node */
			bNode *uvnode = nodetree_uv_node_recursive(node);

			if (uvnode) {
				NodeShaderUVMap *storage = (NodeShaderUVMap *)uvnode->storage;
				ma->texpaintslot[index].uvname = storage->uv_map;
				/* set a value to index so UI knows that we have a valid pointer for the mesh */
				ma->texpaintslot[index].valid = true;
			}
			else {
				/* just invalidate the index here so UV map does not get displayed on the UI */
				ma->texpaintslot[index].valid = false;
			}
			index++;
		}
	}

	ma->tot_slots = count;


	if (ma->paint_active_slot >= count) {
		ma->paint_active_slot = count - 1;
	}

	if (ma->paint_clone_slot >= count) {
		ma->paint_clone_slot = count - 1;
	}

	return;
}

void BKE_texpaint_slots_refresh_object(Scene *scene, struct Object *ob)
{
	int i;

	for (i = 1; i < ob->totcol + 1; i++) {
		Material *ma = give_current_material(ob, i);
		BKE_texpaint_slot_refresh_cache(scene, ma);
	}
}


/* r_col = current value, col = new value, (fac == 0) is no change */
void ramp_blend(int type, float r_col[3], const float fac, const float col[3])
{
	float tmp, facm = 1.0f - fac;

	switch (type) {
		case MA_RAMP_BLEND:
			r_col[0] = facm * (r_col[0]) + fac * col[0];
			r_col[1] = facm * (r_col[1]) + fac * col[1];
			r_col[2] = facm * (r_col[2]) + fac * col[2];
			break;
		case MA_RAMP_ADD:
			r_col[0] += fac * col[0];
			r_col[1] += fac * col[1];
			r_col[2] += fac * col[2];
			break;
		case MA_RAMP_MULT:
			r_col[0] *= (facm + fac * col[0]);
			r_col[1] *= (facm + fac * col[1]);
			r_col[2] *= (facm + fac * col[2]);
			break;
		case MA_RAMP_SCREEN:
			r_col[0] = 1.0f - (facm + fac * (1.0f - col[0])) * (1.0f - r_col[0]);
			r_col[1] = 1.0f - (facm + fac * (1.0f - col[1])) * (1.0f - r_col[1]);
			r_col[2] = 1.0f - (facm + fac * (1.0f - col[2])) * (1.0f - r_col[2]);
			break;
		case MA_RAMP_OVERLAY:
			if (r_col[0] < 0.5f)
				r_col[0] *= (facm + 2.0f * fac * col[0]);
			else
				r_col[0] = 1.0f - (facm + 2.0f * fac * (1.0f - col[0])) * (1.0f - r_col[0]);
			if (r_col[1] < 0.5f)
				r_col[1] *= (facm + 2.0f * fac * col[1]);
			else
				r_col[1] = 1.0f - (facm + 2.0f * fac * (1.0f - col[1])) * (1.0f - r_col[1]);
			if (r_col[2] < 0.5f)
				r_col[2] *= (facm + 2.0f * fac * col[2]);
			else
				r_col[2] = 1.0f - (facm + 2.0f * fac * (1.0f - col[2])) * (1.0f - r_col[2]);
			break;
		case MA_RAMP_SUB:
			r_col[0] -= fac * col[0];
			r_col[1] -= fac * col[1];
			r_col[2] -= fac * col[2];
			break;
		case MA_RAMP_DIV:
			if (col[0] != 0.0f)
				r_col[0] = facm * (r_col[0]) + fac * (r_col[0]) / col[0];
			if (col[1] != 0.0f)
				r_col[1] = facm * (r_col[1]) + fac * (r_col[1]) / col[1];
			if (col[2] != 0.0f)
				r_col[2] = facm * (r_col[2]) + fac * (r_col[2]) / col[2];
			break;
		case MA_RAMP_DIFF:
			r_col[0] = facm * (r_col[0]) + fac * fabsf(r_col[0] - col[0]);
			r_col[1] = facm * (r_col[1]) + fac * fabsf(r_col[1] - col[1]);
			r_col[2] = facm * (r_col[2]) + fac * fabsf(r_col[2] - col[2]);
			break;
		case MA_RAMP_DARK:
			r_col[0] = min_ff(r_col[0], col[0]) * fac + r_col[0] * facm;
			r_col[1] = min_ff(r_col[1], col[1]) * fac + r_col[1] * facm;
			r_col[2] = min_ff(r_col[2], col[2]) * fac + r_col[2] * facm;
			break;
		case MA_RAMP_LIGHT:
			tmp = fac * col[0];
			if (tmp > r_col[0]) r_col[0] = tmp;
			tmp = fac * col[1];
			if (tmp > r_col[1]) r_col[1] = tmp;
			tmp = fac * col[2];
			if (tmp > r_col[2]) r_col[2] = tmp;
			break;
		case MA_RAMP_DODGE:
			if (r_col[0] != 0.0f) {
				tmp = 1.0f - fac * col[0];
				if (tmp <= 0.0f)
					r_col[0] = 1.0f;
				else if ((tmp = (r_col[0]) / tmp) > 1.0f)
					r_col[0] = 1.0f;
				else
					r_col[0] = tmp;
			}
			if (r_col[1] != 0.0f) {
				tmp = 1.0f - fac * col[1];
				if (tmp <= 0.0f)
					r_col[1] = 1.0f;
				else if ((tmp = (r_col[1]) / tmp) > 1.0f)
					r_col[1] = 1.0f;
				else
					r_col[1] = tmp;
			}
			if (r_col[2] != 0.0f) {
				tmp = 1.0f - fac * col[2];
				if (tmp <= 0.0f)
					r_col[2] = 1.0f;
				else if ((tmp = (r_col[2]) / tmp) > 1.0f)
					r_col[2] = 1.0f;
				else
					r_col[2] = tmp;
			}
			break;
		case MA_RAMP_BURN:
			tmp = facm + fac * col[0];

			if (tmp <= 0.0f)
				r_col[0] = 0.0f;
			else if ((tmp = (1.0f - (1.0f - (r_col[0])) / tmp)) < 0.0f)
				r_col[0] = 0.0f;
			else if (tmp > 1.0f)
				r_col[0] = 1.0f;
			else
				r_col[0] = tmp;

			tmp = facm + fac * col[1];
			if (tmp <= 0.0f)
				r_col[1] = 0.0f;
			else if ((tmp = (1.0f - (1.0f - (r_col[1])) / tmp)) < 0.0f)
				r_col[1] = 0.0f;
			else if (tmp > 1.0f)
				r_col[1] = 1.0f;
			else
				r_col[1] = tmp;

			tmp = facm + fac * col[2];
			if (tmp <= 0.0f)
				r_col[2] = 0.0f;
			else if ((tmp = (1.0f - (1.0f - (r_col[2])) / tmp)) < 0.0f)
				r_col[2] = 0.0f;
			else if (tmp > 1.0f)
				r_col[2] = 1.0f;
			else
				r_col[2] = tmp;
			break;
		case MA_RAMP_HUE:
		{
			float rH, rS, rV;
			float colH, colS, colV;
			float tmpr, tmpg, tmpb;
			rgb_to_hsv(col[0], col[1], col[2], &colH, &colS, &colV);
			if (colS != 0) {
				rgb_to_hsv(r_col[0], r_col[1], r_col[2], &rH, &rS, &rV);
				hsv_to_rgb(colH, rS, rV, &tmpr, &tmpg, &tmpb);
				r_col[0] = facm * (r_col[0]) + fac * tmpr;
				r_col[1] = facm * (r_col[1]) + fac * tmpg;
				r_col[2] = facm * (r_col[2]) + fac * tmpb;
			}
			break;
		}
		case MA_RAMP_SAT:
		{
			float rH, rS, rV;
			float colH, colS, colV;
			rgb_to_hsv(r_col[0], r_col[1], r_col[2], &rH, &rS, &rV);
			if (rS != 0) {
				rgb_to_hsv(col[0], col[1], col[2], &colH, &colS, &colV);
				hsv_to_rgb(rH, (facm * rS + fac * colS), rV, r_col + 0, r_col + 1, r_col + 2);
			}
			break;
		}
		case MA_RAMP_VAL:
		{
			float rH, rS, rV;
			float colH, colS, colV;
			rgb_to_hsv(r_col[0], r_col[1], r_col[2], &rH, &rS, &rV);
			rgb_to_hsv(col[0], col[1], col[2], &colH, &colS, &colV);
			hsv_to_rgb(rH, rS, (facm * rV + fac * colV), r_col + 0, r_col + 1, r_col + 2);
			break;
		}
		case MA_RAMP_COLOR:
		{
			float rH, rS, rV;
			float colH, colS, colV;
			float tmpr, tmpg, tmpb;
			rgb_to_hsv(col[0], col[1], col[2], &colH, &colS, &colV);
			if (colS != 0) {
				rgb_to_hsv(r_col[0], r_col[1], r_col[2], &rH, &rS, &rV);
				hsv_to_rgb(colH, colS, rV, &tmpr, &tmpg, &tmpb);
				r_col[0] = facm * (r_col[0]) + fac * tmpr;
				r_col[1] = facm * (r_col[1]) + fac * tmpg;
				r_col[2] = facm * (r_col[2]) + fac * tmpb;
			}
			break;
		}
		case MA_RAMP_SOFT:
		{
			float scr, scg, scb;

			/* first calculate non-fac based Screen mix */
			scr = 1.0f - (1.0f - col[0]) * (1.0f - r_col[0]);
			scg = 1.0f - (1.0f - col[1]) * (1.0f - r_col[1]);
			scb = 1.0f - (1.0f - col[2]) * (1.0f - r_col[2]);

			r_col[0] = facm * (r_col[0]) + fac * (((1.0f - r_col[0]) * col[0] * (r_col[0])) + (r_col[0] * scr));
			r_col[1] = facm * (r_col[1]) + fac * (((1.0f - r_col[1]) * col[1] * (r_col[1])) + (r_col[1] * scg));
			r_col[2] = facm * (r_col[2]) + fac * (((1.0f - r_col[2]) * col[2] * (r_col[2])) + (r_col[2] * scb));
			break;
		}
		case MA_RAMP_LINEAR:
			if (col[0] > 0.5f)
				r_col[0] = r_col[0] + fac * (2.0f * (col[0] - 0.5f));
			else
				r_col[0] = r_col[0] + fac * (2.0f * (col[0]) - 1.0f);
			if (col[1] > 0.5f)
				r_col[1] = r_col[1] + fac * (2.0f * (col[1] - 0.5f));
			else
				r_col[1] = r_col[1] + fac * (2.0f * (col[1]) - 1.0f);
			if (col[2] > 0.5f)
				r_col[2] = r_col[2] + fac * (2.0f * (col[2] - 0.5f));
			else
				r_col[2] = r_col[2] + fac * (2.0f * (col[2]) - 1.0f);
			break;
	}
}

/**
 * \brief copy/paste buffer, if we had a proper py api that would be better
 * \note matcopybuf.nodetree does _NOT_ use ID's
 * \todo matcopybuf.nodetree's  node->id's are NOT validated, this will crash!
 */
static Material matcopybuf;
static short matcopied = 0;

void clear_matcopybuf(void)
{
	memset(&matcopybuf, 0, sizeof(Material));
	matcopied = 0;
}

void free_matcopybuf(void)
{
	if (matcopybuf.nodetree) {
		ntreeFreeTree(matcopybuf.nodetree);
		MEM_freeN(matcopybuf.nodetree);
		matcopybuf.nodetree = NULL;
	}

	matcopied = 0;
}

void copy_matcopybuf(Main *bmain, Material *ma)
{
	if (matcopied)
		free_matcopybuf();

	memcpy(&matcopybuf, ma, sizeof(Material));

	matcopybuf.nodetree = ntreeCopyTree_ex(ma->nodetree, bmain, false);
	matcopybuf.preview = NULL;
	BLI_listbase_clear(&matcopybuf.gpumaterial);
	/* TODO Duplicate Engine Settings and set runtime to NULL */
	matcopied = 1;
}

void paste_matcopybuf(Main *bmain, Material *ma)
{
	ID id;

	if (matcopied == 0)
		return;

	/* Free gpu material before the ntree */
	GPU_material_free(&ma->gpumaterial);

	if (ma->nodetree) {
		ntreeFreeTree(ma->nodetree);
		MEM_freeN(ma->nodetree);
	}

	id = (ma->id);
	memcpy(ma, &matcopybuf, sizeof(Material));
	(ma->id) = id;

	ma->nodetree = ntreeCopyTree_ex(matcopybuf.nodetree, bmain, false);
}

void BKE_material_eval(struct Depsgraph *depsgraph, Material *material)
{
	DEG_debug_print_eval(depsgraph, __func__, material->id.name, material);
	GPU_material_free(&material->gpumaterial);
}<|MERGE_RESOLUTION|>--- conflicted
+++ resolved
@@ -929,12 +929,7 @@
 	Material *mao, ***matarar;
 	short *totcolp;
 	short a, actcol;
-<<<<<<< HEAD
-
-=======
-	FractureModifierData *fmd;
-	
->>>>>>> 16b07fb0
+
 	if (ob == NULL || ob->totcol == 0) {
 		return false;
 	}
@@ -980,11 +975,7 @@
 
 	actcol = ob->actcol;
 
-<<<<<<< HEAD
 	for (Object *obt = bmain->object.first; obt; obt = obt->id.next) {
-=======
-	for (Object *obt = G.main->object.first; obt; obt = obt->id.next) {
->>>>>>> 16b07fb0
 		if (obt->data == ob->data) {
 			/* Can happen when object material lists are used, see: T52953 */
 			if (actcol > obt->totcol) {
@@ -1017,14 +1008,6 @@
 		if (ob->runtime.curve_cache) {
 			BKE_displist_free(&ob->runtime.curve_cache->disp);
 		}
-	}
-
-	/* also check the Fracture Modifier stored Derivedmesh, its polys may point to invalid index by now */
-	fmd = (FractureModifierData *)modifiers_findByType(ob, eModifierType_Fracture);
-	if (fmd && fmd->visible_mesh_cached) {
-		/* this effectively removes materials, but regenerates atleast 2 of them (as being necessary for modifier,
-		 * thus avoiding crashes and messing up the mesh, an ugly solution but better than crash... */
-		fmd->refresh = true;
 	}
 
 	return true;
