/*
 * ***** BEGIN GPL LICENSE BLOCK *****
 *
 * This program is free software; you can redistribute it and/or
 * modify it under the terms of the GNU General Public License
 * as published by the Free Software Foundation; either version 2
 * of the License, or (at your option) any later version.
 *
 * This program is distributed in the hope that it will be useful,
 * but WITHOUT ANY WARRANTY; without even the implied warranty of
 * MERCHANTABILITY or FITNESS FOR A PARTICULAR PURPOSE.  See the
 * GNU General Public License for more details.
 *
 * You should have received a copy of the GNU General Public License
 * along with this program; if not, write to the Free Software Foundation,
 * Inc., 51 Franklin Street, Fifth Floor, Boston, MA 02110-1301, USA.
 *
 * The Original Code is Copyright (C) 2001-2002 by NaN Holding BV.
 * All rights reserved.
 *
 * The Original Code is: all of this file.
 *
 * Contributor(s): 2007, Joshua Leung, major recode
 *
 * ***** END GPL LICENSE BLOCK *****
 */

/** \file blender/blenkernel/intern/constraint.c
 *  \ingroup bke
 */


#include <stdio.h> 
#include <stddef.h>
#include <string.h>
#include <math.h>
#include <float.h>

#include "MEM_guardedalloc.h"

#include "BLI_blenlib.h"
#include "BLI_math.h"
#include "BLI_kdopbvh.h"
#include "BLI_utildefines.h"
#include "BLI_string_utils.h"
#include "BLT_translation.h"

#include "DNA_armature_types.h"
#include "DNA_cachefile_types.h"
#include "DNA_constraint_types.h"
#include "DNA_modifier_types.h"
#include "DNA_object_types.h"
#include "DNA_action_types.h"
#include "DNA_curve_types.h"
#include "DNA_meshdata_types.h"

#include "DNA_lattice_types.h"
#include "DNA_scene_types.h"
#include "DNA_tracking_types.h"
#include "DNA_movieclip_types.h"


#include "BKE_action.h"
#include "BKE_anim.h" /* for the curve calculation part */
#include "BKE_armature.h"
#include "BKE_bvhutils.h"
#include "BKE_cachefile.h"
#include "BKE_camera.h"
#include "BKE_constraint.h"
#include "BKE_curve.h"
#include "BKE_displist.h"
#include "BKE_deform.h"
#include "BKE_DerivedMesh.h"    /* for geometry targets */
#include "BKE_cdderivedmesh.h" /* for geometry targets */
#include "BKE_object.h"
#include "BKE_global.h"
#include "BKE_library.h"
#include "BKE_idprop.h"
#include "BKE_shrinkwrap.h"
#include "BKE_editmesh.h"
#include "BKE_scene.h"
#include "BKE_tracking.h"
#include "BKE_movieclip.h"

#include "BIK_api.h"

#ifdef WITH_PYTHON
#  include "BPY_extern.h"
#endif

#ifdef WITH_ALEMBIC
#  include "ABC_alembic.h"
#endif

/* ---------------------------------------------------------------------------- */
/* Useful macros for testing various common flag combinations */

/* Constraint Target Macros */
#define VALID_CONS_TARGET(ct) ((ct) && (ct->tar))

/* Workaround for cyclic depenndnecy with curves.
 * In such case curve_cache might not be ready yet,
 */
#define CYCLIC_DEPENDENCY_WORKAROUND

/* ************************ Constraints - General Utilities *************************** */
/* These functions here don't act on any specific constraints, and are therefore should/will
 * not require any of the special function-pointers afforded by the relevant constraint 
 * type-info structs.
 */

/* -------------- Naming -------------- */

/* Find the first available, non-duplicate name for a given constraint */
void BKE_constraint_unique_name(bConstraint *con, ListBase *list)
{
	BLI_uniquename(list, con, DATA_("Const"), '.', offsetof(bConstraint, name), sizeof(con->name));
}

/* ----------------- Evaluation Loop Preparation --------------- */

/* package an object/bone for use in constraint evaluation */
/* This function MEM_calloc's a bConstraintOb struct, that will need to be freed after evaluation */
bConstraintOb *BKE_constraints_make_evalob(Scene *scene, Object *ob, void *subdata, short datatype)
{
	bConstraintOb *cob;
	
	/* create regardless of whether we have any data! */
	cob = MEM_callocN(sizeof(bConstraintOb), "bConstraintOb");
	
	/* for system time, part of deglobalization, code nicer later with local time (ton) */
	cob->scene = scene;
	
	/* based on type of available data */
	switch (datatype) {
		case CONSTRAINT_OBTYPE_OBJECT:
		{
			/* disregard subdata... calloc should set other values right */
			if (ob) {
				cob->ob = ob;
				cob->type = datatype;
				
				if (cob->ob->rotmode > 0) {
					/* Should be some kind of Euler order, so use it */
					/* NOTE: Versions <= 2.76 assumed that "default" order
					 *       would always get used, so we may seem some rig
					 *       breakage as a result. However, this change here
					 *       is needed to fix T46599
					 */
					cob->rotOrder = ob->rotmode;
				}
				else {
					/* Quats/Axis-Angle, so Eulers should just use default order */
					cob->rotOrder = EULER_ORDER_DEFAULT;
				}
				copy_m4_m4(cob->matrix, ob->obmat);
			}
			else
				unit_m4(cob->matrix);
			
			copy_m4_m4(cob->startmat, cob->matrix);
			break;
		}
		case CONSTRAINT_OBTYPE_BONE:
		{
			/* only set if we have valid bone, otherwise default */
			if (ob && subdata) {
				cob->ob = ob;
				cob->pchan = (bPoseChannel *)subdata;
				cob->type = datatype;
				
				if (cob->pchan->rotmode > 0) {
					/* should be some type of Euler order */
					cob->rotOrder = cob->pchan->rotmode;
				}
				else {
					/* Quats, so eulers should just use default order */
					cob->rotOrder = EULER_ORDER_DEFAULT;
				}
				
				/* matrix in world-space */
				mul_m4_m4m4(cob->matrix, ob->obmat, cob->pchan->pose_mat);
			}
			else
				unit_m4(cob->matrix);
				
			copy_m4_m4(cob->startmat, cob->matrix);
			break;
		}
		default: /* other types not yet handled */
			unit_m4(cob->matrix);
			unit_m4(cob->startmat);
			break;
	}

	return cob;
}

/* cleanup after constraint evaluation */
void BKE_constraints_clear_evalob(bConstraintOb *cob)
{
	float delta[4][4], imat[4][4];
	
	/* prevent crashes */
	if (cob == NULL) 
		return;
	
	/* calculate delta of constraints evaluation */
	invert_m4_m4(imat, cob->startmat);
	/* XXX This would seem to be in wrong order. However, it does not work in 'right' order - would be nice to
	 *     understand why premul is needed here instead of usual postmul?
	 *     In any case, we **do not get a delta** here (e.g. startmat & matrix having same location, still gives
	 *     a 'delta' with non-null translation component :/ ).*/
	mul_m4_m4m4(delta, cob->matrix, imat);
	
	/* copy matrices back to source */
	switch (cob->type) {
		case CONSTRAINT_OBTYPE_OBJECT:
		{
			/* cob->ob might not exist! */
			if (cob->ob) {
				/* copy new ob-matrix back to owner */
				copy_m4_m4(cob->ob->obmat, cob->matrix);
				
				/* copy inverse of delta back to owner */
				invert_m4_m4(cob->ob->constinv, delta);
			}
			break;
		}
		case CONSTRAINT_OBTYPE_BONE:
		{
			/* cob->ob or cob->pchan might not exist */
			if (cob->ob && cob->pchan) {
				/* copy new pose-matrix back to owner */
				mul_m4_m4m4(cob->pchan->pose_mat, cob->ob->imat, cob->matrix);
				
				/* copy inverse of delta back to owner */
				invert_m4_m4(cob->pchan->constinv, delta);
			}
			break;
		}
	}
	
	/* free tempolary struct */
	MEM_freeN(cob);
}

/* -------------- Space-Conversion API -------------- */

/* This function is responsible for the correct transformations/conversions 
 * of a matrix from one space to another for constraint evaluation.
 * For now, this is only implemented for Objects and PoseChannels.
 */
void BKE_constraint_mat_convertspace(
        Object *ob, bPoseChannel *pchan, float mat[4][4], short from, short to, const bool keep_scale)
{
	float diff_mat[4][4];
	float imat[4][4];
	
	/* prevent crashes in these unlikely events  */
	if (ob == NULL || mat == NULL) return;
	/* optimize trick - check if need to do anything */
	if (from == to) return;
	
	/* are we dealing with pose-channels or objects */
	if (pchan) {
		/* pose channels */
		switch (from) {
			case CONSTRAINT_SPACE_WORLD: /* ---------- FROM WORLDSPACE ---------- */
			{
				/* world to pose */
				invert_m4_m4(imat, ob->obmat);
				mul_m4_m4m4(mat, imat, mat);
				
				/* use pose-space as stepping stone for other spaces... */
				if (ELEM(to, CONSTRAINT_SPACE_LOCAL, CONSTRAINT_SPACE_PARLOCAL)) {
					/* call self with slightly different values */
					BKE_constraint_mat_convertspace(ob, pchan, mat, CONSTRAINT_SPACE_POSE, to, keep_scale);
				}
				break;
			}
			case CONSTRAINT_SPACE_POSE: /* ---------- FROM POSESPACE ---------- */
			{
				/* pose to world */
				if (to == CONSTRAINT_SPACE_WORLD) {
					mul_m4_m4m4(mat, ob->obmat, mat);
				}
				/* pose to local */
				else if (to == CONSTRAINT_SPACE_LOCAL) {
					if (pchan->bone) {
						BKE_armature_mat_pose_to_bone(pchan, mat, mat);
					}
				}
				/* pose to local with parent */
				else if (to == CONSTRAINT_SPACE_PARLOCAL) {
					if (pchan->bone) {
						invert_m4_m4(imat, pchan->bone->arm_mat);
						mul_m4_m4m4(mat, imat, mat);
					}
				}
				break;
			}
			case CONSTRAINT_SPACE_LOCAL: /* ------------ FROM LOCALSPACE --------- */
			{
				/* local to pose - do inverse procedure that was done for pose to local */
				if (pchan->bone) {
					/* we need the posespace_matrix = local_matrix + (parent_posespace_matrix + restpos) */
					BKE_armature_mat_bone_to_pose(pchan, mat, mat);
				}
				
				/* use pose-space as stepping stone for other spaces */
				if (ELEM(to, CONSTRAINT_SPACE_WORLD, CONSTRAINT_SPACE_PARLOCAL)) {
					/* call self with slightly different values */
					BKE_constraint_mat_convertspace(ob, pchan, mat, CONSTRAINT_SPACE_POSE, to, keep_scale);
				}
				break;
			}
			case CONSTRAINT_SPACE_PARLOCAL: /* -------------- FROM LOCAL WITH PARENT ---------- */
			{
				/* local + parent to pose */
				if (pchan->bone) {
					copy_m4_m4(diff_mat, pchan->bone->arm_mat);
					mul_m4_m4m4(mat, mat, diff_mat);
				}
				
				/* use pose-space as stepping stone for other spaces */
				if (ELEM(to, CONSTRAINT_SPACE_WORLD, CONSTRAINT_SPACE_LOCAL)) {
					/* call self with slightly different values */
					BKE_constraint_mat_convertspace(ob, pchan, mat, CONSTRAINT_SPACE_POSE, to, keep_scale);
				}
				break;
			}
		}
	}
	else {
		/* objects */
		if (from == CONSTRAINT_SPACE_WORLD && to == CONSTRAINT_SPACE_LOCAL) {
			/* check if object has a parent */
			if (ob->parent) {
				/* 'subtract' parent's effects from owner */
				mul_m4_m4m4(diff_mat, ob->parent->obmat, ob->parentinv);
				invert_m4_m4_safe(imat, diff_mat);
				mul_m4_m4m4(mat, imat, mat);
			}
			else {
				/* Local space in this case will have to be defined as local to the owner's 
				 * transform-property-rotated axes. So subtract this rotation component.
				 */
				/* XXX This is actually an ugly hack, local space of a parent-less object *is* the same as
				 *     global space!
				 *     Think what we want actually here is some kind of 'Final Space', i.e. once transformations
				 *     are applied - users are often confused about this too, this is not consistent with bones
				 *     local space either... Meh :|
				 *     --mont29
				 */
				BKE_object_to_mat4(ob, diff_mat);
				if (!keep_scale) {
					normalize_m4(diff_mat);
				}
				zero_v3(diff_mat[3]);
				
				invert_m4_m4_safe(imat, diff_mat);
				mul_m4_m4m4(mat, imat, mat);
			}
		}
		else if (from == CONSTRAINT_SPACE_LOCAL && to == CONSTRAINT_SPACE_WORLD) {
			/* check that object has a parent - otherwise this won't work */
			if (ob->parent) {
				/* 'add' parent's effect back to owner */
				mul_m4_m4m4(diff_mat, ob->parent->obmat, ob->parentinv);
				mul_m4_m4m4(mat, diff_mat, mat);
			}
			else {
				/* Local space in this case will have to be defined as local to the owner's 
				 * transform-property-rotated axes. So add back this rotation component.
				 */
				/* XXX See comment above for world->local case... */
				BKE_object_to_mat4(ob, diff_mat);
				if (!keep_scale) {
					normalize_m4(diff_mat);
				}
				zero_v3(diff_mat[3]);
				
				mul_m4_m4m4(mat, diff_mat, mat);
			}
		}
	}
}

/* ------------ General Target Matrix Tools ---------- */

/* function that sets the given matrix based on given vertex group in mesh */
static void contarget_get_mesh_mat(Object *ob, const char *substring, float mat[4][4])
{
	DerivedMesh *dm = NULL;
	BMEditMesh *em = BKE_editmesh_from_object(ob);
	float vec[3] = {0.0f, 0.0f, 0.0f};
	float normal[3] = {0.0f, 0.0f, 0.0f}, plane[3];
	float imat[3][3], tmat[3][3];
	const int defgroup = defgroup_name_index(ob, substring);
	short freeDM = 0;
	
	/* initialize target matrix using target matrix */
	copy_m4_m4(mat, ob->obmat);
	
	/* get index of vertex group */
	if (defgroup == -1) return;

	/* get DerivedMesh */
	if (em) {
		/* target is in editmode, so get a special derived mesh */
		dm = CDDM_from_editbmesh(em, false, false);
		freeDM = 1;
	}
	else {
		/* when not in EditMode, use the 'final' derived mesh, depsgraph
		 * ensures we build with CD_MDEFORMVERT layer 
		 */
		dm = (DerivedMesh *)ob->derivedFinal;
	}
	
	/* only continue if there's a valid DerivedMesh */
	if (dm) {
		MDeformVert *dvert = dm->getVertDataArray(dm, CD_MDEFORMVERT);
		int numVerts = dm->getNumVerts(dm);
		int i;
		float co[3], nor[3];
		
		/* check that dvert is a valid pointers (just in case) */
		if (dvert) {
			MDeformVert *dv = dvert;
			float weightsum = 0.0f;

			/* get the average of all verts with that are in the vertex-group */
			for (i = 0; i < numVerts; i++, dv++) {
				MDeformWeight *dw = defvert_find_index(dv, defgroup);

				if (dw && dw->weight > 0.0f) {
					dm->getVertCo(dm, i, co);
					dm->getVertNo(dm, i, nor);
					madd_v3_v3fl(vec, co, dw->weight);
					madd_v3_v3fl(normal, nor, dw->weight);
					weightsum += dw->weight;
				}
			}

			/* calculate averages of normal and coordinates */
			if (weightsum > 0) {
				mul_v3_fl(vec, 1.0f / weightsum);
				mul_v3_fl(normal, 1.0f / weightsum);
			}
			
			
			/* derive the rotation from the average normal: 
			 *		- code taken from transform_manipulator.c, 
			 *			calc_manipulator_stats, V3D_MANIP_NORMAL case
			 */
			/*	we need the transpose of the inverse for a normal... */
			copy_m3_m4(imat, ob->obmat);
			
			invert_m3_m3(tmat, imat);
			transpose_m3(tmat);
			mul_m3_v3(tmat, normal);
			
			normalize_v3(normal);
			copy_v3_v3(plane, tmat[1]);
			
			cross_v3_v3v3(mat[0], normal, plane);
			if (len_squared_v3(mat[0]) < SQUARE(1e-3f)) {
				copy_v3_v3(plane, tmat[0]);
				cross_v3_v3v3(mat[0], normal, plane);
			}

			copy_v3_v3(mat[2], normal);
			cross_v3_v3v3(mat[1], mat[2], mat[0]);

			normalize_m4(mat);

			
			/* apply the average coordinate as the new location */
			mul_v3_m4v3(mat[3], ob->obmat, vec);
		}
	}
	
	/* free temporary DerivedMesh created (in EditMode case) */
	if (dm && freeDM)
		dm->release(dm);
}

/* function that sets the given matrix based on given vertex group in lattice */
static void contarget_get_lattice_mat(Object *ob, const char *substring, float mat[4][4])
{
	Lattice *lt = (Lattice *)ob->data;
	
	DispList *dl = ob->curve_cache ? BKE_displist_find(&ob->curve_cache->disp, DL_VERTS) : NULL;
	const float *co = dl ? dl->verts : NULL;
	BPoint *bp = lt->def;
	
	MDeformVert *dv = lt->dvert;
	int tot_verts = lt->pntsu * lt->pntsv * lt->pntsw;
	float vec[3] = {0.0f, 0.0f, 0.0f}, tvec[3];
	int grouped = 0;
	int i, n;
	const int defgroup = defgroup_name_index(ob, substring);
	
	/* initialize target matrix using target matrix */
	copy_m4_m4(mat, ob->obmat);

	/* get index of vertex group */
	if (defgroup == -1) return;
	if (dv == NULL) return;
	
	/* 1. Loop through control-points checking if in nominated vertex-group.
	 * 2. If it is, add it to vec to find the average point.
	 */
	for (i = 0; i < tot_verts; i++, dv++) {
		for (n = 0; n < dv->totweight; n++) {
			MDeformWeight *dw = defvert_find_index(dv, defgroup);
			if (dw && dw->weight > 0.0f) {
				/* copy coordinates of point to temporary vector, then add to find average */
				memcpy(tvec, co ? co : bp->vec, 3 * sizeof(float));

				add_v3_v3(vec, tvec);
				grouped++;
			}
		}
		
		/* advance pointer to coordinate data */
		if (co) co += 3;
		else bp++;
	}
	
	/* find average location, then multiply by ob->obmat to find world-space location */
	if (grouped)
		mul_v3_fl(vec, 1.0f / grouped);
	mul_v3_m4v3(tvec, ob->obmat, vec);
	
	/* copy new location to matrix */
	copy_v3_v3(mat[3], tvec);
}

/* generic function to get the appropriate matrix for most target cases */
/* The cases where the target can be object data have not been implemented */
static void constraint_target_to_mat4(Object *ob, const char *substring, float mat[4][4], short from, short to, short flag, float headtail)
{
	/*	Case OBJECT */
	if (substring[0] == '\0') {
		copy_m4_m4(mat, ob->obmat);
		BKE_constraint_mat_convertspace(ob, NULL, mat, from, to, false);
	}
	/*  Case VERTEXGROUP */
	/* Current method just takes the average location of all the points in the
	 * VertexGroup, and uses that as the location value of the targets. Where 
	 * possible, the orientation will also be calculated, by calculating an
	 * 'average' vertex normal, and deriving the rotation from that.
	 *
	 * NOTE: EditMode is not currently supported, and will most likely remain that
	 *		way as constraints can only really affect things on object/bone level.
	 */
	else if (ob->type == OB_MESH) {
		contarget_get_mesh_mat(ob, substring, mat);
		BKE_constraint_mat_convertspace(ob, NULL, mat, from, to, false);
	}
	else if (ob->type == OB_LATTICE) {
		contarget_get_lattice_mat(ob, substring, mat);
		BKE_constraint_mat_convertspace(ob, NULL, mat, from, to, false);
	}
	/*	Case BONE */
	else {
		bPoseChannel *pchan;
		
		pchan = BKE_pose_channel_find_name(ob->pose, substring);
		if (pchan) {
			/* Multiply the PoseSpace accumulation/final matrix for this
			 * PoseChannel by the Armature Object's Matrix to get a worldspace
			 * matrix.
			 */
			if (headtail < 0.000001f) {
				/* skip length interpolation if set to head */
				mul_m4_m4m4(mat, ob->obmat, pchan->pose_mat);
			}
			else if ((pchan->bone) && (pchan->bone->segments > 1) && (flag & CONSTRAINT_BBONE_SHAPE)) {
				/* use point along bbone */
				Mat4 bbone[MAX_BBONE_SUBDIV];
				float tempmat[4][4];
				float loc[3], fac;
				
				/* get bbone segments */
				b_bone_spline_setup(pchan, 0, bbone);
				
				/* figure out which segment(s) the headtail value falls in */
				fac = (float)pchan->bone->segments * headtail;
				
				if (fac >= pchan->bone->segments - 1) {
					/* special case: end segment doesn't get created properly... */
					float pt[3], sfac;
					int index;
					
					/* bbone points are in bonespace, so need to move to posespace first */
					index = pchan->bone->segments - 1;
					mul_v3_m4v3(pt, pchan->pose_mat, bbone[index].mat[3]);
					
					/* interpolate between last segment point and the endpoint */
					sfac = fac - (float)(pchan->bone->segments - 1); /* fac is just the "leftover" between penultimate and last points */
					interp_v3_v3v3(loc, pt, pchan->pose_tail, sfac);
				}
				else {
					/* get indices for finding interpolating between points along the bbone */
					float pt_a[3], pt_b[3], pt[3];
					int   index_a, index_b;
					
					index_a = floorf(fac);
					CLAMP(index_a, 0, MAX_BBONE_SUBDIV - 1);
					
					index_b = ceilf(fac);
					CLAMP(index_b, 0, MAX_BBONE_SUBDIV - 1);
					
					/* interpolate between these points */
					copy_v3_v3(pt_a, bbone[index_a].mat[3]);
					copy_v3_v3(pt_b, bbone[index_b].mat[3]);
					
					interp_v3_v3v3(pt, pt_a, pt_b, fac - floorf(fac));
					
					/* move the point from bone local space to pose space... */
					mul_v3_m4v3(loc, pchan->pose_mat, pt);
				}
				
				/* use interpolated distance for subtarget */
				copy_m4_m4(tempmat, pchan->pose_mat);
				copy_v3_v3(tempmat[3], loc);
				
				mul_m4_m4m4(mat, ob->obmat, tempmat);
			}
			else {
				float tempmat[4][4], loc[3];
				
				/* interpolate along length of bone */
				interp_v3_v3v3(loc, pchan->pose_head, pchan->pose_tail, headtail);
				
				/* use interpolated distance for subtarget */
				copy_m4_m4(tempmat, pchan->pose_mat);
				copy_v3_v3(tempmat[3], loc);
				
				mul_m4_m4m4(mat, ob->obmat, tempmat);
			}
		}
		else
			copy_m4_m4(mat, ob->obmat);
			
		/* convert matrix space as required */
		BKE_constraint_mat_convertspace(ob, pchan, mat, from, to, false);
	}
}

/* ************************* Specific Constraints ***************************** */
/* Each constraint defines a set of functions, which will be called at the appropriate
 * times. In addition to this, each constraint should have a type-info struct, where
 * its functions are attached for use. 
 */
 
/* Template for type-info data:
 *  - make a copy of this when creating new constraints, and just change the functions
 *    pointed to as necessary
 *  - although the naming of functions doesn't matter, it would help for code
 *    readability, to follow the same naming convention as is presented here
 *  - any functions that a constraint doesn't need to define, don't define
 *    for such cases, just use NULL 
 *  - these should be defined after all the functions have been defined, so that
 *    forward-definitions/prototypes don't need to be used!
 *	- keep this copy #if-def'd so that future constraints can get based off this
 */
#if 0
static bConstraintTypeInfo CTI_CONSTRNAME = {
	CONSTRAINT_TYPE_CONSTRNAME, /* type */
	sizeof(bConstrNameConstraint), /* size */
	"ConstrName", /* name */
	"bConstrNameConstraint", /* struct name */
	constrname_free, /* free data */
	constrname_id_looper, /* id looper */
	constrname_copy, /* copy data */
	constrname_new_data, /* new data */
	constrname_get_tars, /* get constraint targets */
	constrname_flush_tars, /* flush constraint targets */
	constrname_get_tarmat, /* get target matrix */
	constrname_evaluate /* evaluate */
};
#endif

/* This function should be used for the get_target_matrix member of all 
 * constraints that are not picky about what happens to their target matrix.
 */
static void default_get_tarmat(bConstraint *con, bConstraintOb *UNUSED(cob), bConstraintTarget *ct, float UNUSED(ctime))
{
	if (VALID_CONS_TARGET(ct))
		constraint_target_to_mat4(ct->tar, ct->subtarget, ct->matrix, CONSTRAINT_SPACE_WORLD, ct->space, con->flag, con->headtail);
	else if (ct)
		unit_m4(ct->matrix);
}

/* This following macro should be used for all standard single-target *_get_tars functions 
 * to save typing and reduce maintenance woes.
 * (Hopefully all compilers will be happy with the lines with just a space on them. Those are
 *  really just to help this code easier to read)
 */
// TODO: cope with getting rotation order...
#define SINGLETARGET_GET_TARS(con, datatar, datasubtarget, ct, list) \
	{ \
		ct = MEM_callocN(sizeof(bConstraintTarget), "tempConstraintTarget"); \
		 \
		ct->tar = datatar; \
		BLI_strncpy(ct->subtarget, datasubtarget, sizeof(ct->subtarget)); \
		ct->space = con->tarspace; \
		ct->flag = CONSTRAINT_TAR_TEMP; \
		 \
		if (ct->tar) { \
			if ((ct->tar->type == OB_ARMATURE) && (ct->subtarget[0])) { \
				bPoseChannel *pchan = BKE_pose_channel_find_name(ct->tar->pose, ct->subtarget); \
				ct->type = CONSTRAINT_OBTYPE_BONE; \
				ct->rotOrder = (pchan) ? (pchan->rotmode) : EULER_ORDER_DEFAULT; \
			} \
			else if (OB_TYPE_SUPPORT_VGROUP(ct->tar->type) && (ct->subtarget[0])) { \
				ct->type = CONSTRAINT_OBTYPE_VERT; \
				ct->rotOrder = EULER_ORDER_DEFAULT; \
			} \
			else { \
				ct->type = CONSTRAINT_OBTYPE_OBJECT; \
				ct->rotOrder = ct->tar->rotmode; \
			} \
		} \
		 \
		BLI_addtail(list, ct); \
	} (void)0
	
/* This following macro should be used for all standard single-target *_get_tars functions 
 * to save typing and reduce maintenance woes. It does not do the subtarget related operations
 * (Hopefully all compilers will be happy with the lines with just a space on them. Those are
 *  really just to help this code easier to read)
 */
// TODO: cope with getting rotation order...
#define SINGLETARGETNS_GET_TARS(con, datatar, ct, list) \
	{ \
		ct = MEM_callocN(sizeof(bConstraintTarget), "tempConstraintTarget"); \
		 \
		ct->tar = datatar; \
		ct->space = con->tarspace; \
		ct->flag = CONSTRAINT_TAR_TEMP; \
		 \
		if (ct->tar) ct->type = CONSTRAINT_OBTYPE_OBJECT; \
		 \
		BLI_addtail(list, ct); \
	} (void)0

/* This following macro should be used for all standard single-target *_flush_tars functions
 * to save typing and reduce maintenance woes.
 * Note: the pointer to ct will be changed to point to the next in the list (as it gets removed)
 * (Hopefully all compilers will be happy with the lines with just a space on them. Those are
 *  really just to help this code easier to read)
 */
#define SINGLETARGET_FLUSH_TARS(con, datatar, datasubtarget, ct, list, no_copy) \
	{ \
		if (ct) { \
			bConstraintTarget *ctn = ct->next; \
			if (no_copy == 0) { \
				datatar = ct->tar; \
				BLI_strncpy(datasubtarget, ct->subtarget, sizeof(datasubtarget)); \
				con->tarspace = (char)ct->space; \
			} \
			 \
			BLI_freelinkN(list, ct); \
			ct = ctn; \
		} \
	} (void)0
	
/* This following macro should be used for all standard single-target *_flush_tars functions
 * to save typing and reduce maintenance woes. It does not do the subtarget related operations.
 * Note: the pointer to ct will be changed to point to the next in the list (as it gets removed)
 * (Hopefully all compilers will be happy with the lines with just a space on them. Those are
 *  really just to help this code easier to read)
 */
#define SINGLETARGETNS_FLUSH_TARS(con, datatar, ct, list, no_copy) \
	{ \
		if (ct) { \
			bConstraintTarget *ctn = ct->next; \
			if (no_copy == 0) { \
				datatar = ct->tar; \
				con->tarspace = (char)ct->space; \
			} \
			 \
			BLI_freelinkN(list, ct); \
			ct = ctn; \
		} \
	} (void)0

/* --------- ChildOf Constraint ------------ */

static void childof_new_data(void *cdata)
{
	bChildOfConstraint *data = (bChildOfConstraint *)cdata;
	
	data->flag = (CHILDOF_LOCX | CHILDOF_LOCY | CHILDOF_LOCZ |
	              CHILDOF_ROTX | CHILDOF_ROTY | CHILDOF_ROTZ |
	              CHILDOF_SIZEX | CHILDOF_SIZEY | CHILDOF_SIZEZ);
	unit_m4(data->invmat);
}

static void childof_id_looper(bConstraint *con, ConstraintIDFunc func, void *userdata)
{
	bChildOfConstraint *data = con->data;
	
	/* target only */
	func(con, (ID **)&data->tar, false, userdata);
}

static int childof_get_tars(bConstraint *con, ListBase *list)
{
	if (con && list) {
		bChildOfConstraint *data = con->data;
		bConstraintTarget *ct;
		
		/* standard target-getting macro for single-target constraints */
		SINGLETARGET_GET_TARS(con, data->tar, data->subtarget, ct, list);
		
		return 1;
	}
	
	return 0;
}

static void childof_flush_tars(bConstraint *con, ListBase *list, bool no_copy)
{
	if (con && list) {
		bChildOfConstraint *data = con->data;
		bConstraintTarget *ct = list->first;
		
		/* the following macro is used for all standard single-target constraints */
		SINGLETARGET_FLUSH_TARS(con, data->tar, data->subtarget, ct, list, no_copy);
	}
}

static void childof_evaluate(bConstraint *con, bConstraintOb *cob, ListBase *targets)
{
	bChildOfConstraint *data = con->data;
	bConstraintTarget *ct = targets->first;

	/* only evaluate if there is a target */
	if (VALID_CONS_TARGET(ct)) {
		float parmat[4][4];
		
		/* simple matrix parenting */
		if (data->flag == CHILDOF_ALL) {
			
			/* multiply target (parent matrix) by offset (parent inverse) to get 
			 * the effect of the parent that will be exerted on the owner
			 */
			mul_m4_m4m4(parmat, ct->matrix, data->invmat);
			
			/* now multiply the parent matrix by the owner matrix to get the 
			 * the effect of this constraint (i.e. owner is 'parented' to parent)
			 */
			mul_m4_m4m4(cob->matrix, parmat, cob->matrix);
		}
		else {
			float invmat[4][4], tempmat[4][4];
			float loc[3], eul[3], size[3];
			float loco[3], eulo[3], sizo[3];
			
			/* get offset (parent-inverse) matrix */
			copy_m4_m4(invmat, data->invmat);
			
			/* extract components of both matrices */
			copy_v3_v3(loc, ct->matrix[3]);
			mat4_to_eulO(eul, ct->rotOrder, ct->matrix);
			mat4_to_size(size, ct->matrix);
			
			copy_v3_v3(loco, invmat[3]);
			mat4_to_eulO(eulo, cob->rotOrder, invmat);
			mat4_to_size(sizo, invmat);
			
			/* disable channels not enabled */
			if (!(data->flag & CHILDOF_LOCX)) loc[0] = loco[0] = 0.0f;
			if (!(data->flag & CHILDOF_LOCY)) loc[1] = loco[1] = 0.0f;
			if (!(data->flag & CHILDOF_LOCZ)) loc[2] = loco[2] = 0.0f;
			if (!(data->flag & CHILDOF_ROTX)) eul[0] = eulo[0] = 0.0f;
			if (!(data->flag & CHILDOF_ROTY)) eul[1] = eulo[1] = 0.0f;
			if (!(data->flag & CHILDOF_ROTZ)) eul[2] = eulo[2] = 0.0f;
			if (!(data->flag & CHILDOF_SIZEX)) size[0] = sizo[0] = 1.0f;
			if (!(data->flag & CHILDOF_SIZEY)) size[1] = sizo[1] = 1.0f;
			if (!(data->flag & CHILDOF_SIZEZ)) size[2] = sizo[2] = 1.0f;
			
			/* make new target mat and offset mat */
			loc_eulO_size_to_mat4(ct->matrix, loc, eul, size, ct->rotOrder);
			loc_eulO_size_to_mat4(invmat, loco, eulo, sizo, cob->rotOrder);
			
			/* multiply target (parent matrix) by offset (parent inverse) to get 
			 * the effect of the parent that will be exerted on the owner
			 */
			mul_m4_m4m4(parmat, ct->matrix, invmat);
			
			/* now multiply the parent matrix by the owner matrix to get the 
			 * the effect of this constraint (i.e.  owner is 'parented' to parent)
			 */
			copy_m4_m4(tempmat, cob->matrix);
			mul_m4_m4m4(cob->matrix, parmat, tempmat);
			
			/* without this, changes to scale and rotation can change location
			 * of a parentless bone or a disconnected bone. Even though its set
			 * to zero above. */
			if (!(data->flag & CHILDOF_LOCX)) cob->matrix[3][0] = tempmat[3][0];
			if (!(data->flag & CHILDOF_LOCY)) cob->matrix[3][1] = tempmat[3][1];
			if (!(data->flag & CHILDOF_LOCZ)) cob->matrix[3][2] = tempmat[3][2];
		}
	}
}

/* XXX note, con->flag should be CONSTRAINT_SPACEONCE for bone-childof, patched in readfile.c */
static bConstraintTypeInfo CTI_CHILDOF = {
	CONSTRAINT_TYPE_CHILDOF, /* type */
	sizeof(bChildOfConstraint), /* size */
	"Child Of", /* name */
	"bChildOfConstraint", /* struct name */
	NULL, /* free data */
	childof_id_looper, /* id looper */
	NULL, /* copy data */
	childof_new_data, /* new data */
	childof_get_tars, /* get constraint targets */
	childof_flush_tars, /* flush constraint targets */
	default_get_tarmat, /* get a target matrix */
	childof_evaluate /* evaluate */
};

/* -------- TrackTo Constraint ------- */

static void trackto_new_data(void *cdata)
{
	bTrackToConstraint *data = (bTrackToConstraint *)cdata;
	
	data->reserved1 = TRACK_Y;
	data->reserved2 = UP_Z;
}	

static void trackto_id_looper(bConstraint *con, ConstraintIDFunc func, void *userdata)
{
	bTrackToConstraint *data = con->data;
	
	/* target only */
	func(con, (ID **)&data->tar, false, userdata);
}

static int trackto_get_tars(bConstraint *con, ListBase *list)
{
	if (con && list) {
		bTrackToConstraint *data = con->data;
		bConstraintTarget *ct;
		
		/* standard target-getting macro for single-target constraints */
		SINGLETARGET_GET_TARS(con, data->tar, data->subtarget, ct, list);
		
		return 1;
	}
	
	return 0;
}

static void trackto_flush_tars(bConstraint *con, ListBase *list, bool no_copy)
{
	if (con && list) {
		bTrackToConstraint *data = con->data;
		bConstraintTarget *ct = list->first;
		
		/* the following macro is used for all standard single-target constraints */
		SINGLETARGET_FLUSH_TARS(con, data->tar, data->subtarget, ct, list, no_copy);
	}
}


static int basis_cross(int n, int m)
{
	switch (n - m) {
		case 1: 
		case -2:
			return 1;
			
		case -1: 
		case 2:
			return -1;
			
		default:
			return 0;
	}
}

static void vectomat(const float vec[3], const float target_up[3], short axis, short upflag, short flags, float m[3][3])
{
	float n[3];
	float u[3]; /* vector specifying the up axis */
	float proj[3];
	float right[3];
	float neg = -1;
	int right_index;

	if (normalize_v3_v3(n, vec) == 0.0f) {
		n[0] = 0.0f;
		n[1] = 0.0f;
		n[2] = 1.0f;
	}
	if (axis > 2) axis -= 3;
	else negate_v3(n);

	/* n specifies the transformation of the track axis */
	if (flags & TARGET_Z_UP) {
		/* target Z axis is the global up axis */
		copy_v3_v3(u, target_up);
	}
	else {
		/* world Z axis is the global up axis */
		u[0] = 0;
		u[1] = 0;
		u[2] = 1;
	}

	/* project the up vector onto the plane specified by n */
	project_v3_v3v3(proj, u, n); /* first u onto n... */
	sub_v3_v3v3(proj, u, proj); /* then onto the plane */
	/* proj specifies the transformation of the up axis */

	if (normalize_v3(proj) == 0.0f) { /* degenerate projection */
		proj[0] = 0.0f;
		proj[1] = 1.0f;
		proj[2] = 0.0f;
	}

	/* Normalized cross product of n and proj specifies transformation of the right axis */
	cross_v3_v3v3(right, proj, n);
	normalize_v3(right);

	if (axis != upflag) {
		right_index = 3 - axis - upflag;
		neg = (float)basis_cross(axis, upflag);
		
		/* account for up direction, track direction */
		m[right_index][0] = neg * right[0];
		m[right_index][1] = neg * right[1];
		m[right_index][2] = neg * right[2];
		
		copy_v3_v3(m[upflag], proj);
		
		copy_v3_v3(m[axis], n);
	}
	/* identity matrix - don't do anything if the two axes are the same */
	else {
		unit_m3(m);
	}
}


static void trackto_evaluate(bConstraint *con, bConstraintOb *cob, ListBase *targets)
{
	bTrackToConstraint *data = con->data;
	bConstraintTarget *ct = targets->first;
	
	if (VALID_CONS_TARGET(ct)) {
		float size[3], vec[3];
		float totmat[3][3];
		
		/* Get size property, since ob->size is only the object's own relative size, not its global one */
		mat4_to_size(size, cob->matrix);
		
		/* Clear the object's rotation */
		cob->matrix[0][0] = size[0];
		cob->matrix[0][1] = 0;
		cob->matrix[0][2] = 0;
		cob->matrix[1][0] = 0;
		cob->matrix[1][1] = size[1];
		cob->matrix[1][2] = 0;
		cob->matrix[2][0] = 0;
		cob->matrix[2][1] = 0;
		cob->matrix[2][2] = size[2];
		
		/* targetmat[2] instead of ownermat[2] is passed to vectomat
		 * for backwards compatibility it seems... (Aligorith)
		 */
		sub_v3_v3v3(vec, cob->matrix[3], ct->matrix[3]);
		vectomat(vec, ct->matrix[2], 
		         (short)data->reserved1, (short)data->reserved2,
		         data->flags, totmat);

		mul_m4_m3m4(cob->matrix, totmat, cob->matrix);
	}
}

static bConstraintTypeInfo CTI_TRACKTO = {
	CONSTRAINT_TYPE_TRACKTO, /* type */
	sizeof(bTrackToConstraint), /* size */
	"Track To", /* name */
	"bTrackToConstraint", /* struct name */
	NULL, /* free data */
	trackto_id_looper, /* id looper */
	NULL, /* copy data */
	trackto_new_data, /* new data */
	trackto_get_tars, /* get constraint targets */
	trackto_flush_tars, /* flush constraint targets */
	default_get_tarmat, /* get target matrix */
	trackto_evaluate /* evaluate */
};

/* --------- Inverse-Kinematics --------- */

static void kinematic_new_data(void *cdata)
{
	bKinematicConstraint *data = (bKinematicConstraint *)cdata;
	
	data->weight = 1.0f;
	data->orientweight = 1.0f;
	data->iterations = 500;
	data->dist = 1.0f;
	data->flag = CONSTRAINT_IK_TIP | CONSTRAINT_IK_STRETCH | CONSTRAINT_IK_POS;
}

static void kinematic_id_looper(bConstraint *con, ConstraintIDFunc func, void *userdata)
{
	bKinematicConstraint *data = con->data;
	
	/* chain target */
	func(con, (ID **)&data->tar, false, userdata);
	
	/* poletarget */
	func(con, (ID **)&data->poletar, false, userdata);
}

static int kinematic_get_tars(bConstraint *con, ListBase *list)
{
	if (con && list) {
		bKinematicConstraint *data = con->data;
		bConstraintTarget *ct;
		
		/* standard target-getting macro for single-target constraints is used twice here */
		SINGLETARGET_GET_TARS(con, data->tar, data->subtarget, ct, list);
		SINGLETARGET_GET_TARS(con, data->poletar, data->polesubtarget, ct, list);
		
		return 2;
	}
	
	return 0;
}

static void kinematic_flush_tars(bConstraint *con, ListBase *list, bool no_copy)
{
	if (con && list) {
		bKinematicConstraint *data = con->data;
		bConstraintTarget *ct = list->first;
		
		/* the following macro is used for all standard single-target constraints */
		SINGLETARGET_FLUSH_TARS(con, data->tar, data->subtarget, ct, list, no_copy);
		SINGLETARGET_FLUSH_TARS(con, data->poletar, data->polesubtarget, ct, list, no_copy);
	}
}

static void kinematic_get_tarmat(bConstraint *con, bConstraintOb *cob, bConstraintTarget *ct, float UNUSED(ctime))
{
	bKinematicConstraint *data = con->data;
	
	if (VALID_CONS_TARGET(ct)) 
		constraint_target_to_mat4(ct->tar, ct->subtarget, ct->matrix, CONSTRAINT_SPACE_WORLD, ct->space, con->flag, con->headtail);
	else if (ct) {
		if (data->flag & CONSTRAINT_IK_AUTO) {
			Object *ob = cob->ob;
			
			if (ob == NULL) {
				unit_m4(ct->matrix);
			}
			else {
				float vec[3];
				/* move grabtarget into world space */
				mul_v3_m4v3(vec, ob->obmat, data->grabtarget);
				copy_m4_m4(ct->matrix, ob->obmat);
				copy_v3_v3(ct->matrix[3], vec);
			}
		}
		else
			unit_m4(ct->matrix);
	}
}

static bConstraintTypeInfo CTI_KINEMATIC = {
	CONSTRAINT_TYPE_KINEMATIC, /* type */
	sizeof(bKinematicConstraint), /* size */
	"IK", /* name */
	"bKinematicConstraint", /* struct name */
	NULL, /* free data */
	kinematic_id_looper, /* id looper */
	NULL, /* copy data */
	kinematic_new_data, /* new data */
	kinematic_get_tars, /* get constraint targets */
	kinematic_flush_tars, /* flush constraint targets */
	kinematic_get_tarmat, /* get target matrix */
	NULL /* evaluate - solved as separate loop */
};

/* -------- Follow-Path Constraint ---------- */

static void followpath_new_data(void *cdata)
{
	bFollowPathConstraint *data = (bFollowPathConstraint *)cdata;
	
	data->trackflag = TRACK_Y;
	data->upflag = UP_Z;
	data->offset = 0;
	data->followflag = 0;
}

static void followpath_id_looper(bConstraint *con, ConstraintIDFunc func, void *userdata)
{
	bFollowPathConstraint *data = con->data;
	
	/* target only */
	func(con, (ID **)&data->tar, false, userdata);
}

static int followpath_get_tars(bConstraint *con, ListBase *list)
{
	if (con && list) {
		bFollowPathConstraint *data = con->data;
		bConstraintTarget *ct;
		
		/* standard target-getting macro for single-target constraints without subtargets */
		SINGLETARGETNS_GET_TARS(con, data->tar, ct, list);
		
		return 1;
	}
	
	return 0;
}

static void followpath_flush_tars(bConstraint *con, ListBase *list, bool no_copy)
{
	if (con && list) {
		bFollowPathConstraint *data = con->data;
		bConstraintTarget *ct = list->first;
		
		/* the following macro is used for all standard single-target constraints */
		SINGLETARGETNS_FLUSH_TARS(con, data->tar, ct, list, no_copy);
	}
}

static void followpath_get_tarmat(bConstraint *con, bConstraintOb *cob, bConstraintTarget *ct, float UNUSED(ctime))
{
	bFollowPathConstraint *data = con->data;
	
	if (VALID_CONS_TARGET(ct) && (ct->tar->type == OB_CURVE)) {
		Curve *cu = ct->tar->data;
		float vec[4], dir[3], radius;
		float curvetime;

		unit_m4(ct->matrix);

		/* note: when creating constraints that follow path, the curve gets the CU_PATH set now,
		 *		currently for paths to work it needs to go through the bevlist/displist system (ton) 
		 */

#ifdef CYCLIC_DEPENDENCY_WORKAROUND
		if (ct->tar->curve_cache == NULL) {
			BKE_displist_make_curveTypes(cob->scene, ct->tar, false);
		}
#endif

		if (ct->tar->curve_cache->path && ct->tar->curve_cache->path->data) {
			float quat[4];
			if ((data->followflag & FOLLOWPATH_STATIC) == 0) {
				/* animated position along curve depending on time */
				Nurb *nu = cu->nurb.first;
				curvetime = cu->ctime - data->offset;
				
				/* ctime is now a proper var setting of Curve which gets set by Animato like any other var that's animated,
				 * but this will only work if it actually is animated... 
				 *
				 * we divide the curvetime calculated in the previous step by the length of the path, to get a time
				 * factor, which then gets clamped to lie within 0.0 - 1.0 range
				 */
				curvetime /= cu->pathlen;

				if (nu && nu->flagu & CU_NURB_CYCLIC) {
					/* If the curve is cyclic, enable looping around if the time is
					 * outside the bounds 0..1 */
					if ((curvetime < 0.0f) || (curvetime > 1.0f)) {
						curvetime -= floorf(curvetime);
					}
				}
				else {
					/* The curve is not cyclic, so clamp to the begin/end points. */
					CLAMP(curvetime, 0.0f, 1.0f);
				}
			}
			else {
				/* fixed position along curve */
				curvetime = data->offset_fac;
			}
			
			if (where_on_path(ct->tar, curvetime, vec, dir, (data->followflag & FOLLOWPATH_FOLLOW) ? quat : NULL, &radius, NULL) ) {  /* quat_pt is quat or NULL*/
				float totmat[4][4];
				unit_m4(totmat);

				if (data->followflag & FOLLOWPATH_FOLLOW) {
#if 0
					float x1, q[4];
					vec_to_quat(quat, dir, (short)data->trackflag, (short)data->upflag);
					
					normalize_v3(dir);
					q[0] = cosf(0.5 * vec[3]);
					x1 = sinf(0.5 * vec[3]);
					q[1] = -x1 * dir[0];
					q[2] = -x1 * dir[1];
					q[3] = -x1 * dir[2];
					mul_qt_qtqt(quat, q, quat);
#else
					quat_apply_track(quat, data->trackflag, data->upflag);
#endif

					quat_to_mat4(totmat, quat);
				}

				if (data->followflag & FOLLOWPATH_RADIUS) {
					float tmat[4][4], rmat[4][4];
					scale_m4_fl(tmat, radius);
					mul_m4_m4m4(rmat, tmat, totmat);
					copy_m4_m4(totmat, rmat);
				}
				
				copy_v3_v3(totmat[3], vec);
				
				mul_m4_m4m4(ct->matrix, ct->tar->obmat, totmat);
			}
		}
	}
	else if (ct)
		unit_m4(ct->matrix);
}

static void followpath_evaluate(bConstraint *con, bConstraintOb *cob, ListBase *targets)
{
	bConstraintTarget *ct = targets->first;
	
	/* only evaluate if there is a target */
	if (VALID_CONS_TARGET(ct)) {
		float obmat[4][4];
		float size[3];
		bFollowPathConstraint *data = con->data;
		
		/* get Object transform (loc/rot/size) to determine transformation from path */
		/* TODO: this used to be local at one point, but is probably more useful as-is */
		copy_m4_m4(obmat, cob->matrix);
		
		/* get scaling of object before applying constraint */
		mat4_to_size(size, cob->matrix);
		
		/* apply targetmat - containing location on path, and rotation */
		mul_m4_m4m4(cob->matrix, ct->matrix, obmat);
		
		/* un-apply scaling caused by path */
		if ((data->followflag & FOLLOWPATH_RADIUS) == 0) { /* XXX - assume that scale correction means that radius will have some scale error in it - Campbell */
			float obsize[3];
			
			mat4_to_size(obsize, cob->matrix);
			if (obsize[0])
				mul_v3_fl(cob->matrix[0], size[0] / obsize[0]);
			if (obsize[1])
				mul_v3_fl(cob->matrix[1], size[1] / obsize[1]);
			if (obsize[2])
				mul_v3_fl(cob->matrix[2], size[2] / obsize[2]);
		}
	}
}

static bConstraintTypeInfo CTI_FOLLOWPATH = {
	CONSTRAINT_TYPE_FOLLOWPATH, /* type */
	sizeof(bFollowPathConstraint), /* size */
	"Follow Path", /* name */
	"bFollowPathConstraint", /* struct name */
	NULL, /* free data */
	followpath_id_looper, /* id looper */
	NULL, /* copy data */
	followpath_new_data, /* new data */
	followpath_get_tars, /* get constraint targets */
	followpath_flush_tars, /* flush constraint targets */
	followpath_get_tarmat, /* get target matrix */
	followpath_evaluate /* evaluate */
};

/* --------- Limit Location --------- */


static void loclimit_evaluate(bConstraint *con, bConstraintOb *cob, ListBase *UNUSED(targets))
{
	bLocLimitConstraint *data = con->data;
	
	if (data->flag & LIMIT_XMIN) {
		if (cob->matrix[3][0] < data->xmin)
			cob->matrix[3][0] = data->xmin;
	}
	if (data->flag & LIMIT_XMAX) {
		if (cob->matrix[3][0] > data->xmax)
			cob->matrix[3][0] = data->xmax;
	}
	if (data->flag & LIMIT_YMIN) {
		if (cob->matrix[3][1] < data->ymin)
			cob->matrix[3][1] = data->ymin;
	}
	if (data->flag & LIMIT_YMAX) {
		if (cob->matrix[3][1] > data->ymax)
			cob->matrix[3][1] = data->ymax;
	}
	if (data->flag & LIMIT_ZMIN) {
		if (cob->matrix[3][2] < data->zmin) 
			cob->matrix[3][2] = data->zmin;
	}
	if (data->flag & LIMIT_ZMAX) {
		if (cob->matrix[3][2] > data->zmax)
			cob->matrix[3][2] = data->zmax;
	}
}

static bConstraintTypeInfo CTI_LOCLIMIT = {
	CONSTRAINT_TYPE_LOCLIMIT, /* type */
	sizeof(bLocLimitConstraint), /* size */
	"Limit Location", /* name */
	"bLocLimitConstraint", /* struct name */
	NULL, /* free data */
	NULL, /* id looper */
	NULL, /* copy data */
	NULL, /* new data */
	NULL, /* get constraint targets */
	NULL, /* flush constraint targets */
	NULL, /* get target matrix */
	loclimit_evaluate /* evaluate */
};

/* -------- Limit Rotation --------- */

static void rotlimit_evaluate(bConstraint *con, bConstraintOb *cob, ListBase *UNUSED(targets))
{
	bRotLimitConstraint *data = con->data;
	float loc[3];
	float eul[3];
	float size[3];
	
	copy_v3_v3(loc, cob->matrix[3]);
	mat4_to_size(size, cob->matrix);

	mat4_to_eulO(eul, cob->rotOrder, cob->matrix);

	/* constraint data uses radians internally */
	
	/* limiting of euler values... */
	if (data->flag & LIMIT_XROT) {
		if (eul[0] < data->xmin) 
			eul[0] = data->xmin;
			
		if (eul[0] > data->xmax)
			eul[0] = data->xmax;
	}
	if (data->flag & LIMIT_YROT) {
		if (eul[1] < data->ymin)
			eul[1] = data->ymin;
			
		if (eul[1] > data->ymax)
			eul[1] = data->ymax;
	}
	if (data->flag & LIMIT_ZROT) {
		if (eul[2] < data->zmin)
			eul[2] = data->zmin;
			
		if (eul[2] > data->zmax)
			eul[2] = data->zmax;
	}
		
	loc_eulO_size_to_mat4(cob->matrix, loc, eul, size, cob->rotOrder);
}

static bConstraintTypeInfo CTI_ROTLIMIT = {
	CONSTRAINT_TYPE_ROTLIMIT, /* type */
	sizeof(bRotLimitConstraint), /* size */
	"Limit Rotation", /* name */
	"bRotLimitConstraint", /* struct name */
	NULL, /* free data */
	NULL, /* id looper */
	NULL, /* copy data */
	NULL, /* new data */
	NULL, /* get constraint targets */
	NULL, /* flush constraint targets */
	NULL, /* get target matrix */
	rotlimit_evaluate /* evaluate */
};

/* --------- Limit Scale --------- */


static void sizelimit_evaluate(bConstraint *con, bConstraintOb *cob, ListBase *UNUSED(targets))
{
	bSizeLimitConstraint *data = con->data;
	float obsize[3], size[3];
	
	mat4_to_size(size, cob->matrix);
	mat4_to_size(obsize, cob->matrix);
	
	if (data->flag & LIMIT_XMIN) {
		if (size[0] < data->xmin) 
			size[0] = data->xmin;
	}
	if (data->flag & LIMIT_XMAX) {
		if (size[0] > data->xmax) 
			size[0] = data->xmax;
	}
	if (data->flag & LIMIT_YMIN) {
		if (size[1] < data->ymin) 
			size[1] = data->ymin;
	}
	if (data->flag & LIMIT_YMAX) {
		if (size[1] > data->ymax) 
			size[1] = data->ymax;
	}
	if (data->flag & LIMIT_ZMIN) {
		if (size[2] < data->zmin) 
			size[2] = data->zmin;
	}
	if (data->flag & LIMIT_ZMAX) {
		if (size[2] > data->zmax) 
			size[2] = data->zmax;
	}
	
	if (obsize[0]) 
		mul_v3_fl(cob->matrix[0], size[0] / obsize[0]);
	if (obsize[1]) 
		mul_v3_fl(cob->matrix[1], size[1] / obsize[1]);
	if (obsize[2]) 
		mul_v3_fl(cob->matrix[2], size[2] / obsize[2]);
}

static bConstraintTypeInfo CTI_SIZELIMIT = {
	CONSTRAINT_TYPE_SIZELIMIT, /* type */
	sizeof(bSizeLimitConstraint), /* size */
	"Limit Scale", /* name */
	"bSizeLimitConstraint", /* struct name */
	NULL, /* free data */
	NULL, /* id looper */
	NULL, /* copy data */
	NULL, /* new data */
	NULL, /* get constraint targets */
	NULL, /* flush constraint targets */
	NULL, /* get target matrix */
	sizelimit_evaluate /* evaluate */
};

/* ----------- Copy Location ------------- */

static void loclike_new_data(void *cdata)
{
	bLocateLikeConstraint *data = (bLocateLikeConstraint *)cdata;
	
	data->flag = LOCLIKE_X | LOCLIKE_Y | LOCLIKE_Z;
}

static void loclike_id_looper(bConstraint *con, ConstraintIDFunc func, void *userdata)
{
	bLocateLikeConstraint *data = con->data;
	
	/* target only */
	func(con, (ID **)&data->tar, false, userdata);
}

static int loclike_get_tars(bConstraint *con, ListBase *list)
{
	if (con && list) {
		bLocateLikeConstraint *data = con->data;
		bConstraintTarget *ct;
		
		/* standard target-getting macro for single-target constraints */
		SINGLETARGET_GET_TARS(con, data->tar, data->subtarget, ct, list);
		
		return 1;
	}
	
	return 0;
}

static void loclike_flush_tars(bConstraint *con, ListBase *list, bool no_copy)
{
	if (con && list) {
		bLocateLikeConstraint *data = con->data;
		bConstraintTarget *ct = list->first;
		
		/* the following macro is used for all standard single-target constraints */
		SINGLETARGET_FLUSH_TARS(con, data->tar, data->subtarget, ct, list, no_copy);
	}
}

static void loclike_evaluate(bConstraint *con, bConstraintOb *cob, ListBase *targets)
{
	bLocateLikeConstraint *data = con->data;
	bConstraintTarget *ct = targets->first;
	
	if (VALID_CONS_TARGET(ct)) {
		float offset[3] = {0.0f, 0.0f, 0.0f};
		
		if (data->flag & LOCLIKE_OFFSET)
			copy_v3_v3(offset, cob->matrix[3]);
			
		if (data->flag & LOCLIKE_X) {
			cob->matrix[3][0] = ct->matrix[3][0];
			
			if (data->flag & LOCLIKE_X_INVERT) cob->matrix[3][0] *= -1;
			cob->matrix[3][0] += offset[0];
		}
		if (data->flag & LOCLIKE_Y) {
			cob->matrix[3][1] = ct->matrix[3][1];
			
			if (data->flag & LOCLIKE_Y_INVERT) cob->matrix[3][1] *= -1;
			cob->matrix[3][1] += offset[1];
		}
		if (data->flag & LOCLIKE_Z) {
			cob->matrix[3][2] = ct->matrix[3][2];
			
			if (data->flag & LOCLIKE_Z_INVERT) cob->matrix[3][2] *= -1;
			cob->matrix[3][2] += offset[2];
		}
	}
}

static bConstraintTypeInfo CTI_LOCLIKE = {
	CONSTRAINT_TYPE_LOCLIKE, /* type */
	sizeof(bLocateLikeConstraint), /* size */
	"Copy Location", /* name */
	"bLocateLikeConstraint", /* struct name */
	NULL, /* free data */
	loclike_id_looper, /* id looper */
	NULL, /* copy data */
	loclike_new_data, /* new data */
	loclike_get_tars, /* get constraint targets */
	loclike_flush_tars, /* flush constraint targets */
	default_get_tarmat, /* get target matrix */
	loclike_evaluate /* evaluate */
};

/* ----------- Copy Rotation ------------- */

static void rotlike_new_data(void *cdata)
{
	bRotateLikeConstraint *data = (bRotateLikeConstraint *)cdata;
	
	data->flag = ROTLIKE_X | ROTLIKE_Y | ROTLIKE_Z;
}

static void rotlike_id_looper(bConstraint *con, ConstraintIDFunc func, void *userdata)
{
	bRotateLikeConstraint *data = con->data;
	
	/* target only */
	func(con, (ID **)&data->tar, false, userdata);
}

static int rotlike_get_tars(bConstraint *con, ListBase *list)
{
	if (con && list) {
		bRotateLikeConstraint *data = con->data;
		bConstraintTarget *ct;
		
		/* standard target-getting macro for single-target constraints */
		SINGLETARGET_GET_TARS(con, data->tar, data->subtarget, ct, list);
		
		return 1;
	}
	
	return 0;
}

static void rotlike_flush_tars(bConstraint *con, ListBase *list, bool no_copy)
{
	if (con && list) {
		bRotateLikeConstraint *data = con->data;
		bConstraintTarget *ct = list->first;
		
		/* the following macro is used for all standard single-target constraints */
		SINGLETARGET_FLUSH_TARS(con, data->tar, data->subtarget, ct, list, no_copy);
	}
}

static void rotlike_evaluate(bConstraint *con, bConstraintOb *cob, ListBase *targets)
{
	bRotateLikeConstraint *data = con->data;
	bConstraintTarget *ct = targets->first;
	
	if (VALID_CONS_TARGET(ct)) {
		float loc[3];
		float eul[3], obeul[3];
		float size[3];
		
		copy_v3_v3(loc, cob->matrix[3]);
		mat4_to_size(size, cob->matrix);
		
		/* to allow compatible rotations, must get both rotations in the order of the owner... */
		mat4_to_eulO(obeul, cob->rotOrder, cob->matrix);
		/* we must get compatible eulers from the beginning because some of them can be modified below (see bug #21875) */
		mat4_to_compatible_eulO(eul, obeul, cob->rotOrder, ct->matrix);
		
		if ((data->flag & ROTLIKE_X) == 0)
			eul[0] = obeul[0];
		else {
			if (data->flag & ROTLIKE_OFFSET)
				rotate_eulO(eul, cob->rotOrder, 'X', obeul[0]);
			
			if (data->flag & ROTLIKE_X_INVERT)
				eul[0] *= -1;
		}
		
		if ((data->flag & ROTLIKE_Y) == 0)
			eul[1] = obeul[1];
		else {
			if (data->flag & ROTLIKE_OFFSET)
				rotate_eulO(eul, cob->rotOrder, 'Y', obeul[1]);
			
			if (data->flag & ROTLIKE_Y_INVERT)
				eul[1] *= -1;
		}
		
		if ((data->flag & ROTLIKE_Z) == 0)
			eul[2] = obeul[2];
		else {
			if (data->flag & ROTLIKE_OFFSET)
				rotate_eulO(eul, cob->rotOrder, 'Z', obeul[2]);
			
			if (data->flag & ROTLIKE_Z_INVERT)
				eul[2] *= -1;
		}
		
		/* good to make eulers compatible again, since we don't know how much they were changed above */
		compatible_eul(eul, obeul);
		loc_eulO_size_to_mat4(cob->matrix, loc, eul, size, cob->rotOrder);
	}
}

static bConstraintTypeInfo CTI_ROTLIKE = {
	CONSTRAINT_TYPE_ROTLIKE, /* type */
	sizeof(bRotateLikeConstraint), /* size */
	"Copy Rotation", /* name */
	"bRotateLikeConstraint", /* struct name */
	NULL, /* free data */
	rotlike_id_looper, /* id looper */
	NULL, /* copy data */
	rotlike_new_data, /* new data */
	rotlike_get_tars, /* get constraint targets */
	rotlike_flush_tars, /* flush constraint targets */
	default_get_tarmat, /* get target matrix */
	rotlike_evaluate /* evaluate */
};

/* ---------- Copy Scale ---------- */

static void sizelike_new_data(void *cdata)
{
	bSizeLikeConstraint *data = (bSizeLikeConstraint *)cdata;
	
	data->flag = SIZELIKE_X | SIZELIKE_Y | SIZELIKE_Z;
}

static void sizelike_id_looper(bConstraint *con, ConstraintIDFunc func, void *userdata)
{
	bSizeLikeConstraint *data = con->data;
	
	/* target only */
	func(con, (ID **)&data->tar, false, userdata);
}

static int sizelike_get_tars(bConstraint *con, ListBase *list)
{
	if (con && list) {
		bSizeLikeConstraint *data = con->data;
		bConstraintTarget *ct;
		
		/* standard target-getting macro for single-target constraints */
		SINGLETARGET_GET_TARS(con, data->tar, data->subtarget, ct, list);
		
		return 1;
	}
	
	return 0;
}

static void sizelike_flush_tars(bConstraint *con, ListBase *list, bool no_copy)
{
	if (con && list) {
		bSizeLikeConstraint *data = con->data;
		bConstraintTarget *ct = list->first;
		
		/* the following macro is used for all standard single-target constraints */
		SINGLETARGET_FLUSH_TARS(con, data->tar, data->subtarget, ct, list, no_copy);
	}
}

static void sizelike_evaluate(bConstraint *con, bConstraintOb *cob, ListBase *targets)
{
	bSizeLikeConstraint *data = con->data;
	bConstraintTarget *ct = targets->first;
	
	if (VALID_CONS_TARGET(ct)) {
		float obsize[3], size[3];
		
		mat4_to_size(size, ct->matrix);
		mat4_to_size(obsize, cob->matrix);
		
		if ((data->flag & SIZELIKE_X) && (obsize[0] != 0)) {
			if (data->flag & SIZELIKE_OFFSET) {
				size[0] += (obsize[0] - 1.0f);
				mul_v3_fl(cob->matrix[0], size[0] / obsize[0]);
			}
			else
				mul_v3_fl(cob->matrix[0], size[0] / obsize[0]);
		}
		if ((data->flag & SIZELIKE_Y) && (obsize[1] != 0)) {
			if (data->flag & SIZELIKE_OFFSET) {
				size[1] += (obsize[1] - 1.0f);
				mul_v3_fl(cob->matrix[1], size[1] / obsize[1]);
			}
			else
				mul_v3_fl(cob->matrix[1], size[1] / obsize[1]);
		}
		if ((data->flag & SIZELIKE_Z) && (obsize[2] != 0)) {
			if (data->flag & SIZELIKE_OFFSET) {
				size[2] += (obsize[2] - 1.0f);
				mul_v3_fl(cob->matrix[2], size[2] / obsize[2]);
			}
			else
				mul_v3_fl(cob->matrix[2], size[2] / obsize[2]);
		}
	}
}

static bConstraintTypeInfo CTI_SIZELIKE = {
	CONSTRAINT_TYPE_SIZELIKE, /* type */
	sizeof(bSizeLikeConstraint), /* size */
	"Copy Scale", /* name */
	"bSizeLikeConstraint", /* struct name */
	NULL, /* free data */
	sizelike_id_looper, /* id looper */
	NULL, /* copy data */
	sizelike_new_data, /* new data */
	sizelike_get_tars, /* get constraint targets */
	sizelike_flush_tars, /* flush constraint targets */
	default_get_tarmat, /* get target matrix */
	sizelike_evaluate /* evaluate */
};

/* ----------- Copy Transforms ------------- */

static void translike_id_looper(bConstraint *con, ConstraintIDFunc func, void *userdata)
{
	bTransLikeConstraint *data = con->data;
	
	/* target only */
	func(con, (ID **)&data->tar, false, userdata);
}

static int translike_get_tars(bConstraint *con, ListBase *list)
{
	if (con && list) {
		bTransLikeConstraint *data = con->data;
		bConstraintTarget *ct;
		
		/* standard target-getting macro for single-target constraints */
		SINGLETARGET_GET_TARS(con, data->tar, data->subtarget, ct, list);
		
		return 1;
	}
	
	return 0;
}

static void translike_flush_tars(bConstraint *con, ListBase *list, bool no_copy)
{
	if (con && list) {
		bTransLikeConstraint *data = con->data;
		bConstraintTarget *ct = list->first;
		
		/* the following macro is used for all standard single-target constraints */
		SINGLETARGET_FLUSH_TARS(con, data->tar, data->subtarget, ct, list, no_copy);
	}
}

static void translike_evaluate(bConstraint *UNUSED(con), bConstraintOb *cob, ListBase *targets)
{
	bConstraintTarget *ct = targets->first;
	
	if (VALID_CONS_TARGET(ct)) {
		/* just copy the entire transform matrix of the target */
		copy_m4_m4(cob->matrix, ct->matrix);
	}
}

static bConstraintTypeInfo CTI_TRANSLIKE = {
	CONSTRAINT_TYPE_TRANSLIKE, /* type */
	sizeof(bTransLikeConstraint), /* size */
	"Copy Transforms", /* name */
	"bTransLikeConstraint", /* struct name */
	NULL, /* free data */
	translike_id_looper, /* id looper */
	NULL, /* copy data */
	NULL, /* new data */
	translike_get_tars, /* get constraint targets */
	translike_flush_tars, /* flush constraint targets */
	default_get_tarmat, /* get target matrix */
	translike_evaluate /* evaluate */
};

/* ---------- Maintain Volume ---------- */

static void samevolume_new_data(void *cdata)
{
	bSameVolumeConstraint *data = (bSameVolumeConstraint *)cdata;

	data->flag = SAMEVOL_Y;
	data->volume = 1.0f;
}

static void samevolume_evaluate(bConstraint *con, bConstraintOb *cob, ListBase *UNUSED(targets))
{
	bSameVolumeConstraint *data = con->data;

	float volume = data->volume;
	float fac = 1.0f;
	float obsize[3];

	mat4_to_size(obsize, cob->matrix);
	
	/* calculate normalizing scale factor for non-essential values */
	if (obsize[data->flag] != 0) 
		fac = sqrtf(volume / obsize[data->flag]) / obsize[data->flag];
	
	/* apply scaling factor to the channels not being kept */
	switch (data->flag) {
		case SAMEVOL_X:
			mul_v3_fl(cob->matrix[1], fac);
			mul_v3_fl(cob->matrix[2], fac);
			break;
		case SAMEVOL_Y:
			mul_v3_fl(cob->matrix[0], fac);
			mul_v3_fl(cob->matrix[2], fac);
			break;
		case SAMEVOL_Z:
			mul_v3_fl(cob->matrix[0], fac);
			mul_v3_fl(cob->matrix[1], fac);
			break;
	}
}

static bConstraintTypeInfo CTI_SAMEVOL = {
	CONSTRAINT_TYPE_SAMEVOL, /* type */
	sizeof(bSameVolumeConstraint), /* size */
	"Maintain Volume", /* name */
	"bSameVolumeConstraint", /* struct name */
	NULL, /* free data */
	NULL, /* id looper */
	NULL, /* copy data */
	samevolume_new_data, /* new data */
	NULL, /* get constraint targets */
	NULL, /* flush constraint targets */
	NULL, /* get target matrix */
	samevolume_evaluate /* evaluate */
};

/* ----------- Python Constraint -------------- */

static void pycon_free(bConstraint *con)
{
	bPythonConstraint *data = con->data;
	
	/* id-properties */
	IDP_FreeProperty(data->prop);
	MEM_freeN(data->prop);
	
	/* multiple targets */
	BLI_freelistN(&data->targets);
}	

static void pycon_copy(bConstraint *con, bConstraint *srccon)
{
	bPythonConstraint *pycon = (bPythonConstraint *)con->data;
	bPythonConstraint *opycon = (bPythonConstraint *)srccon->data;
	
	pycon->prop = IDP_CopyProperty(opycon->prop);
	BLI_duplicatelist(&pycon->targets, &opycon->targets);
}

static void pycon_new_data(void *cdata)
{
	bPythonConstraint *data = (bPythonConstraint *)cdata;
	
	/* everything should be set correctly by calloc, except for the prop->type constant.*/
	data->prop = MEM_callocN(sizeof(IDProperty), "PyConstraintProps");
	data->prop->type = IDP_GROUP;
}

static int pycon_get_tars(bConstraint *con, ListBase *list)
{
	if (con && list) {
		bPythonConstraint *data = con->data;
		
		list->first = data->targets.first;
		list->last = data->targets.last;
		
		return data->tarnum;
	}
	
	return 0;
}

static void pycon_id_looper(bConstraint *con, ConstraintIDFunc func, void *userdata)
{
	bPythonConstraint *data = con->data;
	bConstraintTarget *ct;
	
	/* targets */
	for (ct = data->targets.first; ct; ct = ct->next)
		func(con, (ID **)&ct->tar, false, userdata);
		
	/* script */
	func(con, (ID **)&data->text, true, userdata);
}

/* Whether this approach is maintained remains to be seen (aligorith) */
static void pycon_get_tarmat(bConstraint *con, bConstraintOb *cob, bConstraintTarget *ct, float UNUSED(ctime))
{
#ifdef WITH_PYTHON
	bPythonConstraint *data = con->data;
#endif

	if (VALID_CONS_TARGET(ct)) {
#ifdef CYCLIC_DEPENDENCY_WORKAROUND
		/* special exception for curves - depsgraph issues */
		if (ct->tar->type == OB_CURVE) {
			if (ct->tar->curve_cache == NULL) {
				BKE_displist_make_curveTypes(cob->scene, ct->tar, false);
			}
		}
#endif

		/* firstly calculate the matrix the normal way, then let the py-function override
		 * this matrix if it needs to do so
		 */
		constraint_target_to_mat4(ct->tar, ct->subtarget, ct->matrix, CONSTRAINT_SPACE_WORLD, ct->space, con->flag, con->headtail);
		
		/* only execute target calculation if allowed */
#ifdef WITH_PYTHON
		if (G.f & G_SCRIPT_AUTOEXEC)
			BPY_pyconstraint_target(data, ct);
#endif
	}
	else if (ct)
		unit_m4(ct->matrix);
}

static void pycon_evaluate(bConstraint *con, bConstraintOb *cob, ListBase *targets)
{
#ifndef WITH_PYTHON
	UNUSED_VARS(con, cob, targets);
	return;
#else
	bPythonConstraint *data = con->data;
	
	/* only evaluate in python if we're allowed to do so */
	if ((G.f & G_SCRIPT_AUTOEXEC) == 0) return;
	
/* currently removed, until I this can be re-implemented for multiple targets */
#if 0
	/* Firstly, run the 'driver' function which has direct access to the objects involved 
	 * Technically, this is potentially dangerous as users may abuse this and cause dependency-problems,
	 * but it also allows certain 'clever' rigging hacks to work.
	 */
	BPY_pyconstraint_driver(data, cob, targets);
#endif
	
	/* Now, run the actual 'constraint' function, which should only access the matrices */
	BPY_pyconstraint_exec(data, cob, targets);
#endif /* WITH_PYTHON */
}

static bConstraintTypeInfo CTI_PYTHON = {
	CONSTRAINT_TYPE_PYTHON, /* type */
	sizeof(bPythonConstraint), /* size */
	"Script", /* name */
	"bPythonConstraint", /* struct name */
	pycon_free, /* free data */
	pycon_id_looper, /* id looper */
	pycon_copy, /* copy data */
	pycon_new_data, /* new data */
	pycon_get_tars, /* get constraint targets */
	NULL, /* flush constraint targets */
	pycon_get_tarmat, /* get target matrix */
	pycon_evaluate /* evaluate */
};

/* -------- Action Constraint ----------- */

static void actcon_new_data(void *cdata)
{
	bActionConstraint *data = (bActionConstraint *)cdata;
	
	/* set type to 20 (Loc X), as 0 is Rot X for backwards compatibility */
	data->type = 20;
}

static void actcon_id_looper(bConstraint *con, ConstraintIDFunc func, void *userdata)
{
	bActionConstraint *data = con->data;
	
	/* target */
	func(con, (ID **)&data->tar, false, userdata);
	
	/* action */
	func(con, (ID **)&data->act, true, userdata);
}

static int actcon_get_tars(bConstraint *con, ListBase *list)
{
	if (con && list) {
		bActionConstraint *data = con->data;
		bConstraintTarget *ct;
		
		/* standard target-getting macro for single-target constraints */
		SINGLETARGET_GET_TARS(con, data->tar, data->subtarget, ct, list);
		
		return 1;
	}
	
	return 0;
}

static void actcon_flush_tars(bConstraint *con, ListBase *list, bool no_copy)
{
	if (con && list) {
		bActionConstraint *data = con->data;
		bConstraintTarget *ct = list->first;
		
		/* the following macro is used for all standard single-target constraints */
		SINGLETARGET_FLUSH_TARS(con, data->tar, data->subtarget, ct, list, no_copy);
	}
}

static void actcon_get_tarmat(bConstraint *con, bConstraintOb *cob, bConstraintTarget *ct, float UNUSED(ctime))
{
	bActionConstraint *data = con->data;
	
	if (VALID_CONS_TARGET(ct)) {
		float tempmat[4][4], vec[3];
		float s, t;
		short axis;
		
		/* initialize return matrix */
		unit_m4(ct->matrix);
		
		/* get the transform matrix of the target */
		constraint_target_to_mat4(ct->tar, ct->subtarget, tempmat, CONSTRAINT_SPACE_WORLD, ct->space, con->flag, con->headtail);
		
		/* determine where in transform range target is */
		/* data->type is mapped as follows for backwards compatibility:
		 *	00,01,02	- rotation (it used to be like this)
		 *  10,11,12	- scaling
		 *	20,21,22	- location
		 */
		if (data->type < 10) {
			/* extract rotation (is in whatever space target should be in) */
			mat4_to_eul(vec, tempmat);
			mul_v3_fl(vec, RAD2DEGF(1.0f)); /* rad -> deg */
			axis = data->type;
		}
		else if (data->type < 20) {
			/* extract scaling (is in whatever space target should be in) */
			mat4_to_size(vec, tempmat);
			axis = data->type - 10;
		}
		else {
			/* extract location */
			copy_v3_v3(vec, tempmat[3]);
			axis = data->type - 20;
		}
		
		BLI_assert((unsigned int)axis < 3);

		/* Target defines the animation */
		s = (vec[axis] - data->min) / (data->max - data->min);
		CLAMP(s, 0, 1);
		t = (s * (data->end - data->start)) + data->start;
		
		if (G.debug & G_DEBUG)
			printf("do Action Constraint %s - Ob %s Pchan %s\n", con->name, cob->ob->id.name + 2, (cob->pchan) ? cob->pchan->name : NULL);
		
		/* Get the appropriate information from the action */
		if (cob->type == CONSTRAINT_OBTYPE_OBJECT || (data->flag & ACTCON_BONE_USE_OBJECT_ACTION)) {
			Object workob;
			
			/* evaluate using workob */
			/* FIXME: we don't have any consistent standards on limiting effects on object... */
			what_does_obaction(cob->ob, &workob, NULL, data->act, NULL, t);
			BKE_object_to_mat4(&workob, ct->matrix);
		}
		else if (cob->type == CONSTRAINT_OBTYPE_BONE) {
			Object workob;
			bPose pose = {{0}};
			bPoseChannel *pchan, *tchan;

			/* make a copy of the bone of interest in the temp pose before evaluating action, so that it can get set 
			 *	- we need to manually copy over a few settings, including rotation order, otherwise this fails
			 */
			pchan = cob->pchan;
			
			tchan = BKE_pose_channel_verify(&pose, pchan->name);
			tchan->rotmode = pchan->rotmode;
			
			/* evaluate action using workob (it will only set the PoseChannel in question) */
			what_does_obaction(cob->ob, &workob, &pose, data->act, pchan->name, t);
			
			/* convert animation to matrices for use here */
			BKE_pchan_calc_mat(tchan);
			copy_m4_m4(ct->matrix, tchan->chan_mat);
			
			/* Clean up */
			BKE_pose_free_data(&pose);
		}
		else {
			/* behavior undefined... */
			puts("Error: unknown owner type for Action Constraint");
		}
	}
}

static void actcon_evaluate(bConstraint *UNUSED(con), bConstraintOb *cob, ListBase *targets)
{
	bConstraintTarget *ct = targets->first;
	
	if (VALID_CONS_TARGET(ct)) {
		float temp[4][4];
		
		/* Nice and simple... we just need to multiply the matrices, as the get_target_matrix
		 * function has already taken care of everything else.
		 */
		copy_m4_m4(temp, cob->matrix);
		mul_m4_m4m4(cob->matrix, temp, ct->matrix);
	}
}

static bConstraintTypeInfo CTI_ACTION = {
	CONSTRAINT_TYPE_ACTION, /* type */
	sizeof(bActionConstraint), /* size */
	"Action", /* name */
	"bActionConstraint", /* struct name */
	NULL, /* free data */
	actcon_id_looper, /* id looper */
	NULL, /* copy data */
	actcon_new_data, /* new data */
	actcon_get_tars, /* get constraint targets */
	actcon_flush_tars, /* flush constraint targets */
	actcon_get_tarmat, /* get target matrix */
	actcon_evaluate /* evaluate */
};

/* --------- Locked Track ---------- */

static void locktrack_new_data(void *cdata)
{
	bLockTrackConstraint *data = (bLockTrackConstraint *)cdata;
	
	data->trackflag = TRACK_Y;
	data->lockflag = LOCK_Z;
}	

static void locktrack_id_looper(bConstraint *con, ConstraintIDFunc func, void *userdata)
{
	bLockTrackConstraint *data = con->data;
	
	/* target only */
	func(con, (ID **)&data->tar, false, userdata);
}

static int locktrack_get_tars(bConstraint *con, ListBase *list)
{
	if (con && list) {
		bLockTrackConstraint *data = con->data;
		bConstraintTarget *ct;
		
		/* the following macro is used for all standard single-target constraints */
		SINGLETARGET_GET_TARS(con, data->tar, data->subtarget, ct, list);
		
		return 1;
	}
	
	return 0;
}

static void locktrack_flush_tars(bConstraint *con, ListBase *list, bool no_copy)
{
	if (con && list) {
		bLockTrackConstraint *data = con->data;
		bConstraintTarget *ct = list->first;
		
		/* the following macro is used for all standard single-target constraints */
		SINGLETARGET_FLUSH_TARS(con, data->tar, data->subtarget, ct, list, no_copy);
	}
}

static void locktrack_evaluate(bConstraint *con, bConstraintOb *cob, ListBase *targets)
{
	bLockTrackConstraint *data = con->data;
	bConstraintTarget *ct = targets->first;
	
	if (VALID_CONS_TARGET(ct)) {
		float vec[3], vec2[3];
		float totmat[3][3];
		float tmpmat[3][3];
		float invmat[3][3];
		float mdet;
		
		/* Vector object -> target */
		sub_v3_v3v3(vec, ct->matrix[3], cob->matrix[3]);
		switch (data->lockflag) {
			case LOCK_X: /* LOCK X */
			{
				switch (data->trackflag) {
					case TRACK_Y: /* LOCK X TRACK Y */
					{
						/* Projection of Vector on the plane */
						project_v3_v3v3(vec2, vec, cob->matrix[0]);
						sub_v3_v3v3(totmat[1], vec, vec2);
						normalize_v3(totmat[1]);
					
						/* the x axis is fixed */
						normalize_v3_v3(totmat[0], cob->matrix[0]);
					
						/* the z axis gets mapped onto a third orthogonal vector */
						cross_v3_v3v3(totmat[2], totmat[0], totmat[1]);
						break;
					}
					case TRACK_Z: /* LOCK X TRACK Z */
					{
						/* Projection of Vector on the plane */
						project_v3_v3v3(vec2, vec, cob->matrix[0]);
						sub_v3_v3v3(totmat[2], vec, vec2);
						normalize_v3(totmat[2]);
					
						/* the x axis is fixed */
						normalize_v3_v3(totmat[0], cob->matrix[0]);
					
						/* the z axis gets mapped onto a third orthogonal vector */
						cross_v3_v3v3(totmat[1], totmat[2], totmat[0]);
						break;
					}
					case TRACK_nY: /* LOCK X TRACK -Y */
					{
						/* Projection of Vector on the plane */
						project_v3_v3v3(vec2, vec, cob->matrix[0]);
						sub_v3_v3v3(totmat[1], vec, vec2);
						normalize_v3(totmat[1]);
						negate_v3(totmat[1]);
					
						/* the x axis is fixed */
						normalize_v3_v3(totmat[0], cob->matrix[0]);
					
						/* the z axis gets mapped onto a third orthogonal vector */
						cross_v3_v3v3(totmat[2], totmat[0], totmat[1]);
						break;
					}
					case TRACK_nZ: /* LOCK X TRACK -Z */
					{
						/* Projection of Vector on the plane */
						project_v3_v3v3(vec2, vec, cob->matrix[0]);
						sub_v3_v3v3(totmat[2], vec, vec2);
						normalize_v3(totmat[2]);
						negate_v3(totmat[2]);
						
						/* the x axis is fixed */
						normalize_v3_v3(totmat[0], cob->matrix[0]);
						
						/* the z axis gets mapped onto a third orthogonal vector */
						cross_v3_v3v3(totmat[1], totmat[2], totmat[0]);
						break;
					}
					default:
					{
						unit_m3(totmat);
						break;
					}
				}
				break;
			}
			case LOCK_Y: /* LOCK Y */
			{
				switch (data->trackflag) {
					case TRACK_X: /* LOCK Y TRACK X */
					{
						/* Projection of Vector on the plane */
						project_v3_v3v3(vec2, vec, cob->matrix[1]);
						sub_v3_v3v3(totmat[0], vec, vec2);
						normalize_v3(totmat[0]);
					
						/* the y axis is fixed */
						normalize_v3_v3(totmat[1], cob->matrix[1]);

						/* the z axis gets mapped onto a third orthogonal vector */
						cross_v3_v3v3(totmat[2], totmat[0], totmat[1]);
						break;
					}
					case TRACK_Z: /* LOCK Y TRACK Z */
					{
						/* Projection of Vector on the plane */
						project_v3_v3v3(vec2, vec, cob->matrix[1]);
						sub_v3_v3v3(totmat[2], vec, vec2);
						normalize_v3(totmat[2]);
					
						/* the y axis is fixed */
						normalize_v3_v3(totmat[1], cob->matrix[1]);
					
						/* the z axis gets mapped onto a third orthogonal vector */
						cross_v3_v3v3(totmat[0], totmat[1], totmat[2]);
						break;
					}
					case TRACK_nX: /* LOCK Y TRACK -X */
					{
						/* Projection of Vector on the plane */
						project_v3_v3v3(vec2, vec, cob->matrix[1]);
						sub_v3_v3v3(totmat[0], vec, vec2);
						normalize_v3(totmat[0]);
						negate_v3(totmat[0]);
					
						/* the y axis is fixed */
						normalize_v3_v3(totmat[1], cob->matrix[1]);
					
						/* the z axis gets mapped onto a third orthogonal vector */
						cross_v3_v3v3(totmat[2], totmat[0], totmat[1]);
						break;
					}
					case TRACK_nZ: /* LOCK Y TRACK -Z */
					{
						/* Projection of Vector on the plane */
						project_v3_v3v3(vec2, vec, cob->matrix[1]);
						sub_v3_v3v3(totmat[2], vec, vec2);
						normalize_v3(totmat[2]);
						negate_v3(totmat[2]);
					
						/* the y axis is fixed */
						normalize_v3_v3(totmat[1], cob->matrix[1]);
					
						/* the z axis gets mapped onto a third orthogonal vector */
						cross_v3_v3v3(totmat[0], totmat[1], totmat[2]);
						break;
					}
					default:
					{
						unit_m3(totmat);
						break;
					}
				}
				break;
			}
			case LOCK_Z: /* LOCK Z */
			{
				switch (data->trackflag) {
					case TRACK_X: /* LOCK Z TRACK X */
					{
						/* Projection of Vector on the plane */
						project_v3_v3v3(vec2, vec, cob->matrix[2]);
						sub_v3_v3v3(totmat[0], vec, vec2);
						normalize_v3(totmat[0]);
					
						/* the z axis is fixed */
						normalize_v3_v3(totmat[2], cob->matrix[2]);
					
						/* the x axis gets mapped onto a third orthogonal vector */
						cross_v3_v3v3(totmat[1], totmat[2], totmat[0]);
						break;
					}
					case TRACK_Y: /* LOCK Z TRACK Y */
					{
						/* Projection of Vector on the plane */
						project_v3_v3v3(vec2, vec, cob->matrix[2]);
						sub_v3_v3v3(totmat[1], vec, vec2);
						normalize_v3(totmat[1]);
					
						/* the z axis is fixed */
						normalize_v3_v3(totmat[2], cob->matrix[2]);
						
						/* the x axis gets mapped onto a third orthogonal vector */
						cross_v3_v3v3(totmat[0], totmat[1], totmat[2]);
						break;
					}
					case TRACK_nX: /* LOCK Z TRACK -X */
					{
						/* Projection of Vector on the plane */
						project_v3_v3v3(vec2, vec, cob->matrix[2]);
						sub_v3_v3v3(totmat[0], vec, vec2);
						normalize_v3(totmat[0]);
						negate_v3(totmat[0]);
					
						/* the z axis is fixed */
						normalize_v3_v3(totmat[2], cob->matrix[2]);
					
						/* the x axis gets mapped onto a third orthogonal vector */
						cross_v3_v3v3(totmat[1], totmat[2], totmat[0]);
						break;
					}
					case TRACK_nY: /* LOCK Z TRACK -Y */
					{
						/* Projection of Vector on the plane */
						project_v3_v3v3(vec2, vec, cob->matrix[2]);
						sub_v3_v3v3(totmat[1], vec, vec2);
						normalize_v3(totmat[1]);
						negate_v3(totmat[1]);
					
						/* the z axis is fixed */
						normalize_v3_v3(totmat[2], cob->matrix[2]);
						
						/* the x axis gets mapped onto a third orthogonal vector */
						cross_v3_v3v3(totmat[0], totmat[1], totmat[2]);
						break;
					}
					default:
					{
						unit_m3(totmat);
						break;
					}
				}
				break;
			}
			default:
			{
				unit_m3(totmat);
				break;
			}
		}
		/* Block to keep matrix heading */
		copy_m3_m4(tmpmat, cob->matrix);
		normalize_m3(tmpmat);
		invert_m3_m3(invmat, tmpmat);
		mul_m3_m3m3(tmpmat, totmat, invmat);
		totmat[0][0] = tmpmat[0][0]; totmat[0][1] = tmpmat[0][1]; totmat[0][2] = tmpmat[0][2];
		totmat[1][0] = tmpmat[1][0]; totmat[1][1] = tmpmat[1][1]; totmat[1][2] = tmpmat[1][2];
		totmat[2][0] = tmpmat[2][0]; totmat[2][1] = tmpmat[2][1]; totmat[2][2] = tmpmat[2][2];
		
		mdet = determinant_m3(totmat[0][0], totmat[0][1], totmat[0][2],
		                      totmat[1][0], totmat[1][1], totmat[1][2],
		                      totmat[2][0], totmat[2][1], totmat[2][2]);
		if (mdet == 0) {
			unit_m3(totmat);
		}
		
		/* apply out transformaton to the object */
		mul_m4_m3m4(cob->matrix, totmat, cob->matrix);
	}
}

static bConstraintTypeInfo CTI_LOCKTRACK = {
	CONSTRAINT_TYPE_LOCKTRACK, /* type */
	sizeof(bLockTrackConstraint), /* size */
	"Locked Track", /* name */
	"bLockTrackConstraint", /* struct name */
	NULL, /* free data */
	locktrack_id_looper, /* id looper */
	NULL, /* copy data */
	locktrack_new_data, /* new data */
	locktrack_get_tars, /* get constraint targets */
	locktrack_flush_tars, /* flush constraint targets */
	default_get_tarmat, /* get target matrix */
	locktrack_evaluate /* evaluate */
};

/* ---------- Limit Distance Constraint ----------- */

static void distlimit_new_data(void *cdata)
{
	bDistLimitConstraint *data = (bDistLimitConstraint *)cdata;
	
	data->dist = 0.0f;
}

static void distlimit_id_looper(bConstraint *con, ConstraintIDFunc func, void *userdata)
{
	bDistLimitConstraint *data = con->data;
	
	/* target only */
	func(con, (ID **)&data->tar, false, userdata);
}

static int distlimit_get_tars(bConstraint *con, ListBase *list)
{
	if (con && list) {
		bDistLimitConstraint *data = con->data;
		bConstraintTarget *ct;
		
		/* standard target-getting macro for single-target constraints */
		SINGLETARGET_GET_TARS(con, data->tar, data->subtarget, ct, list);
		
		return 1;
	}
	
	return 0;
}

static void distlimit_flush_tars(bConstraint *con, ListBase *list, bool no_copy)
{
	if (con && list) {
		bDistLimitConstraint *data = con->data;
		bConstraintTarget *ct = list->first;
		
		/* the following macro is used for all standard single-target constraints */
		SINGLETARGET_FLUSH_TARS(con, data->tar, data->subtarget, ct, list, no_copy);
	}
}

static void distlimit_evaluate(bConstraint *con, bConstraintOb *cob, ListBase *targets)
{
	bDistLimitConstraint *data = con->data;
	bConstraintTarget *ct = targets->first;
	
	/* only evaluate if there is a target */
	if (VALID_CONS_TARGET(ct)) {
		float dvec[3], dist, sfac = 1.0f;
		short clamp_surf = 0;
		
		/* calculate our current distance from the target */
		dist = len_v3v3(cob->matrix[3], ct->matrix[3]);
		
		/* set distance (flag is only set when user demands it) */
		if (data->dist == 0)
			data->dist = dist;
		
		/* check if we're which way to clamp from, and calculate interpolation factor (if needed) */
		if (data->mode == LIMITDIST_OUTSIDE) {
			/* if inside, then move to surface */
			if (dist <= data->dist) {
				clamp_surf = 1;
				if (dist != 0.0f) sfac = data->dist / dist;
			}
			/* if soft-distance is enabled, start fading once owner is dist+softdist from the target */
			else if (data->flag & LIMITDIST_USESOFT) {
				if (dist <= (data->dist + data->soft)) {
					
				}
			}
		}
		else if (data->mode == LIMITDIST_INSIDE) {
			/* if outside, then move to surface */
			if (dist >= data->dist) {
				clamp_surf = 1;
				if (dist != 0.0f) sfac = data->dist / dist;
			}
			/* if soft-distance is enabled, start fading once owner is dist-soft from the target */
			else if (data->flag & LIMITDIST_USESOFT) {
				/* FIXME: there's a problem with "jumping" when this kicks in */
				if (dist >= (data->dist - data->soft)) {
					sfac = (float)(data->soft * (1.0f - expf(-(dist - data->dist) / data->soft)) + data->dist);
					if (dist != 0.0f) sfac /= dist;
					
					clamp_surf = 1;
				}
			}
		}
		else {
			if (IS_EQF(dist, data->dist) == 0) {
				clamp_surf = 1;
				if (dist != 0.0f) sfac = data->dist / dist;
			}
		}
		
		/* clamp to 'surface' (i.e. move owner so that dist == data->dist) */
		if (clamp_surf) {
			/* simply interpolate along line formed by target -> owner */
			interp_v3_v3v3(dvec, ct->matrix[3], cob->matrix[3], sfac);
			
			/* copy new vector onto owner */
			copy_v3_v3(cob->matrix[3], dvec);
		}
	}
}

static bConstraintTypeInfo CTI_DISTLIMIT = {
	CONSTRAINT_TYPE_DISTLIMIT, /* type */
	sizeof(bDistLimitConstraint), /* size */
	"Limit Distance", /* name */
	"bDistLimitConstraint", /* struct name */
	NULL, /* free data */
	distlimit_id_looper, /* id looper */
	NULL, /* copy data */
	distlimit_new_data, /* new data */
	distlimit_get_tars, /* get constraint targets */
	distlimit_flush_tars, /* flush constraint targets */
	default_get_tarmat, /* get a target matrix */
	distlimit_evaluate /* evaluate */
};

/* ---------- Stretch To ------------ */

static void stretchto_new_data(void *cdata)
{
	bStretchToConstraint *data = (bStretchToConstraint *)cdata;
	
	data->volmode = 0;
	data->plane = 0;
	data->orglength = 0.0; 
	data->bulge = 1.0;
	data->bulge_max = 1.0f;
	data->bulge_min = 1.0f;
}

static void stretchto_id_looper(bConstraint *con, ConstraintIDFunc func, void *userdata)
{
	bStretchToConstraint *data = con->data;
	
	/* target only */
	func(con, (ID **)&data->tar, false, userdata);
}

static int stretchto_get_tars(bConstraint *con, ListBase *list)
{
	if (con && list) {
		bStretchToConstraint *data = con->data;
		bConstraintTarget *ct;
		
		/* standard target-getting macro for single-target constraints */
		SINGLETARGET_GET_TARS(con, data->tar, data->subtarget, ct, list);
		
		return 1;
	}
	
	return 0;
}

static void stretchto_flush_tars(bConstraint *con, ListBase *list, bool no_copy)
{
	if (con && list) {
		bStretchToConstraint *data = con->data;
		bConstraintTarget *ct = list->first;
		
		/* the following macro is used for all standard single-target constraints */
		SINGLETARGET_FLUSH_TARS(con, data->tar, data->subtarget, ct, list, no_copy);
	}
}

static void stretchto_evaluate(bConstraint *con, bConstraintOb *cob, ListBase *targets)
{
	bStretchToConstraint *data = con->data;
	bConstraintTarget *ct = targets->first;
	
	/* only evaluate if there is a target */
	if (VALID_CONS_TARGET(ct)) {
		float size[3], scale[3], vec[3], xx[3], zz[3], orth[3];
		float totmat[3][3];
		float dist, bulge;
		
		/* store scaling before destroying obmat */
		mat4_to_size(size, cob->matrix);
		
		/* store X orientation before destroying obmat */
		normalize_v3_v3(xx, cob->matrix[0]);
		
		/* store Z orientation before destroying obmat */
		normalize_v3_v3(zz, cob->matrix[2]);
		
		/* XXX That makes the constraint buggy with asymmetrically scaled objects, see #29940. */
/*		sub_v3_v3v3(vec, cob->matrix[3], ct->matrix[3]);*/
/*		vec[0] /= size[0];*/
/*		vec[1] /= size[1];*/
/*		vec[2] /= size[2];*/
		
/*		dist = normalize_v3(vec);*/

		dist = len_v3v3(cob->matrix[3], ct->matrix[3]);
		/* Only Y constrained object axis scale should be used, to keep same length when scaling it. */
		dist /= size[1];
		
		/* data->orglength==0 occurs on first run, and after 'R' button is clicked */
		if (data->orglength == 0)
			data->orglength = dist;

		scale[1] = dist / data->orglength;
		
		bulge = powf(data->orglength / dist, data->bulge);
		
		if (bulge > 1.0f) {
			if (data->flag & STRETCHTOCON_USE_BULGE_MAX) {
				float bulge_max = max_ff(data->bulge_max, 1.0f);
				float hard = min_ff(bulge, bulge_max);
				
				float range = bulge_max - 1.0f;
				float scale_fac = (range > 0.0f) ? 1.0f / range : 0.0f;
				float soft = 1.0f + range * atanf((bulge - 1.0f) * scale_fac) / (float)M_PI_2;
				
				bulge = interpf(soft, hard, data->bulge_smooth);
			}
		}
		if (bulge < 1.0f) {
			if (data->flag & STRETCHTOCON_USE_BULGE_MIN) {
				float bulge_min = CLAMPIS(data->bulge_min, 0.0f, 1.0f);
				float hard = max_ff(bulge, bulge_min);
				
				float range = 1.0f - bulge_min;
				float scale_fac = (range > 0.0f) ? 1.0f / range : 0.0f;
				float soft = 1.0f - range * atanf((1.0f - bulge) * scale_fac) / (float)M_PI_2;
				
				bulge = interpf(soft, hard, data->bulge_smooth);
			}
		}
		
		switch (data->volmode) {
			/* volume preserving scaling */
			case VOLUME_XZ:
				scale[0] = sqrtf(bulge);
				scale[2] = scale[0];
				break;
			case VOLUME_X:
				scale[0] = bulge;
				scale[2] = 1.0;
				break;
			case VOLUME_Z:
				scale[0] = 1.0;
				scale[2] = bulge;
				break;
			/* don't care for volume */
			case NO_VOLUME:
				scale[0] = 1.0;
				scale[2] = 1.0;
				break;
			default: /* should not happen, but in case*/
				return;
		} /* switch (data->volmode) */
		
		/* Clear the object's rotation and scale */
		cob->matrix[0][0] = size[0] * scale[0];
		cob->matrix[0][1] = 0;
		cob->matrix[0][2] = 0;
		cob->matrix[1][0] = 0;
		cob->matrix[1][1] = size[1] * scale[1];
		cob->matrix[1][2] = 0;
		cob->matrix[2][0] = 0;
		cob->matrix[2][1] = 0;
		cob->matrix[2][2] = size[2] * scale[2];
		
		sub_v3_v3v3(vec, cob->matrix[3], ct->matrix[3]);
		normalize_v3(vec);
		
		/* new Y aligns  object target connection*/
		negate_v3_v3(totmat[1], vec);
		switch (data->plane) {
			case PLANE_X:
				/* build new Z vector */
				/* othogonal to "new Y" "old X! plane */
				cross_v3_v3v3(orth, vec, xx);
				normalize_v3(orth);
				
				/* new Z*/
				copy_v3_v3(totmat[2], orth);
				
				/* we decided to keep X plane*/
				cross_v3_v3v3(xx, orth, vec);
				normalize_v3_v3(totmat[0], xx);
				break;
			case PLANE_Z:
				/* build new X vector */
				/* othogonal to "new Y" "old Z! plane */
				cross_v3_v3v3(orth, vec, zz);
				normalize_v3(orth);
				
				/* new X */
				negate_v3_v3(totmat[0], orth);
				
				/* we decided to keep Z */
				cross_v3_v3v3(zz, orth, vec);
				normalize_v3_v3(totmat[2], zz);
				break;
		} /* switch (data->plane) */
		
		mul_m4_m3m4(cob->matrix, totmat, cob->matrix);
	}
}

static bConstraintTypeInfo CTI_STRETCHTO = {
	CONSTRAINT_TYPE_STRETCHTO, /* type */
	sizeof(bStretchToConstraint), /* size */
	"Stretch To", /* name */
	"bStretchToConstraint", /* struct name */
	NULL, /* free data */
	stretchto_id_looper, /* id looper */
	NULL, /* copy data */
	stretchto_new_data, /* new data */
	stretchto_get_tars, /* get constraint targets */
	stretchto_flush_tars, /* flush constraint targets */
	default_get_tarmat, /* get target matrix */
	stretchto_evaluate /* evaluate */
};

/* ---------- Floor ------------ */

static void minmax_new_data(void *cdata)
{
	bMinMaxConstraint *data = (bMinMaxConstraint *)cdata;
	
	data->minmaxflag = TRACK_Z;
	data->offset = 0.0f;
	zero_v3(data->cache);
	data->flag = 0;
}

static void minmax_id_looper(bConstraint *con, ConstraintIDFunc func, void *userdata)
{
	bMinMaxConstraint *data = con->data;
	
	/* target only */
	func(con, (ID **)&data->tar, false, userdata);
}

static int minmax_get_tars(bConstraint *con, ListBase *list)
{
	if (con && list) {
		bMinMaxConstraint *data = con->data;
		bConstraintTarget *ct;
		
		/* standard target-getting macro for single-target constraints */
		SINGLETARGET_GET_TARS(con, data->tar, data->subtarget, ct, list);
		
		return 1;
	}
	
	return 0;
}

static void minmax_flush_tars(bConstraint *con, ListBase *list, bool no_copy)
{
	if (con && list) {
		bMinMaxConstraint *data = con->data;
		bConstraintTarget *ct = list->first;
		
		/* the following macro is used for all standard single-target constraints */
		SINGLETARGET_FLUSH_TARS(con, data->tar, data->subtarget, ct, list, no_copy);
	}
}

static void minmax_evaluate(bConstraint *con, bConstraintOb *cob, ListBase *targets)
{
	bMinMaxConstraint *data = con->data;
	bConstraintTarget *ct = targets->first;
	
	/* only evaluate if there is a target */
	if (VALID_CONS_TARGET(ct)) {
		float obmat[4][4], imat[4][4], tarmat[4][4], tmat[4][4];
		float val1, val2;
		int index;
		
		copy_m4_m4(obmat, cob->matrix);
		copy_m4_m4(tarmat, ct->matrix);
		
		if (data->flag & MINMAX_USEROT) {
			/* take rotation of target into account by doing the transaction in target's localspace */
			invert_m4_m4(imat, tarmat);
			mul_m4_m4m4(tmat, imat, obmat);
			copy_m4_m4(obmat, tmat);
			unit_m4(tarmat);
		}
		
		switch (data->minmaxflag) {
			case TRACK_Z:
				val1 = tarmat[3][2];
				val2 = obmat[3][2] - data->offset;
				index = 2;
				break;
			case TRACK_Y:
				val1 = tarmat[3][1];
				val2 = obmat[3][1] - data->offset;
				index = 1;
				break;
			case TRACK_X:
				val1 = tarmat[3][0];
				val2 = obmat[3][0] - data->offset;
				index = 0;
				break;
			case TRACK_nZ:
				val2 = tarmat[3][2];
				val1 = obmat[3][2] - data->offset;
				index = 2;
				break;
			case TRACK_nY:
				val2 = tarmat[3][1];
				val1 = obmat[3][1] - data->offset;
				index = 1;
				break;
			case TRACK_nX:
				val2 = tarmat[3][0];
				val1 = obmat[3][0] - data->offset;
				index = 0;
				break;
			default:
				return;
		}
		
		if (val1 > val2) {
			obmat[3][index] = tarmat[3][index] + data->offset;
			if (data->flag & MINMAX_STICKY) {
				if (data->flag & MINMAX_STUCK) {
					copy_v3_v3(obmat[3], data->cache);
				}
				else {
					copy_v3_v3(data->cache, obmat[3]);
					data->flag |= MINMAX_STUCK;
				}
			}
			if (data->flag & MINMAX_USEROT) {
				/* get out of localspace */
				mul_m4_m4m4(tmat, ct->matrix, obmat);
				copy_m4_m4(cob->matrix, tmat);
			}
			else {
				copy_v3_v3(cob->matrix[3], obmat[3]);
			}
		}
		else {
			data->flag &= ~MINMAX_STUCK;
		}
	}
}

static bConstraintTypeInfo CTI_MINMAX = {
	CONSTRAINT_TYPE_MINMAX, /* type */
	sizeof(bMinMaxConstraint), /* size */
	"Floor", /* name */
	"bMinMaxConstraint", /* struct name */
	NULL, /* free data */
	minmax_id_looper, /* id looper */
	NULL, /* copy data */
	minmax_new_data, /* new data */
	minmax_get_tars, /* get constraint targets */
	minmax_flush_tars, /* flush constraint targets */
	default_get_tarmat, /* get target matrix */
	minmax_evaluate /* evaluate */
};

/* ------- RigidBody Joint ---------- */

static void rbj_new_data(void *cdata)
{
	bRigidBodyJointConstraint *data = (bRigidBodyJointConstraint *)cdata;
	
	/* removed code which set target of this constraint */
	data->type = 1;
}

static void rbj_id_looper(bConstraint *con, ConstraintIDFunc func, void *userdata)
{
	bRigidBodyJointConstraint *data = con->data;
	
	/* target only */
	func(con, (ID **)&data->tar, false, userdata);
	func(con, (ID **)&data->child, false, userdata);
}

static int rbj_get_tars(bConstraint *con, ListBase *list)
{
	if (con && list) {
		bRigidBodyJointConstraint *data = con->data;
		bConstraintTarget *ct;
		
		/* standard target-getting macro for single-target constraints without subtargets */
		SINGLETARGETNS_GET_TARS(con, data->tar, ct, list);
		
		return 1;
	}
	
	return 0;
}

static void rbj_flush_tars(bConstraint *con, ListBase *list, bool no_copy)
{
	if (con && list) {
		bRigidBodyJointConstraint *data = con->data;
		bConstraintTarget *ct = list->first;
		
		/* the following macro is used for all standard single-target constraints */
		SINGLETARGETNS_FLUSH_TARS(con, data->tar, ct, list, no_copy);
	}
}

static bConstraintTypeInfo CTI_RIGIDBODYJOINT = {
	CONSTRAINT_TYPE_RIGIDBODYJOINT, /* type */
	sizeof(bRigidBodyJointConstraint), /* size */
	"Rigid Body Joint", /* name */
	"bRigidBodyJointConstraint", /* struct name */
	NULL, /* free data */
	rbj_id_looper, /* id looper */
	NULL, /* copy data */
	rbj_new_data, /* new data */
	rbj_get_tars, /* get constraint targets */
	rbj_flush_tars, /* flush constraint targets */
	default_get_tarmat, /* get target matrix */
	NULL /* evaluate - this is not solved here... is just an interface for game-engine */
};

/* -------- Clamp To ---------- */

static void clampto_id_looper(bConstraint *con, ConstraintIDFunc func, void *userdata)
{
	bClampToConstraint *data = con->data;
	
	/* target only */
	func(con, (ID **)&data->tar, false, userdata);
}

static int clampto_get_tars(bConstraint *con, ListBase *list)
{
	if (con && list) {
		bClampToConstraint *data = con->data;
		bConstraintTarget *ct;
		
		/* standard target-getting macro for single-target constraints without subtargets */
		SINGLETARGETNS_GET_TARS(con, data->tar, ct, list);
		
		return 1;
	}
	
	return 0;
}

static void clampto_flush_tars(bConstraint *con, ListBase *list, bool no_copy)
{
	if (con && list) {
		bClampToConstraint *data = con->data;
		bConstraintTarget *ct = list->first;
		
		/* the following macro is used for all standard single-target constraints */
		SINGLETARGETNS_FLUSH_TARS(con, data->tar, ct, list, no_copy);
	}
}

static void clampto_get_tarmat(bConstraint *UNUSED(con), bConstraintOb *cob, bConstraintTarget *ct, float UNUSED(ctime))
{
#ifdef CYCLIC_DEPENDENCY_WORKAROUND
	if (VALID_CONS_TARGET(ct)) {
		if (ct->tar->curve_cache == NULL) {
			BKE_displist_make_curveTypes(cob->scene, ct->tar, false);
		}
	}
#endif

	/* technically, this isn't really needed for evaluation, but we don't know what else
	 * might end up calling this...
	 */
	if (ct)
		unit_m4(ct->matrix);
}

static void clampto_evaluate(bConstraint *con, bConstraintOb *cob, ListBase *targets)
{
	bClampToConstraint *data = con->data;
	bConstraintTarget *ct = targets->first;
	
	/* only evaluate if there is a target and it is a curve */
	if (VALID_CONS_TARGET(ct) && (ct->tar->type == OB_CURVE)) {
		float obmat[4][4], ownLoc[3];
		float curveMin[3], curveMax[3];
		float targetMatrix[4][4];
		
		copy_m4_m4(obmat, cob->matrix);
		copy_v3_v3(ownLoc, obmat[3]);
		
		unit_m4(targetMatrix);
		INIT_MINMAX(curveMin, curveMax);
		/* XXX - don't think this is good calling this here - campbell */
		BKE_object_minmax(ct->tar, curveMin, curveMax, true);
		
		/* get targetmatrix */
		if (data->tar->curve_cache &&  data->tar->curve_cache->path && data->tar->curve_cache->path->data) {
			float vec[4], dir[3], totmat[4][4];
			float curvetime;
			short clamp_axis;
			
			/* find best position on curve */
			/* 1. determine which axis to sample on? */
			if (data->flag == CLAMPTO_AUTO) {
				float size[3];
				sub_v3_v3v3(size, curveMax, curveMin);
				
				/* find axis along which the bounding box has the greatest
				 * extent. Otherwise, default to the x-axis, as that is quite
				 * frequently used.
				 */
				if ((size[2] > size[0]) && (size[2] > size[1]))
					clamp_axis = CLAMPTO_Z - 1;
				else if ((size[1] > size[0]) && (size[1] > size[2]))
					clamp_axis = CLAMPTO_Y - 1;
				else
					clamp_axis = CLAMPTO_X - 1;
			}
			else 
				clamp_axis = data->flag - 1;
				
			/* 2. determine position relative to curve on a 0-1 scale based on bounding box */
			if (data->flag2 & CLAMPTO_CYCLIC) {
				/* cyclic, so offset within relative bounding box is used */
				float len = (curveMax[clamp_axis] - curveMin[clamp_axis]);
				float offset;
				
				/* check to make sure len is not so close to zero that it'll cause errors */
				if (IS_EQF(len, 0.0f) == false) {
					/* find bounding-box range where target is located */
					if (ownLoc[clamp_axis] < curveMin[clamp_axis]) {
						/* bounding-box range is before */
						offset = curveMin[clamp_axis] - ceilf((curveMin[clamp_axis] - ownLoc[clamp_axis]) / len) * len;

						/* now, we calculate as per normal, except using offset instead of curveMin[clamp_axis] */
						curvetime = (ownLoc[clamp_axis] - offset) / (len);
					}
					else if (ownLoc[clamp_axis] > curveMax[clamp_axis]) {
						/* bounding-box range is after */
						offset = curveMax[clamp_axis] + (int)((ownLoc[clamp_axis] - curveMax[clamp_axis]) / len) * len;

						/* now, we calculate as per normal, except using offset instead of curveMax[clamp_axis] */
						curvetime = (ownLoc[clamp_axis] - offset) / (len);
					}
					else {
						/* as the location falls within bounds, just calculate */
						curvetime = (ownLoc[clamp_axis] - curveMin[clamp_axis]) / (len);
					}
				}
				else {
					/* as length is close to zero, curvetime by default should be 0 (i.e. the start) */
					curvetime = 0.0f;
				}
			}
			else {
				/* no cyclic, so position is clamped to within the bounding box */
				if (ownLoc[clamp_axis] <= curveMin[clamp_axis])
					curvetime = 0.0f;
				else if (ownLoc[clamp_axis] >= curveMax[clamp_axis])
					curvetime = 1.0f;
				else if (IS_EQF((curveMax[clamp_axis] - curveMin[clamp_axis]), 0.0f) == false)
					curvetime = (ownLoc[clamp_axis] - curveMin[clamp_axis]) / (curveMax[clamp_axis] - curveMin[clamp_axis]);
				else 
					curvetime = 0.0f;
			}
			
			/* 3. position on curve */
			if (where_on_path(ct->tar, curvetime, vec, dir, NULL, NULL, NULL) ) {
				unit_m4(totmat);
				copy_v3_v3(totmat[3], vec);
				
				mul_m4_m4m4(targetMatrix, ct->tar->obmat, totmat);
			}
		}
		
		/* obtain final object position */
		copy_v3_v3(cob->matrix[3], targetMatrix[3]);
	}
}

static bConstraintTypeInfo CTI_CLAMPTO = {
	CONSTRAINT_TYPE_CLAMPTO, /* type */
	sizeof(bClampToConstraint), /* size */
	"Clamp To", /* name */
	"bClampToConstraint", /* struct name */
	NULL, /* free data */
	clampto_id_looper, /* id looper */
	NULL, /* copy data */
	NULL, /* new data */
	clampto_get_tars, /* get constraint targets */
	clampto_flush_tars, /* flush constraint targets */
	clampto_get_tarmat, /* get target matrix */
	clampto_evaluate /* evaluate */
};

/* ---------- Transform Constraint ----------- */

static void transform_new_data(void *cdata)
{
	bTransformConstraint *data = (bTransformConstraint *)cdata;
	
	data->map[0] = 0;
	data->map[1] = 1;
	data->map[2] = 2;
}

static void transform_id_looper(bConstraint *con, ConstraintIDFunc func, void *userdata)
{
	bTransformConstraint *data = con->data;
	
	/* target only */
	func(con, (ID **)&data->tar, false, userdata);
}

static int transform_get_tars(bConstraint *con, ListBase *list)
{
	if (con && list) {
		bTransformConstraint *data = con->data;
		bConstraintTarget *ct;
		
		/* standard target-getting macro for single-target constraints */
		SINGLETARGET_GET_TARS(con, data->tar, data->subtarget, ct, list);
		
		return 1;
	}
	
	return 0;
}

static void transform_flush_tars(bConstraint *con, ListBase *list, bool no_copy)
{
	if (con && list) {
		bTransformConstraint *data = con->data;
		bConstraintTarget *ct = list->first;
		
		/* the following macro is used for all standard single-target constraints */
		SINGLETARGET_FLUSH_TARS(con, data->tar, data->subtarget, ct, list, no_copy);
	}
}

static void transform_evaluate(bConstraint *con, bConstraintOb *cob, ListBase *targets)
{
	bTransformConstraint *data = con->data;
	bConstraintTarget *ct = targets->first;
	
	/* only evaluate if there is a target */
	if (VALID_CONS_TARGET(ct)) {
		float *from_min, *from_max, *to_min, *to_max;
		float loc[3], eul[3], size[3];
		float dvec[3], sval[3];
		int i;
		
		/* obtain target effect */
		switch (data->from) {
			case TRANS_SCALE:
				mat4_to_size(dvec, ct->matrix);
				
				if (is_negative_m4(ct->matrix)) {
					/* Bugfix [#27886] 
					 * We can't be sure which axis/axes are negative, though we know that something is negative.
					 * Assume we don't care about negativity of separate axes. <--- This is a limitation that
					 * riggers will have to live with for now.
					 */
					negate_v3(dvec);
				}
				from_min = data->from_min_scale;
				from_max = data->from_max_scale;
				break;
			case TRANS_ROTATION:
				mat4_to_eulO(dvec, cob->rotOrder, ct->matrix);
				from_min = data->from_min_rot;
				from_max = data->from_max_rot;
				break;
			case TRANS_LOCATION:
			default:
				copy_v3_v3(dvec, ct->matrix[3]);
				from_min = data->from_min;
				from_max = data->from_max;
				break;
		}
		
		/* extract components of owner's matrix */
		copy_v3_v3(loc, cob->matrix[3]);
		mat4_to_eulO(eul, cob->rotOrder, cob->matrix);
		mat4_to_size(size, cob->matrix);
		
		/* determine where in range current transforms lie */
		if (data->expo) {
			for (i = 0; i < 3; i++) {
				if (from_max[i] - from_min[i])
					sval[i] = (dvec[i] - from_min[i]) / (from_max[i] - from_min[i]);
				else
					sval[i] = 0.0f;
			}
		}
		else {
			/* clamp transforms out of range */
			for (i = 0; i < 3; i++) {
				CLAMP(dvec[i], from_min[i], from_max[i]);
				if (from_max[i] - from_min[i])
					sval[i] = (dvec[i] - from_min[i]) / (from_max[i] - from_min[i]);
				else
					sval[i] = 0.0f;
			}
		}
		
		
		/* apply transforms */
		switch (data->to) {
			case TRANS_SCALE:
				to_min = data->to_min_scale;
				to_max = data->to_max_scale;
				for (i = 0; i < 3; i++) {
					/* multiply with original scale (so that it can still be scaled) */
					/* size[i] *= to_min[i] + (sval[(int)data->map[i]] * (to_max[i] - to_min[i])); */
					/* Stay absolute, else it breaks existing rigs... sigh. */
					size[i] = to_min[i] + (sval[(int)data->map[i]] * (to_max[i] - to_min[i]));
				}
				break;
			case TRANS_ROTATION:
				to_min = data->to_min_rot;
				to_max = data->to_max_rot;
				for (i = 0; i < 3; i++) {
					/* add to original rotation (so that it can still be rotated) */
					eul[i] += to_min[i] + (sval[(int)data->map[i]] * (to_max[i] - to_min[i]));
				}
				break;
			case TRANS_LOCATION:
			default:
				to_min = data->to_min;
				to_max = data->to_max;
				for (i = 0; i < 3; i++) {
					/* add to original location (so that it can still be moved) */
					loc[i] += (to_min[i] + (sval[(int)data->map[i]] * (to_max[i] - to_min[i])));
				}
				break;
		}
		
		/* apply to matrix */
		loc_eulO_size_to_mat4(cob->matrix, loc, eul, size, cob->rotOrder);
	}
}

static bConstraintTypeInfo CTI_TRANSFORM = {
	CONSTRAINT_TYPE_TRANSFORM, /* type */
	sizeof(bTransformConstraint), /* size */
	"Transformation", /* name */
	"bTransformConstraint", /* struct name */
	NULL, /* free data */
	transform_id_looper, /* id looper */
	NULL, /* copy data */
	transform_new_data, /* new data */
	transform_get_tars, /* get constraint targets */
	transform_flush_tars, /* flush constraint targets */
	default_get_tarmat, /* get a target matrix */
	transform_evaluate /* evaluate */
};

/* ---------- Shrinkwrap Constraint ----------- */

static void shrinkwrap_id_looper(bConstraint *con, ConstraintIDFunc func, void *userdata)
{
	bShrinkwrapConstraint *data = con->data;
	
	/* target only */
	func(con, (ID **)&data->target, false, userdata);
}

static void shrinkwrap_new_data(void *cdata)
{
	bShrinkwrapConstraint *data = (bShrinkwrapConstraint *)cdata;

	data->projAxis = OB_POSZ;
	data->projAxisSpace = CONSTRAINT_SPACE_LOCAL;
}

static int shrinkwrap_get_tars(bConstraint *con, ListBase *list)
{
	if (con && list) {
		bShrinkwrapConstraint *data = con->data;
		bConstraintTarget *ct;
		
		SINGLETARGETNS_GET_TARS(con, data->target, ct, list);
		
		return 1;
	}
	
	return 0;
}


static void shrinkwrap_flush_tars(bConstraint *con, ListBase *list, bool no_copy)
{
	if (con && list) {
		bShrinkwrapConstraint *data = con->data;
		bConstraintTarget *ct = list->first;
		
		SINGLETARGETNS_FLUSH_TARS(con, data->target, ct, list, no_copy);
	}
}


static void shrinkwrap_get_tarmat(bConstraint *con, bConstraintOb *cob, bConstraintTarget *ct, float UNUSED(ctime))
{
	bShrinkwrapConstraint *scon = (bShrinkwrapConstraint *) con->data;
	
	if (VALID_CONS_TARGET(ct) && (ct->tar->type == OB_MESH) ) {
		bool fail = false;
		float co[3] = {0.0f, 0.0f, 0.0f};
		
		SpaceTransform transform;
		/* TODO(sergey): use proper for_render flag here when known. */
		DerivedMesh *target = object_get_derived_final(ct->tar, false);
		
		BVHTreeFromMesh treeData = {NULL};
		
		unit_m4(ct->matrix);
		
		if (target != NULL) {
			BLI_space_transform_from_matrices(&transform, cob->matrix, ct->tar->obmat);
			
			switch (scon->shrinkType) {
				case MOD_SHRINKWRAP_NEAREST_SURFACE:
				case MOD_SHRINKWRAP_NEAREST_VERTEX:
				{
					BVHTreeNearest nearest;
					float dist;

					nearest.index = -1;
					nearest.dist_sq = FLT_MAX;

					if (scon->shrinkType == MOD_SHRINKWRAP_NEAREST_VERTEX)
						bvhtree_from_mesh_verts(&treeData, target, 0.0, 2, 6);
					else
						bvhtree_from_mesh_looptri(&treeData, target, 0.0, 2, 6);
					
					if (treeData.tree == NULL) {
						fail = true;
						break;
					}
					
					BLI_space_transform_apply(&transform, co);
					
					BLI_bvhtree_find_nearest(treeData.tree, co, &nearest, treeData.nearest_callback, &treeData);
					
					dist = len_v3v3(co, nearest.co);
					if (dist != 0.0f) {
						interp_v3_v3v3(co, co, nearest.co, (dist - scon->dist) / dist);   /* linear interpolation */
					}
					BLI_space_transform_invert(&transform, co);
					break;
				}
				case MOD_SHRINKWRAP_PROJECT:
				{
					BVHTreeRayHit hit;

					float mat[4][4];
					float no[3] = {0.0f, 0.0f, 0.0f};

					/* TODO should use FLT_MAX.. but normal projection doenst yet supports it */
					hit.index = -1;
					hit.dist = (scon->projLimit == 0.0f) ? BVH_RAYCAST_DIST_MAX : scon->projLimit;

					switch (scon->projAxis) {
						case OB_POSX: case OB_POSY: case OB_POSZ:
							no[scon->projAxis - OB_POSX] = 1.0f;
							break;
						case OB_NEGX: case OB_NEGY: case OB_NEGZ:
							no[scon->projAxis - OB_NEGX] = -1.0f;
							break;
					}
					
					/* transform normal into requested space */
					/* Note that in this specific case, we need to keep scaling in non-parented 'local2world' object
					 * case, because SpaceTransform also takes it into account when handling normals. See T42447. */
					unit_m4(mat);
					BKE_constraint_mat_convertspace(cob->ob, cob->pchan, mat,
					                                CONSTRAINT_SPACE_LOCAL, scon->projAxisSpace, true);
					invert_m4(mat);
					mul_mat3_m4_v3(mat, no);

					if (normalize_v3(no) < FLT_EPSILON) {
						fail = true;
						break;
					}

					bvhtree_from_mesh_looptri(&treeData, target, scon->dist, 4, 6);
					if (treeData.tree == NULL) {
						fail = true;
						break;
					}

					
					if (BKE_shrinkwrap_project_normal(0, co, no, &transform, treeData.tree, &hit,
					                                  treeData.raycast_callback, &treeData) == false)
					{
						fail = true;
						break;
					}
					copy_v3_v3(co, hit.co);
					break;
				}
			}
			
			free_bvhtree_from_mesh(&treeData);
			
			if (fail == true) {
				/* Don't move the point */
				zero_v3(co);
			}
			
			/* co is in local object coordinates, change it to global and update target position */
			mul_m4_v3(cob->matrix, co);
			copy_v3_v3(ct->matrix[3], co);
		}
	}
}

static void shrinkwrap_evaluate(bConstraint *UNUSED(con), bConstraintOb *cob, ListBase *targets)
{
	bConstraintTarget *ct = targets->first;
	
	/* only evaluate if there is a target */
	if (VALID_CONS_TARGET(ct)) {
		copy_v3_v3(cob->matrix[3], ct->matrix[3]);
	}
}

static bConstraintTypeInfo CTI_SHRINKWRAP = {
	CONSTRAINT_TYPE_SHRINKWRAP, /* type */
	sizeof(bShrinkwrapConstraint), /* size */
	"Shrinkwrap", /* name */
	"bShrinkwrapConstraint", /* struct name */
	NULL, /* free data */
	shrinkwrap_id_looper, /* id looper */
	NULL, /* copy data */
	shrinkwrap_new_data, /* new data */
	shrinkwrap_get_tars, /* get constraint targets */
	shrinkwrap_flush_tars, /* flush constraint targets */
	shrinkwrap_get_tarmat, /* get a target matrix */
	shrinkwrap_evaluate /* evaluate */
};

/* --------- Damped Track ---------- */

static void damptrack_new_data(void *cdata)
{
	bDampTrackConstraint *data = (bDampTrackConstraint *)cdata;
	
	data->trackflag = TRACK_Y;
}	

static void damptrack_id_looper(bConstraint *con, ConstraintIDFunc func, void *userdata)
{
	bDampTrackConstraint *data = con->data;
	
	/* target only */
	func(con, (ID **)&data->tar, false, userdata);
}

static int damptrack_get_tars(bConstraint *con, ListBase *list)
{
	if (con && list) {
		bDampTrackConstraint *data = con->data;
		bConstraintTarget *ct;
		
		/* the following macro is used for all standard single-target constraints */
		SINGLETARGET_GET_TARS(con, data->tar, data->subtarget, ct, list);
		
		return 1;
	}
	
	return 0;
}

static void damptrack_flush_tars(bConstraint *con, ListBase *list, bool no_copy)
{
	if (con && list) {
		bDampTrackConstraint *data = con->data;
		bConstraintTarget *ct = list->first;
		
		/* the following macro is used for all standard single-target constraints */
		SINGLETARGET_FLUSH_TARS(con, data->tar, data->subtarget, ct, list, no_copy);
	}
}

/* array of direction vectors for the tracking flags */
static const float track_dir_vecs[6][3] = {
	{+1, 0, 0}, {0, +1, 0}, {0, 0, +1},     /* TRACK_X,  TRACK_Y,  TRACK_Z */
	{-1, 0, 0}, {0, -1, 0}, {0, 0, -1}      /* TRACK_NX, TRACK_NY, TRACK_NZ */
};

static void damptrack_evaluate(bConstraint *con, bConstraintOb *cob, ListBase *targets)
{
	bDampTrackConstraint *data = con->data;
	bConstraintTarget *ct = targets->first;
	
	if (VALID_CONS_TARGET(ct)) {
		float obvec[3], tarvec[3], obloc[3];
		float raxis[3], rangle;
		float rmat[3][3], tmat[4][4];
		
		/* find the (unit) direction that the axis we're interested in currently points 
		 *	- mul_mat3_m4_v3() only takes the 3x3 (rotation+scaling) components of the 4x4 matrix 
		 *	- the normalization step at the end should take care of any unwanted scaling
		 *	  left over in the 3x3 matrix we used
		 */
		copy_v3_v3(obvec, track_dir_vecs[data->trackflag]);
		mul_mat3_m4_v3(cob->matrix, obvec);
		
		if (normalize_v3(obvec) == 0.0f) {
			/* exceptional case - just use the track vector as appropriate */
			copy_v3_v3(obvec, track_dir_vecs[data->trackflag]);
		}
		
		/* find the (unit) direction vector going from the owner to the target */
		copy_v3_v3(obloc, cob->matrix[3]);
		sub_v3_v3v3(tarvec, ct->matrix[3], obloc);
		
		if (normalize_v3(tarvec) == 0.0f) {
			/* the target is sitting on the owner, so just make them use the same direction vectors */
			/* FIXME: or would it be better to use the pure direction vector? */
			copy_v3_v3(tarvec, obvec);
			//copy_v3_v3(tarvec, track_dir_vecs[data->trackflag]);
		}
		
		/* determine the axis-angle rotation, which represents the smallest possible rotation
		 * between the two rotation vectors (i.e. the 'damping' referred to in the name)
		 *	- we take this to be the rotation around the normal axis/vector to the plane defined
		 *	  by the current and destination vectors, which will 'map' the current axis to the 
		 *	  destination vector
		 *	- the min/max wrappers around (obvec . tarvec) result (stored temporarily in rangle)
		 *	  are used to ensure that the smallest angle is chosen
		 */
		cross_v3_v3v3(raxis, obvec, tarvec);
		
		rangle = dot_v3v3(obvec, tarvec);
		rangle = acosf(max_ff(-1.0f, min_ff(1.0f, rangle)));
		
		/* construct rotation matrix from the axis-angle rotation found above 
		 *	- this call takes care to make sure that the axis provided is a unit vector first
		 */
		axis_angle_to_mat3(rmat, raxis, rangle);
		
		/* rotate the owner in the way defined by this rotation matrix, then reapply the location since
		 * we may have destroyed that in the process of multiplying the matrix
		 */
		unit_m4(tmat);
		mul_m4_m3m4(tmat, rmat, cob->matrix); // m1, m3, m2
		
		copy_m4_m4(cob->matrix, tmat);
		copy_v3_v3(cob->matrix[3], obloc);
	}
}

static bConstraintTypeInfo CTI_DAMPTRACK = {
	CONSTRAINT_TYPE_DAMPTRACK, /* type */
	sizeof(bDampTrackConstraint), /* size */
	"Damped Track", /* name */
	"bDampTrackConstraint", /* struct name */
	NULL, /* free data */
	damptrack_id_looper, /* id looper */
	NULL, /* copy data */
	damptrack_new_data, /* new data */
	damptrack_get_tars, /* get constraint targets */
	damptrack_flush_tars, /* flush constraint targets */
	default_get_tarmat, /* get target matrix */
	damptrack_evaluate /* evaluate */
};

/* ----------- Spline IK ------------ */

static void splineik_free(bConstraint *con)
{
	bSplineIKConstraint *data = con->data;
	
	/* binding array */
	if (data->points)
		MEM_freeN(data->points);
}	

static void splineik_copy(bConstraint *con, bConstraint *srccon)
{
	bSplineIKConstraint *src = srccon->data;
	bSplineIKConstraint *dst = con->data;
	
	/* copy the binding array */
	dst->points = MEM_dupallocN(src->points);
}

static void splineik_new_data(void *cdata)
{
	bSplineIKConstraint *data = (bSplineIKConstraint *)cdata;

	data->chainlen = 1;
	data->bulge = 1.0;
	data->bulge_max = 1.0f;
	data->bulge_min = 1.0f;
}

static void splineik_id_looper(bConstraint *con, ConstraintIDFunc func, void *userdata)
{
	bSplineIKConstraint *data = con->data;
	
	/* target only */
	func(con, (ID **)&data->tar, false, userdata);
}

static int splineik_get_tars(bConstraint *con, ListBase *list)
{
	if (con && list) {
		bSplineIKConstraint *data = con->data;
		bConstraintTarget *ct;
		
		/* standard target-getting macro for single-target constraints without subtargets */
		SINGLETARGETNS_GET_TARS(con, data->tar, ct, list);
		
		return 1;
	}
	
	return 0;
}

static void splineik_flush_tars(bConstraint *con, ListBase *list, bool no_copy)
{
	if (con && list) {
		bSplineIKConstraint *data = con->data;
		bConstraintTarget *ct = list->first;
		
		/* the following macro is used for all standard single-target constraints */
		SINGLETARGETNS_FLUSH_TARS(con, data->tar, ct, list, no_copy);
	}
}

static void splineik_get_tarmat(bConstraint *UNUSED(con), bConstraintOb *cob, bConstraintTarget *ct, float UNUSED(ctime))
{
#ifdef CYCLIC_DEPENDENCY_WORKAROUND
	if (VALID_CONS_TARGET(ct)) {
		if (ct->tar->curve_cache == NULL) {
			BKE_displist_make_curveTypes(cob->scene, ct->tar, false);
		}
	}
#endif

	/* technically, this isn't really needed for evaluation, but we don't know what else
	 * might end up calling this...
	 */
	if (ct)
		unit_m4(ct->matrix);
}

static bConstraintTypeInfo CTI_SPLINEIK = {
	CONSTRAINT_TYPE_SPLINEIK, /* type */
	sizeof(bSplineIKConstraint), /* size */
	"Spline IK", /* name */
	"bSplineIKConstraint", /* struct name */
	splineik_free, /* free data */
	splineik_id_looper, /* id looper */
	splineik_copy, /* copy data */
	splineik_new_data, /* new data */
	splineik_get_tars, /* get constraint targets */
	splineik_flush_tars, /* flush constraint targets */
	splineik_get_tarmat, /* get target matrix */
	NULL /* evaluate - solved as separate loop */
};

/* ----------- Pivot ------------- */

static void pivotcon_id_looper(bConstraint *con, ConstraintIDFunc func, void *userdata)
{
	bPivotConstraint *data = con->data;
	
	/* target only */
	func(con, (ID **)&data->tar, false, userdata);
}

static int pivotcon_get_tars(bConstraint *con, ListBase *list)
{
	if (con && list) {
		bPivotConstraint *data = con->data;
		bConstraintTarget *ct;
		
		/* standard target-getting macro for single-target constraints */
		SINGLETARGET_GET_TARS(con, data->tar, data->subtarget, ct, list);
		
		return 1;
	}
	
	return 0;
}

static void pivotcon_flush_tars(bConstraint *con, ListBase *list, bool no_copy)
{
	if (con && list) {
		bPivotConstraint *data = con->data;
		bConstraintTarget *ct = list->first;
		
		/* the following macro is used for all standard single-target constraints */
		SINGLETARGET_FLUSH_TARS(con, data->tar, data->subtarget, ct, list, no_copy);
	}
}

static void pivotcon_evaluate(bConstraint *con, bConstraintOb *cob, ListBase *targets)
{
	bPivotConstraint *data = con->data;
	bConstraintTarget *ct = targets->first;
	
	float pivot[3], vec[3];
	float rotMat[3][3];

	/* pivot correction */
	float axis[3], angle;
	
	/* firstly, check if pivoting should take place based on the current rotation */
	if (data->rotAxis != PIVOTCON_AXIS_NONE) {
		float rot[3];
		
		/* extract euler-rotation of target */
		mat4_to_eulO(rot, cob->rotOrder, cob->matrix);
		
		/* check which range might be violated */
		if (data->rotAxis < PIVOTCON_AXIS_X) {
			/* negative rotations (data->rotAxis = 0 -> 2) */
			if (rot[data->rotAxis] > 0.0f)
				return;
		}
		else {
			/* positive rotations (data->rotAxis = 3 -> 5 */
			if (rot[data->rotAxis - PIVOTCON_AXIS_X] < 0.0f)
				return;
		}
	}
	
	/* find the pivot-point to use  */
	if (VALID_CONS_TARGET(ct)) {
		/* apply offset to target location */
		add_v3_v3v3(pivot, ct->matrix[3], data->offset);
	}
	else {
		/* no targets to worry about... */
		if ((data->flag & PIVOTCON_FLAG_OFFSET_ABS) == 0) {
			/* offset is relative to owner */
			add_v3_v3v3(pivot, cob->matrix[3], data->offset);
		}
		else {
			/* directly use the 'offset' specified as an absolute position instead */
			copy_v3_v3(pivot, data->offset);
		}
	}
	
	/* get rotation matrix representing the rotation of the owner */
	/* TODO: perhaps we might want to include scaling based on the pivot too? */
	copy_m3_m4(rotMat, cob->matrix);
	normalize_m3(rotMat);


	/* correct the pivot by the rotation axis otherwise the pivot translates when it shouldnt */
	mat3_normalized_to_axis_angle(axis, &angle, rotMat);
	if (angle) {
		float dvec[3];
		sub_v3_v3v3(vec, pivot, cob->matrix[3]);
		project_v3_v3v3(dvec, vec, axis);
		sub_v3_v3(pivot, dvec);
	}

	/* perform the pivoting... */
	/* 1. take the vector from owner to the pivot */
	sub_v3_v3v3(vec, cob->matrix[3], pivot);
	/* 2. rotate this vector by the rotation of the object... */
	mul_m3_v3(rotMat, vec);
	/* 3. make the rotation in terms of the pivot now */
	add_v3_v3v3(cob->matrix[3], pivot, vec);
}


static bConstraintTypeInfo CTI_PIVOT = {
	CONSTRAINT_TYPE_PIVOT, /* type */
	sizeof(bPivotConstraint), /* size */
	"Pivot", /* name */
	"bPivotConstraint", /* struct name */
	NULL, /* free data */
	pivotcon_id_looper, /* id looper */
	NULL, /* copy data */
	NULL, /* new data */ // XXX: might be needed to get 'normal' pivot behavior...
	pivotcon_get_tars, /* get constraint targets */
	pivotcon_flush_tars, /* flush constraint targets */
	default_get_tarmat, /* get target matrix */
	pivotcon_evaluate /* evaluate */
};

/* ----------- Follow Track ------------- */

static void followtrack_new_data(void *cdata)
{
	bFollowTrackConstraint *data = (bFollowTrackConstraint *)cdata;

	data->clip = NULL;
	data->flag |= FOLLOWTRACK_ACTIVECLIP;
}

static void followtrack_id_looper(bConstraint *con, ConstraintIDFunc func, void *userdata)
{
	bFollowTrackConstraint *data = con->data;

	func(con, (ID **)&data->clip, true, userdata);
	func(con, (ID **)&data->camera, false, userdata);
	func(con, (ID **)&data->depth_ob, false, userdata);
}

static void followtrack_evaluate(bConstraint *con, bConstraintOb *cob, ListBase *UNUSED(targets))
{
	Scene *scene = cob->scene;
	bFollowTrackConstraint *data = con->data;
	MovieClip *clip = data->clip;
	MovieTracking *tracking;
	MovieTrackingTrack *track;
	MovieTrackingObject *tracking_object;
	Object *camob = data->camera ? data->camera : scene->camera;
	float ctime = BKE_scene_frame_get(scene);
	float framenr;

	if (data->flag & FOLLOWTRACK_ACTIVECLIP)
		clip = scene->clip;

	if (!clip || !data->track[0] || !camob)
		return;

	tracking = &clip->tracking;

	if (data->object[0])
		tracking_object = BKE_tracking_object_get_named(tracking, data->object);
	else
		tracking_object = BKE_tracking_object_get_camera(tracking);

	if (!tracking_object)
		return;

	track = BKE_tracking_track_get_named(tracking, tracking_object, data->track);

	if (!track)
		return;

	framenr = BKE_movieclip_remap_scene_to_clip_frame(clip, ctime);

	if (data->flag & FOLLOWTRACK_USE_3D_POSITION) {
		if (track->flag & TRACK_HAS_BUNDLE) {
			float obmat[4][4], mat[4][4];

			copy_m4_m4(obmat, cob->matrix);

			if ((tracking_object->flag & TRACKING_OBJECT_CAMERA) == 0) {
				float imat[4][4];

				copy_m4_m4(mat, camob->obmat);

				BKE_tracking_camera_get_reconstructed_interpolate(tracking, tracking_object, framenr, imat);
				invert_m4(imat);

				mul_m4_series(cob->matrix, obmat, mat, imat);
				translate_m4(cob->matrix, track->bundle_pos[0], track->bundle_pos[1], track->bundle_pos[2]);
			}
			else {
				BKE_tracking_get_camera_object_matrix(cob->scene, camob, mat);

				mul_m4_m4m4(cob->matrix, obmat, mat);
				translate_m4(cob->matrix, track->bundle_pos[0], track->bundle_pos[1], track->bundle_pos[2]);
			}
		}
	}
	else {
		float vec[3], disp[3], axis[3], mat[4][4];
		float aspect = (scene->r.xsch * scene->r.xasp) / (scene->r.ysch * scene->r.yasp);
		float len, d;

		BKE_object_where_is_calc_mat4(scene, camob, mat);

		/* camera axis */
		vec[0] = 0.0f;
		vec[1] = 0.0f;
		vec[2] = 1.0f;
		mul_v3_m4v3(axis, mat, vec);

		/* distance to projection plane */
		copy_v3_v3(vec, cob->matrix[3]);
		sub_v3_v3(vec, mat[3]);
		project_v3_v3v3(disp, vec, axis);

		len = len_v3(disp);

		if (len > FLT_EPSILON) {
			CameraParams params;
			int width, height;
			float pos[2], rmat[4][4];

			BKE_movieclip_get_size(clip, NULL, &width, &height);
			BKE_tracking_marker_get_subframe_position(track, framenr, pos);

			if (data->flag & FOLLOWTRACK_USE_UNDISTORTION) {
				/* Undistortion need to happen in pixel space. */
				pos[0] *= width;
				pos[1] *= height;

				BKE_tracking_undistort_v2(tracking, pos, pos);

				/* Normalize pixel coordinates back. */
				pos[0] /= width;
				pos[1] /= height;
			}

			/* aspect correction */
			if (data->frame_method != FOLLOWTRACK_FRAME_STRETCH) {
				float w_src, h_src, w_dst, h_dst, asp_src, asp_dst;

				/* apply clip display aspect */
				w_src = width * clip->aspx;
				h_src = height * clip->aspy;

				w_dst = scene->r.xsch * scene->r.xasp;
				h_dst = scene->r.ysch * scene->r.yasp;

				asp_src = w_src / h_src;
				asp_dst = w_dst / h_dst;

				if (fabsf(asp_src - asp_dst) >= FLT_EPSILON) {
					if ((asp_src > asp_dst) == (data->frame_method == FOLLOWTRACK_FRAME_CROP)) {
						/* fit X */
						float div = asp_src / asp_dst;
						float cent = (float) width / 2.0f;

						pos[0] = (((pos[0] * width - cent) * div) + cent) / width;
					}
					else {
						/* fit Y */
						float div = asp_dst / asp_src;
						float cent = (float) height / 2.0f;

						pos[1] = (((pos[1] * height - cent) * div) + cent) / height;
					}
				}
			}

			BKE_camera_params_init(&params);
			BKE_camera_params_from_object(&params, camob);

			if (params.is_ortho) {
				vec[0] = params.ortho_scale * (pos[0] - 0.5f + params.shiftx);
				vec[1] = params.ortho_scale * (pos[1] - 0.5f + params.shifty);
				vec[2] = -len;

				if (aspect > 1.0f)
					vec[1] /= aspect;
				else
					vec[0] *= aspect;

				mul_v3_m4v3(disp, camob->obmat, vec);

				copy_m4_m4(rmat, camob->obmat);
				zero_v3(rmat[3]);
				mul_m4_m4m4(cob->matrix, cob->matrix, rmat);

				copy_v3_v3(cob->matrix[3], disp);
			}
			else {
				d =  (len * params.sensor_x) / (2.0f * params.lens);

				vec[0] = d * (2.0f * (pos[0] + params.shiftx) - 1.0f);
				vec[1] = d * (2.0f * (pos[1] + params.shifty) - 1.0f);
				vec[2] = -len;

				if (aspect > 1.0f)
					vec[1] /= aspect;
				else
					vec[0] *= aspect;

				mul_v3_m4v3(disp, camob->obmat, vec);

				/* apply camera rotation so Z-axis would be co-linear */
				copy_m4_m4(rmat, camob->obmat);
				zero_v3(rmat[3]);
				mul_m4_m4m4(cob->matrix, cob->matrix, rmat);

				copy_v3_v3(cob->matrix[3], disp);
			}

			if (data->depth_ob) {
				Object *depth_ob = data->depth_ob;
				/* TODO(sergey): use proper for_render flag here when known. */
				DerivedMesh *target = object_get_derived_final(depth_ob, false);
				if (target) {
					BVHTreeFromMesh treeData = NULL_BVHTreeFromMesh;
					BVHTreeRayHit hit;
					float ray_start[3], ray_end[3], ray_nor[3], imat[4][4];
					int result;

					invert_m4_m4(imat, depth_ob->obmat);

					mul_v3_m4v3(ray_start, imat, camob->obmat[3]);
					mul_v3_m4v3(ray_end, imat, cob->matrix[3]);

					sub_v3_v3v3(ray_nor, ray_end, ray_start);
					normalize_v3(ray_nor);

					bvhtree_from_mesh_looptri(&treeData, target, 0.0f, 4, 6);

					hit.dist = BVH_RAYCAST_DIST_MAX;
					hit.index = -1;

					result = BLI_bvhtree_ray_cast(treeData.tree, ray_start, ray_nor, 0.0f, &hit, treeData.raycast_callback, &treeData);

					if (result != -1) {
						mul_v3_m4v3(cob->matrix[3], depth_ob->obmat, hit.co);
					}

					free_bvhtree_from_mesh(&treeData);
					target->release(target);
				}
			}
		}
	}
}

static bConstraintTypeInfo CTI_FOLLOWTRACK = {
	CONSTRAINT_TYPE_FOLLOWTRACK, /* type */
	sizeof(bFollowTrackConstraint), /* size */
	"Follow Track", /* name */
	"bFollowTrackConstraint", /* struct name */
	NULL, /* free data */
	followtrack_id_looper, /* id looper */
	NULL, /* copy data */
	followtrack_new_data, /* new data */
	NULL, /* get constraint targets */
	NULL, /* flush constraint targets */
	NULL, /* get target matrix */
	followtrack_evaluate /* evaluate */
};

/* ----------- Camre Solver ------------- */

static void camerasolver_new_data(void *cdata)
{
	bCameraSolverConstraint *data = (bCameraSolverConstraint *)cdata;

	data->clip = NULL;
	data->flag |= CAMERASOLVER_ACTIVECLIP;
}

static void camerasolver_id_looper(bConstraint *con, ConstraintIDFunc func, void *userdata)
{
	bCameraSolverConstraint *data = con->data;

	func(con, (ID **)&data->clip, true, userdata);
}

static void camerasolver_evaluate(bConstraint *con, bConstraintOb *cob, ListBase *UNUSED(targets))
{
	Scene *scene = cob->scene;
	bCameraSolverConstraint *data = con->data;
	MovieClip *clip = data->clip;

	if (data->flag & CAMERASOLVER_ACTIVECLIP)
		clip = scene->clip;

	if (clip) {
		float mat[4][4], obmat[4][4];
		MovieTracking *tracking = &clip->tracking;
		MovieTrackingObject *object = BKE_tracking_object_get_camera(tracking);
		float ctime = BKE_scene_frame_get(scene);
		float framenr = BKE_movieclip_remap_scene_to_clip_frame(clip, ctime);

		BKE_tracking_camera_get_reconstructed_interpolate(tracking, object, framenr, mat);

		copy_m4_m4(obmat, cob->matrix);

		mul_m4_m4m4(cob->matrix, obmat, mat);
	}
}

static bConstraintTypeInfo CTI_CAMERASOLVER = {
	CONSTRAINT_TYPE_CAMERASOLVER, /* type */
	sizeof(bCameraSolverConstraint), /* size */
	"Camera Solver", /* name */
	"bCameraSolverConstraint", /* struct name */
	NULL, /* free data */
	camerasolver_id_looper, /* id looper */
	NULL, /* copy data */
	camerasolver_new_data, /* new data */
	NULL, /* get constraint targets */
	NULL, /* flush constraint targets */
	NULL, /* get target matrix */
	camerasolver_evaluate /* evaluate */
};

/* ----------- Object Solver ------------- */

static void objectsolver_new_data(void *cdata)
{
	bObjectSolverConstraint *data = (bObjectSolverConstraint *)cdata;

	data->clip = NULL;
	data->flag |= OBJECTSOLVER_ACTIVECLIP;
	unit_m4(data->invmat);
}

static void objectsolver_id_looper(bConstraint *con, ConstraintIDFunc func, void *userdata)
{
	bObjectSolverConstraint *data = con->data;

	func(con, (ID **)&data->clip, false, userdata);
	func(con, (ID **)&data->camera, false, userdata);
}

static void objectsolver_evaluate(bConstraint *con, bConstraintOb *cob, ListBase *UNUSED(targets))
{
	Scene *scene = cob->scene;
	bObjectSolverConstraint *data = con->data;
	MovieClip *clip = data->clip;
	Object *camob = data->camera ? data->camera : scene->camera;

	if (data->flag & OBJECTSOLVER_ACTIVECLIP)
		clip = scene->clip;

	if (!camob || !clip)
		return;

	if (clip) {
		MovieTracking *tracking = &clip->tracking;
		MovieTrackingObject *object;

		object = BKE_tracking_object_get_named(tracking, data->object);

		if (object) {
			float mat[4][4], obmat[4][4], imat[4][4], cammat[4][4], camimat[4][4], parmat[4][4];
			float ctime = BKE_scene_frame_get(scene);
			float framenr = BKE_movieclip_remap_scene_to_clip_frame(clip, ctime);

			BKE_object_where_is_calc_mat4(scene, camob, cammat);

			BKE_tracking_camera_get_reconstructed_interpolate(tracking, object, framenr, mat);

			invert_m4_m4(camimat, cammat);
			mul_m4_m4m4(parmat, cammat, data->invmat);

			copy_m4_m4(cammat, camob->obmat);
			copy_m4_m4(obmat, cob->matrix);

			invert_m4_m4(imat, mat);

			mul_m4_series(cob->matrix, cammat, imat, camimat, parmat, obmat);
		}
	}
}

static bConstraintTypeInfo CTI_OBJECTSOLVER = {
	CONSTRAINT_TYPE_OBJECTSOLVER, /* type */
	sizeof(bObjectSolverConstraint), /* size */
	"Object Solver", /* name */
	"bObjectSolverConstraint", /* struct name */
	NULL, /* free data */
	objectsolver_id_looper, /* id looper */
	NULL, /* copy data */
	objectsolver_new_data, /* new data */
	NULL, /* get constraint targets */
	NULL, /* flush constraint targets */
	NULL, /* get target matrix */
	objectsolver_evaluate /* evaluate */
};

/* ----------- Transform Cache ------------- */

static void transformcache_id_looper(bConstraint *con, ConstraintIDFunc func, void *userdata)
{
	bTransformCacheConstraint *data = con->data;
	func(con, (ID **)&data->cache_file, true, userdata);
}

static void transformcache_evaluate(bConstraint *con, bConstraintOb *cob, ListBase *targets)
{
#ifdef WITH_ALEMBIC
	bTransformCacheConstraint *data = con->data;
	Scene *scene = cob->scene;

	CacheFile *cache_file = data->cache_file;

	if (!cache_file) {
		return;
	}

	const float frame = BKE_scene_frame_get(scene);
	const float time = BKE_cachefile_time_offset(cache_file, frame, FPS);

	BKE_cachefile_ensure_handle(G.main, cache_file);

	if (!data->reader) {
		data->reader = CacheReader_open_alembic_object(cache_file->handle,
		                                               data->reader,
		                                               cob->ob,
		                                               data->object_path);
	}

	ABC_get_transform(data->reader, cob->matrix, time, cache_file->scale);
#else
	UNUSED_VARS(con, cob);
#endif

	UNUSED_VARS(targets);
}

static void transformcache_copy(bConstraint *con, bConstraint *srccon)
{
	bTransformCacheConstraint *src = srccon->data;
	bTransformCacheConstraint *dst = con->data;

	BLI_strncpy(dst->object_path, src->object_path, sizeof(dst->object_path));
	dst->cache_file = src->cache_file;

#ifdef WITH_ALEMBIC
	if (dst->reader) {
		CacheReader_incref(dst->reader);
	}
#endif
}

static void transformcache_free(bConstraint *con)
{
	bTransformCacheConstraint *data = con->data;

	if (data->reader) {
#ifdef WITH_ALEMBIC
		CacheReader_free(data->reader);
#endif
		data->reader = NULL;
	}
}

static void transformcache_new_data(void *cdata)
{
	bTransformCacheConstraint *data = (bTransformCacheConstraint *)cdata;

	data->cache_file = NULL;
}

static bConstraintTypeInfo CTI_TRANSFORM_CACHE = {
	CONSTRAINT_TYPE_TRANSFORM_CACHE, /* type */
	sizeof(bTransformCacheConstraint), /* size */
	"Transform Cache", /* name */
	"bTransformCacheConstraint", /* struct name */
	transformcache_free,  /* free data */
	transformcache_id_looper,  /* id looper */
	transformcache_copy,  /* copy data */
	transformcache_new_data,  /* new data */
	NULL,  /* get constraint targets */
	NULL,  /* flush constraint targets */
	NULL,  /* get target matrix */
	transformcache_evaluate  /* evaluate */
};

/* ************************* Constraints Type-Info *************************** */
/* All of the constraints api functions use bConstraintTypeInfo structs to carry out
 * and operations that involve constraint specific code.
 */

/* These globals only ever get directly accessed in this file */
static bConstraintTypeInfo *constraintsTypeInfo[NUM_CONSTRAINT_TYPES];
static short CTI_INIT = 1; /* when non-zero, the list needs to be updated */

/* This function only gets called when CTI_INIT is non-zero */
static void constraints_init_typeinfo(void)
{
	constraintsTypeInfo[0] =  NULL;                  /* 'Null' Constraint */
	constraintsTypeInfo[1] =  &CTI_CHILDOF;          /* ChildOf Constraint */
	constraintsTypeInfo[2] =  &CTI_TRACKTO;          /* TrackTo Constraint */
	constraintsTypeInfo[3] =  &CTI_KINEMATIC;        /* IK Constraint */
	constraintsTypeInfo[4] =  &CTI_FOLLOWPATH;       /* Follow-Path Constraint */
	constraintsTypeInfo[5] =  &CTI_ROTLIMIT;         /* Limit Rotation Constraint */
	constraintsTypeInfo[6] =  &CTI_LOCLIMIT;         /* Limit Location Constraint */
	constraintsTypeInfo[7] =  &CTI_SIZELIMIT;        /* Limit Scale Constraint */
	constraintsTypeInfo[8] =  &CTI_ROTLIKE;          /* Copy Rotation Constraint */
	constraintsTypeInfo[9] =  &CTI_LOCLIKE;          /* Copy Location Constraint */
	constraintsTypeInfo[10] = &CTI_SIZELIKE;         /* Copy Scale Constraint */
	constraintsTypeInfo[11] = &CTI_PYTHON;           /* Python/Script Constraint */
	constraintsTypeInfo[12] = &CTI_ACTION;           /* Action Constraint */
	constraintsTypeInfo[13] = &CTI_LOCKTRACK;        /* Locked-Track Constraint */
	constraintsTypeInfo[14] = &CTI_DISTLIMIT;        /* Limit Distance Constraint */
	constraintsTypeInfo[15] = &CTI_STRETCHTO;        /* StretchTo Constaint */
	constraintsTypeInfo[16] = &CTI_MINMAX;           /* Floor Constraint */
	constraintsTypeInfo[17] = &CTI_RIGIDBODYJOINT;   /* RigidBody Constraint */
	constraintsTypeInfo[18] = &CTI_CLAMPTO;          /* ClampTo Constraint */
	constraintsTypeInfo[19] = &CTI_TRANSFORM;        /* Transformation Constraint */
	constraintsTypeInfo[20] = &CTI_SHRINKWRAP;       /* Shrinkwrap Constraint */
	constraintsTypeInfo[21] = &CTI_DAMPTRACK;        /* Damped TrackTo Constraint */
	constraintsTypeInfo[22] = &CTI_SPLINEIK;         /* Spline IK Constraint */
	constraintsTypeInfo[23] = &CTI_TRANSLIKE;        /* Copy Transforms Constraint */
	constraintsTypeInfo[24] = &CTI_SAMEVOL;          /* Maintain Volume Constraint */
	constraintsTypeInfo[25] = &CTI_PIVOT;            /* Pivot Constraint */
	constraintsTypeInfo[26] = &CTI_FOLLOWTRACK;      /* Follow Track Constraint */
	constraintsTypeInfo[27] = &CTI_CAMERASOLVER;     /* Camera Solver Constraint */
	constraintsTypeInfo[28] = &CTI_OBJECTSOLVER;     /* Object Solver Constraint */
	constraintsTypeInfo[29] = &CTI_TRANSFORM_CACHE;  /* Transform Cache Constraint */
}

/* This function should be used for getting the appropriate type-info when only
 * a constraint type is known
 */
const bConstraintTypeInfo *BKE_constraint_typeinfo_from_type(int type)
{
	/* initialize the type-info list? */
	if (CTI_INIT) {
		constraints_init_typeinfo();
		CTI_INIT = 0;
	}
	
	/* only return for valid types */
	if ((type >= CONSTRAINT_TYPE_NULL) &&
	    (type < NUM_CONSTRAINT_TYPES))
	{
		/* there shouldn't be any segfaults here... */
		return constraintsTypeInfo[type];
	}
	else {
		printf("No valid constraint type-info data available. Type = %i\n", type);
	}
	
	return NULL;
} 
 
/* This function should always be used to get the appropriate type-info, as it
 * has checks which prevent segfaults in some weird cases.
 */
const bConstraintTypeInfo *BKE_constraint_typeinfo_get(bConstraint *con)
{
	/* only return typeinfo for valid constraints */
	if (con)
		return BKE_constraint_typeinfo_from_type(con->type);
	else
		return NULL;
}

/* ************************* General Constraints API ************************** */
/* The functions here are called by various parts of Blender. Very few (should be none if possible)
 * constraint-specific code should occur here.
 */
 
/* ---------- Data Management ------- */

/* helper function for BKE_constraint_free_data() - unlinks references */
static void con_unlink_refs_cb(bConstraint *UNUSED(con), ID **idpoin, bool is_reference, void *UNUSED(userData))
{
	if (*idpoin && is_reference)
		id_us_min(*idpoin);
}

/* Free data of a specific constraint if it has any info.
 * be sure to run BIK_clear_data() when freeing an IK constraint,
 * unless DAG_relations_tag_update is called. 
 */
void BKE_constraint_free_data_ex(bConstraint *con, bool do_id_user)
{
	if (con->data) {
		const bConstraintTypeInfo *cti = BKE_constraint_typeinfo_get(con);
		
		if (cti) {
			/* perform any special freeing constraint may have */
			if (cti->free_data)
				cti->free_data(con);
				
			/* unlink the referenced resources it uses */
			if (do_id_user && cti->id_looper)
				cti->id_looper(con, con_unlink_refs_cb, NULL);
		}
		
		/* free constraint data now */
		MEM_freeN(con->data);
	}
}

void BKE_constraint_free_data(bConstraint *con)
{
	BKE_constraint_free_data_ex(con, true);
}

/* Free all constraints from a constraint-stack */
void BKE_constraints_free_ex(ListBase *list, bool do_id_user)
{
	bConstraint *con;
	
	/* Free constraint data and also any extra data */
	for (con = list->first; con; con = con->next)
		BKE_constraint_free_data_ex(con, do_id_user);
	
	/* Free the whole list */
	BLI_freelistN(list);
}

void BKE_constraints_free(ListBase *list)
{
	BKE_constraints_free_ex(list, true);
}

/* Remove the specified constraint from the given constraint stack */
bool BKE_constraint_remove(ListBase *list, bConstraint *con)
{
	if (con) {
		BKE_constraint_free_data(con);
		BLI_freelinkN(list, con);
		return true;
	}
	else {
		return false;
	}
}

bool BKE_constraint_remove_ex(ListBase *list, Object *ob, bConstraint *con, bool clear_dep)
{
	const short type = con->type;
	if (BKE_constraint_remove(list, con)) {
		/* ITASC needs to be rebuilt once a constraint is removed [#26920] */
		if (clear_dep && ELEM(type, CONSTRAINT_TYPE_KINEMATIC, CONSTRAINT_TYPE_SPLINEIK)) {
			BIK_clear_data(ob->pose);
		}
		return true;
	}
	else {
		return false;
	}
}

/* ......... */

/* Creates a new constraint, initializes its data, and returns it */
static bConstraint *add_new_constraint_internal(const char *name, short type)
{
	bConstraint *con = MEM_callocN(sizeof(bConstraint), "Constraint");
	const bConstraintTypeInfo *cti = BKE_constraint_typeinfo_from_type(type);
	const char *newName;

	/* Set up a generic constraint datablock */
	con->type = type;
	con->flag |= CONSTRAINT_EXPAND;
	con->enforce = 1.0f;

	/* Determine a basic name, and info */
	if (cti) {
		/* initialize constraint data */
		con->data = MEM_callocN(cti->size, cti->structName);
		
		/* only constraints that change any settings need this */
		if (cti->new_data)
			cti->new_data(con->data);
		
		/* if no name is provided, use the type of the constraint as the name */
		newName = (name && name[0]) ? name : DATA_(cti->name);
	}
	else {
		/* if no name is provided, use the generic "Const" name */
		/* NOTE: any constraint type that gets here really shouldn't get added... */
		newName = (name && name[0]) ? name : DATA_("Const");
	}
	
	/* copy the name */
	BLI_strncpy(con->name, newName, sizeof(con->name));
	
	/* return the new constraint */
	return con;
}

/* if pchan is not NULL then assume we're adding a pose constraint */
static bConstraint *add_new_constraint(Object *ob, bPoseChannel *pchan, const char *name, short type)
{
	bConstraint *con;
	ListBase *list;
	
	/* add the constraint */
	con = add_new_constraint_internal(name, type);
	
	/* find the constraint stack - bone or object? */
	list = (pchan) ? (&pchan->constraints) : (&ob->constraints);
	
	if (list) {
		/* add new constraint to end of list of constraints before ensuring that it has a unique name
		 * (otherwise unique-naming code will fail, since it assumes element exists in list)
		 */
		BLI_addtail(list, con);
		BKE_constraint_unique_name(con, list);
		
		/* if the target list is a list on some PoseChannel belonging to a proxy-protected
		 * Armature layer, we must tag newly added constraints with a flag which allows them
		 * to persist after proxy syncing has been done
		 */
		if (BKE_constraints_proxylocked_owner(ob, pchan))
			con->flag |= CONSTRAINT_PROXY_LOCAL;
		
		/* make this constraint the active one */
		BKE_constraints_active_set(list, con);
	}

	/* set type+owner specific immutable settings */
	/* TODO: does action constraint need anything here - i.e. spaceonce? */
	switch (type) {
		case CONSTRAINT_TYPE_CHILDOF:
		{
			/* if this constraint is being added to a posechannel, make sure
			 * the constraint gets evaluated in pose-space */
			if (pchan) {
				con->ownspace = CONSTRAINT_SPACE_POSE;
				con->flag |= CONSTRAINT_SPACEONCE;
			}
			break;
		}
	}
	
	return con;
}

/* ......... */

/* Add new constraint for the given bone */
bConstraint *BKE_constraint_add_for_pose(Object *ob, bPoseChannel *pchan, const char *name, short type)
{
	if (pchan == NULL)
		return NULL;
	
	return add_new_constraint(ob, pchan, name, type);
}

/* Add new constraint for the given object */
bConstraint *BKE_constraint_add_for_object(Object *ob, const char *name, short type)
{
	return add_new_constraint(ob, NULL, name, type);
}

/* ......... */

/* Run the given callback on all ID-blocks in list of constraints */
void BKE_constraints_id_loop(ListBase *conlist, ConstraintIDFunc func, void *userdata)
{
	bConstraint *con;
	
	for (con = conlist->first; con; con = con->next) {
		const bConstraintTypeInfo *cti = BKE_constraint_typeinfo_get(con);
		
		if (cti) {
			if (cti->id_looper)
				cti->id_looper(con, func, userdata);
		}
	}
}

/* ......... */

/* helper for BKE_constraints_copy(), to be used for making sure that ID's are valid */
static void con_extern_cb(bConstraint *UNUSED(con), ID **idpoin, bool UNUSED(is_reference), void *UNUSED(userData))
{
	if (*idpoin && ID_IS_LINKED_DATABLOCK(*idpoin))
		id_lib_extern(*idpoin);
}

/* helper for BKE_constraints_copy(), to be used for making sure that usercounts of copied ID's are fixed up */
static void con_fix_copied_refs_cb(bConstraint *UNUSED(con), ID **idpoin, bool is_reference, void *UNUSED(userData))
{
	/* increment usercount if this is a reference type */
	if ((*idpoin) && (is_reference))
		id_us_plus(*idpoin);
}

/* duplicate all of the constraints in a constraint stack */
void BKE_constraints_copy_ex(ListBase *dst, const ListBase *src, const int flag, bool do_extern)
{
	bConstraint *con, *srccon;

	BLI_listbase_clear(dst);
	BLI_duplicatelist(dst, src);

	for (con = dst->first, srccon = src->first; con && srccon; srccon = srccon->next, con = con->next) {
		const bConstraintTypeInfo *cti = BKE_constraint_typeinfo_get(con);

		/* make a new copy of the constraint's data */
		con->data = MEM_dupallocN(con->data);

		/* only do specific constraints if required */
		if (cti) {
			/* perform custom copying operations if needed */
			if (cti->copy_data)
				cti->copy_data(con, srccon);

			/* Fix usercounts for all referenced data that need it. */
<<<<<<< HEAD
			if (cti->id_looper && (flag & LIB_ID_COPY_NO_USER_REFCOUNT) == 0) {
=======
			if (cti->id_looper && (flag & LIB_ID_CREATE_NO_USER_REFCOUNT) == 0) {
>>>>>>> a8e4aae0
				cti->id_looper(con, con_fix_copied_refs_cb, NULL);
			}

			/* for proxies we don't want to make extern */
			if (do_extern) {
				/* go over used ID-links for this constraint to ensure that they are valid for proxies */
				if (cti->id_looper)
					cti->id_looper(con, con_extern_cb, NULL);
			}
		}
	}
}

void BKE_constraints_copy(ListBase *dst, const ListBase *src, bool do_extern)
{
	BKE_constraints_copy_ex(dst, src, 0, do_extern);
}

/* ......... */

bConstraint *BKE_constraints_find_name(ListBase *list, const char *name)
{
	return BLI_findstring(list, name, offsetof(bConstraint, name));
}

/* finds the 'active' constraint in a constraint stack */
bConstraint *BKE_constraints_active_get(ListBase *list)
{
	bConstraint *con;
	
	/* search for the first constraint with the 'active' flag set */
	if (list) {
		for (con = list->first; con; con = con->next) {
			if (con->flag & CONSTRAINT_ACTIVE)
				return con;
		}
	}
	
	/* no active constraint found */
	return NULL;
}

/* Set the given constraint as the active one (clearing all the others) */
void BKE_constraints_active_set(ListBase *list, bConstraint *con)
{
	bConstraint *c;
	
	if (list) {
		for (c = list->first; c; c = c->next) {
			if (c == con) 
				c->flag |= CONSTRAINT_ACTIVE;
			else 
				c->flag &= ~CONSTRAINT_ACTIVE;
		}
	}
}

/* -------- Constraints and Proxies ------- */

/* Rescue all constraints tagged as being CONSTRAINT_PROXY_LOCAL (i.e. added to bone that's proxy-synced in this file) */
void BKE_constraints_proxylocal_extract(ListBase *dst, ListBase *src)
{
	bConstraint *con, *next;
	
	/* for each tagged constraint, remove from src and move to dst */
	for (con = src->first; con; con = next) {
		next = con->next;
		
		/* check if tagged */
		if (con->flag & CONSTRAINT_PROXY_LOCAL) {
			BLI_remlink(src, con);
			BLI_addtail(dst, con);
		}
	}
}

/* Returns if the owner of the constraint is proxy-protected */
bool BKE_constraints_proxylocked_owner(Object *ob, bPoseChannel *pchan)
{
	/* Currently, constraints can only be on object or bone level */
	if (ob && ob->proxy) {
		if (ob->pose && pchan) {
			bArmature *arm = ob->data;
			
			/* On bone-level, check if bone is on proxy-protected layer */
			if ((pchan->bone) && (pchan->bone->layer & arm->layer_protected))
				return true;
		}
		else {
			/* FIXME: constraints on object-level are not handled well yet */
			return true;
		}
	}
	
	return false;
}

/* -------- Target-Matrix Stuff ------- */

/* This function is a relic from the prior implementations of the constraints system, when all
 * constraints either had one or no targets. It used to be called during the main constraint solving
 * loop, but is now only used for the remaining cases for a few constraints. 
 *
 * None of the actual calculations of the matrices should be done here! Also, this function is
 * not to be used by any new constraints, particularly any that have multiple targets.
 */
void BKE_constraint_target_matrix_get(Scene *scene, bConstraint *con, int index, short ownertype, void *ownerdata, float mat[4][4], float ctime)
{
	const bConstraintTypeInfo *cti = BKE_constraint_typeinfo_get(con);
	ListBase targets = {NULL, NULL};
	bConstraintOb *cob;
	bConstraintTarget *ct;
	
	if (cti && cti->get_constraint_targets) {
		/* make 'constraint-ob' */
		cob = MEM_callocN(sizeof(bConstraintOb), "tempConstraintOb");
		cob->type = ownertype;
		cob->scene = scene;
		switch (ownertype) {
			case CONSTRAINT_OBTYPE_OBJECT: /* it is usually this case */
			{
				cob->ob = (Object *)ownerdata;
				cob->pchan = NULL;
				if (cob->ob) {
					copy_m4_m4(cob->matrix, cob->ob->obmat);
					copy_m4_m4(cob->startmat, cob->matrix);
				}
				else {
					unit_m4(cob->matrix);
					unit_m4(cob->startmat);
				}
				break;
			}
			case CONSTRAINT_OBTYPE_BONE: /* this may occur in some cases */
			{
				cob->ob = NULL; /* this might not work at all :/ */
				cob->pchan = (bPoseChannel *)ownerdata;
				if (cob->pchan) {
					copy_m4_m4(cob->matrix, cob->pchan->pose_mat);
					copy_m4_m4(cob->startmat, cob->matrix);
				}
				else {
					unit_m4(cob->matrix);
					unit_m4(cob->startmat);
				}
				break;
			}
		}
		
		/* get targets - we only need the first one though (and there should only be one) */
		cti->get_constraint_targets(con, &targets);
		
		/* only calculate the target matrix on the first target */
		ct = (bConstraintTarget *)BLI_findlink(&targets, index);
		
		if (ct) {
			if (cti->get_target_matrix)
				cti->get_target_matrix(con, cob, ct, ctime);
			copy_m4_m4(mat, ct->matrix);
		}
		
		/* free targets + 'constraint-ob' */
		if (cti->flush_constraint_targets)
			cti->flush_constraint_targets(con, &targets, 1);
		MEM_freeN(cob);
	}
	else {
		/* invalid constraint - perhaps... */
		unit_m4(mat);
	}
}

/* Get the list of targets required for solving a constraint */
void BKE_constraint_targets_for_solving_get(bConstraint *con, bConstraintOb *cob, ListBase *targets, float ctime)
{
	const bConstraintTypeInfo *cti = BKE_constraint_typeinfo_get(con);
	
	if (cti && cti->get_constraint_targets) {
		bConstraintTarget *ct;
		
		/* get targets 
		 *  - constraints should use ct->matrix, not directly accessing values
		 *	- ct->matrix members have not yet been calculated here! 
		 */
		cti->get_constraint_targets(con, targets);
		
		/* set matrices 
		 *  - calculate if possible, otherwise just initialize as identity matrix
		 */
		if (cti->get_target_matrix) {
			for (ct = targets->first; ct; ct = ct->next)
				cti->get_target_matrix(con, cob, ct, ctime);
		}
		else {
			for (ct = targets->first; ct; ct = ct->next)
				unit_m4(ct->matrix);
		}
	}
}
 
/* ---------- Evaluation ----------- */

/* This function is called whenever constraints need to be evaluated. Currently, all
 * constraints that can be evaluated are every time this gets run.
 *
 * BKE_constraints_make_evalob and BKE_constraints_clear_evalob should be called before and 
 * after running this function, to sort out cob
 */
void BKE_constraints_solve(ListBase *conlist, bConstraintOb *cob, float ctime)
{
	bConstraint *con;
	float oldmat[4][4];
	float enf;

	/* check that there is a valid constraint object to evaluate */
	if (cob == NULL)
		return;
	
	/* loop over available constraints, solving and blending them */
	for (con = conlist->first; con; con = con->next) {
		const bConstraintTypeInfo *cti = BKE_constraint_typeinfo_get(con);
		ListBase targets = {NULL, NULL};
		
		/* these we can skip completely (invalid constraints...) */
		if (cti == NULL) continue;
		if (con->flag & (CONSTRAINT_DISABLE | CONSTRAINT_OFF)) continue;
		/* these constraints can't be evaluated anyway */
		if (cti->evaluate_constraint == NULL) continue;
		/* influence == 0 should be ignored */
		if (con->enforce == 0.0f) continue;
		
		/* influence of constraint
		 *  - value should have been set from animation data already
		 */
		enf = con->enforce;
		
		/* make copy of worldspace matrix pre-constraint for use with blending later */
		copy_m4_m4(oldmat, cob->matrix);
		
		/* move owner matrix into right space */
		BKE_constraint_mat_convertspace(cob->ob, cob->pchan, cob->matrix, CONSTRAINT_SPACE_WORLD, con->ownspace, false);
		
		/* prepare targets for constraint solving */
		BKE_constraint_targets_for_solving_get(con, cob, &targets, ctime);
		
		/* Solve the constraint and put result in cob->matrix */
		cti->evaluate_constraint(con, cob, &targets);
		
		/* clear targets after use 
		 *	- this should free temp targets but no data should be copied back
		 *	  as constraints may have done some nasty things to it...
		 */
		if (cti->flush_constraint_targets) {
			cti->flush_constraint_targets(con, &targets, 1);
		}
		
		/* move owner back into worldspace for next constraint/other business */
		if ((con->flag & CONSTRAINT_SPACEONCE) == 0) 
			BKE_constraint_mat_convertspace(cob->ob, cob->pchan, cob->matrix, con->ownspace, CONSTRAINT_SPACE_WORLD, false);
			
		/* Interpolate the enforcement, to blend result of constraint into final owner transform 
		 *  - all this happens in worldspace to prevent any weirdness creeping in ([#26014] and [#25725]),
		 *    since some constraints may not convert the solution back to the input space before blending
		 *    but all are guaranteed to end up in good "worldspace" result
		 */
		/* Note: all kind of stuff here before (caused trouble), much easier to just interpolate,
		 * or did I miss something? -jahka (r.32105) */
		if (enf < 1.0f) {
			float solution[4][4];
			copy_m4_m4(solution, cob->matrix);
			interp_m4_m4m4(cob->matrix, oldmat, solution, enf);
		}
	}
}<|MERGE_RESOLUTION|>--- conflicted
+++ resolved
@@ -4757,11 +4757,7 @@
 				cti->copy_data(con, srccon);
 
 			/* Fix usercounts for all referenced data that need it. */
-<<<<<<< HEAD
-			if (cti->id_looper && (flag & LIB_ID_COPY_NO_USER_REFCOUNT) == 0) {
-=======
 			if (cti->id_looper && (flag & LIB_ID_CREATE_NO_USER_REFCOUNT) == 0) {
->>>>>>> a8e4aae0
 				cti->id_looper(con, con_fix_copied_refs_cb, NULL);
 			}
 
