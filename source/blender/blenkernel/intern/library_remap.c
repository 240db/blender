/*
 * ***** BEGIN GPL LICENSE BLOCK *****
 *
 * This program is free software; you can redistribute it and/or
 * modify it under the terms of the GNU General Public License
 * as published by the Free Software Foundation; either version 2
 * of the License, or (at your option) any later version.
 *
 * This program is distributed in the hope that it will be useful,
 * but WITHOUT ANY WARRANTY; without even the implied warranty of
 * MERCHANTABILITY or FITNESS FOR A PARTICULAR PURPOSE.  See the
 * GNU General Public License for more details.
 *
 * You should have received a copy of the GNU General Public License
 * along with this program; if not, write to the Free Software Foundation,
 * Inc., 51 Franklin Street, Fifth Floor, Boston, MA 02110-1301, USA.
 *
 * ***** END GPL LICENSE BLOCK *****
 */

/** \file blender/blenkernel/intern/library_remap.c
 *  \ingroup bke
 *
 * Contains management of ID's and libraries remap, unlink and free logic.
 */

#include <stdio.h>
#include <ctype.h>
#include <string.h>
#include <stdlib.h>
#include <stddef.h>
#include <assert.h>

#include "MEM_guardedalloc.h"

/* all types are needed here, in order to do memory operations */
#include "DNA_anim_types.h"
#include "DNA_armature_types.h"
#include "DNA_brush_types.h"
#include "DNA_camera_types.h"
#include "DNA_cachefile_types.h"
#include "DNA_group_types.h"
#include "DNA_gpencil_types.h"
#include "DNA_ipo_types.h"
#include "DNA_key_types.h"
#include "DNA_lamp_types.h"
#include "DNA_lattice_types.h"
#include "DNA_linestyle_types.h"
#include "DNA_material_types.h"
#include "DNA_mesh_types.h"
#include "DNA_meta_types.h"
#include "DNA_movieclip_types.h"
#include "DNA_mask_types.h"
#include "DNA_node_types.h"
#include "DNA_object_types.h"
#include "DNA_scene_types.h"
#include "DNA_screen_types.h"
#include "DNA_speaker_types.h"
#include "DNA_sound_types.h"
#include "DNA_text_types.h"
#include "DNA_vfont_types.h"
#include "DNA_windowmanager_types.h"
#include "DNA_world_types.h"

#include "BLI_blenlib.h"
#include "BLI_utildefines.h"

#include "BKE_action.h"
#include "BKE_animsys.h"
#include "BKE_armature.h"
#include "BKE_brush.h"
#include "BKE_camera.h"
#include "BKE_cachefile.h"
#include "BKE_curve.h"
#include "BKE_depsgraph.h"
#include "BKE_fcurve.h"
#include "BKE_font.h"
#include "BKE_group.h"
#include "BKE_gpencil.h"
#include "BKE_idprop.h"
#include "BKE_image.h"
#include "BKE_ipo.h"
#include "BKE_key.h"
#include "BKE_lamp.h"
#include "BKE_lattice.h"
#include "BKE_library.h"
#include "BKE_library_override.h"
#include "BKE_library_query.h"
#include "BKE_library_remap.h"
#include "BKE_linestyle.h"
#include "BKE_mesh.h"
#include "BKE_material.h"
#include "BKE_main.h"
#include "BKE_mask.h"
#include "BKE_mball.h"
#include "BKE_modifier.h"
#include "BKE_movieclip.h"
#include "BKE_multires.h"
#include "BKE_node.h"
#include "BKE_object.h"
#include "BKE_paint.h"
#include "BKE_particle.h"
#include "BKE_sca.h"
#include "BKE_speaker.h"
#include "BKE_sound.h"
#include "BKE_screen.h"
#include "BKE_scene.h"
#include "BKE_text.h"
#include "BKE_texture.h"
#include "BKE_world.h"

#ifdef WITH_PYTHON
#include "BPY_extern.h"
#endif

static BKE_library_free_window_manager_cb free_windowmanager_cb = NULL;

void BKE_library_callback_free_window_manager_set(BKE_library_free_window_manager_cb func)
{
	free_windowmanager_cb = func;
}

static BKE_library_free_notifier_reference_cb free_notifier_reference_cb = NULL;

void BKE_library_callback_free_notifier_reference_set(BKE_library_free_notifier_reference_cb func)
{
	free_notifier_reference_cb = func;
}

static BKE_library_remap_editor_id_reference_cb remap_editor_id_reference_cb = NULL;

void BKE_library_callback_remap_editor_id_reference_set(BKE_library_remap_editor_id_reference_cb func)
{
	remap_editor_id_reference_cb = func;
}

typedef struct IDRemap {
	Main *bmain;  /* Only used to trigger depsgraph updates in the right bmain. */
	ID *old_id;
	ID *new_id;
	ID *id;  /* The ID in which we are replacing old_id by new_id usages. */
	short flag;

	/* 'Output' data. */
	short status;
	int skipped_direct;  /* Number of direct usecases that could not be remapped (e.g.: obdata when in edit mode). */
	int skipped_indirect;  /* Number of indirect usecases that could not be remapped. */
	int skipped_refcounted;  /* Number of skipped usecases that refcount the datablock. */
} IDRemap;

/* IDRemap->flag enums defined in BKE_library.h */

/* IDRemap->status */
enum {
	/* *** Set by callback. *** */
	ID_REMAP_IS_LINKED_DIRECT       = 1 << 0,  /* new_id is directly linked in current .blend. */
	ID_REMAP_IS_USER_ONE_SKIPPED    = 1 << 1,  /* There was some skipped 'user_one' usages of old_id. */
};

static int foreach_libblock_remap_callback(void *user_data, ID *id_self, ID **id_p, int cb_flag)
{
	if (cb_flag & IDWALK_CB_PRIVATE) {
		return IDWALK_RET_NOP;
	}

	IDRemap *id_remap_data = user_data;
	ID *old_id = id_remap_data->old_id;
	ID *new_id = id_remap_data->new_id;
	ID *id = id_remap_data->id;

	if (!old_id) {  /* Used to cleanup all IDs used by a specific one. */
		BLI_assert(!new_id);
		old_id = *id_p;
	}

	if (*id_p && (*id_p == old_id)) {
		const bool is_indirect = (cb_flag & IDWALK_CB_INDIRECT_USAGE) != 0;
		const bool skip_indirect = (id_remap_data->flag & ID_REMAP_SKIP_INDIRECT_USAGE) != 0;
		/* Note: proxy usage implies LIB_TAG_EXTERN, so on this aspect it is direct,
		 *       on the other hand since they get reset to lib data on file open/reload it is indirect too...
		 *       Edit Mode is also a 'skip direct' case. */
		const bool is_obj = (GS(id->name) == ID_OB);
		const bool is_obj_proxy = (is_obj && (((Object *)id)->proxy || ((Object *)id)->proxy_group));
		const bool is_obj_editmode = (is_obj && BKE_object_is_in_editmode((Object *)id));
		const bool is_never_null = ((cb_flag & IDWALK_CB_NEVER_NULL) && (new_id == NULL) &&
		                            (id_remap_data->flag & ID_REMAP_FORCE_NEVER_NULL_USAGE) == 0);
		const bool skip_never_null = (id_remap_data->flag & ID_REMAP_SKIP_NEVER_NULL_USAGE) != 0;

#ifdef DEBUG_PRINT
		printf("In %s: Remapping %s (%p) to %s (%p) (skip_indirect: %d)\n",
		       id->name, old_id->name, old_id, new_id ? new_id->name : "<NONE>", new_id, skip_indirect);
#endif

		if ((id_remap_data->flag & ID_REMAP_FLAG_NEVER_NULL_USAGE) && (cb_flag & IDWALK_CB_NEVER_NULL)) {
			id->tag |= LIB_TAG_DOIT;
		}

		/* Special hack in case it's Object->data and we are in edit mode (skipped_direct too). */
		if ((is_never_null && skip_never_null) ||
		    (is_obj_editmode && (((Object *)id)->data == *id_p)) ||
		    (skip_indirect && is_indirect))
		{
			if (is_indirect) {
				id_remap_data->skipped_indirect++;
			}
			else if (is_never_null || is_obj_editmode) {
				id_remap_data->skipped_direct++;
			}
			else {
				BLI_assert(0);
			}
			if (cb_flag & IDWALK_CB_USER) {
				id_remap_data->skipped_refcounted++;
			}
			else if (cb_flag & IDWALK_CB_USER_ONE) {
				/* No need to count number of times this happens, just a flag is enough. */
				id_remap_data->status |= ID_REMAP_IS_USER_ONE_SKIPPED;
			}
		}
		else {
			if (!is_never_null) {
				*id_p = new_id;
				DAG_id_tag_update_ex(id_remap_data->bmain, id_self, OB_RECALC_OB | OB_RECALC_DATA | OB_RECALC_TIME);
			}
			if (cb_flag & IDWALK_CB_USER) {
				id_us_min(old_id);
				/* We do not want to handle LIB_TAG_INDIRECT/LIB_TAG_EXTERN here. */
				if (new_id)
					new_id->us++;
			}
			else if (cb_flag & IDWALK_CB_USER_ONE) {
				id_us_ensure_real(new_id);
				/* We cannot affect old_id->us directly, LIB_TAG_EXTRAUSER(_SET) are assumed to be set as needed,
				 * that extra user is processed in final handling... */
			}
			if (!is_indirect || is_obj_proxy) {
				id_remap_data->status |= ID_REMAP_IS_LINKED_DIRECT;
			}
		}
	}

	return IDWALK_RET_NOP;
}

/* Some reamapping unfortunately require extra and/or specific handling, tackle those here. */
static void libblock_remap_data_preprocess_scene_base_unlink(
        IDRemap *r_id_remap_data, Scene *sce, Base *base, const bool skip_indirect, const bool is_indirect)
{
	if (skip_indirect && is_indirect) {
		r_id_remap_data->skipped_indirect++;
		r_id_remap_data->skipped_refcounted++;
	}
	else {
		id_us_min((ID *)base->object);
		BKE_scene_base_unlink(sce, base);
		MEM_freeN(base);
		if (!is_indirect) {
			r_id_remap_data->status |= ID_REMAP_IS_LINKED_DIRECT;
		}
	}
}

static void libblock_remap_data_preprocess(IDRemap *r_id_remap_data)
{
	switch (GS(r_id_remap_data->id->name)) {
		case ID_SCE:
		{
			Scene *sce = (Scene *)r_id_remap_data->id;

			if (!r_id_remap_data->new_id) {
				const bool is_indirect = (sce->id.lib != NULL);
				const bool skip_indirect = (r_id_remap_data->flag & ID_REMAP_SKIP_INDIRECT_USAGE) != 0;

				/* In case we are unlinking... */
				if (!r_id_remap_data->old_id) {
					/* ... everything from scene. */
					Base *base, *base_next;
					for (base = sce->base.first; base; base = base_next) {
						base_next = base->next;
						libblock_remap_data_preprocess_scene_base_unlink(
						            r_id_remap_data, sce, base, skip_indirect, is_indirect);
					}
				}
				else if (GS(r_id_remap_data->old_id->name) == ID_OB) {
					/* ... a specific object from scene. */
					Object *old_ob = (Object *)r_id_remap_data->old_id;
					Base *base = BKE_scene_base_find(sce, old_ob);

					if (base) {
						libblock_remap_data_preprocess_scene_base_unlink(
						            r_id_remap_data, sce, base, skip_indirect, is_indirect);
					}
				}
			}
			break;
		}
		case ID_OB:
		{
			ID *old_id = r_id_remap_data->old_id;
			if (!old_id || GS(old_id->name) == ID_AR) {
				Object *ob = (Object *)r_id_remap_data->id;
				/* Object's pose holds reference to armature bones... sic */
				/* Note that in theory, we should have to bother about linked/non-linked/never-null/etc. flags/states.
				 * Fortunately, this is just a tag, so we can accept to 'over-tag' a bit for pose recalc, and avoid
				 * another complex and risky condition nightmare like the one we have in
				 * foreach_libblock_remap_callback()... */
				if (ob->pose && (!old_id || ob->data == old_id)) {
					BLI_assert(ob->type == OB_ARMATURE);
					ob->pose->flag |= POSE_RECALC;
					/* We need to clear pose bone pointers immediately, things like undo writefile may be called
					 * before pose is actually recomputed, can lead to segfault... */
					BKE_pose_clear_pointers(ob->pose);
				}
			}
			break;
		}
		default:
			break;
	}
}

static void libblock_remap_data_postprocess_object_fromgroup_update(Main *bmain, Object *old_ob, Object *new_ob)
{
	if (old_ob->flag & OB_FROMGROUP) {
		/* Note that for Scene's BaseObject->flag, either we:
		 *     - unlinked old_ob (i.e. new_ob is NULL), in which case scenes' bases have been removed already.
		 *     - remapped old_ob by new_ob, in which case scenes' bases are still valid as is.
		 * So in any case, no need to update them here. */
		if (BKE_group_object_find(NULL, old_ob) == NULL) {
			old_ob->flag &= ~OB_FROMGROUP;
		}
		if (new_ob == NULL) {  /* We need to remove NULL-ified groupobjects... */
			for (Group *group = bmain->group.first; group; group = group->id.next) {
				BKE_group_object_unlink(group, NULL, NULL, NULL);
			}
		}
		else {
			new_ob->flag |= OB_FROMGROUP;
		}
	}
}

static void libblock_remap_data_postprocess_group_scene_unlink(Main *UNUSED(bmain), Scene *sce, ID *old_id)
{
	/* Note that here we assume no object has no base (i.e. all objects are assumed instanced
	 * in one scene...). */
	for (Base *base = sce->base.first; base; base = base->next) {
		if (base->flag & OB_FROMGROUP) {
			Object *ob = base->object;

			if (ob->flag & OB_FROMGROUP) {
				Group *grp = BKE_group_object_find(NULL, ob);

				/* Unlinked group (old_id) is still in bmain... */
				if (grp && (&grp->id == old_id || grp->id.us == 0)) {
					grp = BKE_group_object_find(grp, ob);
				}
				if (!grp) {
					ob->flag &= ~OB_FROMGROUP;
				}
			}
			if (!(ob->flag & OB_FROMGROUP)) {
				base->flag &= ~OB_FROMGROUP;
			}
		}
	}
}

static void libblock_remap_data_postprocess_obdata_relink(Main *UNUSED(bmain), Object *ob, ID *new_id)
{
	if (ob->data == new_id) {
		switch (GS(new_id->name)) {
			case ID_ME:
				multires_force_update(ob);
				break;
			case ID_CU:
				BKE_curve_type_test(ob);
				break;
			default:
				break;
		}
		test_object_modifiers(ob);
		test_object_materials(ob, new_id);
	}
}

static void libblock_remap_data_postprocess_nodetree_update(Main *bmain, ID *new_id)
{
	/* Verify all nodetree user nodes. */
	ntreeVerifyNodes(bmain, new_id);

	/* Update node trees as necessary. */
	FOREACH_NODETREE(bmain, ntree, id) {
		/* make an update call for the tree */
		ntreeUpdateTree(bmain, ntree);
	} FOREACH_NODETREE_END
}

/**
 * Execute the 'data' part of the remapping (that is, all ID pointers from other ID datablocks).
 *
 * Behavior differs depending on whether given \a id is NULL or not:
 * - \a id NULL: \a old_id must be non-NULL, \a new_id may be NULL (unlinking \a old_id) or not
 *   (remapping \a old_id to \a new_id). The whole \a bmain database is checked, and all pointers to \a old_id
 *   are remapped to \a new_id.
 * - \a id is non-NULL:
 *   + If \a old_id is NULL, \a new_id must also be NULL, and all ID pointers from \a id are cleared (i.e. \a id
 *     does not references any other datablock anymore).
 *   + If \a old_id is non-NULL, behavior is as with a NULL \a id, but only within given \a id.
 *
 * \param bmain: the Main data storage to operate on (must never be NULL).
 * \param id: the datablock to operate on (can be NULL, in which case we operate over all IDs from given bmain).
 * \param old_id: the datablock to dereference (may be NULL if \a id is non-NULL).
 * \param new_id: the new datablock to replace \a old_id references with (may be NULL).
 * \param r_id_remap_data: if non-NULL, the IDRemap struct to use (uselful to retrieve info about remapping process).
 */
ATTR_NONNULL(1) static void libblock_remap_data(
        Main *bmain, ID *id, ID *old_id, ID *new_id, const short remap_flags, IDRemap *r_id_remap_data)
{
	IDRemap id_remap_data;
	ListBase *lb_array[MAX_LIBARRAY];
	int i;
	const int foreach_id_flags = (remap_flags & ID_REMAP_NO_INDIRECT_PROXY_DATA_USAGE) != 0 ? IDWALK_NO_INDIRECT_PROXY_DATA_USAGE : IDWALK_NOP;

	if (r_id_remap_data == NULL) {
		r_id_remap_data = &id_remap_data;
	}
	r_id_remap_data->bmain = bmain;
	r_id_remap_data->old_id = old_id;
	r_id_remap_data->new_id = new_id;
	r_id_remap_data->id = NULL;
	r_id_remap_data->flag = remap_flags;
	r_id_remap_data->status = 0;
	r_id_remap_data->skipped_direct = 0;
	r_id_remap_data->skipped_indirect = 0;
	r_id_remap_data->skipped_refcounted = 0;

	if (id) {
#ifdef DEBUG_PRINT
		printf("\tchecking id %s (%p, %p)\n", id->name, id, id->lib);
#endif
		r_id_remap_data->id = id;
		libblock_remap_data_preprocess(r_id_remap_data);
		BKE_library_foreach_ID_link(NULL, id, foreach_libblock_remap_callback, (void *)r_id_remap_data, foreach_id_flags);
	}
	else {
		i = set_listbasepointers(bmain, lb_array);

		/* Note that this is a very 'bruteforce' approach, maybe we could use some depsgraph to only process
		 * objects actually using given old_id... sounds rather unlikely currently, though, so this will do for now. */

		while (i--) {
			for (ID *id_curr = lb_array[i]->first; id_curr; id_curr = id_curr->next) {
				if (BKE_library_id_can_use_idtype(id_curr, GS(old_id->name))) {
					/* Note that we cannot skip indirect usages of old_id here (if requested), we still need to check it for
					 * the user count handling...
					 * XXX No more true (except for debug usage of those skipping counters). */
					r_id_remap_data->id = id_curr;
					libblock_remap_data_preprocess(r_id_remap_data);
					BKE_library_foreach_ID_link(
					            NULL, id_curr, foreach_libblock_remap_callback, (void *)r_id_remap_data, foreach_id_flags);
				}
			}
		}
	}

	if (old_id && GS(old_id->name) == ID_OB) {
		BKE_sca_logic_links_remap(bmain, (Object *)old_id, (Object *)new_id);
	}

	/* XXX We may not want to always 'transfer' fakeuser from old to new id... Think for now it's desired behavior
	 *     though, we can always add an option (flag) to control this later if needed. */
	if (old_id && (old_id->flag & LIB_FAKEUSER)) {
		id_fake_user_clear(old_id);
		id_fake_user_set(new_id);
	}

	id_us_clear_real(old_id);

	if (new_id && (new_id->tag & LIB_TAG_INDIRECT) && (r_id_remap_data->status & ID_REMAP_IS_LINKED_DIRECT)) {
		new_id->tag &= ~LIB_TAG_INDIRECT;
		new_id->tag |= LIB_TAG_EXTERN;
	}

#ifdef DEBUG_PRINT
	printf("%s: %d occurences skipped (%d direct and %d indirect ones)\n", __func__,
	       r_id_remap_data->skipped_direct + r_id_remap_data->skipped_indirect,
	       r_id_remap_data->skipped_direct, r_id_remap_data->skipped_indirect);
#endif
}

/**
 * Replace all references in given Main to \a old_id by \a new_id
 * (if \a new_id is NULL, it unlinks \a old_id).
 */
void BKE_libblock_remap_locked(
        Main *bmain, void *old_idv, void *new_idv,
        const short remap_flags)
{
	IDRemap id_remap_data;
	ID *old_id = old_idv;
	ID *new_id = new_idv;
	int skipped_direct, skipped_refcounted;

	BLI_assert(old_id != NULL);
	BLI_assert((new_id == NULL) || GS(old_id->name) == GS(new_id->name));
	BLI_assert(old_id != new_id);

	libblock_remap_data(bmain, NULL, old_id, new_id, remap_flags, &id_remap_data);

	if (free_notifier_reference_cb) {
		free_notifier_reference_cb(old_id);
	}

	/* We assume editors do not hold references to their IDs... This is false in some cases
	 * (Image is especially tricky here), editors' code is to handle refcount (id->us) itself then. */
	if (remap_editor_id_reference_cb) {
		remap_editor_id_reference_cb(old_id, new_id);
	}

	skipped_direct = id_remap_data.skipped_direct;
	skipped_refcounted = id_remap_data.skipped_refcounted;

	/* If old_id was used by some ugly 'user_one' stuff (like Image or Clip editors...), and user count has actually
	 * been incremented for that, we have to decrease once more its user count... unless we had to skip
	 * some 'user_one' cases. */
	if ((old_id->tag & LIB_TAG_EXTRAUSER_SET) && !(id_remap_data.status & ID_REMAP_IS_USER_ONE_SKIPPED)) {
		id_us_clear_real(old_id);
	}

	if (old_id->us - skipped_refcounted < 0) {
		printf("Error in remapping process from '%s' (%p) to '%s' (%p): "
		       "wrong user count in old ID after process (summing up to %d)\n",
		       old_id->name, old_id, new_id ? new_id->name : "<NULL>", new_id, old_id->us - skipped_refcounted);
		BLI_assert(0);
	}

	if (skipped_direct == 0) {
		/* old_id is assumed to not be used directly anymore... */
		if (old_id->lib && (old_id->tag & LIB_TAG_EXTERN)) {
			old_id->tag &= ~LIB_TAG_EXTERN;
			old_id->tag |= LIB_TAG_INDIRECT;
		}
	}

	/* Some after-process updates.
	 * This is a bit ugly, but cannot see a way to avoid it. Maybe we should do a per-ID callback for this instead?
	 */
	switch (GS(old_id->name)) {
		case ID_OB:
			libblock_remap_data_postprocess_object_fromgroup_update(bmain, (Object *)old_id, (Object *)new_id);
			break;
		case ID_GR:
			if (!new_id) {  /* Only affects us in case group was unlinked. */
				for (Scene *sce = bmain->scene.first; sce; sce = sce->id.next) {
					libblock_remap_data_postprocess_group_scene_unlink(bmain, sce, old_id);
				}
			}
			break;
		case ID_ME:
		case ID_CU:
		case ID_MB:
			if (new_id) {  /* Only affects us in case obdata was relinked (changed). */
				for (Object *ob = bmain->object.first; ob; ob = ob->id.next) {
					libblock_remap_data_postprocess_obdata_relink(bmain, ob, new_id);
				}
			}
			break;
		default:
			break;
	}

	/* Node trees may virtually use any kind of data-block... */
	/* XXX Yuck!!!! nodetree update can do pretty much any thing when talking about py nodes,
	 *     including creating new data-blocks (see T50385), so we need to unlock main here. :(
	 *     Why can't we have re-entrent locks? */
	BKE_main_unlock(bmain);
	libblock_remap_data_postprocess_nodetree_update(bmain, new_id);
	BKE_main_lock(bmain);

	/* Full rebuild of DAG! */
	DAG_relations_tag_update(bmain);
}

void BKE_libblock_remap(Main *bmain, void *old_idv, void *new_idv, const short remap_flags)
{
	BKE_main_lock(bmain);

	BKE_libblock_remap_locked(bmain, old_idv, new_idv, remap_flags);

	BKE_main_unlock(bmain);
}

/**
 * Unlink given \a id from given \a bmain (does not touch to indirect, i.e. library, usages of the ID).
 *
 * \param do_flag_never_null: If true, all IDs using \a idv in a 'non-NULL' way are flagged by \a LIB_TAG_DOIT flag
 * (quite obviously, 'non-NULL' usages can never be unlinked by this function...).
 */
void BKE_libblock_unlink(Main *bmain, void *idv, const bool do_flag_never_null, const bool do_skip_indirect)
{
	const short remap_flags = (do_skip_indirect ? ID_REMAP_SKIP_INDIRECT_USAGE : 0) |
	                          (do_flag_never_null ? ID_REMAP_FLAG_NEVER_NULL_USAGE : 0);

	BKE_main_lock(bmain);

	BKE_libblock_remap_locked(bmain, idv, NULL, remap_flags);

	BKE_main_unlock(bmain);
}

/** Similar to libblock_remap, but only affects IDs used by given \a idv ID.
 *
 * \param old_idv: Unlike BKE_libblock_remap, can be NULL,
 * in which case all ID usages by given \a idv will be cleared.
 * \param us_min_never_null: If \a true and new_id is NULL,
 * 'NEVER_NULL' ID usages keep their old id, but this one still gets its user count decremented
 * (needed when given \a idv is going to be deleted right after being unlinked).
 */
/* Should be able to replace all _relink() funcs (constraints, rigidbody, etc.) ? */
/* XXX Arg! Naming... :(
 *     _relink? avoids confusion with _remap, but is confusing with _unlink
 *     _remap_used_ids?
 *     _remap_datablocks?
 *     BKE_id_remap maybe?
 *     ... sigh
 */
void BKE_libblock_relink_ex(
        Main *bmain, void *idv, void *old_idv, void *new_idv, const bool us_min_never_null)
{
	ID *id = idv;
	ID *old_id = old_idv;
	ID *new_id = new_idv;
	int remap_flags = us_min_never_null ? 0 : ID_REMAP_SKIP_NEVER_NULL_USAGE;

	/* No need to lock here, we are only affecting given ID, not bmain database. */

	BLI_assert(id);
	if (old_id) {
		BLI_assert((new_id == NULL) || GS(old_id->name) == GS(new_id->name));
		BLI_assert(old_id != new_id);
	}
	else {
		BLI_assert(new_id == NULL);
	}

	libblock_remap_data(bmain, id, old_id, new_id, remap_flags, NULL);

	/* Some after-process updates.
	 * This is a bit ugly, but cannot see a way to avoid it. Maybe we should do a per-ID callback for this instead?
	 */
	switch (GS(id->name)) {
		case ID_SCE:
		{
			Scene *sce = (Scene *)id;

			if (old_id) {
				switch (GS(old_id->name)) {
					case ID_OB:
					{
						libblock_remap_data_postprocess_object_fromgroup_update(
						            bmain, (Object *)old_id, (Object *)new_id);
						break;
					}
					case ID_GR:
						if (!new_id) {  /* Only affects us in case group was unlinked. */
							libblock_remap_data_postprocess_group_scene_unlink(bmain, sce, old_id);
						}
						break;
					default:
						break;
				}
			}
			else {
				/* No choice but to check whole objects/groups. */
				for (Object *ob = bmain->object.first; ob; ob = ob->id.next) {
					libblock_remap_data_postprocess_object_fromgroup_update(bmain, ob, NULL);
				}
				for (Group *grp = bmain->group.first; grp; grp = grp->id.next) {
					libblock_remap_data_postprocess_group_scene_unlink(bmain, sce, NULL);
				}
			}
			break;
		}
		case ID_OB:
			if (new_id) {  /* Only affects us in case obdata was relinked (changed). */
				libblock_remap_data_postprocess_obdata_relink(bmain, (Object *)id, new_id);
			}
			break;
		default:
			break;
	}
}

static int id_relink_to_newid_looper(void *UNUSED(user_data), ID *UNUSED(self_id), ID **id_pointer, const int cb_flag)
{
	if (cb_flag & IDWALK_CB_PRIVATE) {
		return IDWALK_RET_NOP;
	}

	ID *id = *id_pointer;
	if (id) {
		/* See: NEW_ID macro */
		if (id->newid) {
			BKE_library_update_ID_link_user(id->newid, id, cb_flag);
			*id_pointer = id->newid;
		}
		else if (id->tag & LIB_TAG_NEW) {
			id->tag &= ~LIB_TAG_NEW;
			BKE_libblock_relink_to_newid(id);
		}
	}
	return IDWALK_RET_NOP;
}

/** Similar to libblock_relink_ex, but is remapping IDs to their newid value if non-NULL, in given \a id.
 *
 * Very specific usage, not sure we'll keep it on the long run, currently only used in Object duplication code...
 */
void BKE_libblock_relink_to_newid(ID *id)
{
	if (ID_IS_LINKED_DATABLOCK(id))
		return;

	BKE_library_foreach_ID_link(NULL, id, id_relink_to_newid_looper, NULL, 0);
}

void BKE_libblock_free_data(ID *id, const bool do_id_user)
{
	if (id->properties) {
		IDP_FreeProperty_ex(id->properties, do_id_user);
		MEM_freeN(id->properties);
	}

<<<<<<< HEAD
	if (id->override) {
		BKE_override_free(&id->override);
	}

=======
>>>>>>> a8e4aae0
	/* XXX TODO remove animdata handling from each type's freeing func, and do it here, like for copy! */
}

void BKE_libblock_free_datablock(ID *id, const int UNUSED(flag))
{
	const short type = GS(id->name);
	switch (type) {
		case ID_SCE:
			BKE_scene_free((Scene *)id);
			break;
		case ID_LI:
			BKE_library_free((Library *)id);
			break;
		case ID_OB:
			BKE_object_free((Object *)id);
			break;
		case ID_ME:
			BKE_mesh_free((Mesh *)id);
			break;
		case ID_CU:
			BKE_curve_free((Curve *)id);
			break;
		case ID_MB:
			BKE_mball_free((MetaBall *)id);
			break;
		case ID_MA:
			BKE_material_free((Material *)id);
			break;
		case ID_TE:
			BKE_texture_free((Tex *)id);
			break;
		case ID_IM:
			BKE_image_free((Image *)id);
			break;
		case ID_LT:
			BKE_lattice_free((Lattice *)id);
			break;
		case ID_LA:
			BKE_lamp_free((Lamp *)id);
			break;
		case ID_CA:
			BKE_camera_free((Camera *) id);
			break;
		case ID_IP:  /* Deprecated. */
			BKE_ipo_free((Ipo *)id);
			break;
		case ID_KE:
			BKE_key_free((Key *)id);
			break;
		case ID_WO:
			BKE_world_free((World *)id);
			break;
		case ID_SCR:
			BKE_screen_free((bScreen *)id);
			break;
		case ID_VF:
			BKE_vfont_free((VFont *)id);
			break;
		case ID_TXT:
			BKE_text_free((Text *)id);
			break;
		case ID_SPK:
			BKE_speaker_free((Speaker *)id);
			break;
		case ID_SO:
			BKE_sound_free((bSound *)id);
			break;
		case ID_GR:
			BKE_group_free((Group *)id);
			break;
		case ID_AR:
			BKE_armature_free((bArmature *)id);
			break;
		case ID_AC:
			BKE_action_free((bAction *)id);
			break;
		case ID_NT:
			ntreeFreeTree((bNodeTree *)id);
			break;
		case ID_BR:
			BKE_brush_free((Brush *)id);
			break;
		case ID_PA:
			BKE_particlesettings_free((ParticleSettings *)id);
			break;
		case ID_WM:
			if (free_windowmanager_cb)
				free_windowmanager_cb(NULL, (wmWindowManager *)id);
			break;
		case ID_GD:
			BKE_gpencil_free((bGPdata *)id, true);
			break;
		case ID_MC:
			BKE_movieclip_free((MovieClip *)id);
			break;
		case ID_MSK:
			BKE_mask_free((Mask *)id);
			break;
		case ID_LS:
			BKE_linestyle_free((FreestyleLineStyle *)id);
			break;
		case ID_PAL:
			BKE_palette_free((Palette *)id);
			break;
		case ID_PC:
			BKE_paint_curve_free((PaintCurve *)id);
			break;
		case ID_CF:
			BKE_cachefile_free((CacheFile *)id);
			break;
	}
}


void BKE_id_free_ex(Main *bmain, void *idv, int flag, const bool use_flag_from_idtag)
{
	ID *id = idv;

	if (use_flag_from_idtag) {
<<<<<<< HEAD
		if ((id->tag & LIB_TAG_FREE_NO_MAIN) != 0) {
=======
		if ((id->tag & LIB_TAG_NO_MAIN) != 0) {
>>>>>>> a8e4aae0
			flag |= LIB_ID_FREE_NO_MAIN;
		}
		else {
			flag &= ~LIB_ID_FREE_NO_MAIN;
		}

<<<<<<< HEAD
		if ((id->tag & LIB_TAG_FREE_NO_USER_REFCOUNT) != 0) {
=======
		if ((id->tag & LIB_TAG_NO_USER_REFCOUNT) != 0) {
>>>>>>> a8e4aae0
			flag |= LIB_ID_FREE_NO_USER_REFCOUNT;
		}
		else {
			flag &= ~LIB_ID_FREE_NO_USER_REFCOUNT;
		}

<<<<<<< HEAD
		if ((id->tag & LIB_TAG_FREE_NOT_ALLOCATED) != 0) {
=======
		if ((id->tag & LIB_TAG_NOT_ALLOCATED) != 0) {
>>>>>>> a8e4aae0
			flag |= LIB_ID_FREE_NOT_ALLOCATED;
		}
		else {
			flag &= ~LIB_ID_FREE_NOT_ALLOCATED;
		}
	}

	BLI_assert((flag & LIB_ID_FREE_NO_MAIN) != 0 || bmain != NULL);
	BLI_assert((flag & LIB_ID_FREE_NO_MAIN) != 0 || (flag & LIB_ID_FREE_NOT_ALLOCATED) == 0);
	BLI_assert((flag & LIB_ID_FREE_NO_MAIN) != 0 || (flag & LIB_ID_FREE_NO_USER_REFCOUNT) == 0);

	const short type = GS(id->name);

	if (bmain && (flag & LIB_ID_FREE_NO_DEG_TAG) == 0) {
		DAG_id_type_tag(bmain, type);
	}

#ifdef WITH_PYTHON
	BPY_id_release(id);
#endif

	if ((flag & LIB_ID_FREE_NO_USER_REFCOUNT) == 0) {
		BKE_libblock_relink_ex(bmain, id, NULL, NULL, true);
	}

	BKE_libblock_free_datablock(id, flag);

	/* avoid notifying on removed data */
	if (bmain) {
		BKE_main_lock(bmain);
	}

	if ((flag & LIB_ID_FREE_NO_UI_USER) == 0) {
		if (free_notifier_reference_cb) {
			free_notifier_reference_cb(id);
		}

		if (remap_editor_id_reference_cb) {
			remap_editor_id_reference_cb(id, NULL);
		}
	}

	if ((flag & LIB_ID_FREE_NO_MAIN) == 0) {
		ListBase *lb = which_libbase(bmain, type);
		BLI_remlink(lb, id);
	}

	BKE_libblock_free_data(id, (flag & LIB_ID_FREE_NO_USER_REFCOUNT) == 0);

	if (bmain) {
		BKE_main_unlock(bmain);
	}

	if ((flag & LIB_ID_FREE_NOT_ALLOCATED) == 0) {
		MEM_freeN(id);
	}
}

void BKE_id_free(Main *bmain, void *idv)
{
	BKE_id_free_ex(bmain, idv, 0, true);
}

/**
 * used in headerbuttons.c image.c mesh.c screen.c sound.c and library.c
 *
 * \param do_id_user: if \a true, try to release other ID's 'references' hold by \a idv.
 *                    (only applies to main database)
 * \param do_ui_user: similar to do_id_user but makes sure UI does not hold references to
 *                    \a id.
 */
void BKE_libblock_free_ex(Main *bmain, void *idv, const bool do_id_user, const bool do_ui_user)
{
	ID *id = idv;
	short type = GS(id->name);
	ListBase *lb = which_libbase(bmain, type);

	DAG_id_type_tag(bmain, type);

#ifdef WITH_PYTHON
	BPY_id_release(id);
#endif

	if (do_id_user) {
		BKE_libblock_relink_ex(bmain, id, NULL, NULL, true);
	}

	BKE_libblock_free_datablock(id, 0);

	/* avoid notifying on removed data */
	BKE_main_lock(bmain);

	if (do_ui_user) {
		if (free_notifier_reference_cb) {
			free_notifier_reference_cb(id);
		}

		if (remap_editor_id_reference_cb) {
			remap_editor_id_reference_cb(id, NULL);
		}
	}

	BLI_remlink(lb, id);

	BKE_libblock_free_data(id, do_id_user);
	BKE_main_unlock(bmain);

	MEM_freeN(id);
}

void BKE_libblock_free(Main *bmain, void *idv)
{
	BKE_libblock_free_ex(bmain, idv, true, true);
}

void BKE_libblock_free_us(Main *bmain, void *idv)      /* test users */
{
	ID *id = idv;
	
	id_us_min(id);

	/* XXX This is a temp (2.77) hack so that we keep same behavior as in 2.76 regarding groups when deleting an object.
	 *     Since only 'user_one' usage of objects is groups, and only 'real user' usage of objects is scenes,
	 *     removing that 'user_one' tag when there is no more real (scene) users of an object ensures it gets
	 *     fully unlinked.
	 *     But only for local objects, not linked ones!
	 *     Otherwise, there is no real way to get rid of an object anymore - better handling of this is TODO.
	 */
	if ((GS(id->name) == ID_OB) && (id->us == 1) && (id->lib == NULL)) {
		id_us_clear_real(id);
	}

	if (id->us == 0) {
		BKE_libblock_unlink(bmain, id, false, false);
		
		BKE_libblock_free(bmain, id);
	}
}

void BKE_libblock_delete(Main *bmain, void *idv)
{
	ListBase *lbarray[MAX_LIBARRAY];
	int base_count, i;

	base_count = set_listbasepointers(bmain, lbarray);
	BKE_main_id_tag_all(bmain, LIB_TAG_DOIT, false);

	/* First tag all datablocks directly from target lib.
	 * Note that we go forward here, since we want to check dependencies before users (e.g. meshes before objects).
	 * Avoids to have to loop twice. */
	for (i = 0; i < base_count; i++) {
		ListBase *lb = lbarray[i];
		ID *id;

		for (id = lb->first; id; id = id->next) {
			/* Note: in case we delete a library, we also delete all its datablocks! */
			if ((id == (ID *)idv) || (id->lib == (Library *)idv) || (id->tag & LIB_TAG_DOIT)) {
				id->tag |= LIB_TAG_DOIT;
				/* Will tag 'never NULL' users of this ID too.
				 * Note that we cannot use BKE_libblock_unlink() here, since it would ignore indirect (and proxy!)
				 * links, this can lead to nasty crashing here in second, actual deleting loop.
				 * Also, this will also flag users of deleted data that cannot be unlinked
				 * (object using deleted obdata, etc.), so that they also get deleted. */
				BKE_libblock_remap(bmain, id, NULL, ID_REMAP_FLAG_NEVER_NULL_USAGE | ID_REMAP_FORCE_NEVER_NULL_USAGE);
			}
		}
	}

	/* In usual reversed order, such that all usage of a given ID, even 'never NULL' ones, have been already cleared
	 * when we reach it (e.g. Objects being processed before meshes, they'll have already released their 'reference'
	 * over meshes when we come to freeing obdata). */
	for (i = base_count; i--; ) {
		ListBase *lb = lbarray[i];
		ID *id, *id_next;

		for (id = lb->first; id; id = id_next) {
			id_next = id->next;
			if (id->tag & LIB_TAG_DOIT) {
				if (id->us != 0) {
#ifdef DEBUG_PRINT
					printf("%s: deleting %s (%d)\n", __func__, id->name, id->us);
#endif
					BLI_assert(id->us == 0);
				}
				BKE_libblock_free(bmain, id);
			}
		}
	}
}<|MERGE_RESOLUTION|>--- conflicted
+++ resolved
@@ -732,13 +732,10 @@
 		MEM_freeN(id->properties);
 	}
 
-<<<<<<< HEAD
 	if (id->override) {
 		BKE_override_free(&id->override);
 	}
 
-=======
->>>>>>> a8e4aae0
 	/* XXX TODO remove animdata handling from each type's freeing func, and do it here, like for copy! */
 }
 
@@ -858,33 +855,21 @@
 	ID *id = idv;
 
 	if (use_flag_from_idtag) {
-<<<<<<< HEAD
-		if ((id->tag & LIB_TAG_FREE_NO_MAIN) != 0) {
-=======
 		if ((id->tag & LIB_TAG_NO_MAIN) != 0) {
->>>>>>> a8e4aae0
 			flag |= LIB_ID_FREE_NO_MAIN;
 		}
 		else {
 			flag &= ~LIB_ID_FREE_NO_MAIN;
 		}
 
-<<<<<<< HEAD
-		if ((id->tag & LIB_TAG_FREE_NO_USER_REFCOUNT) != 0) {
-=======
 		if ((id->tag & LIB_TAG_NO_USER_REFCOUNT) != 0) {
->>>>>>> a8e4aae0
 			flag |= LIB_ID_FREE_NO_USER_REFCOUNT;
 		}
 		else {
 			flag &= ~LIB_ID_FREE_NO_USER_REFCOUNT;
 		}
 
-<<<<<<< HEAD
-		if ((id->tag & LIB_TAG_FREE_NOT_ALLOCATED) != 0) {
-=======
 		if ((id->tag & LIB_TAG_NOT_ALLOCATED) != 0) {
->>>>>>> a8e4aae0
 			flag |= LIB_ID_FREE_NOT_ALLOCATED;
 		}
 		else {
