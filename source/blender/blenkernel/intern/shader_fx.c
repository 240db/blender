--- conflicted
+++ resolved
@@ -165,7 +165,6 @@
   }
 }
 
-<<<<<<< HEAD
 /**
  * Get an effect's panel type.
  *
@@ -180,10 +179,7 @@
   strcat(r_idname, fxi->name);
 }
 
-void BKE_shaderfx_copyData_generic(const ShaderFxData *fx_src, ShaderFxData *fx_dst)
-=======
 void BKE_shaderfx_copydata_generic(const ShaderFxData *fx_src, ShaderFxData *fx_dst)
->>>>>>> 686eaad8
 {
   const ShaderFxTypeInfo *fxi = BKE_shaderfx_get_info(fx_src->type);
 
