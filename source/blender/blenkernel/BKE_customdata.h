/*
* $Id$
*
* ***** BEGIN GPL LICENSE BLOCK *****
*
* This program is free software; you can redistribute it and/or
* modify it under the terms of the GNU General Public License
* as published by the Free Software Foundation; either version 2
* of the License, or (at your option) any later version.
*
* This program is distributed in the hope that it will be useful,
* but WITHOUT ANY WARRANTY; without even the implied warranty of
* MERCHANTABILITY or FITNESS FOR A PARTICULAR PURPOSE.  See the
* GNU General Public License for more details.
*
* You should have received a copy of the GNU General Public License
* along with this program; if not, write to the Free Software  Foundation,
* Inc., 51 Franklin Street, Fifth Floor, Boston, MA 02110-1301, USA.
*
* The Original Code is Copyright (C) 2006 Blender Foundation.
* All rights reserved.
*
* The Original Code is: all of this file.
*
* Contributor(s): Ben Batt <benbatt@gmail.com>
*
* ***** END GPL LICENSE BLOCK *****
*/ 

/* CustomData interface, see also DNA_customdata_types.h. */

#ifndef BKE_CUSTOMDATA_H
#define BKE_CUSTOMDATA_H

#ifdef __cplusplus
extern "C" {
#endif

struct ID;
struct CustomData;
struct CustomDataLayer;
struct CustomDataMultires;
typedef unsigned int CustomDataMask;

extern const CustomDataMask CD_MASK_BAREMESH;
extern const CustomDataMask CD_MASK_MESH;
extern const CustomDataMask CD_MASK_EDITMESH;
extern const CustomDataMask CD_MASK_DERIVEDMESH;
extern const CustomDataMask CD_MASK_BMESH;
extern const CustomDataMask CD_MASK_FACECORNERS;

/* for ORIGINDEX layer type, indicates no original index for this element */
#define ORIGINDEX_NONE -1

/* initialises a CustomData object with the same layer setup as source and
 * memory space for totelem elements. mask must be an array of length
 * CD_NUMTYPES elements, that indicate if a layer can be copied. */

/* add/copy/merge allocation types */
#define CD_ASSIGN    0  /* use the data pointer */
#define CD_CALLOC    1  /* allocate blank memory */
#define CD_DEFAULT   2  /* allocate and set to default */
#define CD_REFERENCE 3  /* use data pointers, set layer flag NOFREE */
#define CD_DUPLICATE 4  /* do a full copy of all layers, only allowed if source
						   has same number of elements */

/* initialises a CustomData object with the same layer setup as source.
 * mask is a bitfield where (mask & (1 << (layer type))) indicates
 * if a layer should be copied or not. alloctype must be one of the above. */
void CustomData_copy(const struct CustomData *source, struct CustomData *dest,
					 CustomDataMask mask, int alloctype, int totelem);

/* same as the above, except that this will preserve existing layers, and only
 * add the layers that were not there yet */
void CustomData_merge(const struct CustomData *source, struct CustomData *dest,
					  CustomDataMask mask, int alloctype, int totelem);

/* frees data associated with a CustomData object (doesn't free the object
 * itself, though)
 */
void CustomData_free(struct CustomData *data, int totelem);

/* frees all layers with CD_FLAG_TEMPORARY */
void CustomData_free_temporary(struct CustomData *data, int totelem);

/* adds a data layer of the given type to the CustomData object, optionally
 * backed by an external data array. the different allocation types are
 * defined above. returns the data of the layer.
 *
 * in editmode, use EM_add_data_layer instead of this function
 */
void *CustomData_add_layer(struct CustomData *data, int type, int alloctype,
						   void *layer, int totelem);
/*same as above but accepts a name */
void *CustomData_add_layer_named(struct CustomData *data, int type, int alloctype,
						   void *layer, int totelem, const char *name);

/* adds a layer and puts it at the specified offset */
void *CustomData_add_layer_at_offset(struct CustomData *data, int type, int alloctype,
				     void *layerdata, int totelem, int offset);

/* frees the layer at index.
 * returns 1 on succes, 0 if no layer with the given type is found
 *
 * in editmode, use EM_free_data_layer instead of this function
 */
int CustomData_free_layer(struct CustomData *data, int type, int totelem, int index);

/* frees the active layer of the give type.
 * returns 1 on succes, 0 if no layer with the given type is found
 *
 * in editmode, use EM_free_data_layer instead of this function
 */
int CustomData_free_layer_active(struct CustomData *data, int type, int totelem);

/* same as above, but free all layers with type */
void CustomData_free_layers(struct CustomData *data, int type, int totelem);

/* returns 1 if a layer with the specified type exists */
int CustomData_has_layer(const struct CustomData *data, int type);

/* returns the number of layers with this type */
int CustomData_number_of_layers(const struct CustomData *data, int type);

/* duplicate data of a layer with flag NOFREE, and remove that flag.
 * returns the layer data */
void *CustomData_duplicate_referenced_layer(struct CustomData *data, int type);
void *CustomData_duplicate_referenced_layer_named(struct CustomData *data,
												  int type, char *name);

/* set the CD_FLAG_NOCOPY flag in custom data layers where the mask is
 * zero for the layer type, so only layer types specified by the mask
 * will be copied
 */
void CustomData_set_only_copy(const struct CustomData *data,
							  CustomDataMask mask);

/* copies data from one CustomData object to another
 * objects need not be compatible, each source layer is copied to the
 * first dest layer of correct type (if there is none, the layer is skipped)
 * return 1 on success, 0 on failure
 */
void CustomData_copy_data(const struct CustomData *source,
						  struct CustomData *dest, int source_index,
						  int dest_index, int count);
void CustomData_em_copy_data(const struct CustomData *source,
							struct CustomData *dest, void *src_block,
							void **dest_block);
void CustomData_bmesh_copy_data(const struct CustomData *source, 
							struct CustomData *dest,void *src_block, 
							void **dest_block);

/* frees data in a CustomData object
 * return 1 on success, 0 on failure
 */
void CustomData_free_elem(struct CustomData *data, int index, int count);

/* interpolates data from one CustomData object to another
 * objects need not be compatible, each source layer is interpolated to the
 * first dest layer of correct type (if there is none, the layer is skipped)
 * if weights == NULL or sub_weights == NULL, they default to all 1's
 *
 * src_indices gives the source elements to interpolate from
 * weights gives the weight for each source element
 * sub_weights is an array of matrices of weights for sub-elements (matrices
 *     should be source->subElems * source->subElems in size)
 * count gives the number of source elements to interpolate from
 * dest_index gives the dest element to write the interpolated value to
 *
 * returns 1 on success, 0 on failure
 */
void CustomData_interp(const struct CustomData *source, struct CustomData *dest,
					   int *src_indices, float *weights, float *sub_weights,
					   int count, int dest_index);
void CustomData_em_interp(struct CustomData *data,  void **src_blocks,
						  float *weights, float *sub_weights, int count,
						  void *dest_block);
void CustomData_bmesh_interp(struct CustomData *data, void **src_blocks, 
							 float *weights, float *sub_weights, int count, 
							 void *dest_block);


/* swaps the data in the element corners, to new corners with indices as
   specified in corner_indices. for edges this is an array of length 2, for
   faces an array of length 4 */
void CustomData_swap(struct CustomData *data, int index, const int *corner_indices);

/* gets a pointer to the data element at index from the first layer of type
 * returns NULL if there is no layer of type
 */
void *CustomData_get(const struct CustomData *data, int index, int type);
void *CustomData_em_get(const struct CustomData *data, void *block, int type);
void *CustomData_em_get_n(const struct CustomData *data, void *block, int type, int n);
void *CustomData_bmesh_get(const struct CustomData *data, void *block, int type);
void *CustomData_bmesh_get_n(const struct CustomData *data, void *block, int type, int n);

/************************** Get layer data ***********************/
/* return the data from the first layer matching the parameters  */
/* these all return NULL if no such layer is found               */

/* returns the data from the active layer matching type */
void *CustomData_get_layer(const struct CustomData *data, int type);

/* returns the data from the nth layer matching type */
void *CustomData_get_layer_n(const struct CustomData *data, int type, int n);

/* returns the data from the first layer matching type and name */
void *CustomData_get_layer_named(const struct CustomData *data, int type,
								 char *name);

/********************************* Get layer index *********************************/
/* return the index within data.layers of the first layer matching the parameters  */
/* these all return -1 if no such layer is found                                   */

/* returns the index of the first layer matching type */
int CustomData_get_layer_index(const struct CustomData *data, int type);

/* returns the index of the first layer matching type and name */
int CustomData_get_named_layer_index(const struct CustomData *data, int type, char *name);

/* returns the index of the active layer */
int CustomData_get_active_layer_index(const struct CustomData *data, int type);

/* returns the index of the render layer */
int CustomData_get_render_layer_index(const struct CustomData *data, int type);

/* returns the index of the clone layer */
int CustomData_get_clone_layer_index(const struct CustomData *data, int type);

/* returns the index of the stencil/mask layer */
int CustomData_get_stencil_layer_index(const struct CustomData *data, int type);

/************************************ Get layer offset ***********************************/
/* return the offset of the layer from the first layer of the specified type             */
/* to find the index of that layer, add it to the index of the first layer of that type  */
/* these all return -1 if no layer of the specified type is found                        */
int CustomData_get_active_layer(const struct CustomData *data, int type);
int CustomData_get_render_layer(const struct CustomData *data, int type);
int CustomData_get_clone_layer(const struct CustomData *data, int type);
int CustomData_get_stencil_layer(const struct CustomData *data, int type);

/* copies the data from source to the data element at index in the first
 * layer of type
 * no effect if there is no layer of type
 */
void CustomData_set(const struct CustomData *data, int index, int type,
					void *source);
void CustomData_em_set(struct CustomData *data, void *block, int type,
					   void *source);
void CustomData_em_set_n(struct CustomData *data, void *block, int type, int n,
						 void *source);

void CustomData_bmesh_set(const struct CustomData *data, void *block, int type, 
						  void *source);

void CustomData_bmesh_set_n(struct CustomData *data, void *block, int type, int n, 
							void *source);

/* set the pointer of to the first layer of type. the old data is not freed.
 * returns the value of ptr if the layer is found, NULL otherwise
 */
void *CustomData_set_layer(const struct CustomData *data, int type, void *ptr);
void *CustomData_set_layer_n(const struct CustomData *data, int type, int n, void *ptr);

/* sets the nth layer of type as active */
void CustomData_set_layer_active(struct CustomData *data, int type, int n);
void CustomData_set_layer_render(struct CustomData *data, int type, int n);
void CustomData_set_layer_clone(struct CustomData *data, int type, int n);
void CustomData_set_layer_stencil(struct CustomData *data, int type, int n);

/* same as above but works with an index from CustomData_get_layer_index */
void CustomData_set_layer_active_index(struct CustomData *data, int type, int n);
void CustomData_set_layer_render_index(struct CustomData *data, int type, int n);
void CustomData_set_layer_clone_index(struct CustomData *data, int type, int n);
void CustomData_set_layer_stencil_index(struct CustomData *data, int type, int n);

/* adds flag to the layer flags */
void CustomData_set_layer_flag(struct CustomData *data, int type, int flag);
void CustomData_set_layer_offset_flag(struct CustomData *data, int type, int offset, int flag);

/* alloc/free a block of custom data attached to one element in editmode */
void CustomData_em_set_default(struct CustomData *data, void **block);
void CustomData_em_free_block(struct CustomData *data, void **block);

void CustomData_bmesh_set_default(struct CustomData *data, void **block);
void CustomData_bmesh_free_block(struct CustomData *data, void **block);

/* copy custom data to/from layers as in mesh/derivedmesh, to editmesh
   blocks of data. the CustomData's must not be compatible  */
void CustomData_to_em_block(const struct CustomData *source,
							struct CustomData *dest, int index, void **block);
void CustomData_from_em_block(const struct CustomData *source,
							  struct CustomData *dest, void *block, int index);
void CustomData_to_bmesh_block(const struct CustomData *source, 
							struct CustomData *dest, int src_index, void **dest_block);
void CustomData_from_bmesh_block(const struct CustomData *source, 
							struct CustomData *dest, void *src_block, int dest_index);


/* query info over types */
void CustomData_file_write_info(int type, char **structname, int *structnum);
int CustomData_sizeof(int type);

/* get the name of a layer type */
const char *CustomData_layertype_name(int type);

/* make sure the name of layer at index is unique */
void CustomData_set_layer_unique_name(struct CustomData *data, int index);

/* for file reading compatibility, returns false if the layer was freed,
   only after this test passes, layer->data should be assigned */
int CustomData_verify_versions(struct CustomData *data, int index);

/*BMesh specific customdata stuff*/
void CustomData_to_bmeshpoly(struct CustomData *fdata, struct CustomData *pdata, struct CustomData *ldata);
void CustomData_from_bmeshpoly(struct CustomData *fdata, struct CustomData *pdata, struct CustomData *ldata, int total);
void CustomData_bmesh_init_pool(struct CustomData *data, int allocsize);

/* Subsurf grids */

/* return the number of layers of type that have multires data */
int CustomData_get_multires_count(struct CustomData *cd, int type);

/* allocates a list of names of layers that have multires data */
void *CustomData_get_multires_names(struct CustomData *cd, int type);

/* number of floats used per-element for the multires of a customdata type */
int CustomData_multires_type_totfloat(int type);

/* returns the multires data for a layer matching name and type,
   or NULL if no such layer found */
float *CustomData_multires_get_data(struct CustomDataMultires *cdm, int type,
				    char *name);

/* if layer matching type and name exists, free and replace its griddata
   otherwise create the layer and set its griddata */
void CustomData_multires_sync_layer(struct CustomDataMultires *cdm, int type,
				    char *name);

/* insert a multires layer of the specified type and assign griddata */
void CustomData_multires_add_layer_data(struct CustomDataMultires *cdm, int type,
					char *name, float *griddata);

/* insert a multires layer of the specified type int each
   cdm in the array of length count */
void CustomData_multires_add_layers(struct CustomDataMultires *cdm, int count,
				    int type, char *name);

/* remove the multires layer with matching source name from the cdm
   array of length count, returns 1 if succesful, 0 otherwise */
int CustomData_multires_remove_layers(struct CustomDataMultires *cdm, int count,
				      int type, char *name);

/* rename a layer matching type and old_name */
void CustomData_multires_rename(struct CustomDataMultires *cdm, int type,
				char *old_name, char *name);

/* External file storage */

void CustomData_external_add(struct CustomData *data,
	struct ID *id, int type, int totelem, const char *filename);
void CustomData_external_remove(struct CustomData *data,
	struct ID *id, int type, int totelem);
int CustomData_external_test(struct CustomData *data, int type);

void CustomData_external_write(struct CustomData *data,
	struct ID *id, CustomDataMask mask, int totelem, int free);
void CustomData_external_read(struct CustomData *data,
	struct ID *id, CustomDataMask mask, int totelem);
void CustomData_external_reload(struct CustomData *data,
	struct ID *id, CustomDataMask mask, int totelem);

<<<<<<< HEAD
#endif
=======
#ifdef __cplusplus
}
#endif

#endif
>>>>>>> b743454c
<|MERGE_RESOLUTION|>--- conflicted
+++ resolved
@@ -370,12 +370,8 @@
 void CustomData_external_reload(struct CustomData *data,
 	struct ID *id, CustomDataMask mask, int totelem);
 
-<<<<<<< HEAD
-#endif
-=======
 #ifdef __cplusplus
 }
 #endif
 
-#endif
->>>>>>> b743454c
+#endif