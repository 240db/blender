--- conflicted
+++ resolved
@@ -60,13 +60,8 @@
  * however hiding faces is useful */
 int paint_facesel_test(struct Object *ob);
 
-<<<<<<< HEAD
 void paint_refresh_mask_display(struct Object *ob);
-=======
 int paint_has_brush(struct Paint *p, struct Brush *brush);
-
-/* Session data (mode-specific) */
->>>>>>> c0898bbf
 
 typedef struct SculptSession {
 	/* Mesh data (not copied) can come either directly from a Mesh, or from a MultiresDM */
