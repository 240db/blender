/*
 * ***** BEGIN GPL LICENSE BLOCK *****
 *
 * This program is free software; you can redistribute it and/or
 * modify it under the terms of the GNU General Public License
 * as published by the Free Software Foundation; either version 2
 * of the License, or (at your option) any later version.
 *
 * This program is distributed in the hope that it will be useful,
 * but WITHOUT ANY WARRANTY; without even the implied warranty of
 * MERCHANTABILITY or FITNESS FOR A PARTICULAR PURPOSE.  See the
 * GNU General Public License for more details.
 *
 * You should have received a copy of the GNU General Public License
 * along with this program; if not, write to the Free Software Foundation,
 * Inc., 51 Franklin Street, Fifth Floor, Boston, MA 02110-1301, USA.
 *
 * The Original Code is Copyright (C) 2001-2002 by NaN Holding BV.
 * All rights reserved.
 *
 * The Original Code is: all of this file.
 *
 * Contributor(s): none yet.
 *
 * ***** END GPL LICENSE BLOCK *****
 */

#ifndef __BKE_WRITEFFMPEG_H__
#define __BKE_WRITEFFMPEG_H__

/** \file BKE_writeffmpeg.h
 *  \ingroup bke
 */

#ifdef WITH_FFMPEG

#ifdef __cplusplus
extern "C" {
#endif

enum {
	FFMPEG_MPEG1    = 0,
	FFMPEG_MPEG2    = 1,
	FFMPEG_MPEG4    = 2,
	FFMPEG_AVI      = 3,
	FFMPEG_MOV      = 4,
	FFMPEG_DV       = 5,
	FFMPEG_H264     = 6,
	FFMPEG_XVID     = 7,
	FFMPEG_FLV      = 8,
	FFMPEG_MKV      = 9,
	FFMPEG_OGG      = 10,
	FFMPEG_INVALID  = 11,
};

enum {
	FFMPEG_PRESET_NONE      = 0,
	FFMPEG_PRESET_DVD       = 1,
	FFMPEG_PRESET_SVCD      = 2,
	FFMPEG_PRESET_VCD       = 3,
	FFMPEG_PRESET_DV        = 4,
	FFMPEG_PRESET_H264      = 5,
	FFMPEG_PRESET_THEORA    = 6,
	FFMPEG_PRESET_XVID      = 7,
};

struct RenderData;
struct ReportList;
struct Scene;

<<<<<<< HEAD
int BKE_ffmpeg_start(void *context_v, struct Scene *scene, struct RenderData *rd, int rectx, int recty, const char *suffix, struct ReportList *reports);
void BKE_ffmpeg_end(void *context_v);
int BKE_ffmpeg_append(void *context_v, struct RenderData *rd, int start_frame, int frame, int *pixels,
                      int rectx, int recty, const char *suffix, struct ReportList *reports);
void BKE_ffmpeg_filepath_get(char *string, struct RenderData *rd, const char *suffix);
=======
int BKE_ffmpeg_start(struct Scene *scene, struct RenderData *rd, int rectx, int recty, struct ReportList *reports, bool preview);
void BKE_ffmpeg_end(void);
int BKE_ffmpeg_append(struct RenderData *rd, int start_frame, int frame, int *pixels,
                      int rectx, int recty, struct ReportList *reports);
void BKE_ffmpeg_filepath_get(char *string, struct RenderData *rd, bool preview);
>>>>>>> 660173ed

void BKE_ffmpeg_preset_set(struct RenderData *rd, int preset);
void BKE_ffmpeg_image_type_verify(struct RenderData *rd, struct ImageFormatData *imf);
void BKE_ffmpeg_codec_settings_verify(struct RenderData *rd);
bool BKE_ffmpeg_alpha_channel_is_supported(struct RenderData *rd);

int BKE_ffmpeg_property_add_string(struct RenderData *rd, const char *type, const char *str);
void BKE_ffmpeg_property_del(struct RenderData *rd, void *type, void *prop_);

void *BKE_ffmpeg_context_create(void);
void BKE_ffmpeg_context_free(void *context_v);

#ifdef __cplusplus
}
#endif

#endif

#endif
<|MERGE_RESOLUTION|>--- conflicted
+++ resolved
@@ -68,19 +68,11 @@
 struct ReportList;
 struct Scene;
 
-<<<<<<< HEAD
-int BKE_ffmpeg_start(void *context_v, struct Scene *scene, struct RenderData *rd, int rectx, int recty, const char *suffix, struct ReportList *reports);
+int BKE_ffmpeg_start(void *context_v, struct Scene *scene, struct RenderData *rd, int rectx, int recty, struct ReportList *reports, bool preview, const char *suffix);
 void BKE_ffmpeg_end(void *context_v);
 int BKE_ffmpeg_append(void *context_v, struct RenderData *rd, int start_frame, int frame, int *pixels,
                       int rectx, int recty, const char *suffix, struct ReportList *reports);
-void BKE_ffmpeg_filepath_get(char *string, struct RenderData *rd, const char *suffix);
-=======
-int BKE_ffmpeg_start(struct Scene *scene, struct RenderData *rd, int rectx, int recty, struct ReportList *reports, bool preview);
-void BKE_ffmpeg_end(void);
-int BKE_ffmpeg_append(struct RenderData *rd, int start_frame, int frame, int *pixels,
-                      int rectx, int recty, struct ReportList *reports);
-void BKE_ffmpeg_filepath_get(char *string, struct RenderData *rd, bool preview);
->>>>>>> 660173ed
+void BKE_ffmpeg_filepath_get(char *string, struct RenderData *rd, bool preview, const char *suffix);
 
 void BKE_ffmpeg_preset_set(struct RenderData *rd, int preset);
 void BKE_ffmpeg_image_type_verify(struct RenderData *rd, struct ImageFormatData *imf);
