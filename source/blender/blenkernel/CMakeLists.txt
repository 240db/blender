--- conflicted
+++ resolved
@@ -48,12 +48,8 @@
 	../../../intern/mikktspace
 	../../../intern/smoke/extern
 	../../../intern/atomic
-<<<<<<< HEAD
-	../../../extern/libmv
+	../../../intern/libmv
 	../../../intern/mantaflow/extern
-=======
-	../../../intern/libmv
->>>>>>> 0834015b
 
 	# XXX - BAD LEVEL CALL WM_api.h
 	../windowmanager
