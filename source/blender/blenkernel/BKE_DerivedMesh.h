--- conflicted
+++ resolved
@@ -767,20 +767,11 @@
 void DM_calc_tangents_names_from_gpu(
         const struct GPUVertexAttribs *gattribs,
         char (*tangent_names)[MAX_NAME], int *tangent_names_count);
-<<<<<<< HEAD
-
-=======
+
 void DM_add_named_tangent_layer_for_uv(
         CustomData *uv_data, CustomData *tan_data, int numLoopData,
         const char *layer_name);
 
-#define DM_TANGENT_MASK_ORCO (1 << 9)
-void DM_calc_loop_tangents_step_0(
-        const CustomData *loopData, bool calc_active_tangent,
-        const char (*tangent_names)[MAX_NAME], int tangent_names_count,
-        bool *rcalc_act, bool *rcalc_ren, int *ract_uv_n, int *rren_uv_n,
-        char *ract_uv_name, char *rren_uv_name, short *rtangent_mask);
->>>>>>> 1fb30758
 void DM_calc_loop_tangents(
         DerivedMesh *dm, bool calc_active_tangent, const char (*tangent_names)[MAX_NAME],
         int tangent_names_count);
