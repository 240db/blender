/*
 * ***** BEGIN GPL LICENSE BLOCK *****
 *
 * This program is free software; you can redistribute it and/or
 * modify it under the terms of the GNU General Public License
 * as published by the Free Software Foundation; either version 2
 * of the License, or (at your option) any later version.
 *
 * This program is distributed in the hope that it will be useful,
 * but WITHOUT ANY WARRANTY; without even the implied warranty of
 * MERCHANTABILITY or FITNESS FOR A PARTICULAR PURPOSE.  See the
 * GNU General Public License for more details.
 *
 * You should have received a copy of the GNU General Public License
 * along with this program; if not, write to the Free Software Foundation,
 * Inc., 51 Franklin Street, Fifth Floor, Boston, MA 02110-1301, USA.
 *
 * The Original Code is Copyright (C) 2001-2002 by NaN Holding BV.
 * All rights reserved.
 *
 * The Original Code is: all of this file.
 *
 * Contributor(s): none yet.
 *
 * ***** END GPL LICENSE BLOCK *****
 */
#ifndef __BLO_READFILE_H__
#define __BLO_READFILE_H__

/** \file BLO_readfile.h
 *  \ingroup blenloader
 *  \brief external readfile function prototypes.
 */

#ifdef __cplusplus
extern "C" {
#endif

struct AssetEngineType;
struct AssetUUID;
struct BlendThumbnail;
struct bScreen;
struct LinkNode;
struct ListBase;
struct Main;
struct MemFile;
struct ReportList;
struct Scene;
struct SceneLayer;
struct UserDef;
struct View3D;
struct bContext;
struct BHead;
struct FileData;
struct wmWindowManager;

typedef struct BlendHandle BlendHandle;

typedef enum eBlenFileType {
	BLENFILETYPE_BLEND = 1,
	BLENFILETYPE_PUB = 2,
	BLENFILETYPE_RUNTIME = 3
} eBlenFileType;

typedef struct BlendFileData {
	struct Main *main;
	struct UserDef *user;

	int fileflags;
	int globalf;
	char filename[1024];    /* 1024 = FILE_MAX */

	struct bScreen *curscreen; /* TODO think this isn't needed anymore? */
	struct Scene *curscene;
	struct SceneLayer *cur_render_layer; /* layer to activate in workspaces when reading without UI */

	eBlenFileType type;
} BlendFileData;

typedef struct WorkspaceConfigFileData {
	struct Main *main; /* has to be freed when done reading file data */

	struct ListBase workspaces;
} WorkspaceConfigFileData;


/* skip reading some data-block types (may want to skip screen data too). */
typedef enum eBLOReadSkip {
	BLO_READ_SKIP_NONE          = 0,
	BLO_READ_SKIP_USERDEF       = (1 << 0),
	BLO_READ_SKIP_DATA          = (1 << 1),
} eBLOReadSkip;
#define BLO_READ_SKIP_ALL \
	(BLO_READ_SKIP_USERDEF | BLO_READ_SKIP_DATA)

BlendFileData *BLO_read_from_file(
        const char *filepath,
        struct ReportList *reports, eBLOReadSkip skip_flag);
BlendFileData *BLO_read_from_memory(
        const void *mem, int memsize,
        struct ReportList *reports, eBLOReadSkip skip_flag);
BlendFileData *BLO_read_from_memfile(
        struct Main *oldmain, const char *filename, struct MemFile *memfile,
        struct ReportList *reports, eBLOReadSkip skip_flag);

void BLO_blendfiledata_free(BlendFileData *bfd);

BlendHandle *BLO_blendhandle_from_file(const char *filepath, struct ReportList *reports);
BlendHandle *BLO_blendhandle_from_memory(const void *mem, int memsize);

struct LinkNode *BLO_blendhandle_get_datablock_names(BlendHandle *bh, int ofblocktype, int *tot_names);
struct LinkNode *BLO_blendhandle_get_previews(BlendHandle *bh, int ofblocktype, int *tot_prev);
struct LinkNode *BLO_blendhandle_get_linkable_groups(BlendHandle *bh);

void BLO_blendhandle_close(BlendHandle *bh);

/***/

#define BLO_GROUP_MAX 32

bool BLO_has_bfile_extension(const char *str);
bool BLO_library_path_explode(const char *path, char *r_dir, char **r_group, char **r_name);

struct Main *BLO_library_link_begin(struct Main *mainvar, BlendHandle **bh, const char *filepath);
struct ID *BLO_library_link_named_part(struct Main *mainl, BlendHandle **bh, const short idcode, const char *name);
struct ID *BLO_library_link_named_part_ex(
        struct Main *mainl, BlendHandle **bh,
        const short idcode, const char *name, const short flag,
        struct Scene *scene, struct SceneLayer *scene_layer,
        const bool use_placeholders, const bool force_indirect);
<<<<<<< HEAD
struct ID *BLO_library_link_named_part_asset(
        struct Main *mainl, BlendHandle **bh, const struct AssetEngineType *aet, const char *root,
        const short idcode, const char *name, const struct AssetUUID *uuid, const short flag,
        struct Scene *scene, struct SceneLayer *sl,
        const bool use_placeholders, const bool force_indirect);
void BLO_library_link_end(struct Main *mainl, BlendHandle **bh, short flag, struct Scene *scene, struct SceneLayer *sl);
=======
void BLO_library_link_end(struct Main *mainl, BlendHandle **bh, short flag, struct Scene *scene, struct SceneLayer *scene_layer);
>>>>>>> 7a609a16

void BLO_library_link_copypaste(struct Main *mainl, BlendHandle *bh);

void *BLO_library_read_struct(struct FileData *fd, struct BHead *bh, const char *blockname);

BlendFileData *blo_read_blendafterruntime(int file, const char *name, int actualsize, struct ReportList *reports);

/* internal function but we need to expose it */
void blo_lib_link_restore(
        struct Main *newmain, struct wmWindowManager *curwm,
        struct Scene *curscene, struct SceneLayer *cur_render_layer);

typedef void (*BLOExpandDoitCallback) (void *fdhandle, struct Main *mainvar, void *idv);

void BLO_main_expander(BLOExpandDoitCallback expand_doit_func);
void BLO_expand_main(void *fdhandle, struct Main *mainvar);

/* Update defaults in startup.blend & userprefs.blend, without having to save and embed it */
void BLO_update_defaults_userpref_blend(void);
void BLO_update_defaults_startup_blend(struct Main *mainvar);

struct BlendThumbnail *BLO_thumbnail_from_file(const char *filepath);

#ifdef __cplusplus
} 
#endif

#endif  /* __BLO_READFILE_H__ */<|MERGE_RESOLUTION|>--- conflicted
+++ resolved
@@ -128,16 +128,13 @@
         const short idcode, const char *name, const short flag,
         struct Scene *scene, struct SceneLayer *scene_layer,
         const bool use_placeholders, const bool force_indirect);
-<<<<<<< HEAD
 struct ID *BLO_library_link_named_part_asset(
         struct Main *mainl, BlendHandle **bh, const struct AssetEngineType *aet, const char *root,
         const short idcode, const char *name, const struct AssetUUID *uuid, const short flag,
-        struct Scene *scene, struct SceneLayer *sl,
+        struct Scene *scene, struct SceneLayer *scene_layer,
         const bool use_placeholders, const bool force_indirect);
-void BLO_library_link_end(struct Main *mainl, BlendHandle **bh, short flag, struct Scene *scene, struct SceneLayer *sl);
-=======
-void BLO_library_link_end(struct Main *mainl, BlendHandle **bh, short flag, struct Scene *scene, struct SceneLayer *scene_layer);
->>>>>>> 7a609a16
+void BLO_library_link_end(
+        struct Main *mainl, BlendHandle **bh, short flag, struct Scene *scene, struct SceneLayer *scene_layer);
 
 void BLO_library_link_copypaste(struct Main *mainl, BlendHandle *bh);
 
