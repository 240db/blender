--- conflicted
+++ resolved
@@ -1117,12 +1117,6 @@
 			}
 		}
 
-<<<<<<< HEAD
-		if (!DNA_struct_elem_find(fd->filesdna, "RenderData", "char", "hmd_view_shade")) {
-			for (Scene *scene = main->scene.first; scene; scene = scene->id.next) {
-				scene->r.hmd_view_shade = OB_MATERIAL;
-				scene->r.hmd_fx_flags |= GPU_FX_FLAG_LensDist;
-=======
 		for (Scene *scene = main->scene.first; scene; scene = scene->id.next) {
 			CurvePaintSettings *cps = &scene->toolsettings->curve_paint_settings;
 			if (cps->error_threshold == 0) {
@@ -1204,8 +1198,14 @@
 			{
 				camera->stereo.pole_merge_angle_from = DEG2RAD(60.0f);
 				camera->stereo.pole_merge_angle_to = DEG2RAD(75.0f);
->>>>>>> 75a31c36
-			}
-		}
-	}
+			}
+		}
+	}
+
+	if (!DNA_struct_elem_find(fd->filesdna, "RenderData", "char", "hmd_view_shade")) {
+			for (Scene *scene = main->scene.first; scene; scene = scene->id.next) {
+				scene->r.hmd_view_shade = OB_MATERIAL;
+				scene->r.hmd_fx_flags |= GPU_FX_FLAG_LensDist;
+			}
+		}
 }