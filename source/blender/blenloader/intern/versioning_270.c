--- conflicted
+++ resolved
@@ -1444,7 +1444,56 @@
 			}
 		}
 
-<<<<<<< HEAD
+		if (!DNA_struct_elem_find(fd->filesdna, "RigidBodyCon", "float", "spring_stiffness_ang_x")) {
+			Object *ob;
+			for (ob = main->object.first; ob; ob = ob->id.next) {
+				RigidBodyCon *rbc = ob->rigidbody_constraint;
+				if (rbc) {
+					rbc->spring_stiffness_ang_x = 10.0;
+					rbc->spring_stiffness_ang_y = 10.0;
+					rbc->spring_stiffness_ang_z = 10.0;
+					rbc->spring_damping_ang_x = 0.5;
+					rbc->spring_damping_ang_y = 0.5;
+					rbc->spring_damping_ang_z = 0.5;
+				}
+			}
+		}
+
+		/* constant detail for sculpting is now a resolution value instead of
+		 * a percentage, we reuse old DNA struct member but convert it */
+		for (Scene *scene = main->scene.first; scene != NULL; scene = scene->id.next) {
+			if (scene->toolsettings != NULL) {
+				ToolSettings *ts = scene->toolsettings;
+				if (ts->sculpt && ts->sculpt->constant_detail != 0.0f) {
+					ts->sculpt->constant_detail = 100.0f / ts->sculpt->constant_detail;
+				}
+			}
+		}
+	}
+
+	if (!MAIN_VERSION_ATLEAST(main, 278, 4)) {
+		const float sqrt_3 = (float)M_SQRT3;
+		for (Brush *br = main->brush.first; br; br = br->id.next) {
+			br->fill_threshold /= sqrt_3;
+		}
+	}
+
+	/* To be added to next subversion bump! */
+	{
+		/* Mask primitive adding code was not initializing correctly id_type of its points' parent. */
+		for (Mask *mask = main->mask.first; mask; mask = mask->id.next) {
+			for (MaskLayer *mlayer = mask->masklayers.first; mlayer; mlayer = mlayer->next) {
+				for (MaskSpline *mspline = mlayer->splines.first; mspline; mspline = mspline->next) {
+					int i = 0;
+					for (MaskSplinePoint *mspoint = mspline->points; i < mspline->tot_point; mspoint++, i++) {
+						if (mspoint->parent.id_type == 0) {
+							BKE_mask_parent_init(&mspoint->parent);
+						}
+					}
+				}
+			}
+		}
+
 		/* initialize regiondata for each SpaceClip, due to the newly brought RegionSpaceClip */
 		if (!DNA_struct_elem_find(fd->filesdna, "SpaceClip", "MovieClip", "*secondary_clip")) {
 			for (bScreen *screen = main->screen.first; screen != NULL; screen = screen->id.next) {
@@ -1466,52 +1515,6 @@
 									ar->regiondata = rsc;
 								}
 							}
-=======
-		if (!DNA_struct_elem_find(fd->filesdna, "RigidBodyCon", "float", "spring_stiffness_ang_x")) {
-			Object *ob;
-			for (ob = main->object.first; ob; ob = ob->id.next) {
-				RigidBodyCon *rbc = ob->rigidbody_constraint;
-				if (rbc) {
-					rbc->spring_stiffness_ang_x = 10.0;
-					rbc->spring_stiffness_ang_y = 10.0;
-					rbc->spring_stiffness_ang_z = 10.0;
-					rbc->spring_damping_ang_x = 0.5;
-					rbc->spring_damping_ang_y = 0.5;
-					rbc->spring_damping_ang_z = 0.5;
-				}
-			}
-		}
-
-		/* constant detail for sculpting is now a resolution value instead of
-		 * a percentage, we reuse old DNA struct member but convert it */
-		for (Scene *scene = main->scene.first; scene != NULL; scene = scene->id.next) {
-			if (scene->toolsettings != NULL) {
-				ToolSettings *ts = scene->toolsettings;
-				if (ts->sculpt && ts->sculpt->constant_detail != 0.0f) {
-					ts->sculpt->constant_detail = 100.0f / ts->sculpt->constant_detail;
-				}
-			}
-		}
-	}
-
-	if (!MAIN_VERSION_ATLEAST(main, 278, 4)) {
-		const float sqrt_3 = (float)M_SQRT3;
-		for (Brush *br = main->brush.first; br; br = br->id.next) {
-			br->fill_threshold /= sqrt_3;
-		}
-	}
-
-	/* To be added to next subversion bump! */
-	{
-		/* Mask primitive adding code was not initializing correctly id_type of its points' parent. */
-		for (Mask *mask = main->mask.first; mask; mask = mask->id.next) {
-			for (MaskLayer *mlayer = mask->masklayers.first; mlayer; mlayer = mlayer->next) {
-				for (MaskSpline *mspline = mlayer->splines.first; mspline; mspline = mspline->next) {
-					int i = 0;
-					for (MaskSplinePoint *mspoint = mspline->points; i < mspline->tot_point; mspoint++, i++) {
-						if (mspoint->parent.id_type == 0) {
-							BKE_mask_parent_init(&mspoint->parent);
->>>>>>> 6c3d8fbe
 						}
 					}
 				}
