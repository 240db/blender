/*
 * This program is free software; you can redistribute it and/or
 * modify it under the terms of the GNU General Public License
 * as published by the Free Software Foundation; either version 2
 * of the License, or (at your option) any later version.
 *
 * This program is distributed in the hope that it will be useful,
 * but WITHOUT ANY WARRANTY; without even the implied warranty of
 * MERCHANTABILITY or FITNESS FOR A PARTICULAR PURPOSE.  See the
 * GNU General Public License for more details.
 *
 * You should have received a copy of the GNU General Public License
 * along with this program; if not, write to the Free Software Foundation,
 * Inc., 51 Franklin Street, Fifth Floor, Boston, MA 02110-1301, USA.
 */

/** \file
 * \ingroup blenloader
 */
/* allow readfile to use deprecated functionality */
#define DNA_DEPRECATED_ALLOW

#include <string.h>

#include "MEM_guardedalloc.h"

#include "BLI_listbase.h"
#include "BLI_math_vector.h"
#include "BLI_string.h"
#include "BLI_utildefines.h"

<<<<<<< HEAD
=======
#include "DNA_anim_types.h"
>>>>>>> eee3529e
#include "DNA_armature_types.h"
#include "DNA_brush_types.h"
#include "DNA_genfile.h"
#include "DNA_listBase.h"
#include "DNA_modifier_types.h"
#include "DNA_text_types.h"

<<<<<<< HEAD
#include "BKE_idprop.h"
=======
#include "BKE_animsys.h"
#include "BKE_fcurve_driver.h"
>>>>>>> eee3529e
#include "BKE_lib_id.h"
#include "BKE_main.h"
#include "BKE_node.h"

#include "RNA_access.h"
#include "RNA_enum_types.h"

#include "BLO_readfile.h"
#include "readfile.h"

<<<<<<< HEAD
static IDProperty *idproperty_find_ui_container(IDProperty *idprop_group)
{
  LISTBASE_FOREACH (IDProperty *, prop, &idprop_group->data.group) {
    if (prop->type == IDP_GROUP && STREQ(prop->name, "_RNA_UI")) {
      return prop;
    }
  }
  return NULL;
}

static void version_idproperty_move_data_int(IDPropertyUIDataInt *ui_data,
                                             const IDProperty *prop_ui_data)
{
  IDProperty *min = IDP_GetPropertyFromGroup(prop_ui_data, "min");
  if (min != NULL) {
    ui_data->min = ui_data->soft_min = IDP_coerce_to_int_or_zero(min);
  }
  IDProperty *max = IDP_GetPropertyFromGroup(prop_ui_data, "max");
  if (max != NULL) {
    ui_data->max = ui_data->soft_max = IDP_coerce_to_int_or_zero(max);
  }
  IDProperty *soft_min = IDP_GetPropertyFromGroup(prop_ui_data, "soft_min");
  if (soft_min != NULL) {
    ui_data->soft_min = IDP_coerce_to_int_or_zero(soft_min);
    ui_data->soft_min = MIN2(ui_data->soft_min, ui_data->min);
  }
  IDProperty *soft_max = IDP_GetPropertyFromGroup(prop_ui_data, "soft_max");
  if (soft_max != NULL) {
    ui_data->soft_max = IDP_coerce_to_int_or_zero(soft_max);
    ui_data->soft_max = MAX2(ui_data->soft_max, ui_data->max);
  }
  IDProperty *step = IDP_GetPropertyFromGroup(prop_ui_data, "step");
  if (step != NULL) {
    ui_data->step = IDP_coerce_to_int_or_zero(soft_max);
  }
  IDProperty *default_value = IDP_GetPropertyFromGroup(prop_ui_data, "default");
  if (default_value != NULL) {
    if (default_value->type == IDP_ARRAY) {
      if (default_value->subtype == IDP_INT) {
        ui_data->default_array = MEM_dupallocN(IDP_Array(default_value));
        ui_data->default_array_len = default_value->len;
      }
    }
    else if (default_value->type == IDP_INT) {
      ui_data->default_value = IDP_coerce_to_int_or_zero(default_value);
    }
  }
}

static void version_idproperty_move_data_float(IDPropertyUIDataFloat *ui_data,
                                               const IDProperty *prop_ui_data)
{
  IDProperty *min = IDP_GetPropertyFromGroup(prop_ui_data, "min");
  if (min != NULL) {
    ui_data->min = ui_data->soft_min = IDP_coerce_to_double_or_zero(min);
  }
  IDProperty *max = IDP_GetPropertyFromGroup(prop_ui_data, "max");
  if (max != NULL) {
    ui_data->max = ui_data->soft_max = IDP_coerce_to_double_or_zero(min);
  }
  IDProperty *soft_min = IDP_GetPropertyFromGroup(prop_ui_data, "soft_min");
  if (soft_min != NULL) {
    ui_data->soft_min = IDP_coerce_to_double_or_zero(soft_min);
    ui_data->soft_min = MAX2(ui_data->soft_min, ui_data->min);
  }
  IDProperty *soft_max = IDP_GetPropertyFromGroup(prop_ui_data, "soft_max");
  if (soft_max != NULL) {
    ui_data->soft_max = IDP_coerce_to_double_or_zero(soft_max);
    ui_data->soft_max = MIN2(ui_data->soft_max, ui_data->max);
  }
  IDProperty *step = IDP_GetPropertyFromGroup(prop_ui_data, "step");
  if (step != NULL) {
    ui_data->step = IDP_coerce_to_float_or_zero(step);
  }
  IDProperty *precision = IDP_GetPropertyFromGroup(prop_ui_data, "precision");
  if (precision != NULL) {
    ui_data->precision = IDP_coerce_to_int_or_zero(precision);
  }
  IDProperty *default_value = IDP_GetPropertyFromGroup(prop_ui_data, "default");
  if (default_value != NULL) {
    if (default_value->type == IDP_ARRAY) {
      if (ELEM(default_value->subtype, IDP_FLOAT, IDP_DOUBLE)) {
        ui_data->default_array = MEM_dupallocN(IDP_Array(default_value));
        ui_data->default_array_len = default_value->len;
      }
    }
    else if (ELEM(default_value->type, IDP_DOUBLE, IDP_FLOAT)) {
      ui_data->default_value = IDP_coerce_to_double_or_zero(default_value);
    }
  }
}

static void version_idproperty_move_data_string(IDPropertyUIDataString *ui_data,
                                                const IDProperty *prop_ui_data)
{
  IDProperty *default_value = IDP_GetPropertyFromGroup(prop_ui_data, "default");
  if (default_value != NULL && default_value->type == IDP_STRING) {
    ui_data->default_value = BLI_strdup(IDP_String(default_value));
  }
}

static void version_idproperty_ui_data(IDProperty *idprop_group)
{
  if (idprop_group == NULL) { /* NULL check here to reduce verbosity of calls to this function. */
    return;
  }

  IDProperty *ui_container = idproperty_find_ui_container(idprop_group);
  if (ui_container == NULL) {
    return;
  }

  LISTBASE_FOREACH (IDProperty *, prop, &idprop_group->data.group) {
    IDProperty *prop_ui_data = IDP_GetPropertyFromGroup(ui_container, prop->name);
    if (prop_ui_data == NULL) {
      continue;
    }

    if (!IDP_ui_data_supported(prop)) {
      continue;
    }

    IDPropertyUIData *ui_data = IDP_ui_data_ensure(prop);

    IDProperty *subtype = IDP_GetPropertyFromGroup(prop_ui_data, "subtype");
    if (subtype != NULL && subtype->type == IDP_STRING) {
      const char *subtype_string = IDP_String(subtype);
      int result = PROP_NONE;
      RNA_enum_value_from_id(rna_enum_property_subtype_items, subtype_string, &result);
      ui_data->rna_subtype = result;
    }

    IDProperty *description = IDP_GetPropertyFromGroup(prop_ui_data, "description");
    if (description != NULL && description->type == IDP_STRING) {
      ui_data->description = BLI_strdup(IDP_String(description));
    }

    /* Type specific data. */
    switch (IDP_ui_data_type(prop)) {
      case IDP_UI_DATA_TYPE_STRING:
        version_idproperty_move_data_string((IDPropertyUIDataString *)ui_data, prop_ui_data);
        break;
      case IDP_UI_DATA_TYPE_ID:
        break;
      case IDP_UI_DATA_TYPE_INT:
        version_idproperty_move_data_int((IDPropertyUIDataInt *)ui_data, prop_ui_data);
        break;
      case IDP_UI_DATA_TYPE_FLOAT:
        version_idproperty_move_data_float((IDPropertyUIDataFloat *)ui_data, prop_ui_data);
        break;
      case IDP_UI_DATA_TYPE_UNSUPPORTED:
        BLI_assert_unreachable();
        break;
    }

    IDP_FreeFromGroup(ui_container, prop_ui_data);
  }

  IDP_FreeFromGroup(idprop_group, ui_container);
}

static void do_versions_idproperty_bones_recursive(Bone *bone)
{
  version_idproperty_ui_data(bone->prop);
  LISTBASE_FOREACH (Bone *, child_bone, &bone->childbase) {
    do_versions_idproperty_bones_recursive(child_bone);
  }
}

/**
 * For every data block that supports them, initialize the new IDProperty UI data struct based on
 * the old more complicated storage. Assumes only the top level of IDProperties below the parent
 * group had UI data in a "_RNA_UI" group.
 *
 * \note The following IDProperty groups in DNA aren't exposed in the UI or are runtime-only, so
 * they don't have UI data: wmOperator, bAddon, bUserMenuItem_Op, wmKeyMapItem, wmKeyConfigPref,
 * uiList, FFMpegCodecData, View3DShading, bToolRef, TimeMarker, ViewLayer, bPoseChannel.
 */
static void do_versions_idproperty_ui_data(Main *bmain)
{
  /* ID data. */
  ID *id;
  FOREACH_MAIN_ID_BEGIN (bmain, id) {
    IDProperty *idprop_group = IDP_GetProperties(id, false);
    if (idprop_group == NULL) {
      continue;
    }
    version_idproperty_ui_data(idprop_group);
  }
  FOREACH_MAIN_ID_END;

  /* Bones. */
  LISTBASE_FOREACH (bArmature *, armature, &bmain->armatures) {
    LISTBASE_FOREACH (Bone *, bone, &armature->bonebase) {
      do_versions_idproperty_bones_recursive(bone);
    }
  }

  /* Nodes and node sockets. */
  LISTBASE_FOREACH (bNodeTree *, ntree, &bmain->nodetrees) {
    LISTBASE_FOREACH (bNode *, node, &ntree->nodes) {
      version_idproperty_ui_data(node->prop);
    }
    LISTBASE_FOREACH (bNodeSocket *, socket, &ntree->inputs) {
      version_idproperty_ui_data(socket->prop);
    }
    LISTBASE_FOREACH (bNodeSocket *, socket, &ntree->outputs) {
      version_idproperty_ui_data(socket->prop);
    }
  }

  /* The UI data from exposed node modifier properties is just copied from the corresponding node
   * group, but the copying only runs when necessary, so we still need to version UI data here. */
  LISTBASE_FOREACH (Object *, ob, &bmain->objects) {
    LISTBASE_FOREACH (ModifierData *, md, &ob->modifiers) {
      if (md->type == eModifierType_Nodes) {
        NodesModifierData *nmd = (NodesModifierData *)md;
        version_idproperty_ui_data(nmd->settings.properties);
      }
    }
  }

  /* Sequences. */
  LISTBASE_FOREACH (Scene *, scene, &bmain->scenes) {
    if (scene->ed != NULL) {
      LISTBASE_FOREACH (Sequence *, seq, &scene->ed->seqbase) {
        version_idproperty_ui_data(seq->prop);
      }
    }
  }
}
=======
#include "MEM_guardedalloc.h"

#include "versioning_common.h"
>>>>>>> eee3529e

static void sort_linked_ids(Main *bmain)
{
  ListBase *lb;
  FOREACH_MAIN_LISTBASE_BEGIN (bmain, lb) {
    ListBase temp_list;
    BLI_listbase_clear(&temp_list);
    LISTBASE_FOREACH_MUTABLE (ID *, id, lb) {
      if (ID_IS_LINKED(id)) {
        BLI_remlink(lb, id);
        BLI_addtail(&temp_list, id);
        id_sort_by_name(&temp_list, id, NULL);
      }
    }
    BLI_movelisttolist(lb, &temp_list);
  }
  FOREACH_MAIN_LISTBASE_END;
}

static void assert_sorted_ids(Main *bmain)
{
#ifndef NDEBUG
  ListBase *lb;
  FOREACH_MAIN_LISTBASE_BEGIN (bmain, lb) {
    ID *id_prev = NULL;
    LISTBASE_FOREACH (ID *, id, lb) {
      if (id_prev == NULL) {
        continue;
      }
      BLI_assert(id_prev->lib != id->lib || BLI_strcasecmp(id_prev->name, id->name) < 0);
    }
  }
  FOREACH_MAIN_LISTBASE_END;
#else
  UNUSED_VARS_NDEBUG(bmain);
#endif
}

void do_versions_after_linking_300(Main *bmain, ReportList *UNUSED(reports))
{
  if (MAIN_VERSION_ATLEAST(bmain, 300, 0) && !MAIN_VERSION_ATLEAST(bmain, 300, 1)) {
    /* Set zero user text objects to have a fake user. */
    LISTBASE_FOREACH (Text *, text, &bmain->texts) {
      if (text->id.us == 0) {
        id_fake_user_set(&text->id);
      }
    }
  }

  if (!MAIN_VERSION_ATLEAST(bmain, 300, 3)) {
    /* Use new texture socket in Attribute Sample Texture node. */
    LISTBASE_FOREACH (bNodeTree *, ntree, &bmain->nodetrees) {
      if (ntree->type != NTREE_GEOMETRY) {
        continue;
      }
      LISTBASE_FOREACH (bNode *, node, &ntree->nodes) {
        if (node->type != GEO_NODE_ATTRIBUTE_SAMPLE_TEXTURE) {
          continue;
        }
        if (node->id == NULL) {
          continue;
        }
        LISTBASE_FOREACH (bNodeSocket *, socket, &node->inputs) {
          if (socket->type == SOCK_TEXTURE) {
            bNodeSocketValueTexture *socket_value = (bNodeSocketValueTexture *)
                                                        socket->default_value;
            socket_value->value = (Tex *)node->id;
            break;
          }
        }
        node->id = NULL;
      }
    }

    sort_linked_ids(bmain);
    assert_sorted_ids(bmain);
  }
  if (MAIN_VERSION_ATLEAST(bmain, 300, 3)) {
    assert_sorted_ids(bmain);
  }

  /**
   * Versioning code until next subversion bump goes here.
   *
   * \note Be sure to check when bumping the version:
   * - #blo_do_versions_300 in this file.
   * - "versioning_userdef.c", #blo_do_versions_userdef
   * - "versioning_userdef.c", #do_versions_theme
   *
   * \note Keep this message at the bottom of the function.
   */
  {
    /* Keep this block, even when empty. */
    do_versions_idproperty_ui_data(bmain);
  }
}

static void version_switch_node_input_prefix(Main *bmain)
{
  FOREACH_NODETREE_BEGIN (bmain, ntree, id) {
    if (ntree->type == NTREE_GEOMETRY) {
      LISTBASE_FOREACH (bNode *, node, &ntree->nodes) {
        if (node->type == GEO_NODE_SWITCH) {
          LISTBASE_FOREACH (bNodeSocket *, socket, &node->inputs) {
            /* Skip the "switch" socket. */
            if (socket == node->inputs.first) {
              continue;
            }
            strcpy(socket->name, socket->name[0] == 'A' ? "False" : "True");

            /* Replace "A" and "B", but keep the unique number suffix at the end. */
            char number_suffix[8];
            BLI_strncpy(number_suffix, socket->identifier + 1, sizeof(number_suffix));
            strcpy(socket->identifier, socket->name);
            strcat(socket->identifier, number_suffix);
          }
        }
      }
    }
  }
  FOREACH_NODETREE_END;
}

static void version_node_socket_name(bNodeTree *ntree,
                                     const int node_type,
                                     const char *old_name,
                                     const char *new_name)
{
  LISTBASE_FOREACH (bNode *, node, &ntree->nodes) {
    if (node->type == node_type) {
      LISTBASE_FOREACH (bNodeSocket *, socket, &node->inputs) {
        if (STREQ(socket->name, old_name)) {
          strcpy(socket->name, new_name);
        }
        if (STREQ(socket->identifier, old_name)) {
          strcpy(socket->identifier, new_name);
        }
      }
      LISTBASE_FOREACH (bNodeSocket *, socket, &node->outputs) {
        if (STREQ(socket->name, old_name)) {
          strcpy(socket->name, new_name);
        }
        if (STREQ(socket->identifier, old_name)) {
          strcpy(socket->identifier, new_name);
        }
      }
    }
  }
}

static bool replace_bbone_len_scale_rnapath(char **p_old_path, int *p_index)
{
  char *old_path = *p_old_path;

  if (old_path == NULL) {
    return false;
  }

  int len = strlen(old_path);

  if (BLI_str_endswith(old_path, ".bbone_curveiny") ||
      BLI_str_endswith(old_path, ".bbone_curveouty")) {
    old_path[len - 1] = 'z';
    return true;
  }

  if (BLI_str_endswith(old_path, ".bbone_scaleinx") ||
      BLI_str_endswith(old_path, ".bbone_scaleiny") ||
      BLI_str_endswith(old_path, ".bbone_scaleoutx") ||
      BLI_str_endswith(old_path, ".bbone_scaleouty")) {
    int index = (old_path[len - 1] == 'y' ? 2 : 0);

    old_path[len - 1] = 0;

    if (p_index) {
      *p_index = index;
    }
    else {
      *p_old_path = BLI_sprintfN("%s[%d]", old_path, index);
      MEM_freeN(old_path);
    }

    return true;
  }

  return false;
}

static void do_version_bbone_len_scale_fcurve_fix(FCurve *fcu)
{
  /* Update driver variable paths. */
  if (fcu->driver) {
    LISTBASE_FOREACH (DriverVar *, dvar, &fcu->driver->variables) {
      DRIVER_TARGETS_LOOPER_BEGIN (dvar) {
        replace_bbone_len_scale_rnapath(&dtar->rna_path, NULL);
      }
      DRIVER_TARGETS_LOOPER_END;
    }
  }

  /* Update F-Curve's path. */
  replace_bbone_len_scale_rnapath(&fcu->rna_path, &fcu->array_index);
}

static void do_version_bbone_len_scale_animdata_cb(ID *UNUSED(id),
                                                   AnimData *adt,
                                                   void *UNUSED(wrapper_data))
{
  LISTBASE_FOREACH_MUTABLE (FCurve *, fcu, &adt->drivers) {
    do_version_bbone_len_scale_fcurve_fix(fcu);
  }
}

static void do_version_bones_bbone_len_scale(ListBase *lb)
{
  LISTBASE_FOREACH (Bone *, bone, lb) {
    if (bone->flag & BONE_ADD_PARENT_END_ROLL) {
      bone->bbone_flag |= BBONE_ADD_PARENT_END_ROLL;
    }

    copy_v3_fl3(bone->scale_in, bone->scale_in_x, 1.0f, bone->scale_in_z);
    copy_v3_fl3(bone->scale_out, bone->scale_out_x, 1.0f, bone->scale_out_z);

    do_version_bones_bbone_len_scale(&bone->childbase);
  }
}

/* NOLINTNEXTLINE: readability-function-size */
void blo_do_versions_300(FileData *fd, Library *UNUSED(lib), Main *bmain)
{
  if (!MAIN_VERSION_ATLEAST(bmain, 300, 1)) {
    /* Set default value for the new bisect_threshold parameter in the mirror modifier. */
    if (!DNA_struct_elem_find(fd->filesdna, "MirrorModifierData", "float", "bisect_threshold")) {
      LISTBASE_FOREACH (Object *, ob, &bmain->objects) {
        LISTBASE_FOREACH (ModifierData *, md, &ob->modifiers) {
          if (md->type == eModifierType_Mirror) {
            MirrorModifierData *mmd = (MirrorModifierData *)md;
            /* This was the previous hard-coded value. */
            mmd->bisect_threshold = 0.001f;
          }
        }
      }
    }
    /* Grease Pencil: Set default value for dilate pixels. */
    if (!DNA_struct_elem_find(fd->filesdna, "BrushGpencilSettings", "int", "dilate_pixels")) {
      LISTBASE_FOREACH (Brush *, brush, &bmain->brushes) {
        if (brush->gpencil_settings) {
          brush->gpencil_settings->dilate_pixels = 1;
        }
      }
    }
  }

  if (!MAIN_VERSION_ATLEAST(bmain, 300, 2)) {
    version_switch_node_input_prefix(bmain);

    if (!DNA_struct_elem_find(fd->filesdna, "bPoseChannel", "float", "custom_scale_xyz[3]")) {
      LISTBASE_FOREACH (Object *, ob, &bmain->objects) {
        if (ob->pose == NULL) {
          continue;
        }
        LISTBASE_FOREACH (bPoseChannel *, pchan, &ob->pose->chanbase) {
          copy_v3_fl(pchan->custom_scale_xyz, pchan->custom_scale);
        }
      }
    }
  }

  if (!MAIN_VERSION_ATLEAST(bmain, 300, 4)) {
    /* Add a properties sidebar to the spreadsheet editor. */
    LISTBASE_FOREACH (bScreen *, screen, &bmain->screens) {
      LISTBASE_FOREACH (ScrArea *, area, &screen->areabase) {
        LISTBASE_FOREACH (SpaceLink *, sl, &area->spacedata) {
          if (sl->spacetype == SPACE_SPREADSHEET) {
            ListBase *regionbase = (sl == area->spacedata.first) ? &area->regionbase :
                                                                   &sl->regionbase;
            ARegion *new_sidebar = do_versions_add_region_if_not_found(
                regionbase, RGN_TYPE_UI, "sidebar for spreadsheet", RGN_TYPE_FOOTER);
            if (new_sidebar != NULL) {
              new_sidebar->alignment = RGN_ALIGN_RIGHT;
              new_sidebar->flag |= RGN_FLAG_HIDDEN;
            }
          }
        }
      }
    }

    /* Enable spreadsheet filtering in old files without row filters. */
    LISTBASE_FOREACH (bScreen *, screen, &bmain->screens) {
      LISTBASE_FOREACH (ScrArea *, area, &screen->areabase) {
        LISTBASE_FOREACH (SpaceLink *, sl, &area->spacedata) {
          if (sl->spacetype == SPACE_SPREADSHEET) {
            SpaceSpreadsheet *sspreadsheet = (SpaceSpreadsheet *)sl;
            sspreadsheet->filter_flag |= SPREADSHEET_FILTER_ENABLE;
          }
        }
      }
    }

    FOREACH_NODETREE_BEGIN (bmain, ntree, id) {
      if (ntree->type == NTREE_GEOMETRY) {
        version_node_socket_name(ntree, GEO_NODE_BOUNDING_BOX, "Mesh", "Bounding Box");
      }
    }
    FOREACH_NODETREE_END;

    if (!DNA_struct_elem_find(fd->filesdna, "FileAssetSelectParams", "int", "import_type")) {
      LISTBASE_FOREACH (bScreen *, screen, &bmain->screens) {
        LISTBASE_FOREACH (ScrArea *, area, &screen->areabase) {
          LISTBASE_FOREACH (SpaceLink *, sl, &area->spacedata) {
            if (sl->spacetype == SPACE_FILE) {
              SpaceFile *sfile = (SpaceFile *)sl;
              if (sfile->asset_params) {
                sfile->asset_params->import_type = FILE_ASSET_IMPORT_APPEND;
              }
            }
          }
        }
      }
    }

    /* Initialize length-wise scale B-Bone settings. */
    if (!DNA_struct_elem_find(fd->filesdna, "Bone", "int", "bbone_flag")) {
      /* Update armature data and pose channels. */
      LISTBASE_FOREACH (bArmature *, arm, &bmain->armatures) {
        do_version_bones_bbone_len_scale(&arm->bonebase);
      }

      LISTBASE_FOREACH (Object *, ob, &bmain->objects) {
        if (ob->pose) {
          LISTBASE_FOREACH (bPoseChannel *, pchan, &ob->pose->chanbase) {
            copy_v3_fl3(pchan->scale_in, pchan->scale_in_x, 1.0f, pchan->scale_in_z);
            copy_v3_fl3(pchan->scale_out, pchan->scale_out_x, 1.0f, pchan->scale_out_z);
          }
        }
      }

      /* Update action curves and drivers. */
      LISTBASE_FOREACH (bAction *, act, &bmain->actions) {
        LISTBASE_FOREACH_MUTABLE (FCurve *, fcu, &act->curves) {
          do_version_bbone_len_scale_fcurve_fix(fcu);
        }
      }

      BKE_animdata_main_cb(bmain, do_version_bbone_len_scale_animdata_cb, NULL);
    }
  }

  /**
   * Versioning code until next subversion bump goes here.
   *
   * \note Be sure to check when bumping the version:
   * - "versioning_userdef.c", #blo_do_versions_userdef
   * - "versioning_userdef.c", #do_versions_theme
   *
   * \note Keep this message at the bottom of the function.
   */
  {
    /* Keep this block, even when empty. */
  }
}<|MERGE_RESOLUTION|>--- conflicted
+++ resolved
@@ -29,10 +29,7 @@
 #include "BLI_string.h"
 #include "BLI_utildefines.h"
 
-<<<<<<< HEAD
-=======
 #include "DNA_anim_types.h"
->>>>>>> eee3529e
 #include "DNA_armature_types.h"
 #include "DNA_brush_types.h"
 #include "DNA_genfile.h"
@@ -40,12 +37,9 @@
 #include "DNA_modifier_types.h"
 #include "DNA_text_types.h"
 
-<<<<<<< HEAD
-#include "BKE_idprop.h"
-=======
 #include "BKE_animsys.h"
 #include "BKE_fcurve_driver.h"
->>>>>>> eee3529e
+#include "BKE_idprop.h"
 #include "BKE_lib_id.h"
 #include "BKE_main.h"
 #include "BKE_node.h"
@@ -56,7 +50,10 @@
 #include "BLO_readfile.h"
 #include "readfile.h"
 
-<<<<<<< HEAD
+#include "MEM_guardedalloc.h"
+
+#include "versioning_common.h"
+
 static IDProperty *idproperty_find_ui_container(IDProperty *idprop_group)
 {
   LISTBASE_FOREACH (IDProperty *, prop, &idprop_group->data.group) {
@@ -288,11 +285,6 @@
     }
   }
 }
-=======
-#include "MEM_guardedalloc.h"
-
-#include "versioning_common.h"
->>>>>>> eee3529e
 
 static void sort_linked_ids(Main *bmain)
 {
