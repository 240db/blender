--- conflicted
+++ resolved
@@ -4210,19 +4210,6 @@
       }
     }
 
-<<<<<<< HEAD
-    if (!DNA_struct_find(fd->filesdna, "SceneLANPR")) {
-      for (Scene *scene = bmain->scenes.first; scene; scene = scene->id.next) {
-
-        scene->lanpr.crease_threshold = 0.7;
-
-        scene->lanpr.flags |= (LANPR_USE_CHAINING | LANPR_USE_INTERSECTIONS);
-
-        zero_v4(scene->lanpr.line_color);
-
-        scene->lanpr.line_color[3] = 1;
-      }
-=======
     /* Cloth pressure */
     for (Object *ob = bmain->objects.first; ob; ob = ob->id.next) {
       for (ModifierData *md = ob->modifiers.first; md; md = md->next) {
@@ -4243,7 +4230,18 @@
       ToolSettings *ts = scene->toolsettings;
       UnifiedPaintSettings *ups = &ts->unified_paint_settings;
       ups->flag &= ~(UNIFIED_PAINT_FLAG_UNUSED_0 | UNIFIED_PAINT_FLAG_UNUSED_1);
->>>>>>> 6288dbff
-    }
-  }
-}+
+      if (!DNA_struct_find(fd->filesdna, "SceneLANPR")) {
+        for (Scene *scene = bmain->scenes.first; scene; scene = scene->id.next) {
+
+          scene->lanpr.crease_threshold = 0.7;
+
+          scene->lanpr.flags |= (LANPR_USE_CHAINING | LANPR_USE_INTERSECTIONS);
+
+          zero_v4(scene->lanpr.line_color);
+
+          scene->lanpr.line_color[3] = 1;
+        }
+      }
+    }
+  }