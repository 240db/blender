--- conflicted
+++ resolved
@@ -1600,30 +1600,6 @@
 			}
 		}
 
-<<<<<<< HEAD
-		if (!DNA_struct_elem_find(fd->filesdna, "Image", "short", "num_tiles")) {
-			for (Image *ima = bmain->image.first; ima; ima = ima->id.next) {
-				ImageTile *tile = MEM_callocN(sizeof(ImageTile), "Image Tiles");
-				tile->ok = 1;
-				BLI_addtail(&ima->tiles, tile);
-			}
-		}
-
-		if (!DNA_struct_elem_find(fd->filesdna, "SpaceImage", "int", "tile_grid_shape[2]")) {
-			for (bScreen *screen = bmain->screen.first; screen; screen = screen->id.next) {
-				for (ScrArea *sa = screen->areabase.first; sa; sa = sa->next) {
-					for (SpaceLink *sl = sa->spacedata.first; sl; sl = sl->next) {
-						if (sl->spacetype == SPACE_IMAGE) {
-							SpaceImage *sima = (SpaceImage *)sl;
-							sima->tile_grid_shape[0] = 1;
-							sima->tile_grid_shape[1] = 1;
-						}
-					}
-				}
-			}
-		}
-
-=======
 		if (!DNA_struct_elem_find(fd->filesdna, "View3DShading", "short", "type")) {
 			for (bScreen *screen = bmain->screen.first; screen; screen = screen->id.next) {
 				for (ScrArea *sa = screen->areabase.first; sa; sa = sa->next) {
@@ -1646,6 +1622,27 @@
 				BKE_screen_view3d_shading_init(&scene->display.shading);
 			}
 		}
->>>>>>> f0714094
+
+		if (!DNA_struct_elem_find(fd->filesdna, "Image", "short", "num_tiles")) {
+			for (Image *ima = bmain->image.first; ima; ima = ima->id.next) {
+				ImageTile *tile = MEM_callocN(sizeof(ImageTile), "Image Tiles");
+				tile->ok = 1;
+				BLI_addtail(&ima->tiles, tile);
+			}
+		}
+
+		if (!DNA_struct_elem_find(fd->filesdna, "SpaceImage", "int", "tile_grid_shape[2]")) {
+			for (bScreen *screen = bmain->screen.first; screen; screen = screen->id.next) {
+				for (ScrArea *sa = screen->areabase.first; sa; sa = sa->next) {
+					for (SpaceLink *sl = sa->spacedata.first; sl; sl = sl->next) {
+						if (sl->spacetype == SPACE_IMAGE) {
+							SpaceImage *sima = (SpaceImage *)sl;
+							sima->tile_grid_shape[0] = 1;
+							sima->tile_grid_shape[1] = 1;
+						}
+					}
+				}
+			}
+		}
 	}
 }