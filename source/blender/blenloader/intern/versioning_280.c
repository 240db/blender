/*
 * This program is free software; you can redistribute it and/or
 * modify it under the terms of the GNU General Public License
 * as published by the Free Software Foundation; either version 2
 * of the License, or (at your option) any later version.
 *
 * This program is distributed in the hope that it will be useful,
 * but WITHOUT ANY WARRANTY; without even the implied warranty of
 * MERCHANTABILITY or FITNESS FOR A PARTICULAR PURPOSE.  See the
 * GNU General Public License for more details.
 *
 * You should have received a copy of the GNU General Public License
 * along with this program; if not, write to the Free Software Foundation,
 * Inc., 51 Franklin Street, Fifth Floor, Boston, MA 02110-1301, USA.
 */

 /** \file
  * \ingroup blenloader
  */

  /* allow readfile to use deprecated functionality */
#define DNA_DEPRECATED_ALLOW

#include <string.h>
#include <float.h>

#include "BLI_listbase.h"
#include "BLI_math.h"
#include "BLI_mempool.h"
#include "BLI_string.h"
#include "BLI_utildefines.h"

#include "DNA_anim_types.h"
#include "DNA_object_types.h"
#include "DNA_camera_types.h"
#include "DNA_cloth_types.h"
#include "DNA_collection_types.h"
#include "DNA_constraint_types.h"
#include "DNA_curveprofile_types.h"
#include "DNA_freestyle_types.h"
#include "DNA_gpu_types.h"
#include "DNA_gpencil_types.h"
#include "DNA_gpencil_modifier_types.h"
#include "DNA_light_types.h"
#include "DNA_layer_types.h"
#include "DNA_lightprobe_types.h"
#include "DNA_linestyle_types.h"
#include "DNA_material_types.h"
#include "DNA_mesh_types.h"
#include "DNA_modifier_types.h"
#include "DNA_particle_types.h"
#include "DNA_rigidbody_types.h"
#include "DNA_scene_types.h"
#include "DNA_screen_types.h"
#include "DNA_shader_fx_types.h"
#include "DNA_view3d_types.h"
#include "DNA_genfile.h"
#include "DNA_workspace_types.h"
#include "DNA_key_types.h"
#include "DNA_curve_types.h"
#include "DNA_armature_types.h"
#include "DNA_text_types.h"
#include "DNA_texture_types.h"
#include "DNA_world_types.h"

#include "BKE_animsys.h"
#include "BKE_brush.h"
#include "BKE_cloth.h"
#include "BKE_collection.h"
#include "BKE_constraint.h"
#include "BKE_colortools.h"
#include "BKE_customdata.h"
#include "BKE_fcurve.h"
#include "BKE_freestyle.h"
#include "BKE_global.h"
#include "BKE_gpencil.h"
#include "BKE_gpencil_modifier.h"
#include "BKE_idprop.h"
#include "BKE_key.h"
#include "BKE_library.h"
#include "BKE_layer.h"
#include "BKE_main.h"
#include "BKE_mesh.h"
#include "BKE_node.h"
#include "BKE_paint.h"
#include "BKE_pointcache.h"
#include "BKE_curveprofile.h"
#include "BKE_report.h"
#include "BKE_rigidbody.h"
#include "BKE_screen.h"
#include "BKE_sequencer.h"
#include "BKE_studiolight.h"
#include "BKE_unit.h"
#include "BKE_workspace.h"

/* Only for IMB_BlendMode */
#include "IMB_imbuf.h"

#include "DEG_depsgraph.h"

#include "BLT_translation.h"

#include "BLO_readfile.h"
#include "readfile.h"

#include "MEM_guardedalloc.h"

/* Make preferences read-only, use versioning_userdef.c. */
#define U (*((const UserDef *)&U))

static bScreen* screen_parent_find(const bScreen* screen)
{
	/* Can avoid lookup if screen state isn't maximized/full
	 * (parent and child store the same state). */
	if (ELEM(screen->state, SCREENMAXIMIZED, SCREENFULL)) {
		for (const ScrArea* sa = screen->areabase.first; sa; sa = sa->next) {
			if (sa->full && sa->full != screen) {
				BLI_assert(sa->full->state == screen->state);
				return sa->full;
			}
		}
	}

	return NULL;
}

static void do_version_workspaces_create_from_screens(Main* bmain)
{
	for (bScreen* screen = bmain->screens.first; screen; screen = screen->id.next) {
		const bScreen* screen_parent = screen_parent_find(screen);
		WorkSpace* workspace;
		if (screen->temp) {
			continue;
		}

		if (screen_parent) {
			/* Full-screen with "Back to Previous" option, don't create
			 * a new workspace, add layout workspace containing parent. */
			workspace = BLI_findstring(
				&bmain->workspaces, screen_parent->id.name + 2, offsetof(ID, name) + 2);
		}
		else {
			workspace = BKE_workspace_add(bmain, screen->id.name + 2);
		}
		if (workspace == NULL) {
			continue; /* Not much we can do.. */
		}
		BKE_workspace_layout_add(bmain, workspace, screen, screen->id.name + 2);
	}
}

static void do_version_area_change_space_to_space_action(ScrArea* area, const Scene* scene)
{
	SpaceType* stype = BKE_spacetype_from_id(SPACE_ACTION);
	SpaceAction* saction = (SpaceAction*)stype->new (area, scene);
	ARegion* region_channels;

	/* Properly free current regions */
	for (ARegion* region = area->regionbase.first; region; region = region->next) {
		BKE_area_region_free(area->type, region);
	}
	BLI_freelistN(&area->regionbase);

	area->type = stype;
	area->spacetype = stype->spaceid;

	BLI_addhead(&area->spacedata, saction);
	area->regionbase = saction->regionbase;
	BLI_listbase_clear(&saction->regionbase);

	/* Different defaults for timeline */
	region_channels = BKE_area_find_region_type(area, RGN_TYPE_CHANNELS);
	region_channels->flag |= RGN_FLAG_HIDDEN;

	saction->mode = SACTCONT_TIMELINE;
	saction->ads.flag |= ADS_FLAG_SUMMARY_COLLAPSED;
	saction->ads.filterflag |= ADS_FILTER_SUMMARY;
}

/**
 * \brief After lib-link versioning for new workspace design.
 *
 * - Adds a workspace for (almost) each screen of the old file
 *   and adds the needed workspace-layout to wrap the screen.
 * - Active screen isn't stored directly in window anymore, but in the active workspace.
 * - Active scene isn't stored in screen anymore, but in window.
 * - Create workspace instance hook for each window.
 *
 * \note Some of the created workspaces might be deleted again
 * in case of reading the default `startup.blend`.
 */
static void do_version_workspaces_after_lib_link(Main* bmain)
{
	BLI_assert(BLI_listbase_is_empty(&bmain->workspaces));

	do_version_workspaces_create_from_screens(bmain);

	for (wmWindowManager* wm = bmain->wm.first; wm; wm = wm->id.next) {
		for (wmWindow* win = wm->windows.first; win; win = win->next) {
			bScreen* screen_parent = screen_parent_find(win->screen);
			bScreen* screen = screen_parent ? screen_parent : win->screen;

			if (screen->temp) {
				/* We do not generate a new workspace for those screens...
				 * still need to set some data in win. */
				win->workspace_hook = BKE_workspace_instance_hook_create(bmain);
				win->scene = screen->scene;
				/* Deprecated from now on! */
				win->screen = NULL;
				continue;
			}

			WorkSpace* workspace = BLI_findstring(
				&bmain->workspaces, screen->id.name + 2, offsetof(ID, name) + 2);
			BLI_assert(workspace != NULL);
			WorkSpaceLayout* layout = BKE_workspace_layout_find(workspace, win->screen);
			BLI_assert(layout != NULL);

			win->workspace_hook = BKE_workspace_instance_hook_create(bmain);

			BKE_workspace_active_set(win->workspace_hook, workspace);
			BKE_workspace_active_layout_set(win->workspace_hook, layout);

			/* Move scene and view layer to window. */
			Scene* scene = screen->scene;
			ViewLayer* layer = BLI_findlink(&scene->view_layers, scene->r.actlay);
			if (!layer) {
				layer = BKE_view_layer_default_view(scene);
			}

			win->scene = scene;
			STRNCPY(win->view_layer_name, layer->name);

			/* Deprecated from now on! */
			win->screen = NULL;
		}
	}

	for (bScreen* screen = bmain->screens.first; screen; screen = screen->id.next) {
		/* Deprecated from now on! */
		BLI_freelistN(&screen->scene->transform_spaces);
		screen->scene = NULL;
	}
}

#ifdef USE_COLLECTION_COMPAT_28
enum {
	COLLECTION_DEPRECATED_VISIBLE = (1 << 0),
	COLLECTION_DEPRECATED_VIEWPORT = (1 << 0),
	COLLECTION_DEPRECATED_SELECTABLE = (1 << 1),
	COLLECTION_DEPRECATED_DISABLED = (1 << 2),
	COLLECTION_DEPRECATED_RENDER = (1 << 3),
};

static void do_version_view_layer_visibility(ViewLayer* view_layer)
{
	/* Convert from deprecated VISIBLE flag to DISABLED */
	LayerCollection* lc;
	for (lc = view_layer->layer_collections.first; lc; lc = lc->next) {
		if (lc->flag & COLLECTION_DEPRECATED_DISABLED) {
			lc->flag &= ~COLLECTION_DEPRECATED_DISABLED;
		}

		if ((lc->flag & COLLECTION_DEPRECATED_VISIBLE) == 0) {
			lc->flag |= COLLECTION_DEPRECATED_DISABLED;
		}

		lc->flag |= COLLECTION_DEPRECATED_VIEWPORT | COLLECTION_DEPRECATED_RENDER;
	}
}

static void do_version_layer_collection_pre(ViewLayer* view_layer,
	ListBase* lb,
	GSet* enabled_set,
	GSet* selectable_set)
{
	/* Convert from deprecated DISABLED to new layer collection and collection flags */
	for (LayerCollection* lc = lb->first; lc; lc = lc->next) {
		if (lc->scene_collection) {
			if (!(lc->flag & COLLECTION_DEPRECATED_DISABLED)) {
				BLI_gset_insert(enabled_set, lc->scene_collection);
			}
			if (lc->flag & COLLECTION_DEPRECATED_SELECTABLE) {
				BLI_gset_insert(selectable_set, lc->scene_collection);
			}
		}

		do_version_layer_collection_pre(
			view_layer, &lc->layer_collections, enabled_set, selectable_set);
	}
}

static void do_version_layer_collection_post(ViewLayer* view_layer,
	ListBase* lb,
	GSet* enabled_set,
	GSet* selectable_set,
	GHash* collection_map)
{
	/* Apply layer collection exclude flags. */
	for (LayerCollection* lc = lb->first; lc; lc = lc->next) {
		if (!(lc->collection->flag & COLLECTION_IS_MASTER)) {
			SceneCollection* sc = BLI_ghash_lookup(collection_map, lc->collection);
			const bool enabled = (sc && BLI_gset_haskey(enabled_set, sc));
			const bool selectable = (sc && BLI_gset_haskey(selectable_set, sc));

			if (!enabled) {
				lc->flag |= LAYER_COLLECTION_EXCLUDE;
			}
			if (enabled && !selectable) {
				lc->collection->flag |= COLLECTION_RESTRICT_SELECT;
			}
		}

		do_version_layer_collection_post(
			view_layer, &lc->layer_collections, enabled_set, selectable_set, collection_map);
	}
}

static void do_version_scene_collection_convert(
	Main* bmain, ID* id, SceneCollection* sc, Collection* collection, GHash* collection_map)
{
	if (collection_map) {
		BLI_ghash_insert(collection_map, collection, sc);
	}

	for (SceneCollection* nsc = sc->scene_collections.first; nsc;) {
		SceneCollection* nsc_next = nsc->next;
		Collection* ncollection = BKE_collection_add(bmain, collection, nsc->name);
		ncollection->id.lib = id->lib;
		do_version_scene_collection_convert(bmain, id, nsc, ncollection, collection_map);
		nsc = nsc_next;
	}

	for (LinkData* link = sc->objects.first; link; link = link->next) {
		Object* ob = link->data;
		if (ob) {
			BKE_collection_object_add(bmain, collection, ob);
			id_us_min(&ob->id);
		}
	}

	BLI_freelistN(&sc->objects);
	MEM_freeN(sc);
}

static void do_version_group_collection_to_collection(Main* bmain, Collection* group)
{
	/* Convert old 2.8 group collections to new unified collections. */
	if (group->collection) {
		do_version_scene_collection_convert(bmain, &group->id, group->collection, group, NULL);
	}

	group->collection = NULL;
	group->view_layer = NULL;
	id_fake_user_set(&group->id);
}

static void do_version_scene_collection_to_collection(Main* bmain, Scene* scene)
{
	/* Convert old 2.8 scene collections to new unified collections. */

	/* Temporarily clear view layers so we don't do any layer collection syncing
	 * and destroy old flags that we want to restore. */
	ListBase view_layers = scene->view_layers;
	BLI_listbase_clear(&scene->view_layers);

	if (!scene->master_collection) {
		scene->master_collection = BKE_collection_master_add();
	}

	/* Convert scene collections. */
	GHash* collection_map = BLI_ghash_new(BLI_ghashutil_ptrhash, BLI_ghashutil_ptrcmp, __func__);
	if (scene->collection) {
		do_version_scene_collection_convert(
			bmain, &scene->id, scene->collection, scene->master_collection, collection_map);
		scene->collection = NULL;
	}

	scene->view_layers = view_layers;

	/* Convert layer collections. */
	ViewLayer* view_layer;
	for (view_layer = scene->view_layers.first; view_layer; view_layer = view_layer->next) {
		GSet* enabled_set = BLI_gset_new(BLI_ghashutil_ptrhash, BLI_ghashutil_ptrcmp, __func__);
		GSet* selectable_set = BLI_gset_new(BLI_ghashutil_ptrhash, BLI_ghashutil_ptrcmp, __func__);

		do_version_layer_collection_pre(
			view_layer, &view_layer->layer_collections, enabled_set, selectable_set);

		BKE_layer_collection_sync(scene, view_layer);

		do_version_layer_collection_post(
			view_layer, &view_layer->layer_collections, enabled_set, selectable_set, collection_map);

		BLI_gset_free(enabled_set, NULL);
		BLI_gset_free(selectable_set, NULL);

		BKE_layer_collection_sync(scene, view_layer);
	}

	BLI_ghash_free(collection_map, NULL, NULL);
}
#endif

static void do_version_layers_to_collections(Main* bmain, Scene* scene)
{
	/* Since we don't have access to FileData we check the (always valid) first
	 * render layer instead. */
	if (!scene->master_collection) {
		scene->master_collection = BKE_collection_master_add();
	}

	if (scene->view_layers.first) {
		return;
	}

	/* Create collections from layers. */
	Collection* collection_master = scene->master_collection;
	Collection* collections[20] = { NULL };

	for (int layer = 0; layer < 20; layer++) {
		for (Base* base = scene->base.first; base; base = base->next) {
			if (base->lay & (1 << layer)) {
				/* Create collections when needed only. */
				if (collections[layer] == NULL) {
					char name[MAX_NAME];

					BLI_snprintf(
						name, sizeof(collection_master->id.name), DATA_("Collection %d"), layer + 1);

					Collection* collection = BKE_collection_add(bmain, collection_master, name);
					collection->id.lib = scene->id.lib;
					if (collection->id.lib != NULL) {
						collection->id.tag |= LIB_TAG_INDIRECT;
					}
					collections[layer] = collection;

					if (!(scene->lay & (1 << layer))) {
						collection->flag |= COLLECTION_RESTRICT_VIEWPORT | COLLECTION_RESTRICT_RENDER;
					}
				}

				/* Note usually this would do slow collection syncing for view layers,
				 * but since no view layers exists yet at this point it's fast. */
				BKE_collection_object_add(bmain, collections[layer], base->object);
			}

			if (base->flag & SELECT) {
				base->object->flag |= SELECT;
			}
			else {
				base->object->flag &= ~SELECT;
			}
		}
	}

	/* Handle legacy render layers. */
	bool have_override = false;
	const bool need_default_renderlayer = scene->r.layers.first == NULL;

	for (SceneRenderLayer* srl = scene->r.layers.first; srl; srl = srl->next) {
		ViewLayer* view_layer = BKE_view_layer_add(scene, srl->name);

		if (srl->layflag & SCE_LAY_DISABLE) {
			view_layer->flag &= ~VIEW_LAYER_RENDER;
		}

		if ((srl->layflag & SCE_LAY_FRS) == 0) {
			view_layer->flag &= ~VIEW_LAYER_FREESTYLE;
		}

		view_layer->layflag = srl->layflag;
		view_layer->passflag = srl->passflag;
		view_layer->pass_alpha_threshold = srl->pass_alpha_threshold;
		view_layer->samples = srl->samples;
		view_layer->mat_override = srl->mat_override;

		BKE_freestyle_config_free(&view_layer->freestyle_config, true);
		view_layer->freestyle_config = srl->freestyleConfig;
		view_layer->id_properties = srl->prop;

		/* Set exclusion and overrides. */
		for (int layer = 0; layer < 20; layer++) {
			Collection* collection = collections[layer];
			if (collection) {
				LayerCollection* lc = BKE_layer_collection_first_from_scene_collection(view_layer,
					collection);

				if (srl->lay_exclude & (1 << layer)) {
					/* Disable excluded layer. */
					have_override = true;
					lc->flag |= LAYER_COLLECTION_EXCLUDE;
					for (LayerCollection* nlc = lc->layer_collections.first; nlc; nlc = nlc->next) {
						nlc->flag |= LAYER_COLLECTION_EXCLUDE;
					}
				}
				else {
					if (srl->lay_zmask & (1 << layer)) {
						have_override = true;
						lc->flag |= LAYER_COLLECTION_HOLDOUT;
					}

					if ((srl->lay & (1 << layer)) == 0) {
						have_override = true;
						lc->flag |= LAYER_COLLECTION_INDIRECT_ONLY;
					}
				}
			}
		}

		/* for convenience set the same active object in all the layers */
		if (scene->basact) {
			view_layer->basact = BKE_view_layer_base_find(view_layer, scene->basact->object);
		}

		for (Base* base = view_layer->object_bases.first; base; base = base->next) {
			if ((base->flag & BASE_SELECTABLE) && (base->object->flag & SELECT)) {
				base->flag |= BASE_SELECTED;
			}
		}
	}

	BLI_freelistN(&scene->r.layers);

	/* If render layers included overrides, or there are no render layers,
	 * we also create a vanilla viewport layer. */
	if (have_override || need_default_renderlayer) {
		ViewLayer* view_layer = BKE_view_layer_add(scene, "Viewport");

		/* If we ported all the original render layers,
		 * we don't need to make the viewport layer renderable. */
		if (!BLI_listbase_is_single(&scene->view_layers)) {
			view_layer->flag &= ~VIEW_LAYER_RENDER;
		}

		/* convert active base */
		if (scene->basact) {
			view_layer->basact = BKE_view_layer_base_find(view_layer, scene->basact->object);
		}

		/* convert selected bases */
		for (Base* base = view_layer->object_bases.first; base; base = base->next) {
			if ((base->flag & BASE_SELECTABLE) && (base->object->flag & SELECT)) {
				base->flag |= BASE_SELECTED;
			}

			/* keep lay around for forward compatibility (open those files in 2.79) */
			base->lay = base->object->lay;
		}
	}

	/* remove bases once and for all */
	for (Base* base = scene->base.first; base; base = base->next) {
		id_us_min(&base->object->id);
	}

	BLI_freelistN(&scene->base);
	scene->basact = NULL;
}

static void do_version_collection_propagate_lib_to_children(Collection* collection)
{
	if (collection->id.lib != NULL) {
		for (CollectionChild* collection_child = collection->children.first; collection_child != NULL;
			collection_child = collection_child->next) {
			if (collection_child->collection->id.lib == NULL) {
				collection_child->collection->id.lib = collection->id.lib;
			}
			do_version_collection_propagate_lib_to_children(collection_child->collection);
		}
	}
}

/** convert old annotations colors */
static void do_versions_fix_annotations(bGPdata* gpd)
{
	for (const bGPDpalette* palette = gpd->palettes.first; palette; palette = palette->next) {
		for (bGPDpalettecolor* palcolor = palette->colors.first; palcolor; palcolor = palcolor->next) {
			/* fix layers */
			LISTBASE_FOREACH(bGPDlayer*, gpl, &gpd->layers) {
				/* unlock/unhide layer */
				gpl->flag &= ~GP_LAYER_LOCKED;
				gpl->flag &= ~GP_LAYER_HIDE;
				/* set opacity to 1 */
				gpl->opacity = 1.0f;
				/* disable tint */
				gpl->tintcolor[3] = 0.0f;

				LISTBASE_FOREACH(bGPDframe*, gpf, &gpl->frames) {
					LISTBASE_FOREACH(bGPDstroke*, gps, &gpf->strokes) {
						if ((gps->colorname[0] != '\0') && (STREQ(gps->colorname, palcolor->info))) {
							/* copy color settings */
							copy_v4_v4(gpl->color, palcolor->color);
						}
					}
				}
			}
		}
	}
}

static void do_versions_remove_region(ListBase* regionbase, ARegion* ar)
{
	BLI_freelinkN(regionbase, ar);
}

static void do_versions_remove_regions_by_type(ListBase* regionbase, int regiontype)
{
	ARegion* ar, * ar_next;
	for (ar = regionbase->first; ar; ar = ar_next) {
		ar_next = ar->next;
		if (ar->regiontype == regiontype) {
			do_versions_remove_region(regionbase, ar);
		}
	}
}

static ARegion* do_versions_find_region_or_null(ListBase* regionbase, int regiontype)
{
	for (ARegion* ar = regionbase->first; ar; ar = ar->next) {
		if (ar->regiontype == regiontype) {
			return ar;
		}
	}
	return NULL;
}

static ARegion* do_versions_find_region(ListBase* regionbase, int regiontype)
{
	ARegion* ar = do_versions_find_region_or_null(regionbase, regiontype);
	if (ar == NULL) {
		BLI_assert(!"Did not find expected region in versioning");
	}
	return ar;
}

static ARegion* do_versions_add_region(int regiontype, const char* name)
{
	ARegion* ar = MEM_callocN(sizeof(ARegion), name);
	ar->regiontype = regiontype;
	return ar;
}

static void do_versions_area_ensure_tool_region(Main* bmain,
	const short space_type,
	const short region_flag)
{
	for (bScreen* screen = bmain->screens.first; screen; screen = screen->id.next) {
		for (ScrArea* sa = screen->areabase.first; sa; sa = sa->next) {
			for (SpaceLink* sl = sa->spacedata.first; sl; sl = sl->next) {
				if (sl->spacetype == space_type) {
					ListBase* regionbase = (sl == sa->spacedata.first) ? &sa->regionbase : &sl->regionbase;
					ARegion* ar = BKE_area_find_region_type(sa, RGN_TYPE_TOOLS);
					if (!ar) {
						ARegion* header = BKE_area_find_region_type(sa, RGN_TYPE_HEADER);
						ar = do_versions_add_region(RGN_TYPE_TOOLS, "tools region");
						BLI_insertlinkafter(regionbase, header, ar);
						ar->alignment = RGN_ALIGN_LEFT;
						ar->flag = region_flag;
					}
				}
			}
		}
	}
}

static void do_version_bones_split_bbone_scale(ListBase* lb)
{
	for (Bone* bone = lb->first; bone; bone = bone->next) {
		bone->scale_in_y = bone->scale_in_x;
		bone->scale_out_y = bone->scale_out_x;

		do_version_bones_split_bbone_scale(&bone->childbase);
	}
}

static void do_version_bones_inherit_scale(ListBase* lb)
{
	for (Bone* bone = lb->first; bone; bone = bone->next) {
		if (bone->flag & BONE_NO_SCALE) {
			bone->inherit_scale_mode = BONE_INHERIT_SCALE_NONE_LEGACY;
			bone->flag &= ~BONE_NO_SCALE;
		}

		do_version_bones_inherit_scale(&bone->childbase);
	}
}

static bool replace_bbone_scale_rnapath(char** p_old_path)
{
	char* old_path = *p_old_path;

	if (old_path == NULL) {
		return false;
	}

	if (BLI_str_endswith(old_path, "bbone_scalein") ||
		BLI_str_endswith(old_path, "bbone_scaleout")) {
		*p_old_path = BLI_strdupcat(old_path, "x");

		MEM_freeN(old_path);
		return true;
	}

	return false;
}

static void do_version_bbone_scale_fcurve_fix(ListBase* curves, FCurve* fcu)
{
	/* Update driver variable paths. */
	if (fcu->driver) {
		LISTBASE_FOREACH(DriverVar*, dvar, &fcu->driver->variables) {
			DRIVER_TARGETS_LOOPER_BEGIN(dvar) {
				replace_bbone_scale_rnapath(&dtar->rna_path);
			}
			DRIVER_TARGETS_LOOPER_END;
		}
	}

	/* Update F-Curve's path. */
	if (replace_bbone_scale_rnapath(&fcu->rna_path)) {
		/* If matched, duplicate the curve and tweak name. */
		FCurve* second = copy_fcurve(fcu);

		second->rna_path[strlen(second->rna_path) - 1] = 'y';

		BLI_insertlinkafter(curves, fcu, second);

		/* Add to the curve group. */
		second->grp = fcu->grp;

		if (fcu->grp != NULL && fcu->grp->channels.last == fcu) {
			fcu->grp->channels.last = second;
		}
	}
}

static void do_version_bbone_scale_animdata_cb(ID* UNUSED(id),
	AnimData* adt,
	void* UNUSED(wrapper_data))
{
	LISTBASE_FOREACH_MUTABLE(FCurve*, fcu, &adt->drivers) {
		do_version_bbone_scale_fcurve_fix(&adt->drivers, fcu);
	}
}

static void do_version_constraints_maintain_volume_mode_uniform(ListBase* lb)
{
	for (bConstraint* con = lb->first; con; con = con->next) {
		if (con->type == CONSTRAINT_TYPE_SAMEVOL) {
			bSameVolumeConstraint* data = (bSameVolumeConstraint*)con->data;
			data->mode = SAMEVOL_UNIFORM;
		}
	}
}

static void do_version_constraints_copy_scale_power(ListBase* lb)
{
	for (bConstraint* con = lb->first; con; con = con->next) {
		if (con->type == CONSTRAINT_TYPE_SIZELIKE) {
			bSizeLikeConstraint* data = (bSizeLikeConstraint*)con->data;
			data->power = 1.0f;
		}
	}
}

static void do_version_constraints_copy_rotation_mix_mode(ListBase* lb)
{
	for (bConstraint* con = lb->first; con; con = con->next) {
		if (con->type == CONSTRAINT_TYPE_ROTLIKE) {
			bRotateLikeConstraint* data = (bRotateLikeConstraint*)con->data;
			data->mix_mode = (data->flag & ROTLIKE_OFFSET) ? ROTLIKE_MIX_OFFSET : ROTLIKE_MIX_REPLACE;
			data->flag &= ~ROTLIKE_OFFSET;
		}
	}
}

static void do_versions_seq_alloc_transform_and_crop(ListBase* seqbase)
{
	for (Sequence* seq = seqbase->first; seq != NULL; seq = seq->next) {
		if (ELEM(seq->type, SEQ_TYPE_SOUND_RAM, SEQ_TYPE_SOUND_HD) == 0) {
			if (seq->strip->transform == NULL) {
				seq->strip->transform = MEM_callocN(sizeof(struct StripTransform), "StripTransform");
			}

			if (seq->strip->crop == NULL) {
				seq->strip->crop = MEM_callocN(sizeof(struct StripCrop), "StripCrop");
			}

			if (seq->seqbase.first != NULL) {
				do_versions_seq_alloc_transform_and_crop(&seq->seqbase);
			}
		}
	}
}

/* Return true if there is something to convert. */
static void do_versions_material_convert_legacy_blend_mode(bNodeTree* ntree, char blend_method)
{
	bool need_update = false;

	/* Iterate backwards from end so we don't encounter newly added links. */
	bNodeLink* prevlink;
	for (bNodeLink* link = ntree->links.last; link; link = prevlink) {
		prevlink = link->prev;

		/* Detect link to replace. */
		bNode* fromnode = link->fromnode;
		bNodeSocket* fromsock = link->fromsock;
		bNode* tonode = link->tonode;
		bNodeSocket* tosock = link->tosock;

		if (!(tonode->type == SH_NODE_OUTPUT_MATERIAL && STREQ(tosock->identifier, "Surface"))) {
			continue;
		}

		/* Only do outputs that are enabled for EEVEE */
		if (!ELEM(tonode->custom1, SHD_OUTPUT_ALL, SHD_OUTPUT_EEVEE)) {
			continue;
		}

		if (blend_method == 1 /* MA_BM_ADD */) {
			nodeRemLink(ntree, link);

			bNode* add_node = nodeAddStaticNode(NULL, ntree, SH_NODE_ADD_SHADER);
			add_node->locx = 0.5f * (fromnode->locx + tonode->locx);
			add_node->locy = 0.5f * (fromnode->locy + tonode->locy);

			bNodeSocket* shader1_socket = add_node->inputs.first;
			bNodeSocket* shader2_socket = add_node->inputs.last;
			bNodeSocket* add_socket = nodeFindSocket(add_node, SOCK_OUT, "Shader");

			bNode* transp_node = nodeAddStaticNode(NULL, ntree, SH_NODE_BSDF_TRANSPARENT);
			transp_node->locx = add_node->locx;
			transp_node->locy = add_node->locy - 110.0f;

			bNodeSocket* transp_socket = nodeFindSocket(transp_node, SOCK_OUT, "BSDF");

			/* Link to input and material output node. */
			nodeAddLink(ntree, fromnode, fromsock, add_node, shader1_socket);
			nodeAddLink(ntree, transp_node, transp_socket, add_node, shader2_socket);
			nodeAddLink(ntree, add_node, add_socket, tonode, tosock);

			need_update = true;
		}
		else if (blend_method == 2 /* MA_BM_MULTIPLY */) {
			nodeRemLink(ntree, link);

			bNode* transp_node = nodeAddStaticNode(NULL, ntree, SH_NODE_BSDF_TRANSPARENT);

			bNodeSocket* color_socket = nodeFindSocket(transp_node, SOCK_IN, "Color");
			bNodeSocket* transp_socket = nodeFindSocket(transp_node, SOCK_OUT, "BSDF");

			/* If incomming link is from a closure socket, we need to convert it. */
			if (fromsock->type == SOCK_SHADER) {
				transp_node->locx = 0.33f * fromnode->locx + 0.66f * tonode->locx;
				transp_node->locy = 0.33f * fromnode->locy + 0.66f * tonode->locy;

				bNode* shtorgb_node = nodeAddStaticNode(NULL, ntree, SH_NODE_SHADERTORGB);
				shtorgb_node->locx = 0.66f * fromnode->locx + 0.33f * tonode->locx;
				shtorgb_node->locy = 0.66f * fromnode->locy + 0.33f * tonode->locy;

				bNodeSocket* shader_socket = nodeFindSocket(shtorgb_node, SOCK_IN, "Shader");
				bNodeSocket* rgba_socket = nodeFindSocket(shtorgb_node, SOCK_OUT, "Color");

				nodeAddLink(ntree, fromnode, fromsock, shtorgb_node, shader_socket);
				nodeAddLink(ntree, shtorgb_node, rgba_socket, transp_node, color_socket);
			}
			else {
				transp_node->locx = 0.5f * (fromnode->locx + tonode->locx);
				transp_node->locy = 0.5f * (fromnode->locy + tonode->locy);

				nodeAddLink(ntree, fromnode, fromsock, transp_node, color_socket);
			}

			/* Link to input and material output node. */
			nodeAddLink(ntree, transp_node, transp_socket, tonode, tosock);

			need_update = true;
		}
	}

	if (need_update) {
		ntreeUpdateTree(NULL, ntree);
	}
}

static void do_versions_local_collection_bits_set(LayerCollection* layer_collection)
{
	layer_collection->local_collections_bits = ~(0);
	LISTBASE_FOREACH(LayerCollection*, child, &layer_collection->layer_collections) {
		do_versions_local_collection_bits_set(child);
	}
}

static void do_version_curvemapping_flag_extend_extrapolate(CurveMapping* cumap)
{
#define CUMA_EXTEND_EXTRAPOLATE_OLD 1
	for (int curve_map_index = 0; curve_map_index < 4; curve_map_index++) {
		CurveMap* cuma = &cumap->cm[curve_map_index];
		if (cuma->flag & CUMA_EXTEND_EXTRAPOLATE_OLD) {
			cumap->flag |= CUMA_EXTEND_EXTRAPOLATE;
			return;
		}
	}
#undef CUMA_EXTEND_EXTRAPOLATE_OLD
}

/* Util version to walk over all CurveMappings in the given `bmain` */
static void do_version_curvemapping_walker(Main* bmain, void (*callback)(CurveMapping* cumap))
{
	LISTBASE_FOREACH(Scene*, scene, &bmain->scenes) {
		callback(&scene->r.mblur_shutter_curve);

		if (scene->view_settings.curve_mapping) {
			callback(scene->view_settings.curve_mapping);
		}

		if (scene->ed != NULL) {
			LISTBASE_FOREACH(Sequence*, seq, &scene->ed->seqbase) {
				LISTBASE_FOREACH(SequenceModifierData*, smd, &seq->modifiers) {
					const SequenceModifierTypeInfo* smti = BKE_sequence_modifier_type_info_get(smd->type);

					if (smti) {
						if (smd->type == seqModifierType_Curves) {
							CurvesModifierData* cmd = (CurvesModifierData*)smd;
							callback(&cmd->curve_mapping);
						}
						else if (smd->type == seqModifierType_HueCorrect) {
							HueCorrectModifierData* hcmd = (HueCorrectModifierData*)smd;
							callback(&hcmd->curve_mapping);
						}
					}
				}
			}
		}

		// toolsettings
		ToolSettings* ts = scene->toolsettings;
		if (ts->vpaint) {
			callback(ts->vpaint->paint.cavity_curve);
		}
		if (ts->wpaint) {
			callback(ts->wpaint->paint.cavity_curve);
		}
		if (ts->sculpt) {
			callback(ts->sculpt->paint.cavity_curve);
		}
		if (ts->uvsculpt) {
			callback(ts->uvsculpt->paint.cavity_curve);
		}
		if (ts->gp_paint) {
			callback(ts->gp_paint->paint.cavity_curve);
		}
		if (ts->gp_interpolate.custom_ipo) {
			callback(ts->gp_interpolate.custom_ipo);
		}
		if (ts->gp_sculpt.cur_falloff) {
			callback(ts->gp_sculpt.cur_falloff);
		}
		if (ts->gp_sculpt.cur_primitive) {
			callback(ts->gp_sculpt.cur_primitive);
		}
		callback(ts->imapaint.paint.cavity_curve);
	}

	FOREACH_NODETREE_BEGIN(bmain, node_tree, id) {
		LISTBASE_FOREACH(bNode*, node, &node_tree->nodes) {
			if (ELEM(node->type,
				SH_NODE_CURVE_VEC,
				SH_NODE_CURVE_RGB,
				CMP_NODE_CURVE_VEC,
				CMP_NODE_CURVE_RGB,
				CMP_NODE_TIME,
				CMP_NODE_HUECORRECT,
				TEX_NODE_CURVE_RGB,
				TEX_NODE_CURVE_TIME)) {
				callback((CurveMapping*)node->storage);
			}
		}
	}
	FOREACH_NODETREE_END;

	LISTBASE_FOREACH(Light*, light, &bmain->lights) {
		if (light->curfalloff) {
			callback(light->curfalloff);
		}
	}

	LISTBASE_FOREACH(Brush*, brush, &bmain->brushes) {
		if (brush->curve) {
			callback(brush->curve);
		}
		if (brush->gpencil_settings) {
			if (brush->gpencil_settings->curve_sensitivity) {
				callback(brush->gpencil_settings->curve_sensitivity);
			}
			if (brush->gpencil_settings->curve_strength) {
				callback(brush->gpencil_settings->curve_strength);
			}
			if (brush->gpencil_settings->curve_jitter) {
				callback(brush->gpencil_settings->curve_jitter);
			}
		}
	}

	LISTBASE_FOREACH(ParticleSettings*, part, &bmain->particles) {
		if (part->clumpcurve) {
			callback(part->clumpcurve);
		}
		if (part->roughcurve) {
			callback(part->roughcurve);
		}
		if (part->twistcurve) {
			callback(part->twistcurve);
		}
	}

	/* Object */
	LISTBASE_FOREACH(Object*, ob, &bmain->objects) {
		/* Object modifiers */
		LISTBASE_FOREACH(ModifierData*, md, &ob->modifiers) {
			if (md->type == eModifierType_Hook) {
				HookModifierData* hmd = (HookModifierData*)md;

				if (hmd->curfalloff) {
					callback(hmd->curfalloff);
				}
			}
			else if (md->type == eModifierType_Warp) {
				WarpModifierData* tmd = (WarpModifierData*)md;
				if (tmd->curfalloff) {
					callback(tmd->curfalloff);
				}
			}
			else if (md->type == eModifierType_WeightVGEdit) {
				WeightVGEditModifierData* wmd = (WeightVGEditModifierData*)md;

				if (wmd->cmap_curve) {
					callback(wmd->cmap_curve);
				}
			}
		}
		/* Grease pencil modifiers */
		LISTBASE_FOREACH(ModifierData*, md, &ob->greasepencil_modifiers) {
			if (md->type == eGpencilModifierType_Thick) {
				ThickGpencilModifierData* gpmd = (ThickGpencilModifierData*)md;

				if (gpmd->curve_thickness) {
					callback(gpmd->curve_thickness);
				}
			}
			else if (md->type == eGpencilModifierType_Hook) {
				HookGpencilModifierData* gpmd = (HookGpencilModifierData*)md;

				if (gpmd->curfalloff) {
					callback(gpmd->curfalloff);
				}
			}
		}
	}

	/* Free Style */
	LISTBASE_FOREACH(struct FreestyleLineStyle*, linestyle, &bmain->linestyles) {
		LISTBASE_FOREACH(LineStyleModifier*, m, &linestyle->alpha_modifiers) {
			switch (m->type) {
			case LS_MODIFIER_ALONG_STROKE:
				callback(((LineStyleAlphaModifier_AlongStroke*)m)->curve);
				break;
			case LS_MODIFIER_DISTANCE_FROM_CAMERA:
				callback(((LineStyleAlphaModifier_DistanceFromCamera*)m)->curve);
				break;
			case LS_MODIFIER_DISTANCE_FROM_OBJECT:
				callback(((LineStyleAlphaModifier_DistanceFromObject*)m)->curve);
				break;
			case LS_MODIFIER_MATERIAL:
				callback(((LineStyleAlphaModifier_Material*)m)->curve);
				break;
			case LS_MODIFIER_TANGENT:
				callback(((LineStyleAlphaModifier_Tangent*)m)->curve);
				break;
			case LS_MODIFIER_NOISE:
				callback(((LineStyleAlphaModifier_Noise*)m)->curve);
				break;
			case LS_MODIFIER_CREASE_ANGLE:
				callback(((LineStyleAlphaModifier_CreaseAngle*)m)->curve);
				break;
			case LS_MODIFIER_CURVATURE_3D:
				callback(((LineStyleAlphaModifier_Curvature_3D*)m)->curve);
				break;
			}
		}

		LISTBASE_FOREACH(LineStyleModifier*, m, &linestyle->thickness_modifiers) {
			switch (m->type) {
			case LS_MODIFIER_ALONG_STROKE:
				callback(((LineStyleThicknessModifier_AlongStroke*)m)->curve);
				break;
			case LS_MODIFIER_DISTANCE_FROM_CAMERA:
				callback(((LineStyleThicknessModifier_DistanceFromCamera*)m)->curve);
				break;
			case LS_MODIFIER_DISTANCE_FROM_OBJECT:
				callback(((LineStyleThicknessModifier_DistanceFromObject*)m)->curve);
				break;
			case LS_MODIFIER_MATERIAL:
				callback(((LineStyleThicknessModifier_Material*)m)->curve);
				break;
			case LS_MODIFIER_TANGENT:
				callback(((LineStyleThicknessModifier_Tangent*)m)->curve);
				break;
			case LS_MODIFIER_CREASE_ANGLE:
				callback(((LineStyleThicknessModifier_CreaseAngle*)m)->curve);
				break;
			case LS_MODIFIER_CURVATURE_3D:
				callback(((LineStyleThicknessModifier_Curvature_3D*)m)->curve);
				break;
			}
		}
	}
}

static void do_version_fcurve_hide_viewport_fix(struct ID* UNUSED(id),
	struct FCurve* fcu,
	void* UNUSED(user_data))
{
	if (strcmp(fcu->rna_path, "hide")) {
		return;
	}

	MEM_freeN(fcu->rna_path);
	fcu->rna_path = BLI_strdupn("hide_viewport", 13);
}

void do_versions_after_linking_280(Main* bmain, ReportList* UNUSED(reports))
{
	bool use_collection_compat_28 = true;

	if (!MAIN_VERSION_ATLEAST(bmain, 280, 0)) {
		use_collection_compat_28 = false;

		/* Convert group layer visibility flags to hidden nested collection. */
		for (Collection* collection = bmain->collections.first; collection;
			collection = collection->id.next) {
			/* Add fake user for all existing groups. */
			id_fake_user_set(&collection->id);

			if (collection->flag & (COLLECTION_RESTRICT_VIEWPORT | COLLECTION_RESTRICT_RENDER)) {
				continue;
			}

			Collection* hidden_collection_array[20] = { NULL };
			for (CollectionObject* cob = collection->gobject.first, *cob_next = NULL; cob;
				cob = cob_next) {
				cob_next = cob->next;
				Object* ob = cob->ob;

				if (!(ob->lay & collection->layer)) {
					/* Find or create hidden collection matching object's first layer. */
					Collection** collection_hidden = NULL;
					int coll_idx = 0;
					for (; coll_idx < 20; coll_idx++) {
						if (ob->lay & (1 << coll_idx)) {
							collection_hidden = &hidden_collection_array[coll_idx];
							break;
						}
					}
					BLI_assert(collection_hidden != NULL);

					if (*collection_hidden == NULL) {
						char name[MAX_ID_NAME];
						BLI_snprintf(name, sizeof(name), DATA_("Hidden %d"), coll_idx + 1);
						*collection_hidden = BKE_collection_add(bmain, collection, name);
						(*collection_hidden)->flag |= COLLECTION_RESTRICT_VIEWPORT |
							COLLECTION_RESTRICT_RENDER;
					}

					BKE_collection_object_add(bmain, *collection_hidden, ob);
					BKE_collection_object_remove(bmain, collection, ob, true);
				}
			}
		}

		/* We need to assign lib pointer to generated hidden collections *after* all have been
		 * created, otherwise we'll end up with several data-blocks sharing same name/library,
		 * which is FORBIDDEN! Note: we need this to be recursive, since a child collection may be
		 * sorted before its parent in bmain. */
		for (Collection* collection = bmain->collections.first; collection != NULL;
			collection = collection->id.next) {
			do_version_collection_propagate_lib_to_children(collection);
		}

		/* Convert layers to collections. */
		for (Scene* scene = bmain->scenes.first; scene; scene = scene->id.next) {
			do_version_layers_to_collections(bmain, scene);
		}
	}

	if (!MAIN_VERSION_ATLEAST(bmain, 280, 0)) {
		for (bScreen* screen = bmain->screens.first; screen; screen = screen->id.next) {
			/* same render-layer as do_version_workspaces_after_lib_link will activate,
			 * so same layer as BKE_view_layer_default_view would return */
			ViewLayer* layer = screen->scene->view_layers.first;

			for (ScrArea* sa = screen->areabase.first; sa; sa = sa->next) {
				for (SpaceLink* space = sa->spacedata.first; space; space = space->next) {
					if (space->spacetype == SPACE_OUTLINER) {
						SpaceOutliner* soutliner = (SpaceOutliner*)space;

						soutliner->outlinevis = SO_VIEW_LAYER;

						if (BLI_listbase_count_at_most(&layer->layer_collections, 2) == 1) {
							if (soutliner->treestore == NULL) {
								soutliner->treestore = BLI_mempool_create(
									sizeof(TreeStoreElem), 1, 512, BLI_MEMPOOL_ALLOW_ITER);
							}

							/* Create a tree store element for the collection. This is normally
							 * done in check_persistent (outliner_tree.c), but we need to access
							 * it here :/ (expand element if it's the only one) */
							TreeStoreElem* tselem = BLI_mempool_calloc(soutliner->treestore);
							tselem->type = TSE_LAYER_COLLECTION;
							tselem->id = layer->layer_collections.first;
							tselem->nr = tselem->used = 0;
							tselem->flag &= ~TSE_CLOSED;
						}
					}
				}
			}
		}
	}

	if (!MAIN_VERSION_ATLEAST(bmain, 280, 0)) {
		for (bScreen* screen = bmain->screens.first; screen; screen = screen->id.next) {
			for (ScrArea* sa = screen->areabase.first; sa; sa = sa->next) {
				for (SpaceLink* space = sa->spacedata.first; space; space = space->next) {
					if (space->spacetype == SPACE_IMAGE) {
						SpaceImage* sima = (SpaceImage*)space;
						if ((sima) && (sima->gpd)) {
							sima->gpd->flag |= GP_DATA_ANNOTATIONS;
							do_versions_fix_annotations(sima->gpd);
						}
					}
					if (space->spacetype == SPACE_CLIP) {
						SpaceClip* spclip = (SpaceClip*)space;
						MovieClip* clip = spclip->clip;
						if ((clip) && (clip->gpd)) {
							clip->gpd->flag |= GP_DATA_ANNOTATIONS;
							do_versions_fix_annotations(clip->gpd);
						}
					}
				}
			}
		}
	}

	/* New workspace design */
	if (!MAIN_VERSION_ATLEAST(bmain, 280, 1)) {
		do_version_workspaces_after_lib_link(bmain);
	}

	if (!MAIN_VERSION_ATLEAST(bmain, 280, 2)) {
		/* Cleanup any remaining SceneRenderLayer data for files that were created
		 * with Blender 2.8 before the SceneRenderLayer > RenderLayer refactor. */
		for (Scene* scene = bmain->scenes.first; scene; scene = scene->id.next) {
			for (SceneRenderLayer* srl = scene->r.layers.first; srl; srl = srl->next) {
				if (srl->prop) {
					IDP_FreeProperty(srl->prop);
				}
				BKE_freestyle_config_free(&srl->freestyleConfig, true);
			}
			BLI_freelistN(&scene->r.layers);
		}
	}

	if (!MAIN_VERSION_ATLEAST(bmain, 280, 3)) {
		/* Due to several changes to particle RNA and draw code particles from older files may
		 * no longer be visible.
		 * Here we correct this by setting a default draw size for those files. */
		for (Object* object = bmain->objects.first; object; object = object->id.next) {
			for (ParticleSystem* psys = object->particlesystem.first; psys; psys = psys->next) {
				if (psys->part->draw_size == 0.0f) {
					psys->part->draw_size = 0.1f;
				}
			}
		}
	}

	if (!MAIN_VERSION_ATLEAST(bmain, 280, 4)) {
		for (Object* object = bmain->objects.first; object; object = object->id.next) {
			if (object->particlesystem.first) {
				object->duplicator_visibility_flag = OB_DUPLI_FLAG_VIEWPORT;
				for (ParticleSystem* psys = object->particlesystem.first; psys; psys = psys->next) {
					if (psys->part->draw & PART_DRAW_EMITTER) {
						object->duplicator_visibility_flag |= OB_DUPLI_FLAG_RENDER;
						break;
					}
				}
			}
			else if (object->transflag & OB_DUPLI) {
				object->duplicator_visibility_flag = OB_DUPLI_FLAG_VIEWPORT;
			}
			else {
				object->duplicator_visibility_flag = OB_DUPLI_FLAG_VIEWPORT | OB_DUPLI_FLAG_RENDER;
			}
		}

		/* Cleanup deprecated flag from particlesettings data-blocks. */
		for (ParticleSettings* part = bmain->particles.first; part; part = part->id.next) {
			part->draw &= ~PART_DRAW_EMITTER;
		}
	}

	/* SpaceTime & SpaceLogic removal/replacing */
	if (!MAIN_VERSION_ATLEAST(bmain, 280, 9)) {
		const wmWindowManager* wm = bmain->wm.first;
		const Scene* scene = bmain->scenes.first;

		if (wm != NULL) {
			/* Action editors need a scene for creation. First, update active
			 * screens using the active scene of the window they're displayed in.
			 * Next, update remaining screens using first scene in main listbase. */

			for (wmWindow* win = wm->windows.first; win; win = win->next) {
				const bScreen* screen = BKE_workspace_active_screen_get(win->workspace_hook);
				for (ScrArea* area = screen->areabase.first; area; area = area->next) {
					if (ELEM(area->butspacetype, SPACE_TIME, SPACE_LOGIC)) {
						do_version_area_change_space_to_space_action(area, win->scene);

						/* Don't forget to unset! */
						area->butspacetype = SPACE_EMPTY;
					}
				}
			}
		}
		if (scene != NULL) {
			for (bScreen* screen = bmain->screens.first; screen; screen = screen->id.next) {
				for (ScrArea* area = screen->areabase.first; area; area = area->next) {
					if (ELEM(area->butspacetype, SPACE_TIME, SPACE_LOGIC)) {
						/* Areas that were already handled won't be handled again */
						do_version_area_change_space_to_space_action(area, scene);

						/* Don't forget to unset! */
						area->butspacetype = SPACE_EMPTY;
					}
				}
			}
		}
	}

#ifdef USE_COLLECTION_COMPAT_28
	if (use_collection_compat_28 && !MAIN_VERSION_ATLEAST(bmain, 280, 14)) {
		for (Collection* group = bmain->collections.first; group; group = group->id.next) {
			do_version_group_collection_to_collection(bmain, group);
		}

		for (Scene* scene = bmain->scenes.first; scene; scene = scene->id.next) {
			do_version_scene_collection_to_collection(bmain, scene);
		}
	}
#endif

<<<<<<< HEAD
	/* Update Curve object Shape Key data layout to include the Radius property */
	if (!MAIN_VERSION_ATLEAST(bmain, 280, 23)) {
		for (Curve* cu = bmain->curves.first; cu; cu = cu->id.next) {
			if (!cu->key || cu->key->elemsize != sizeof(float[4])) {
				continue;
			}

			cu->key->elemstr[0] = 3; /*KEYELEM_ELEM_SIZE_CURVE*/
			cu->key->elemsize = sizeof(float[3]);

			int new_count = BKE_keyblock_curve_element_count(&cu->nurb);

			for (KeyBlock* block = cu->key->block.first; block; block = block->next) {
				int old_count = block->totelem;
				void* old_data = block->data;

				if (!old_data || old_count <= 0) {
					continue;
				}

				block->totelem = new_count;
				block->data = MEM_callocN(sizeof(float[3]) * new_count, __func__);

				float* oldptr = old_data;
				float(*newptr)[3] = block->data;

				for (Nurb* nu = cu->nurb.first; nu; nu = nu->next) {
					if (nu->bezt) {
						BezTriple* bezt = nu->bezt;

						for (int a = 0; a < nu->pntsu; a++, bezt++) {
							if ((old_count -= 3) < 0) {
								memcpy(newptr, bezt->vec, sizeof(float[3][3]));
								newptr[3][0] = bezt->tilt;
							}
							else {
								memcpy(newptr, oldptr, sizeof(float[3][4]));
							}

							newptr[3][1] = bezt->radius;

							oldptr += 3 * 4;
							newptr += 4; /*KEYELEM_ELEM_LEN_BEZTRIPLE*/
						}
					}
					else if (nu->bp) {
						BPoint* bp = nu->bp;

						for (int a = 0; a < nu->pntsu * nu->pntsv; a++, bp++) {
							if (--old_count < 0) {
								copy_v3_v3(newptr[0], bp->vec);
								newptr[1][0] = bp->tilt;
							}
							else {
								memcpy(newptr, oldptr, sizeof(float[4]));
							}

							newptr[1][1] = bp->radius;

							oldptr += 4;
							newptr += 2; /*KEYELEM_ELEM_LEN_BPOINT*/
						}
					}
				}

				MEM_freeN(old_data);
			}
		}
	}

	/* Move B-Bone custom handle settings from bPoseChannel to Bone. */
	if (!MAIN_VERSION_ATLEAST(bmain, 280, 25)) {
		for (Object* ob = bmain->objects.first; ob; ob = ob->id.next) {
			bArmature* arm = ob->data;

			/* If it is an armature from the same file. */
			if (ob->pose && arm && arm->id.lib == ob->id.lib) {
				bool rebuild = false;

				for (bPoseChannel* pchan = ob->pose->chanbase.first; pchan; pchan = pchan->next) {
					/* If the 2.7 flag is enabled, processing is needed. */
					if (pchan->bone && (pchan->bboneflag & PCHAN_BBONE_CUSTOM_HANDLES)) {
						/* If the settings in the Bone are not set, copy. */
						if (pchan->bone->bbone_prev_type == BBONE_HANDLE_AUTO &&
							pchan->bone->bbone_next_type == BBONE_HANDLE_AUTO &&
							pchan->bone->bbone_prev == NULL && pchan->bone->bbone_next == NULL) {
							pchan->bone->bbone_prev_type = (pchan->bboneflag & PCHAN_BBONE_CUSTOM_START_REL) ?
								BBONE_HANDLE_RELATIVE :
								BBONE_HANDLE_ABSOLUTE;
							pchan->bone->bbone_next_type = (pchan->bboneflag & PCHAN_BBONE_CUSTOM_END_REL) ?
								BBONE_HANDLE_RELATIVE :
								BBONE_HANDLE_ABSOLUTE;

							if (pchan->bbone_prev) {
								pchan->bone->bbone_prev = pchan->bbone_prev->bone;
							}
							if (pchan->bbone_next) {
								pchan->bone->bbone_next = pchan->bbone_next->bone;
							}
						}

						rebuild = true;
						pchan->bboneflag = 0;
					}
				}

				/* Tag pose rebuild for all objects that use this armature. */
				if (rebuild) {
					for (Object* ob2 = bmain->objects.first; ob2; ob2 = ob2->id.next) {
						if (ob2->pose && ob2->data == arm) {
							ob2->pose->flag |= POSE_RECALC;
						}
					}
				}
			}
		}
	}

	if (!MAIN_VERSION_ATLEAST(bmain, 280, 30)) {
		for (Brush* brush = bmain->brushes.first; brush; brush = brush->id.next) {
			if (brush->gpencil_settings != NULL) {
				brush->gpencil_tool = brush->gpencil_settings->brush_type;
			}
		}
		BKE_paint_toolslots_init_from_main(bmain);
	}

	if (!MAIN_VERSION_ATLEAST(bmain, 280, 38)) {
		/* Ensure we get valid rigidbody object/constraint data in relevant collections' objects.
		 */
		for (Scene* scene = bmain->scenes.first; scene; scene = scene->id.next) {
			RigidBodyWorld* rbw = scene->rigidbody_world;

			if (rbw == NULL) {
				continue;
			}

			BKE_rigidbody_objects_collection_validate(scene, rbw);
			BKE_rigidbody_constraints_collection_validate(scene, rbw);
		}
	}

	if (!MAIN_VERSION_ATLEAST(bmain, 280, 69)) {
		/* Unify DOF settings (EEVEE part only) */
		const int SCE_EEVEE_DOF_ENABLED = (1 << 7);
		LISTBASE_FOREACH(Scene*, scene, &bmain->scenes) {
			if (STREQ(scene->r.engine, RE_engine_id_BLENDER_EEVEE)) {
				if (scene->eevee.flag & SCE_EEVEE_DOF_ENABLED) {
					Object* cam_ob = scene->camera;
					if (cam_ob && cam_ob->type == OB_CAMERA) {
						Camera* cam = cam_ob->data;
						cam->dof.flag |= CAM_DOF_ENABLED;
					}
				}
			}
		}

		LISTBASE_FOREACH(Camera*, camera, &bmain->cameras) {
			camera->dof.focus_object = camera->dof_ob;
			camera->dof.focus_distance = camera->dof_distance;
			camera->dof.aperture_fstop = camera->gpu_dof.fstop;
			camera->dof.aperture_rotation = camera->gpu_dof.rotation;
			camera->dof.aperture_ratio = camera->gpu_dof.ratio;
			camera->dof.aperture_blades = camera->gpu_dof.num_blades;
			camera->dof_ob = NULL;
		}
	}

	if (!MAIN_VERSION_ATLEAST(bmain, 281, 2)) {
		/* Replace Multiply and Additive blend mode by Alpha Blend
		 * now that we use dualsource blending. */
		 /* We take care of doing only nodetrees that are always part of materials
		  * with old blending modes. */
		for (Material* ma = bmain->materials.first; ma; ma = ma->id.next) {
			bNodeTree* ntree = ma->nodetree;
			if (ma->blend_method == 1 /* MA_BM_ADD */) {
				if (ma->use_nodes) {
					do_versions_material_convert_legacy_blend_mode(ntree, 1 /* MA_BM_ADD */);
				}
				ma->blend_method = MA_BM_BLEND;
			}
			else if (ma->blend_method == 2 /* MA_BM_MULTIPLY */) {
				if (ma->use_nodes) {
					do_versions_material_convert_legacy_blend_mode(ntree, 2 /* MA_BM_MULTIPLY */);
				}
				ma->blend_method = MA_BM_BLEND;
			}
		}

		/* Update all ruler layers to set new flag. */
		LISTBASE_FOREACH(Scene*, scene, &bmain->scenes) {
			bGPdata* gpd = scene->gpd;
			if (gpd == NULL) {
				continue;
			}
			LISTBASE_FOREACH(bGPDlayer*, gpl, &gpd->layers) {
				if (STREQ(gpl->info, "RulerData3D")) {
					gpl->flag |= GP_LAYER_IS_RULER;
					break;
				}
			}
		}

		/* This versionning could probably be done only on earlier versions, not sure however
		 * which exact version fully deprecated tessfaces, so think we can keep that one here, no
		 * harm to be expected anyway for being over-conservative. */
		for (Mesh* me = bmain->meshes.first; me != NULL; me = me->id.next) {
			/*check if we need to convert mfaces to mpolys*/
			if (me->totface && !me->totpoly) {
				/* temporarily switch main so that reading from
				 * external CustomData works */
				Main* gmain = G_MAIN;
				G_MAIN = bmain;

				BKE_mesh_do_versions_convert_mfaces_to_mpolys(me);

				G_MAIN = gmain;
			}

			/* Deprecated, only kept for conversion. */
			BKE_mesh_tessface_clear(me);

			/* Moved from do_versions because we need updated polygons for calculating normals. */
			if (MAIN_VERSION_OLDER(bmain, 256, 6)) {
				BKE_mesh_calc_normals(me);
			}
		}
	}

	if (!MAIN_VERSION_ATLEAST(bmain, 282, 2)) {
		/* Init all Vertex/Sculpt and Weight Paint brushes. */
		Brush* brush = BLI_findstring(&bmain->brushes, "Pencil", offsetof(ID, name) + 2);
		for (Scene* scene = bmain->scenes.first; scene; scene = scene->id.next) {
			ToolSettings* ts = scene->toolsettings;

			BKE_brush_gpencil_vertex_presets(bmain, ts);
			BKE_brush_gpencil_sculpt_presets(bmain, ts);
			BKE_brush_gpencil_weight_presets(bmain, ts);

			/* Ensure new Paint modes. */
			BKE_paint_ensure_from_paintmode(scene, PAINT_MODE_GPENCIL);
			BKE_paint_ensure_from_paintmode(scene, PAINT_MODE_VERTEX_GPENCIL);
			BKE_paint_ensure_from_paintmode(scene, PAINT_MODE_SCULPT_GPENCIL);
			BKE_paint_ensure_from_paintmode(scene, PAINT_MODE_WEIGHT_GPENCIL);

			/* Set default Draw brush. */
			Paint* paint = &ts->gp_paint->paint;
			BKE_paint_brush_set(paint, brush);
			/* Enable cursor by default. */
			paint->flags |= PAINT_SHOW_BRUSH;

			/* Ensure Palette by default. */
			BKE_gpencil_palette_ensure(bmain, scene);
		}
	}

	/**
	 * Versioning code until next subversion bump goes here.
	 *
	 * \note Be sure to check when bumping the version:
	 * - "versioning_userdef.c", #BLO_version_defaults_userpref_blend
	 * - "versioning_userdef.c", #do_versions_theme
	 *
	 * \note Keep this message at the bottom of the function.
	 */
	{
		/* Keep this block, even when empty. */

		/* During development of Blender 2.80 the "Object.hide" property was
		 * removed, and reintroduced in 5e968a996a53 as "Object.hide_viewport". */
		LISTBASE_FOREACH(Object*, ob, &bmain->objects) {
			BKE_fcurves_id_cb(&ob->id, do_version_fcurve_hide_viewport_fix, NULL);
		}
	}
=======
  /* Update Curve object Shape Key data layout to include the Radius property */
  if (!MAIN_VERSION_ATLEAST(bmain, 280, 23)) {
    for (Curve *cu = bmain->curves.first; cu; cu = cu->id.next) {
      if (!cu->key || cu->key->elemsize != sizeof(float[4])) {
        continue;
      }

      cu->key->elemstr[0] = 3; /*KEYELEM_ELEM_SIZE_CURVE*/
      cu->key->elemsize = sizeof(float[3]);

      int new_count = BKE_keyblock_curve_element_count(&cu->nurb);

      for (KeyBlock *block = cu->key->block.first; block; block = block->next) {
        int old_count = block->totelem;
        void *old_data = block->data;

        if (!old_data || old_count <= 0) {
          continue;
        }

        block->totelem = new_count;
        block->data = MEM_callocN(sizeof(float[3]) * new_count, __func__);

        float *oldptr = old_data;
        float(*newptr)[3] = block->data;

        for (Nurb *nu = cu->nurb.first; nu; nu = nu->next) {
          if (nu->bezt) {
            BezTriple *bezt = nu->bezt;

            for (int a = 0; a < nu->pntsu; a++, bezt++) {
              if ((old_count -= 3) < 0) {
                memcpy(newptr, bezt->vec, sizeof(float[3][3]));
                newptr[3][0] = bezt->tilt;
              }
              else {
                memcpy(newptr, oldptr, sizeof(float[3][4]));
              }

              newptr[3][1] = bezt->radius;

              oldptr += 3 * 4;
              newptr += 4; /*KEYELEM_ELEM_LEN_BEZTRIPLE*/
            }
          }
          else if (nu->bp) {
            BPoint *bp = nu->bp;

            for (int a = 0; a < nu->pntsu * nu->pntsv; a++, bp++) {
              if (--old_count < 0) {
                copy_v3_v3(newptr[0], bp->vec);
                newptr[1][0] = bp->tilt;
              }
              else {
                memcpy(newptr, oldptr, sizeof(float[4]));
              }

              newptr[1][1] = bp->radius;

              oldptr += 4;
              newptr += 2; /*KEYELEM_ELEM_LEN_BPOINT*/
            }
          }
        }

        MEM_freeN(old_data);
      }
    }
  }

  /* Move B-Bone custom handle settings from bPoseChannel to Bone. */
  if (!MAIN_VERSION_ATLEAST(bmain, 280, 25)) {
    for (Object *ob = bmain->objects.first; ob; ob = ob->id.next) {
      bArmature *arm = ob->data;

      /* If it is an armature from the same file. */
      if (ob->pose && arm && arm->id.lib == ob->id.lib) {
        bool rebuild = false;

        for (bPoseChannel *pchan = ob->pose->chanbase.first; pchan; pchan = pchan->next) {
          /* If the 2.7 flag is enabled, processing is needed. */
          if (pchan->bone && (pchan->bboneflag & PCHAN_BBONE_CUSTOM_HANDLES)) {
            /* If the settings in the Bone are not set, copy. */
            if (pchan->bone->bbone_prev_type == BBONE_HANDLE_AUTO &&
                pchan->bone->bbone_next_type == BBONE_HANDLE_AUTO &&
                pchan->bone->bbone_prev == NULL && pchan->bone->bbone_next == NULL) {
              pchan->bone->bbone_prev_type = (pchan->bboneflag & PCHAN_BBONE_CUSTOM_START_REL) ?
                                                 BBONE_HANDLE_RELATIVE :
                                                 BBONE_HANDLE_ABSOLUTE;
              pchan->bone->bbone_next_type = (pchan->bboneflag & PCHAN_BBONE_CUSTOM_END_REL) ?
                                                 BBONE_HANDLE_RELATIVE :
                                                 BBONE_HANDLE_ABSOLUTE;

              if (pchan->bbone_prev) {
                pchan->bone->bbone_prev = pchan->bbone_prev->bone;
              }
              if (pchan->bbone_next) {
                pchan->bone->bbone_next = pchan->bbone_next->bone;
              }
            }

            rebuild = true;
            pchan->bboneflag = 0;
          }
        }

        /* Tag pose rebuild for all objects that use this armature. */
        if (rebuild) {
          for (Object *ob2 = bmain->objects.first; ob2; ob2 = ob2->id.next) {
            if (ob2->pose && ob2->data == arm) {
              ob2->pose->flag |= POSE_RECALC;
            }
          }
        }
      }
    }
  }

  if (!MAIN_VERSION_ATLEAST(bmain, 280, 30)) {
    for (Brush *brush = bmain->brushes.first; brush; brush = brush->id.next) {
      if (brush->gpencil_settings != NULL) {
        brush->gpencil_tool = brush->gpencil_settings->brush_type;
      }
    }
    BKE_paint_toolslots_init_from_main(bmain);
  }

  if (!MAIN_VERSION_ATLEAST(bmain, 280, 38)) {
    /* Ensure we get valid rigidbody object/constraint data in relevant collections' objects.
     */
    for (Scene *scene = bmain->scenes.first; scene; scene = scene->id.next) {
      RigidBodyWorld *rbw = scene->rigidbody_world;

      if (rbw == NULL) {
        continue;
      }

      BKE_rigidbody_objects_collection_validate(scene, rbw);
      BKE_rigidbody_constraints_collection_validate(scene, rbw);
    }
  }

  if (!MAIN_VERSION_ATLEAST(bmain, 280, 69)) {
    /* Unify DOF settings (EEVEE part only) */
    const int SCE_EEVEE_DOF_ENABLED = (1 << 7);
    LISTBASE_FOREACH (Scene *, scene, &bmain->scenes) {
      if (STREQ(scene->r.engine, RE_engine_id_BLENDER_EEVEE)) {
        if (scene->eevee.flag & SCE_EEVEE_DOF_ENABLED) {
          Object *cam_ob = scene->camera;
          if (cam_ob && cam_ob->type == OB_CAMERA) {
            Camera *cam = cam_ob->data;
            cam->dof.flag |= CAM_DOF_ENABLED;
          }
        }
      }
    }

    LISTBASE_FOREACH (Camera *, camera, &bmain->cameras) {
      camera->dof.focus_object = camera->dof_ob;
      camera->dof.focus_distance = camera->dof_distance;
      camera->dof.aperture_fstop = camera->gpu_dof.fstop;
      camera->dof.aperture_rotation = camera->gpu_dof.rotation;
      camera->dof.aperture_ratio = camera->gpu_dof.ratio;
      camera->dof.aperture_blades = camera->gpu_dof.num_blades;
      camera->dof_ob = NULL;
    }
  }

  if (!MAIN_VERSION_ATLEAST(bmain, 281, 2)) {
    /* Replace Multiply and Additive blend mode by Alpha Blend
     * now that we use dualsource blending. */
    /* We take care of doing only nodetrees that are always part of materials
     * with old blending modes. */
    for (Material *ma = bmain->materials.first; ma; ma = ma->id.next) {
      bNodeTree *ntree = ma->nodetree;
      if (ma->blend_method == 1 /* MA_BM_ADD */) {
        if (ma->use_nodes) {
          do_versions_material_convert_legacy_blend_mode(ntree, 1 /* MA_BM_ADD */);
        }
        ma->blend_method = MA_BM_BLEND;
      }
      else if (ma->blend_method == 2 /* MA_BM_MULTIPLY */) {
        if (ma->use_nodes) {
          do_versions_material_convert_legacy_blend_mode(ntree, 2 /* MA_BM_MULTIPLY */);
        }
        ma->blend_method = MA_BM_BLEND;
      }
    }

    /* Update all ruler layers to set new flag. */
    LISTBASE_FOREACH (Scene *, scene, &bmain->scenes) {
      bGPdata *gpd = scene->gpd;
      if (gpd == NULL) {
        continue;
      }
      for (bGPDlayer *gpl = gpd->layers.first; gpl; gpl = gpl->next) {
        if (STREQ(gpl->info, "RulerData3D")) {
          gpl->flag |= GP_LAYER_IS_RULER;
          break;
        }
      }
    }

    /* This versioning could probably be done only on earlier versions, not sure however
     * which exact version fully deprecated tessfaces, so think we can keep that one here, no
     * harm to be expected anyway for being over-conservative. */
    for (Mesh *me = bmain->meshes.first; me != NULL; me = me->id.next) {
      /*check if we need to convert mfaces to mpolys*/
      if (me->totface && !me->totpoly) {
        /* temporarily switch main so that reading from
         * external CustomData works */
        Main *gmain = G_MAIN;
        G_MAIN = bmain;

        BKE_mesh_do_versions_convert_mfaces_to_mpolys(me);

        G_MAIN = gmain;
      }

      /* Deprecated, only kept for conversion. */
      BKE_mesh_tessface_clear(me);

      /* Moved from do_versions because we need updated polygons for calculating normals. */
      if (MAIN_VERSION_OLDER(bmain, 256, 6)) {
        BKE_mesh_calc_normals(me);
      }
    }
  }

  if (!MAIN_VERSION_ATLEAST(bmain, 282, 2)) {
    /* Init all Vertex/Sculpt and Weight Paint brushes. */
    Brush *brush = BLI_findstring(&bmain->brushes, "Pencil", offsetof(ID, name) + 2);
    for (Scene *scene = bmain->scenes.first; scene; scene = scene->id.next) {
      ToolSettings *ts = scene->toolsettings;

      BKE_brush_gpencil_vertex_presets(bmain, ts);
      BKE_brush_gpencil_sculpt_presets(bmain, ts);
      BKE_brush_gpencil_weight_presets(bmain, ts);

      /* Ensure new Paint modes. */
      BKE_paint_ensure_from_paintmode(scene, PAINT_MODE_GPENCIL);
      BKE_paint_ensure_from_paintmode(scene, PAINT_MODE_VERTEX_GPENCIL);
      BKE_paint_ensure_from_paintmode(scene, PAINT_MODE_SCULPT_GPENCIL);
      BKE_paint_ensure_from_paintmode(scene, PAINT_MODE_WEIGHT_GPENCIL);

      /* Set default Draw brush. */
      Paint *paint = &ts->gp_paint->paint;
      BKE_paint_brush_set(paint, brush);
      /* Enable cursor by default. */
      paint->flags |= PAINT_SHOW_BRUSH;

      /* Ensure Palette by default. */
      BKE_gpencil_palette_ensure(bmain, scene);
    }
  }

  /**
   * Versioning code until next subversion bump goes here.
   *
   * \note Be sure to check when bumping the version:
   * - "versioning_userdef.c", #BLO_version_defaults_userpref_blend
   * - "versioning_userdef.c", #do_versions_theme
   *
   * \note Keep this message at the bottom of the function.
   */
  {
    /* Keep this block, even when empty. */

    /* During development of Blender 2.80 the "Object.hide" property was
     * removed, and reintroduced in 5e968a996a53 as "Object.hide_viewport". */
    LISTBASE_FOREACH (Object *, ob, &bmain->objects) {
      BKE_fcurves_id_cb(&ob->id, do_version_fcurve_hide_viewport_fix, NULL);
    }
  }
>>>>>>> a1b0c4ab
}

/* NOTE: This version patch is intended for versions < 2.52.2,
 * but was initially introduced in 2.27 already.
 * But in 2.79 another case generating non-unique names was discovered
 * (see T55668, involving Meta strips). */
static void do_versions_seq_unique_name_all_strips(Scene* sce, ListBase* seqbasep)
{
	for (Sequence* seq = seqbasep->first; seq != NULL; seq = seq->next) {
		BKE_sequence_base_unique_name_recursive(&sce->ed->seqbase, seq);
		if (seq->seqbase.first != NULL) {
			do_versions_seq_unique_name_all_strips(sce, &seq->seqbase);
		}
	}
}

static void do_versions_seq_set_cache_defaults(Editing* ed)
{
	ed->cache_flag = SEQ_CACHE_STORE_FINAL_OUT;
	ed->cache_flag |= SEQ_CACHE_VIEW_FINAL_OUT;
	ed->cache_flag |= SEQ_CACHE_VIEW_ENABLE;
	ed->recycle_max_cost = 10.0f;
}

void blo_do_versions_280(FileData* fd, Library* UNUSED(lib), Main* bmain)
{
	bool use_collection_compat_28 = true;

	if (!MAIN_VERSION_ATLEAST(bmain, 280, 0)) {
		use_collection_compat_28 = false;

		for (Scene* scene = bmain->scenes.first; scene; scene = scene->id.next) {
			scene->r.gauss = 1.5f;
		}
	}

	if (!MAIN_VERSION_ATLEAST(bmain, 280, 1)) {
		if (!DNA_struct_elem_find(fd->filesdna, "Light", "float", "bleedexp")) {
			for (Light* la = bmain->lights.first; la; la = la->id.next) {
				la->bleedexp = 2.5f;
			}
		}

		if (!DNA_struct_elem_find(fd->filesdna, "GPUDOFSettings", "float", "ratio")) {
			for (Camera* ca = bmain->cameras.first; ca; ca = ca->id.next) {
				ca->gpu_dof.ratio = 1.0f;
			}
		}

		/* MTexPoly now removed. */
		if (DNA_struct_find(fd->filesdna, "MTexPoly")) {
			for (Mesh* me = bmain->meshes.first; me; me = me->id.next) {
				/* If we have UV's, so this file will have MTexPoly layers too! */
				if (me->mloopuv != NULL) {
					CustomData_update_typemap(&me->pdata);
					CustomData_free_layers(&me->pdata, CD_MTEXPOLY, me->totpoly);
					BKE_mesh_update_customdata_pointers(me, false);
				}
			}
		}
	}

	if (!MAIN_VERSION_ATLEAST(bmain, 280, 2)) {
		if (!DNA_struct_elem_find(fd->filesdna, "Light", "float", "cascade_max_dist")) {
			for (Light* la = bmain->lights.first; la; la = la->id.next) {
				la->cascade_max_dist = 1000.0f;
				la->cascade_count = 4;
				la->cascade_exponent = 0.8f;
				la->cascade_fade = 0.1f;
			}
		}

		if (!DNA_struct_elem_find(fd->filesdna, "Light", "float", "contact_dist")) {
			for (Light* la = bmain->lights.first; la; la = la->id.next) {
				la->contact_dist = 0.2f;
				la->contact_bias = 0.03f;
				la->contact_spread = 0.2f;
				la->contact_thickness = 0.2f;
			}
		}

		if (!DNA_struct_elem_find(fd->filesdna, "LightProbe", "float", "vis_bias")) {
			for (LightProbe* probe = bmain->lightprobes.first; probe; probe = probe->id.next) {
				probe->vis_bias = 1.0f;
				probe->vis_blur = 0.2f;
			}
		}

		typedef enum eNTreeDoVersionErrors {
			NTREE_DOVERSION_NO_ERROR = 0,
			NTREE_DOVERSION_NEED_OUTPUT = (1 << 0),
			NTREE_DOVERSION_TRANSPARENCY_EMISSION = (1 << 1),
		} eNTreeDoVersionErrors;

		/* Eevee shader nodes renamed because of the output node system.
		 * Note that a new output node is not being added here, because it would be overkill
		 * to handle this case in lib_verify_nodetree.
		 *
		 * Also, metallic node is now unified into the principled node. */
		eNTreeDoVersionErrors error = NTREE_DOVERSION_NO_ERROR;

		FOREACH_NODETREE_BEGIN(bmain, ntree, id) {
			if (ntree->type == NTREE_SHADER) {
				for (bNode* node = ntree->nodes.first; node; node = node->next) {
					if (node->type == 194 /* SH_NODE_EEVEE_METALLIC */ &&
						STREQ(node->idname, "ShaderNodeOutputMetallic")) {
						BLI_strncpy(node->idname, "ShaderNodeEeveeMetallic", sizeof(node->idname));
						error |= NTREE_DOVERSION_NEED_OUTPUT;
					}

					else if (node->type == SH_NODE_EEVEE_SPECULAR &&
						STREQ(node->idname, "ShaderNodeOutputSpecular")) {
						BLI_strncpy(node->idname, "ShaderNodeEeveeSpecular", sizeof(node->idname));
						error |= NTREE_DOVERSION_NEED_OUTPUT;
					}

					else if (node->type == 196 /* SH_NODE_OUTPUT_EEVEE_MATERIAL */ &&
						STREQ(node->idname, "ShaderNodeOutputEeveeMaterial")) {
						node->type = SH_NODE_OUTPUT_MATERIAL;
						BLI_strncpy(node->idname, "ShaderNodeOutputMaterial", sizeof(node->idname));
					}

					else if (node->type == 194 /* SH_NODE_EEVEE_METALLIC */ &&
						STREQ(node->idname, "ShaderNodeEeveeMetallic")) {
						node->type = SH_NODE_BSDF_PRINCIPLED;
						BLI_strncpy(node->idname, "ShaderNodeBsdfPrincipled", sizeof(node->idname));
						node->custom1 = SHD_GLOSSY_MULTI_GGX;
						error |= NTREE_DOVERSION_TRANSPARENCY_EMISSION;
					}
				}
			}
		}
		FOREACH_NODETREE_END;

		if (error & NTREE_DOVERSION_NEED_OUTPUT) {
			BKE_report(fd->reports, RPT_ERROR, "Eevee material conversion problem. Error in console");
			printf(
				"You need to connect Principled and Eevee Specular shader nodes to new material "
				"output "
				"nodes.\n");
		}

		if (error & NTREE_DOVERSION_TRANSPARENCY_EMISSION) {
			BKE_report(fd->reports, RPT_ERROR, "Eevee material conversion problem. Error in console");
			printf(
				"You need to combine transparency and emission shaders to the converted Principled "
				"shader nodes.\n");
		}

#ifdef USE_COLLECTION_COMPAT_28
		if (use_collection_compat_28 &&
			(DNA_struct_elem_find(fd->filesdna, "ViewLayer", "FreestyleConfig", "freestyle_config") ==
				false) &&
			DNA_struct_elem_find(fd->filesdna, "Scene", "ListBase", "view_layers")) {
			for (Scene* scene = bmain->scenes.first; scene; scene = scene->id.next) {
				ViewLayer* view_layer;
				for (view_layer = scene->view_layers.first; view_layer; view_layer = view_layer->next) {
					view_layer->flag |= VIEW_LAYER_FREESTYLE;
					view_layer->layflag = 0x7FFF; /* solid ztra halo edge strand */
					view_layer->passflag = SCE_PASS_COMBINED | SCE_PASS_Z;
					view_layer->pass_alpha_threshold = 0.5f;
					BKE_freestyle_config_init(&view_layer->freestyle_config);
				}
			}
		}
#endif

		{
			/* Init grease pencil edit line color */
			if (!DNA_struct_elem_find(fd->filesdna, "bGPdata", "float", "line_color[4]")) {
				for (bGPdata* gpd = bmain->gpencils.first; gpd; gpd = gpd->id.next) {
					ARRAY_SET_ITEMS(gpd->line_color, 0.6f, 0.6f, 0.6f, 0.5f);
				}
			}

			/* Init grease pencil pixel size factor */
			if (!DNA_struct_elem_find(fd->filesdna, "bGPdata", "float", "pixfactor")) {
				for (bGPdata* gpd = bmain->gpencils.first; gpd; gpd = gpd->id.next) {
					gpd->pixfactor = GP_DEFAULT_PIX_FACTOR;
				}
			}

			/* Grease pencil multiframe falloff curve */
			if (!DNA_struct_elem_find(
				fd->filesdna, "GP_Sculpt_Settings", "CurveMapping", "cur_falloff")) {
				for (Scene* scene = bmain->scenes.first; scene; scene = scene->id.next) {
					/* sculpt brushes */
					GP_Sculpt_Settings* gset = &scene->toolsettings->gp_sculpt;
					if ((gset) && (gset->cur_falloff == NULL)) {
						gset->cur_falloff = BKE_curvemapping_add(1, 0.0f, 0.0f, 1.0f, 1.0f);
						BKE_curvemapping_initialize(gset->cur_falloff);
						BKE_curvemap_reset(gset->cur_falloff->cm,
							&gset->cur_falloff->clipr,
							CURVE_PRESET_GAUSS,
							CURVEMAP_SLOPE_POSITIVE);
					}
				}
			}
		}

		/* 2.79 style Maintain Volume mode. */
		LISTBASE_FOREACH(Object*, ob, &bmain->objects) {
			do_version_constraints_maintain_volume_mode_uniform(&ob->constraints);
			if (ob->pose) {
				LISTBASE_FOREACH(bPoseChannel*, pchan, &ob->pose->chanbase) {
					do_version_constraints_maintain_volume_mode_uniform(&pchan->constraints);
				}
			}
		}
	}

#ifdef USE_COLLECTION_COMPAT_28
	if (use_collection_compat_28 && !MAIN_VERSION_ATLEAST(bmain, 280, 3)) {
		for (Scene* scene = bmain->scenes.first; scene; scene = scene->id.next) {
			ViewLayer* view_layer;
			for (view_layer = scene->view_layers.first; view_layer; view_layer = view_layer->next) {
				do_version_view_layer_visibility(view_layer);
			}
		}

		for (Collection* group = bmain->collections.first; group; group = group->id.next) {
			if (group->view_layer != NULL) {
				do_version_view_layer_visibility(group->view_layer);
			}
		}
	}
#endif

	if (!MAIN_VERSION_ATLEAST(bmain, 280, 3)) {
		/* init grease pencil grids and paper */
		if (!DNA_struct_elem_find(fd->filesdna, "View3DOverlay", "float", "gpencil_paper_color[3]")) {
			for (bScreen* screen = bmain->screens.first; screen; screen = screen->id.next) {
				for (ScrArea* area = screen->areabase.first; area; area = area->next) {
					for (SpaceLink* sl = area->spacedata.first; sl; sl = sl->next) {
						if (sl->spacetype == SPACE_VIEW3D) {
							View3D* v3d = (View3D*)sl;
							v3d->overlay.gpencil_paper_opacity = 0.5f;
							v3d->overlay.gpencil_grid_opacity = 0.9f;
						}
					}
				}
			}
		}
	}

	if (!MAIN_VERSION_ATLEAST(bmain, 280, 6)) {
		if (DNA_struct_elem_find(fd->filesdna, "SpaceOutliner", "int", "filter") == false) {
			bScreen* sc;
			ScrArea* sa;
			SpaceLink* sl;

			/* Update files using invalid (outdated) outlinevis Outliner values. */
			for (sc = bmain->screens.first; sc; sc = sc->id.next) {
				for (sa = sc->areabase.first; sa; sa = sa->next) {
					for (sl = sa->spacedata.first; sl; sl = sl->next) {
						if (sl->spacetype == SPACE_OUTLINER) {
							SpaceOutliner* so = (SpaceOutliner*)sl;

							if (!ELEM(so->outlinevis,
								SO_SCENES,
								SO_LIBRARIES,
								SO_SEQUENCE,
								SO_DATA_API,
								SO_ID_ORPHANS)) {
								so->outlinevis = SO_VIEW_LAYER;
							}
						}
					}
				}
			}
		}

		if (!DNA_struct_elem_find(fd->filesdna, "LightProbe", "float", "intensity")) {
			for (LightProbe* probe = bmain->lightprobes.first; probe; probe = probe->id.next) {
				probe->intensity = 1.0f;
			}
		}

		for (Object* ob = bmain->objects.first; ob; ob = ob->id.next) {
			bConstraint* con, * con_next;
			con = ob->constraints.first;
			while (con) {
				con_next = con->next;
				if (con->type == 17) { /* CONSTRAINT_TYPE_RIGIDBODYJOINT */
					BLI_remlink(&ob->constraints, con);
					BKE_constraint_free_data(con);
					MEM_freeN(con);
				}
				con = con_next;
			}
		}

		for (bScreen* sc = bmain->screens.first; sc; sc = sc->id.next) {
			for (ScrArea* sa = sc->areabase.first; sa; sa = sa->next) {
				for (SpaceLink* sl = sa->spacedata.first; sl; sl = sl->next) {
					if (sl->spacetype == SPACE_VIEW3D) {
						View3D* v3d = (View3D*)sl;
						v3d->shading.light = V3D_LIGHTING_STUDIO;
						v3d->shading.flag |= V3D_SHADING_OBJECT_OUTLINE;

						/* Assume (demo) files written with 2.8 want to show
						 * Eevee renders in the viewport. */
						if (MAIN_VERSION_ATLEAST(bmain, 280, 0)) {
							v3d->drawtype = OB_MATERIAL;
						}
					}
				}
			}
		}
	}

	if (!MAIN_VERSION_ATLEAST(bmain, 280, 7)) {
		/* Render engine storage moved elsewhere and back during 2.8
		 * development, we assume any files saved in 2.8 had Eevee set
		 * as scene render engine. */
		if (MAIN_VERSION_ATLEAST(bmain, 280, 0)) {
			for (Scene* scene = bmain->scenes.first; scene; scene = scene->id.next) {
				BLI_strncpy(scene->r.engine, RE_engine_id_BLENDER_EEVEE, sizeof(scene->r.engine));
			}
		}
	}

	if (!MAIN_VERSION_ATLEAST(bmain, 280, 8)) {
		/* Blender Internal removal */
		for (Scene* scene = bmain->scenes.first; scene; scene = scene->id.next) {
			if (STREQ(scene->r.engine, "BLENDER_RENDER") || STREQ(scene->r.engine, "BLENDER_GAME")) {
				BLI_strncpy(scene->r.engine, RE_engine_id_BLENDER_EEVEE, sizeof(scene->r.engine));
			}

			scene->r.bake_mode = 0;
		}

		for (Tex* tex = bmain->textures.first; tex; tex = tex->id.next) {
			/* Removed envmap, pointdensity, voxeldata, ocean textures. */
			if (ELEM(tex->type, 10, 14, 15, 16)) {
				tex->type = 0;
			}
		}
	}

	if (!MAIN_VERSION_ATLEAST(bmain, 280, 11)) {

		/* Remove info editor, but only if at the top of the window. */
		for (bScreen* screen = bmain->screens.first; screen; screen = screen->id.next) {
			/* Calculate window width/height from screen vertices */
			int win_width = 0, win_height = 0;
			for (ScrVert* vert = screen->vertbase.first; vert; vert = vert->next) {
				win_width = MAX2(win_width, vert->vec.x);
				win_height = MAX2(win_height, vert->vec.y);
			}

			for (ScrArea* area = screen->areabase.first, *area_next; area; area = area_next) {
				area_next = area->next;

				if (area->spacetype == SPACE_INFO) {
					if ((area->v2->vec.y == win_height) && (area->v1->vec.x == 0) &&
						(area->v4->vec.x == win_width)) {
						BKE_screen_area_free(area);

						BLI_remlink(&screen->areabase, area);

						BKE_screen_remove_double_scredges(screen);
						BKE_screen_remove_unused_scredges(screen);
						BKE_screen_remove_unused_scrverts(screen);

						MEM_freeN(area);
					}
				}
				/* AREA_TEMP_INFO is deprecated from now on, it should only be set for info areas
				 * which are deleted above, so don't need to unset it. Its slot/bit can be reused */
			}
		}
	}

	if (!MAIN_VERSION_ATLEAST(bmain, 280, 11)) {
		for (Light* la = bmain->lights.first; la; la = la->id.next) {
			if (la->mode & (1 << 13)) { /* LA_SHAD_RAY */
				la->mode |= LA_SHADOW;
				la->mode &= ~(1 << 13);
			}
		}
	}

	if (!MAIN_VERSION_ATLEAST(bmain, 280, 12)) {
		/* Remove tool property regions. */
		for (bScreen* screen = bmain->screens.first; screen; screen = screen->id.next) {
			for (ScrArea* sa = screen->areabase.first; sa; sa = sa->next) {
				for (SpaceLink* sl = sa->spacedata.first; sl; sl = sl->next) {
					if (ELEM(sl->spacetype, SPACE_VIEW3D, SPACE_CLIP)) {
						ListBase* regionbase = (sl == sa->spacedata.first) ? &sa->regionbase : &sl->regionbase;

						for (ARegion* region = regionbase->first, *region_next; region; region = region_next) {
							region_next = region->next;

							if (region->regiontype == RGN_TYPE_TOOL_PROPS) {
								BKE_area_region_free(NULL, region);
								BLI_freelinkN(regionbase, region);
							}
						}
					}
				}
			}
		}
	}

	if (!MAIN_VERSION_ATLEAST(bmain, 280, 13)) {
		/* Initialize specular factor. */
		if (!DNA_struct_elem_find(fd->filesdna, "Light", "float", "spec_fac")) {
			for (Light* la = bmain->lights.first; la; la = la->id.next) {
				la->spec_fac = 1.0f;
			}
		}

		/* Initialize new view3D options. */
		for (bScreen* screen = bmain->screens.first; screen; screen = screen->id.next) {
			for (ScrArea* sa = screen->areabase.first; sa; sa = sa->next) {
				for (SpaceLink* sl = sa->spacedata.first; sl; sl = sl->next) {
					if (sl->spacetype == SPACE_VIEW3D) {
						View3D* v3d = (View3D*)sl;
						v3d->shading.light = V3D_LIGHTING_STUDIO;
						v3d->shading.color_type = V3D_SHADING_MATERIAL_COLOR;
						copy_v3_fl(v3d->shading.single_color, 0.8f);
						v3d->shading.shadow_intensity = 0.5;

						v3d->overlay.backwire_opacity = 0.5f;
						v3d->overlay.normals_length = 0.1f;
						v3d->overlay.flag = 0;
					}
				}
			}
		}
	}

	if (!MAIN_VERSION_ATLEAST(bmain, 280, 14)) {
		if (!DNA_struct_elem_find(fd->filesdna, "Scene", "SceneDisplay", "display")) {
			/* Initialize new scene.SceneDisplay */
			for (Scene* scene = bmain->scenes.first; scene; scene = scene->id.next) {
				copy_v3_v3(scene->display.light_direction, (float[3]) { -M_SQRT1_3, -M_SQRT1_3, M_SQRT1_3 });
			}
		}
		if (!DNA_struct_elem_find(fd->filesdna, "SceneDisplay", "float", "shadow_shift")) {
			for (Scene* scene = bmain->scenes.first; scene; scene = scene->id.next) {
				scene->display.shadow_shift = 0.1;
			}
		}

		if (!DNA_struct_elem_find(fd->filesdna, "ToolSettings", "char", "transform_pivot_point")) {
			for (Scene* scene = bmain->scenes.first; scene; scene = scene->id.next) {
				scene->toolsettings->transform_pivot_point = V3D_AROUND_CENTER_MEDIAN;
			}
		}

		if (!DNA_struct_find(fd->filesdna, "SceneEEVEE")) {
			for (Scene* scene = bmain->scenes.first; scene; scene = scene->id.next) {
				/* First set the default for all the properties. */

				scene->eevee.gi_diffuse_bounces = 3;
				scene->eevee.gi_cubemap_resolution = 512;
				scene->eevee.gi_visibility_resolution = 32;

				scene->eevee.taa_samples = 16;
				scene->eevee.taa_render_samples = 64;

				scene->eevee.sss_samples = 7;
				scene->eevee.sss_jitter_threshold = 0.3f;

				scene->eevee.ssr_quality = 0.25f;
				scene->eevee.ssr_max_roughness = 0.5f;
				scene->eevee.ssr_thickness = 0.2f;
				scene->eevee.ssr_border_fade = 0.075f;
				scene->eevee.ssr_firefly_fac = 10.0f;

				scene->eevee.volumetric_start = 0.1f;
				scene->eevee.volumetric_end = 100.0f;
				scene->eevee.volumetric_tile_size = 8;
				scene->eevee.volumetric_samples = 64;
				scene->eevee.volumetric_sample_distribution = 0.8f;
				scene->eevee.volumetric_light_clamp = 0.0f;
				scene->eevee.volumetric_shadow_samples = 16;

				scene->eevee.gtao_distance = 0.2f;
				scene->eevee.gtao_factor = 1.0f;
				scene->eevee.gtao_quality = 0.25f;

				scene->eevee.bokeh_max_size = 100.0f;
				scene->eevee.bokeh_threshold = 1.0f;

				copy_v3_fl(scene->eevee.bloom_color, 1.0f);
				scene->eevee.bloom_threshold = 0.8f;
				scene->eevee.bloom_knee = 0.5f;
				scene->eevee.bloom_intensity = 0.05f;
				scene->eevee.bloom_radius = 6.5f;
				scene->eevee.bloom_clamp = 0.0f;

				scene->eevee.motion_blur_samples = 8;
				scene->eevee.motion_blur_shutter = 0.5f;

				scene->eevee.shadow_method = SHADOW_ESM;
				scene->eevee.shadow_cube_size = 512;
				scene->eevee.shadow_cascade_size = 1024;

				scene->eevee.flag = SCE_EEVEE_VOLUMETRIC_LIGHTS | SCE_EEVEE_GTAO_BENT_NORMALS |
					SCE_EEVEE_GTAO_BOUNCE | SCE_EEVEE_TAA_REPROJECTION |
					SCE_EEVEE_SSR_HALF_RESOLUTION;

				/* If the file is pre-2.80 move on. */
				if (scene->layer_properties == NULL) {
					continue;
				}

				/* Now we handle eventual properties that may be set in the file. */
#define EEVEE_GET_BOOL(_props, _name, _flag) \
  { \
    IDProperty *_idprop = IDP_GetPropertyFromGroup(_props, #_name); \
    if (_idprop != NULL) { \
      const int _value = IDP_Int(_idprop); \
      if (_value) { \
        scene->eevee.flag |= _flag; \
      } \
      else { \
        scene->eevee.flag &= ~_flag; \
      } \
    } \
  } \
  ((void)0)

#define EEVEE_GET_INT(_props, _name) \
  { \
    IDProperty *_idprop = IDP_GetPropertyFromGroup(_props, #_name); \
    if (_idprop != NULL) { \
      scene->eevee._name = IDP_Int(_idprop); \
    } \
  } \
  ((void)0)

#define EEVEE_GET_FLOAT(_props, _name) \
  { \
    IDProperty *_idprop = IDP_GetPropertyFromGroup(_props, #_name); \
    if (_idprop != NULL) { \
      scene->eevee._name = IDP_Float(_idprop); \
    } \
  } \
  ((void)0)

#define EEVEE_GET_FLOAT_ARRAY(_props, _name, _length) \
  { \
    IDProperty *_idprop = IDP_GetPropertyFromGroup(_props, #_name); \
    if (_idprop != NULL) { \
      const float *_values = IDP_Array(_idprop); \
      for (int _i = 0; _i < _length; _i++) { \
        scene->eevee._name[_i] = _values[_i]; \
      } \
    } \
  } \
  ((void)0)
				const int SCE_EEVEE_DOF_ENABLED = (1 << 7);
				IDProperty* props = IDP_GetPropertyFromGroup(scene->layer_properties,
					RE_engine_id_BLENDER_EEVEE);
				// EEVEE_GET_BOOL(props, volumetric_enable, SCE_EEVEE_VOLUMETRIC_ENABLED);
				EEVEE_GET_BOOL(props, volumetric_lights, SCE_EEVEE_VOLUMETRIC_LIGHTS);
				EEVEE_GET_BOOL(props, volumetric_shadows, SCE_EEVEE_VOLUMETRIC_SHADOWS);
				EEVEE_GET_BOOL(props, gtao_enable, SCE_EEVEE_GTAO_ENABLED);
				EEVEE_GET_BOOL(props, gtao_use_bent_normals, SCE_EEVEE_GTAO_BENT_NORMALS);
				EEVEE_GET_BOOL(props, gtao_bounce, SCE_EEVEE_GTAO_BOUNCE);
				EEVEE_GET_BOOL(props, dof_enable, SCE_EEVEE_DOF_ENABLED);
				EEVEE_GET_BOOL(props, bloom_enable, SCE_EEVEE_BLOOM_ENABLED);
				EEVEE_GET_BOOL(props, motion_blur_enable, SCE_EEVEE_MOTION_BLUR_ENABLED);
				EEVEE_GET_BOOL(props, shadow_high_bitdepth, SCE_EEVEE_SHADOW_HIGH_BITDEPTH);
				EEVEE_GET_BOOL(props, taa_reprojection, SCE_EEVEE_TAA_REPROJECTION);
				// EEVEE_GET_BOOL(props, sss_enable, SCE_EEVEE_SSS_ENABLED);
				// EEVEE_GET_BOOL(props, sss_separate_albedo, SCE_EEVEE_SSS_SEPARATE_ALBEDO);
				EEVEE_GET_BOOL(props, ssr_enable, SCE_EEVEE_SSR_ENABLED);
				EEVEE_GET_BOOL(props, ssr_refraction, SCE_EEVEE_SSR_REFRACTION);
				EEVEE_GET_BOOL(props, ssr_halfres, SCE_EEVEE_SSR_HALF_RESOLUTION);

				EEVEE_GET_INT(props, gi_diffuse_bounces);
				EEVEE_GET_INT(props, gi_diffuse_bounces);
				EEVEE_GET_INT(props, gi_cubemap_resolution);
				EEVEE_GET_INT(props, gi_visibility_resolution);

				EEVEE_GET_INT(props, taa_samples);
				EEVEE_GET_INT(props, taa_render_samples);

				EEVEE_GET_INT(props, sss_samples);
				EEVEE_GET_FLOAT(props, sss_jitter_threshold);

				EEVEE_GET_FLOAT(props, ssr_quality);
				EEVEE_GET_FLOAT(props, ssr_max_roughness);
				EEVEE_GET_FLOAT(props, ssr_thickness);
				EEVEE_GET_FLOAT(props, ssr_border_fade);
				EEVEE_GET_FLOAT(props, ssr_firefly_fac);

				EEVEE_GET_FLOAT(props, volumetric_start);
				EEVEE_GET_FLOAT(props, volumetric_end);
				EEVEE_GET_INT(props, volumetric_tile_size);
				EEVEE_GET_INT(props, volumetric_samples);
				EEVEE_GET_FLOAT(props, volumetric_sample_distribution);
				EEVEE_GET_FLOAT(props, volumetric_light_clamp);
				EEVEE_GET_INT(props, volumetric_shadow_samples);

				EEVEE_GET_FLOAT(props, gtao_distance);
				EEVEE_GET_FLOAT(props, gtao_factor);
				EEVEE_GET_FLOAT(props, gtao_quality);

				EEVEE_GET_FLOAT(props, bokeh_max_size);
				EEVEE_GET_FLOAT(props, bokeh_threshold);

				EEVEE_GET_FLOAT_ARRAY(props, bloom_color, 3);
				EEVEE_GET_FLOAT(props, bloom_threshold);
				EEVEE_GET_FLOAT(props, bloom_knee);
				EEVEE_GET_FLOAT(props, bloom_intensity);
				EEVEE_GET_FLOAT(props, bloom_radius);
				EEVEE_GET_FLOAT(props, bloom_clamp);

				EEVEE_GET_INT(props, motion_blur_samples);
				EEVEE_GET_FLOAT(props, motion_blur_shutter);

				EEVEE_GET_INT(props, shadow_method);
				EEVEE_GET_INT(props, shadow_cube_size);
				EEVEE_GET_INT(props, shadow_cascade_size);

				/* Cleanup. */
				IDP_FreeProperty(scene->layer_properties);
				scene->layer_properties = NULL;

#undef EEVEE_GET_FLOAT_ARRAY
#undef EEVEE_GET_FLOAT
#undef EEVEE_GET_INT
#undef EEVEE_GET_BOOL
			}
		}

		if (!MAIN_VERSION_ATLEAST(bmain, 280, 15)) {
			for (Scene* scene = bmain->scenes.first; scene; scene = scene->id.next) {
				scene->display.matcap_ssao_distance = 0.2f;
				scene->display.matcap_ssao_attenuation = 1.0f;
				scene->display.matcap_ssao_samples = 16;
			}

			for (bScreen* screen = bmain->screens.first; screen; screen = screen->id.next) {
				for (ScrArea* sa = screen->areabase.first; sa; sa = sa->next) {
					for (SpaceLink* sl = sa->spacedata.first; sl; sl = sl->next) {
						if (sl->spacetype == SPACE_OUTLINER) {
							SpaceOutliner* soops = (SpaceOutliner*)sl;
							soops->filter_id_type = ID_GR;
							soops->outlinevis = SO_VIEW_LAYER;
						}
					}
				}
			}

			for (Scene* scene = bmain->scenes.first; scene; scene = scene->id.next) {
				switch (scene->toolsettings->snap_mode) {
				case 0:
					scene->toolsettings->snap_mode = SCE_SNAP_MODE_INCREMENT;
					break;
				case 1:
					scene->toolsettings->snap_mode = SCE_SNAP_MODE_VERTEX;
					break;
				case 2:
					scene->toolsettings->snap_mode = SCE_SNAP_MODE_EDGE;
					break;
				case 3:
					scene->toolsettings->snap_mode = SCE_SNAP_MODE_FACE;
					break;
				case 4:
					scene->toolsettings->snap_mode = SCE_SNAP_MODE_VOLUME;
					break;
				}
				switch (scene->toolsettings->snap_node_mode) {
				case 5:
					scene->toolsettings->snap_node_mode = SCE_SNAP_MODE_NODE_X;
					break;
				case 6:
					scene->toolsettings->snap_node_mode = SCE_SNAP_MODE_NODE_Y;
					break;
				case 7:
					scene->toolsettings->snap_node_mode = SCE_SNAP_MODE_NODE_X | SCE_SNAP_MODE_NODE_Y;
					break;
				case 8:
					scene->toolsettings->snap_node_mode = SCE_SNAP_MODE_GRID;
					break;
				}
				switch (scene->toolsettings->snap_uv_mode) {
				case 0:
					scene->toolsettings->snap_uv_mode = SCE_SNAP_MODE_INCREMENT;
					break;
				case 1:
					scene->toolsettings->snap_uv_mode = SCE_SNAP_MODE_VERTEX;
					break;
				}
			}

			ParticleSettings* part;
			for (part = bmain->particles.first; part; part = part->id.next) {
				part->shape_flag = PART_SHAPE_CLOSE_TIP;
				part->shape = 0.0f;
				part->rad_root = 1.0f;
				part->rad_tip = 0.0f;
				part->rad_scale = 0.01f;
			}
		}
	}

	if (!MAIN_VERSION_ATLEAST(bmain, 280, 18)) {
		if (!DNA_struct_elem_find(fd->filesdna, "Material", "float", "roughness")) {
			for (Material* mat = bmain->materials.first; mat; mat = mat->id.next) {
				if (mat->use_nodes) {
					if (MAIN_VERSION_ATLEAST(bmain, 280, 0)) {
						mat->roughness = mat->gloss_mir;
					}
					else {
						mat->roughness = 0.25f;
					}
				}
				else {
					mat->roughness = 1.0f - mat->gloss_mir;
				}
				mat->metallic = mat->ray_mirror;
			}

			for (bScreen* screen = bmain->screens.first; screen; screen = screen->id.next) {
				for (ScrArea* sa = screen->areabase.first; sa; sa = sa->next) {
					for (SpaceLink* sl = sa->spacedata.first; sl; sl = sl->next) {
						if (sl->spacetype == SPACE_VIEW3D) {
							View3D* v3d = (View3D*)sl;
							v3d->shading.flag |= V3D_SHADING_SPECULAR_HIGHLIGHT;
						}
					}
				}
			}
		}

		if (!DNA_struct_elem_find(fd->filesdna, "View3DShading", "float", "xray_alpha")) {
			for (bScreen* screen = bmain->screens.first; screen; screen = screen->id.next) {
				for (ScrArea* sa = screen->areabase.first; sa; sa = sa->next) {
					for (SpaceLink* sl = sa->spacedata.first; sl; sl = sl->next) {
						if (sl->spacetype == SPACE_VIEW3D) {
							View3D* v3d = (View3D*)sl;
							v3d->shading.xray_alpha = 0.5f;
						}
					}
				}
			}
		}
		if (!DNA_struct_elem_find(fd->filesdna, "View3DShading", "char", "matcap[256]")) {
			StudioLight* default_matcap = BKE_studiolight_find_default(STUDIOLIGHT_TYPE_MATCAP);
			/* when loading the internal file is loaded before the matcaps */
			if (default_matcap) {
				for (bScreen* screen = bmain->screens.first; screen; screen = screen->id.next) {
					for (ScrArea* sa = screen->areabase.first; sa; sa = sa->next) {
						for (SpaceLink* sl = sa->spacedata.first; sl; sl = sl->next) {
							if (sl->spacetype == SPACE_VIEW3D) {
								View3D* v3d = (View3D*)sl;
								BLI_strncpy(v3d->shading.matcap, default_matcap->name, FILE_MAXFILE);
							}
						}
					}
				}
			}
		}
		if (!DNA_struct_elem_find(fd->filesdna, "View3DOverlay", "float", "wireframe_threshold")) {
			for (bScreen* screen = bmain->screens.first; screen; screen = screen->id.next) {
				for (ScrArea* sa = screen->areabase.first; sa; sa = sa->next) {
					for (SpaceLink* sl = sa->spacedata.first; sl; sl = sl->next) {
						if (sl->spacetype == SPACE_VIEW3D) {
							View3D* v3d = (View3D*)sl;
							v3d->overlay.wireframe_threshold = 0.5f;
						}
					}
				}
			}
		}
		if (!DNA_struct_elem_find(fd->filesdna, "View3DShading", "float", "cavity_valley_factor")) {
			for (bScreen* screen = bmain->screens.first; screen; screen = screen->id.next) {
				for (ScrArea* sa = screen->areabase.first; sa; sa = sa->next) {
					for (SpaceLink* sl = sa->spacedata.first; sl; sl = sl->next) {
						if (sl->spacetype == SPACE_VIEW3D) {
							View3D* v3d = (View3D*)sl;
							v3d->shading.cavity_valley_factor = 1.0f;
							v3d->shading.cavity_ridge_factor = 1.0f;
						}
					}
				}
			}
		}
		if (!DNA_struct_elem_find(fd->filesdna, "View3DOverlay", "float", "xray_alpha_bone")) {
			for (bScreen* screen = bmain->screens.first; screen; screen = screen->id.next) {
				for (ScrArea* sa = screen->areabase.first; sa; sa = sa->next) {
					for (SpaceLink* sl = sa->spacedata.first; sl; sl = sl->next) {
						if (sl->spacetype == SPACE_VIEW3D) {
							View3D* v3d = (View3D*)sl;
							v3d->overlay.xray_alpha_bone = 0.5f;
						}
					}
				}
			}
		}
	}

	if (!MAIN_VERSION_ATLEAST(bmain, 280, 19)) {
		if (!DNA_struct_elem_find(fd->filesdna, "Image", "ListBase", "renderslot")) {
			for (Image* ima = bmain->images.first; ima; ima = ima->id.next) {
				if (ima->type == IMA_TYPE_R_RESULT) {
					for (int i = 0; i < 8; i++) {
						RenderSlot* slot = MEM_callocN(sizeof(RenderSlot), "Image Render Slot Init");
						BLI_snprintf(slot->name, sizeof(slot->name), "Slot %d", i + 1);
						BLI_addtail(&ima->renderslots, slot);
					}
				}
			}
		}
		if (!DNA_struct_elem_find(fd->filesdna, "SpaceAction", "char", "mode_prev")) {
			for (bScreen* screen = bmain->screens.first; screen; screen = screen->id.next) {
				for (ScrArea* sa = screen->areabase.first; sa; sa = sa->next) {
					for (SpaceLink* sl = sa->spacedata.first; sl; sl = sl->next) {
						if (sl->spacetype == SPACE_ACTION) {
							SpaceAction* saction = (SpaceAction*)sl;
							/* "Dopesheet" should be default here,
							 * unless it looks like the Action Editor was active instead. */
							if ((saction->mode_prev == 0) && (saction->action == NULL)) {
								saction->mode_prev = SACTCONT_DOPESHEET;
							}
						}
					}
				}
			}
		}

		for (bScreen* screen = bmain->screens.first; screen; screen = screen->id.next) {
			for (ScrArea* sa = screen->areabase.first; sa; sa = sa->next) {
				for (SpaceLink* sl = sa->spacedata.first; sl; sl = sl->next) {
					if (sl->spacetype == SPACE_VIEW3D) {
						View3D* v3d = (View3D*)sl;
						if (v3d->drawtype == OB_TEXTURE) {
							v3d->drawtype = OB_SOLID;
							v3d->shading.light = V3D_LIGHTING_STUDIO;
							v3d->shading.color_type = V3D_SHADING_TEXTURE_COLOR;
						}
					}
				}
			}
		}
	}

	if (!MAIN_VERSION_ATLEAST(bmain, 280, 21)) {
		for (Scene* sce = bmain->scenes.first; sce != NULL; sce = sce->id.next) {
			if (sce->ed != NULL && sce->ed->seqbase.first != NULL) {
				do_versions_seq_unique_name_all_strips(sce, &sce->ed->seqbase);
			}
		}

		if (!DNA_struct_elem_find(
			fd->filesdna, "View3DOverlay", "float", "texture_paint_mode_opacity")) {
			for (bScreen* screen = bmain->screens.first; screen; screen = screen->id.next) {
				for (ScrArea* sa = screen->areabase.first; sa; sa = sa->next) {
					for (SpaceLink* sl = sa->spacedata.first; sl; sl = sl->next) {
						if (sl->spacetype == SPACE_VIEW3D) {
							enum {
								V3D_SHOW_MODE_SHADE_OVERRIDE = (1 << 15),
							};
							View3D* v3d = (View3D*)sl;
							float alpha = v3d->flag2 & V3D_SHOW_MODE_SHADE_OVERRIDE ? 0.0f : 1.0f;
							v3d->overlay.texture_paint_mode_opacity = alpha;
							v3d->overlay.vertex_paint_mode_opacity = alpha;
							v3d->overlay.weight_paint_mode_opacity = alpha;
						}
					}
				}
			}
		}

		if (!DNA_struct_elem_find(fd->filesdna, "View3DShading", "char", "background_type")) {
			for (bScreen* screen = bmain->screens.first; screen; screen = screen->id.next) {
				for (ScrArea* sa = screen->areabase.first; sa; sa = sa->next) {
					for (SpaceLink* sl = sa->spacedata.first; sl; sl = sl->next) {
						if (sl->spacetype == SPACE_VIEW3D) {
							View3D* v3d = (View3D*)sl;
							copy_v3_fl(v3d->shading.background_color, 0.05f);
						}
					}
				}
			}
		}

		if (!DNA_struct_elem_find(fd->filesdna, "SceneEEVEE", "float", "gi_cubemap_draw_size")) {
			for (Scene* scene = bmain->scenes.first; scene; scene = scene->id.next) {
				scene->eevee.gi_irradiance_draw_size = 0.1f;
				scene->eevee.gi_cubemap_draw_size = 0.3f;
			}
		}

		if (!DNA_struct_elem_find(
			fd->filesdna, "RigidBodyWorld", "RigidBodyWorld_Shared", "*shared")) {
			for (Scene* scene = bmain->scenes.first; scene; scene = scene->id.next) {
				RigidBodyWorld* rbw = scene->rigidbody_world;

				if (rbw == NULL) {
					continue;
				}

				if (rbw->shared == NULL) {
					rbw->shared = MEM_callocN(sizeof(*rbw->shared), "RigidBodyWorld_Shared");
				}

				/* Move shared pointers from deprecated location to current location */
				rbw->shared->pointcache = rbw->pointcache;
				rbw->shared->ptcaches = rbw->ptcaches;

				rbw->pointcache = NULL;
				BLI_listbase_clear(&rbw->ptcaches);

				if (rbw->shared->pointcache == NULL) {
					rbw->shared->pointcache = BKE_ptcache_add(&(rbw->shared->ptcaches));
				}
			}
		}

		if (!DNA_struct_elem_find(fd->filesdna, "SoftBody", "SoftBody_Shared", "*shared")) {
			for (Object* ob = bmain->objects.first; ob; ob = ob->id.next) {
				SoftBody* sb = ob->soft;
				if (sb == NULL) {
					continue;
				}
				if (sb->shared == NULL) {
					sb->shared = MEM_callocN(sizeof(*sb->shared), "SoftBody_Shared");
				}

				/* Move shared pointers from deprecated location to current location */
				sb->shared->pointcache = sb->pointcache;
				sb->shared->ptcaches = sb->ptcaches;

				sb->pointcache = NULL;
				BLI_listbase_clear(&sb->ptcaches);
			}
		}

		if (!DNA_struct_elem_find(fd->filesdna, "View3DShading", "short", "type")) {
			for (bScreen* screen = bmain->screens.first; screen; screen = screen->id.next) {
				for (ScrArea* sa = screen->areabase.first; sa; sa = sa->next) {
					for (SpaceLink* sl = sa->spacedata.first; sl; sl = sl->next) {
						if (sl->spacetype == SPACE_VIEW3D) {
							View3D* v3d = (View3D*)sl;
							if (v3d->drawtype == OB_RENDER) {
								v3d->drawtype = OB_SOLID;
							}
							v3d->shading.type = v3d->drawtype;
							v3d->shading.prev_type = OB_SOLID;
						}
					}
				}
			}
		}

		if (!DNA_struct_elem_find(fd->filesdna, "SceneDisplay", "View3DShading", "shading")) {
			for (Scene* scene = bmain->scenes.first; scene; scene = scene->id.next) {
				BKE_screen_view3d_shading_init(&scene->display.shading);
			}
		}
		/* initialize grease pencil view data */
		if (!DNA_struct_elem_find(fd->filesdna, "SpaceView3D", "float", "vertex_opacity")) {
			for (bScreen* sc = bmain->screens.first; sc; sc = sc->id.next) {
				for (ScrArea* sa = sc->areabase.first; sa; sa = sa->next) {
					for (SpaceLink* sl = sa->spacedata.first; sl; sl = sl->next) {
						if (sl->spacetype == SPACE_VIEW3D) {
							View3D* v3d = (View3D*)sl;
							v3d->vertex_opacity = 1.0f;
							v3d->gp_flag |= V3D_GP_SHOW_EDIT_LINES;
						}
					}
				}
			}
		}
	}

	if (!MAIN_VERSION_ATLEAST(bmain, 280, 22)) {
		if (!DNA_struct_elem_find(fd->filesdna, "ToolSettings", "char", "annotate_v3d_align")) {
			for (Scene* scene = bmain->scenes.first; scene; scene = scene->id.next) {
				scene->toolsettings->annotate_v3d_align = GP_PROJECT_VIEWSPACE | GP_PROJECT_CURSOR;
				scene->toolsettings->annotate_thickness = 3;
			}
		}
		if (!DNA_struct_elem_find(fd->filesdna, "bGPDlayer", "short", "line_change")) {
			for (bGPdata* gpd = bmain->gpencils.first; gpd; gpd = gpd->id.next) {
				LISTBASE_FOREACH(bGPDlayer*, gpl, &gpd->layers) {
					gpl->line_change = gpl->thickness;
					if ((gpl->thickness < 1) || (gpl->thickness > 10)) {
						gpl->thickness = 3;
					}
				}
			}
		}
		if (!DNA_struct_elem_find(fd->filesdna, "View3DOverlay", "float", "gpencil_paper_opacity")) {
			for (bScreen* screen = bmain->screens.first; screen; screen = screen->id.next) {
				for (ScrArea* sa = screen->areabase.first; sa; sa = sa->next) {
					for (SpaceLink* sl = sa->spacedata.first; sl; sl = sl->next) {
						if (sl->spacetype == SPACE_VIEW3D) {
							View3D* v3d = (View3D*)sl;
							v3d->overlay.gpencil_paper_opacity = 0.5f;
						}
					}
				}
			}
		}
		if (!DNA_struct_elem_find(fd->filesdna, "View3DOverlay", "float", "gpencil_grid_opacity")) {
			for (bScreen* screen = bmain->screens.first; screen; screen = screen->id.next) {
				for (ScrArea* sa = screen->areabase.first; sa; sa = sa->next) {
					for (SpaceLink* sl = sa->spacedata.first; sl; sl = sl->next) {
						if (sl->spacetype == SPACE_VIEW3D) {
							View3D* v3d = (View3D*)sl;
							v3d->overlay.gpencil_grid_opacity = 0.5f;
						}
					}
				}
			}
		}

		/* default loc axis */
		if (!DNA_struct_elem_find(fd->filesdna, "GP_Sculpt_Settings", "int", "lock_axis")) {
			for (Scene* scene = bmain->scenes.first; scene; scene = scene->id.next) {
				/* lock axis */
				GP_Sculpt_Settings* gset = &scene->toolsettings->gp_sculpt;
				if (gset) {
					gset->lock_axis = GP_LOCKAXIS_Y;
				}
			}
		}

		/* Versioning code for Subsurf modifier. */
		if (!DNA_struct_elem_find(fd->filesdna, "SubsurfModifier", "short", "uv_smooth")) {
			for (Object* object = bmain->objects.first; object != NULL; object = object->id.next) {
				for (ModifierData* md = object->modifiers.first; md; md = md->next) {
					if (md->type == eModifierType_Subsurf) {
						SubsurfModifierData* smd = (SubsurfModifierData*)md;
						if (smd->flags & eSubsurfModifierFlag_SubsurfUv_DEPRECATED) {
							smd->uv_smooth = SUBSURF_UV_SMOOTH_PRESERVE_CORNERS;
						}
						else {
							smd->uv_smooth = SUBSURF_UV_SMOOTH_NONE;
						}
					}
				}
			}
		}

		if (!DNA_struct_elem_find(fd->filesdna, "SubsurfModifier", "short", "quality")) {
			for (Object* object = bmain->objects.first; object != NULL; object = object->id.next) {
				for (ModifierData* md = object->modifiers.first; md; md = md->next) {
					if (md->type == eModifierType_Subsurf) {
						SubsurfModifierData* smd = (SubsurfModifierData*)md;
						smd->quality = min_ii(smd->renderLevels, 3);
					}
				}
			}
		}
		/* Versioning code for Multires modifier. */
		if (!DNA_struct_elem_find(fd->filesdna, "MultiresModifier", "short", "quality")) {
			for (Object* object = bmain->objects.first; object != NULL; object = object->id.next) {
				for (ModifierData* md = object->modifiers.first; md; md = md->next) {
					if (md->type == eModifierType_Multires) {
						MultiresModifierData* mmd = (MultiresModifierData*)md;
						mmd->quality = 3;
						if (mmd->flags & eMultiresModifierFlag_PlainUv_DEPRECATED) {
							mmd->uv_smooth = SUBSURF_UV_SMOOTH_NONE;
						}
						else {
							mmd->uv_smooth = SUBSURF_UV_SMOOTH_PRESERVE_CORNERS;
						}
					}
				}
			}
		}

		if (!DNA_struct_elem_find(fd->filesdna, "ClothSimSettings", "short", "bending_model")) {
			for (Object* ob = bmain->objects.first; ob; ob = ob->id.next) {
				for (ModifierData* md = ob->modifiers.first; md; md = md->next) {
					ClothModifierData* clmd = NULL;
					if (md->type == eModifierType_Cloth) {
						clmd = (ClothModifierData*)md;
					}
					else if (md->type == eModifierType_ParticleSystem) {
						ParticleSystemModifierData* psmd = (ParticleSystemModifierData*)md;
						ParticleSystem* psys = psmd->psys;
						clmd = psys->clmd;
					}
					if (clmd != NULL) {
						clmd->sim_parms->bending_model = CLOTH_BENDING_LINEAR;
						clmd->sim_parms->tension = clmd->sim_parms->structural;
						clmd->sim_parms->compression = clmd->sim_parms->structural;
						clmd->sim_parms->shear = clmd->sim_parms->structural;
						clmd->sim_parms->max_tension = clmd->sim_parms->max_struct;
						clmd->sim_parms->max_compression = clmd->sim_parms->max_struct;
						clmd->sim_parms->max_shear = clmd->sim_parms->max_struct;
						clmd->sim_parms->vgroup_shear = clmd->sim_parms->vgroup_struct;
						clmd->sim_parms->tension_damp = clmd->sim_parms->Cdis;
						clmd->sim_parms->compression_damp = clmd->sim_parms->Cdis;
						clmd->sim_parms->shear_damp = clmd->sim_parms->Cdis;
					}
				}
			}
		}

		if (!DNA_struct_elem_find(fd->filesdna, "BrushGpencilSettings", "float", "era_strength_f")) {
			for (Brush* brush = bmain->brushes.first; brush; brush = brush->id.next) {
				if (brush->gpencil_settings != NULL) {
					BrushGpencilSettings* gp = brush->gpencil_settings;
					if (gp->brush_type == GPAINT_TOOL_ERASE) {
						gp->era_strength_f = 100.0f;
						gp->era_thickness_f = 10.0f;
					}
				}
			}
		}

		for (Object* ob = bmain->objects.first; ob; ob = ob->id.next) {
			for (ModifierData* md = ob->modifiers.first; md; md = md->next) {
				if (md->type == eModifierType_Cloth) {
					ClothModifierData* clmd = (ClothModifierData*)md;

					if (!(clmd->sim_parms->flags & CLOTH_SIMSETTINGS_FLAG_GOAL)) {
						clmd->sim_parms->vgroup_mass = 0;
					}

					if (!(clmd->sim_parms->flags & CLOTH_SIMSETTINGS_FLAG_SCALING)) {
						clmd->sim_parms->vgroup_struct = 0;
						clmd->sim_parms->vgroup_shear = 0;
						clmd->sim_parms->vgroup_bend = 0;
					}

					if (!(clmd->sim_parms->flags & CLOTH_SIMSETTINGS_FLAG_SEW)) {
						clmd->sim_parms->shrink_min = 0.0f;
						clmd->sim_parms->vgroup_shrink = 0;
					}

					if (!(clmd->coll_parms->flags & CLOTH_COLLSETTINGS_FLAG_ENABLED)) {
						clmd->coll_parms->flags &= ~CLOTH_COLLSETTINGS_FLAG_SELF;
					}
				}
			}
		}
	}

	if (!MAIN_VERSION_ATLEAST(bmain, 280, 24)) {
		for (bScreen* screen = bmain->screens.first; screen; screen = screen->id.next) {
			for (ScrArea* sa = screen->areabase.first; sa; sa = sa->next) {
				for (SpaceLink* sl = sa->spacedata.first; sl; sl = sl->next) {
					if (sl->spacetype == SPACE_VIEW3D) {
						View3D* v3d = (View3D*)sl;
						v3d->overlay.edit_flag |= V3D_OVERLAY_EDIT_FACES | V3D_OVERLAY_EDIT_SEAMS |
							V3D_OVERLAY_EDIT_SHARP | V3D_OVERLAY_EDIT_FREESTYLE_EDGE |
							V3D_OVERLAY_EDIT_FREESTYLE_FACE | V3D_OVERLAY_EDIT_EDGES |
							V3D_OVERLAY_EDIT_CREASES | V3D_OVERLAY_EDIT_BWEIGHTS |
							V3D_OVERLAY_EDIT_CU_HANDLES | V3D_OVERLAY_EDIT_CU_NORMALS;
					}
				}
			}
		}

		if (!DNA_struct_elem_find(fd->filesdna, "ShrinkwrapModifierData", "char", "shrinkMode")) {
			for (Object* ob = bmain->objects.first; ob; ob = ob->id.next) {
				for (ModifierData* md = ob->modifiers.first; md; md = md->next) {
					if (md->type == eModifierType_Shrinkwrap) {
						ShrinkwrapModifierData* smd = (ShrinkwrapModifierData*)md;
						if (smd->shrinkOpts & MOD_SHRINKWRAP_KEEP_ABOVE_SURFACE) {
							smd->shrinkMode = MOD_SHRINKWRAP_ABOVE_SURFACE;
							smd->shrinkOpts &= ~MOD_SHRINKWRAP_KEEP_ABOVE_SURFACE;
						}
					}
				}
			}
		}

		if (!DNA_struct_elem_find(fd->filesdna, "PartDeflect", "float", "pdef_cfrict")) {
			for (Object* ob = bmain->objects.first; ob; ob = ob->id.next) {
				if (ob->pd) {
					ob->pd->pdef_cfrict = 5.0f;
				}

				for (ModifierData* md = ob->modifiers.first; md; md = md->next) {
					if (md->type == eModifierType_Cloth) {
						ClothModifierData* clmd = (ClothModifierData*)md;

						clmd->coll_parms->selfepsilon = 0.015f;
					}
				}
			}
		}

		if (!DNA_struct_elem_find(fd->filesdna, "View3DShading", "float", "xray_alpha_wire")) {
			for (bScreen* screen = bmain->screens.first; screen; screen = screen->id.next) {
				for (ScrArea* sa = screen->areabase.first; sa; sa = sa->next) {
					for (SpaceLink* sl = sa->spacedata.first; sl; sl = sl->next) {
						if (sl->spacetype == SPACE_VIEW3D) {
							View3D* v3d = (View3D*)sl;
							v3d->shading.flag |= V3D_SHADING_XRAY_WIREFRAME;
						}
					}
				}
			}
		}
	}

	if (!MAIN_VERSION_ATLEAST(bmain, 280, 25)) {
		for (Scene* scene = bmain->scenes.first; scene; scene = scene->id.next) {
			UnitSettings* unit = &scene->unit;
			if (unit->system != USER_UNIT_NONE) {
				unit->length_unit = bUnit_GetBaseUnitOfType(scene->unit.system, B_UNIT_LENGTH);
				unit->mass_unit = bUnit_GetBaseUnitOfType(scene->unit.system, B_UNIT_MASS);
			}
			unit->time_unit = bUnit_GetBaseUnitOfType(USER_UNIT_NONE, B_UNIT_TIME);
		}

		/* gpencil grid settings */
		for (bGPdata* gpd = bmain->gpencils.first; gpd; gpd = gpd->id.next) {
			ARRAY_SET_ITEMS(gpd->grid.color, 0.5f, 0.5f, 0.5f);  // Color
			ARRAY_SET_ITEMS(gpd->grid.scale, 1.0f, 1.0f);        // Scale
			gpd->grid.lines = GP_DEFAULT_GRID_LINES;             // Number of lines
		}
	}

	if (!MAIN_VERSION_ATLEAST(bmain, 280, 28)) {
		for (Mesh* mesh = bmain->meshes.first; mesh; mesh = mesh->id.next) {
			BKE_mesh_calc_edges_loose(mesh);
		}
	}

	if (!MAIN_VERSION_ATLEAST(bmain, 280, 29)) {
		for (bScreen* screen = bmain->screens.first; screen; screen = screen->id.next) {
			for (ScrArea* sa = screen->areabase.first; sa; sa = sa->next) {
				for (SpaceLink* sl = sa->spacedata.first; sl; sl = sl->next) {
					if (sl->spacetype == SPACE_VIEW3D) {
						enum { V3D_OCCLUDE_WIRE = (1 << 14) };
						View3D* v3d = (View3D*)sl;
						if (v3d->flag2 & V3D_OCCLUDE_WIRE) {
							v3d->overlay.edit_flag |= V3D_OVERLAY_EDIT_OCCLUDE_WIRE;
							v3d->flag2 &= ~V3D_OCCLUDE_WIRE;
						}
					}
				}
			}
		}

		/* Files stored pre 2.5 (possibly re-saved with newer versions) may have non-visible
		 * spaces without a header (visible/active ones are properly versioned).
		 * Multiple version patches below assume there's always a header though. So inserting this
		 * patch in-between older ones to add a header when needed.
		 *
		 * From here on it should be fine to assume there always is a header.
		 */
		if (!MAIN_VERSION_ATLEAST(bmain, 283, 1)) {
			for (bScreen* screen = bmain->screens.first; screen; screen = screen->id.next) {
				for (ScrArea* sa = screen->areabase.first; sa; sa = sa->next) {
					for (SpaceLink* sl = sa->spacedata.first; sl; sl = sl->next) {
						ListBase* regionbase = (sl == sa->spacedata.first) ? &sa->regionbase : &sl->regionbase;
						ARegion* ar_header = do_versions_find_region_or_null(regionbase, RGN_TYPE_HEADER);

						if (!ar_header) {
							/* Headers should always be first in the region list, except if there's also a
							 * tool-header. These were only introduced in later versions though, so should be
							 * fine to always insert headers first. */
							BLI_assert(!do_versions_find_region_or_null(regionbase, RGN_TYPE_TOOL_HEADER));

							ARegion* ar = do_versions_add_region(RGN_TYPE_HEADER, "header 2.83.1 versioning");
							ar->alignment = (U.uiflag & USER_HEADER_BOTTOM) ? RGN_ALIGN_BOTTOM : RGN_ALIGN_TOP;
							BLI_addhead(regionbase, ar);
						}
					}
				}
			}
		}

		for (bScreen* screen = bmain->screens.first; screen; screen = screen->id.next) {
			for (ScrArea* sa = screen->areabase.first; sa; sa = sa->next) {
				for (SpaceLink* sl = sa->spacedata.first; sl; sl = sl->next) {
					if (sl->spacetype == SPACE_PROPERTIES) {
						ListBase* regionbase = (sl == sa->spacedata.first) ? &sa->regionbase : &sl->regionbase;
						ARegion* ar = MEM_callocN(sizeof(ARegion), "navigation bar for properties");
						ARegion* ar_header = NULL;

						for (ar_header = regionbase->first; ar_header; ar_header = ar_header->next) {
							if (ar_header->regiontype == RGN_TYPE_HEADER) {
								break;
							}
						}
						BLI_assert(ar_header);

						BLI_insertlinkafter(regionbase, ar_header, ar);

						ar->regiontype = RGN_TYPE_NAV_BAR;
						ar->alignment = RGN_ALIGN_LEFT;
					}
				}
			}
		}

		/* grease pencil fade layer opacity */
		if (!DNA_struct_elem_find(fd->filesdna, "View3DOverlay", "float", "gpencil_fade_layer")) {
			for (bScreen* screen = bmain->screens.first; screen; screen = screen->id.next) {
				for (ScrArea* sa = screen->areabase.first; sa; sa = sa->next) {
					for (SpaceLink* sl = sa->spacedata.first; sl; sl = sl->next) {
						if (sl->spacetype == SPACE_VIEW3D) {
							View3D* v3d = (View3D*)sl;
							v3d->overlay.gpencil_fade_layer = 0.5f;
						}
					}
				}
			}
		}
	}

	if (!MAIN_VERSION_ATLEAST(bmain, 280, 30)) {
		/* grease pencil main material show switches */
		for (Material* mat = bmain->materials.first; mat; mat = mat->id.next) {
			if (mat->gp_style) {
				mat->gp_style->flag |= GP_MATERIAL_STROKE_SHOW;
				mat->gp_style->flag |= GP_MATERIAL_FILL_SHOW;
			}
		}
	}

	if (!MAIN_VERSION_ATLEAST(bmain, 280, 33)) {

		if (!DNA_struct_elem_find(fd->filesdna, "SceneEEVEE", "float", "overscan")) {
			for (Scene* scene = bmain->scenes.first; scene; scene = scene->id.next) {
				scene->eevee.overscan = 3.0f;
			}
		}

		for (Light* la = bmain->lights.first; la; la = la->id.next) {
			/* Removed Hemi lights. */
			if (!ELEM(la->type, LA_LOCAL, LA_SUN, LA_SPOT, LA_AREA)) {
				la->type = LA_SUN;
			}
		}

		if (!DNA_struct_elem_find(fd->filesdna, "SceneEEVEE", "float", "light_threshold")) {
			for (Scene* scene = bmain->scenes.first; scene; scene = scene->id.next) {
				scene->eevee.light_threshold = 0.01f;
			}
		}

		if (!DNA_struct_elem_find(fd->filesdna, "SceneEEVEE", "float", "gi_irradiance_smoothing")) {
			for (Scene* scene = bmain->scenes.first; scene; scene = scene->id.next) {
				scene->eevee.gi_irradiance_smoothing = 0.1f;
			}
		}

		if (!DNA_struct_elem_find(fd->filesdna, "SceneEEVEE", "float", "gi_filter_quality")) {
			for (Scene* scene = bmain->scenes.first; scene; scene = scene->id.next) {
				scene->eevee.gi_filter_quality = 1.0f;
			}
		}

		if (!DNA_struct_elem_find(fd->filesdna, "Light", "float", "att_dist")) {
			for (Light* la = bmain->lights.first; la; la = la->id.next) {
				la->att_dist = la->clipend;
			}
		}

		if (!DNA_struct_elem_find(fd->filesdna, "Brush", "char", "weightpaint_tool")) {
			/* Magic defines from old files (2.7x) */

#define PAINT_BLEND_MIX 0
#define PAINT_BLEND_ADD 1
#define PAINT_BLEND_SUB 2
#define PAINT_BLEND_MUL 3
#define PAINT_BLEND_BLUR 4
#define PAINT_BLEND_LIGHTEN 5
#define PAINT_BLEND_DARKEN 6
#define PAINT_BLEND_AVERAGE 7
#define PAINT_BLEND_SMEAR 8
#define PAINT_BLEND_COLORDODGE 9
#define PAINT_BLEND_DIFFERENCE 10
#define PAINT_BLEND_SCREEN 11
#define PAINT_BLEND_HARDLIGHT 12
#define PAINT_BLEND_OVERLAY 13
#define PAINT_BLEND_SOFTLIGHT 14
#define PAINT_BLEND_EXCLUSION 15
#define PAINT_BLEND_LUMINOSITY 16
#define PAINT_BLEND_SATURATION 17
#define PAINT_BLEND_HUE 18
#define PAINT_BLEND_ALPHA_SUB 19
#define PAINT_BLEND_ALPHA_ADD 20

			for (Brush* brush = bmain->brushes.first; brush; brush = brush->id.next) {
				if (brush->ob_mode & (OB_MODE_VERTEX_PAINT | OB_MODE_WEIGHT_PAINT)) {
					const char tool_init = brush->vertexpaint_tool;
					bool is_blend = false;

					{
						char tool = tool_init;
						switch (tool_init) {
						case PAINT_BLEND_MIX:
							tool = VPAINT_TOOL_DRAW;
							break;
						case PAINT_BLEND_BLUR:
							tool = VPAINT_TOOL_BLUR;
							break;
						case PAINT_BLEND_AVERAGE:
							tool = VPAINT_TOOL_AVERAGE;
							break;
						case PAINT_BLEND_SMEAR:
							tool = VPAINT_TOOL_SMEAR;
							break;
						default:
							tool = VPAINT_TOOL_DRAW;
							is_blend = true;
							break;
						}
						brush->vertexpaint_tool = tool;
					}

					if (is_blend == false) {
						brush->blend = IMB_BLEND_MIX;
					}
					else {
						short blend = IMB_BLEND_MIX;
						switch (tool_init) {
						case PAINT_BLEND_ADD:
							blend = IMB_BLEND_ADD;
							break;
						case PAINT_BLEND_SUB:
							blend = IMB_BLEND_SUB;
							break;
						case PAINT_BLEND_MUL:
							blend = IMB_BLEND_MUL;
							break;
						case PAINT_BLEND_LIGHTEN:
							blend = IMB_BLEND_LIGHTEN;
							break;
						case PAINT_BLEND_DARKEN:
							blend = IMB_BLEND_DARKEN;
							break;
						case PAINT_BLEND_COLORDODGE:
							blend = IMB_BLEND_COLORDODGE;
							break;
						case PAINT_BLEND_DIFFERENCE:
							blend = IMB_BLEND_DIFFERENCE;
							break;
						case PAINT_BLEND_SCREEN:
							blend = IMB_BLEND_SCREEN;
							break;
						case PAINT_BLEND_HARDLIGHT:
							blend = IMB_BLEND_HARDLIGHT;
							break;
						case PAINT_BLEND_OVERLAY:
							blend = IMB_BLEND_OVERLAY;
							break;
						case PAINT_BLEND_SOFTLIGHT:
							blend = IMB_BLEND_SOFTLIGHT;
							break;
						case PAINT_BLEND_EXCLUSION:
							blend = IMB_BLEND_EXCLUSION;
							break;
						case PAINT_BLEND_LUMINOSITY:
							blend = IMB_BLEND_LUMINOSITY;
							break;
						case PAINT_BLEND_SATURATION:
							blend = IMB_BLEND_SATURATION;
							break;
						case PAINT_BLEND_HUE:
							blend = IMB_BLEND_HUE;
							break;
						case PAINT_BLEND_ALPHA_SUB:
							blend = IMB_BLEND_ERASE_ALPHA;
							break;
						case PAINT_BLEND_ALPHA_ADD:
							blend = IMB_BLEND_ADD_ALPHA;
							break;
						}
						brush->blend = blend;
					}
				}
				/* For now these match, in the future new items may not. */
				brush->weightpaint_tool = brush->vertexpaint_tool;
			}

#undef PAINT_BLEND_MIX
#undef PAINT_BLEND_ADD
#undef PAINT_BLEND_SUB
#undef PAINT_BLEND_MUL
#undef PAINT_BLEND_BLUR
#undef PAINT_BLEND_LIGHTEN
#undef PAINT_BLEND_DARKEN
#undef PAINT_BLEND_AVERAGE
#undef PAINT_BLEND_SMEAR
#undef PAINT_BLEND_COLORDODGE
#undef PAINT_BLEND_DIFFERENCE
#undef PAINT_BLEND_SCREEN
#undef PAINT_BLEND_HARDLIGHT
#undef PAINT_BLEND_OVERLAY
#undef PAINT_BLEND_SOFTLIGHT
#undef PAINT_BLEND_EXCLUSION
#undef PAINT_BLEND_LUMINOSITY
#undef PAINT_BLEND_SATURATION
#undef PAINT_BLEND_HUE
#undef PAINT_BLEND_ALPHA_SUB
#undef PAINT_BLEND_ALPHA_ADD
		}
	}

	if (!MAIN_VERSION_ATLEAST(bmain, 280, 34)) {
		for (bScreen* screen = bmain->screens.first; screen; screen = screen->id.next) {
			for (ScrArea* area = screen->areabase.first; area; area = area->next) {
				for (SpaceLink* slink = area->spacedata.first; slink; slink = slink->next) {
					if (slink->spacetype == SPACE_USERPREF) {
						ARegion* navigation_region = BKE_spacedata_find_region_type(
							slink, area, RGN_TYPE_NAV_BAR);

						if (!navigation_region) {
							ARegion* main_region = BKE_spacedata_find_region_type(slink, area, RGN_TYPE_WINDOW);
							ListBase* regionbase = (slink == area->spacedata.first) ? &area->regionbase :
								&slink->regionbase;

							navigation_region = MEM_callocN(sizeof(ARegion),
								"userpref navigation-region do_versions");

							/* Order matters, addhead not addtail! */
							BLI_insertlinkbefore(regionbase, main_region, navigation_region);

							navigation_region->regiontype = RGN_TYPE_NAV_BAR;
							navigation_region->alignment = RGN_ALIGN_LEFT;
						}
					}
				}
			}
		}
	}

	if (!MAIN_VERSION_ATLEAST(bmain, 280, 36)) {
		if (!DNA_struct_elem_find(fd->filesdna, "View3DShading", "float", "curvature_ridge_factor")) {
			for (bScreen* screen = bmain->screens.first; screen; screen = screen->id.next) {
				for (ScrArea* sa = screen->areabase.first; sa; sa = sa->next) {
					for (SpaceLink* sl = sa->spacedata.first; sl; sl = sl->next) {
						if (sl->spacetype == SPACE_VIEW3D) {
							View3D* v3d = (View3D*)sl;
							v3d->shading.curvature_ridge_factor = 1.0f;
							v3d->shading.curvature_valley_factor = 1.0f;
						}
					}
				}
			}
		}

		/* Rename OpenGL to Workbench. */
		for (Scene* scene = bmain->scenes.first; scene; scene = scene->id.next) {
			if (STREQ(scene->r.engine, "BLENDER_OPENGL")) {
				STRNCPY(scene->r.engine, RE_engine_id_BLENDER_WORKBENCH);
			}
		}

		/* init Annotations onion skin */
		if (!DNA_struct_elem_find(fd->filesdna, "bGPDlayer", "int", "gstep")) {
			for (bGPdata* gpd = bmain->gpencils.first; gpd; gpd = gpd->id.next) {
				LISTBASE_FOREACH(bGPDlayer*, gpl, &gpd->layers) {
					ARRAY_SET_ITEMS(gpl->gcolor_prev, 0.302f, 0.851f, 0.302f);
					ARRAY_SET_ITEMS(gpl->gcolor_next, 0.250f, 0.1f, 1.0f);
				}
			}
		}

		/* Move studio_light selection to lookdev_light. */
		if (!DNA_struct_elem_find(fd->filesdna, "View3DShading", "char", "lookdev_light[256]")) {
			for (bScreen* screen = bmain->screens.first; screen; screen = screen->id.next) {
				for (ScrArea* sa = screen->areabase.first; sa; sa = sa->next) {
					for (SpaceLink* sl = sa->spacedata.first; sl; sl = sl->next) {
						if (sl->spacetype == SPACE_VIEW3D) {
							View3D* v3d = (View3D*)sl;
							memcpy(v3d->shading.lookdev_light, v3d->shading.studio_light, sizeof(char) * 256);
						}
					}
				}
			}
		}

		/* Change Solid mode shadow orientation. */
		if (!DNA_struct_elem_find(fd->filesdna, "SceneDisplay", "float", "shadow_focus")) {
			for (Scene* scene = bmain->scenes.first; scene; scene = scene->id.next) {
				float* dir = scene->display.light_direction;
				SWAP(float, dir[2], dir[1]);
				dir[2] = -dir[2];
				dir[0] = -dir[0];
			}
		}
	}

	if (!MAIN_VERSION_ATLEAST(bmain, 280, 37)) {
		for (Camera* ca = bmain->cameras.first; ca; ca = ca->id.next) {
			ca->drawsize *= 2.0f;
		}

		/* Grease pencil primitive curve */
		if (!DNA_struct_elem_find(
			fd->filesdna, "GP_Sculpt_Settings", "CurveMapping", "cur_primitive")) {
			for (Scene* scene = bmain->scenes.first; scene; scene = scene->id.next) {
				GP_Sculpt_Settings* gset = &scene->toolsettings->gp_sculpt;
				if ((gset) && (gset->cur_primitive == NULL)) {
					gset->cur_primitive = BKE_curvemapping_add(1, 0.0f, 0.0f, 1.0f, 1.0f);
					BKE_curvemapping_initialize(gset->cur_primitive);
					BKE_curvemap_reset(gset->cur_primitive->cm,
						&gset->cur_primitive->clipr,
						CURVE_PRESET_BELL,
						CURVEMAP_SLOPE_POSITIVE);
				}
			}
		}
	}

	if (!MAIN_VERSION_ATLEAST(bmain, 280, 38)) {
		if (DNA_struct_elem_find(fd->filesdna, "Object", "char", "empty_image_visibility_flag")) {
			for (Object* ob = bmain->objects.first; ob; ob = ob->id.next) {
				ob->empty_image_visibility_flag ^= (OB_EMPTY_IMAGE_HIDE_PERSPECTIVE |
					OB_EMPTY_IMAGE_HIDE_ORTHOGRAPHIC |
					OB_EMPTY_IMAGE_HIDE_BACK);
			}
		}

		for (bScreen* screen = bmain->screens.first; screen; screen = screen->id.next) {
			for (ScrArea* area = screen->areabase.first; area; area = area->next) {
				for (SpaceLink* sl = area->spacedata.first; sl; sl = sl->next) {
					switch (sl->spacetype) {
					case SPACE_IMAGE: {
						SpaceImage* sima = (SpaceImage*)sl;
						sima->flag &= ~(SI_FLAG_UNUSED_0 | SI_FLAG_UNUSED_1 | SI_FLAG_UNUSED_3 |
							SI_FLAG_UNUSED_6 | SI_FLAG_UNUSED_7 | SI_FLAG_UNUSED_8 |
							SI_FLAG_UNUSED_17 | SI_FLAG_UNUSED_18 | SI_FLAG_UNUSED_23 |
							SI_FLAG_UNUSED_24);
						break;
					}
					case SPACE_VIEW3D: {
						View3D* v3d = (View3D*)sl;
						v3d->flag &= ~(V3D_LOCAL_COLLECTIONS | V3D_FLAG_UNUSED_1 | V3D_FLAG_UNUSED_10 |
							V3D_FLAG_UNUSED_12);
						v3d->flag2 &= ~(V3D_FLAG2_UNUSED_3 | V3D_FLAG2_UNUSED_6 | V3D_FLAG2_UNUSED_12 |
							V3D_FLAG2_UNUSED_13 | V3D_FLAG2_UNUSED_14 | V3D_FLAG2_UNUSED_15);
						break;
					}
					case SPACE_OUTLINER: {
						SpaceOutliner* so = (SpaceOutliner*)sl;
						so->filter &= ~(SO_FILTER_UNUSED_1 | SO_FILTER_UNUSED_5 | SO_FILTER_UNUSED_12);
						so->storeflag &= ~(SO_TREESTORE_UNUSED_1);
						break;
					}
					case SPACE_FILE: {
						SpaceFile* sfile = (SpaceFile*)sl;
						if (sfile->params) {
							sfile->params->flag &= ~(FILE_PARAMS_FLAG_UNUSED_1 | FILE_PARAMS_FLAG_UNUSED_6 |
								FILE_PARAMS_FLAG_UNUSED_9);
						}
						break;
					}
					case SPACE_NODE: {
						SpaceNode* snode = (SpaceNode*)sl;
						snode->flag &= ~(SNODE_FLAG_UNUSED_6 | SNODE_FLAG_UNUSED_10 | SNODE_FLAG_UNUSED_11);
						break;
					}
					case SPACE_PROPERTIES: {
						SpaceProperties* sbuts = (SpaceProperties*)sl;
						sbuts->flag &= ~(SB_FLAG_UNUSED_2 | SB_FLAG_UNUSED_3);
						break;
					}
					case SPACE_NLA: {
						SpaceNla* snla = (SpaceNla*)sl;
						snla->flag &= ~(SNLA_FLAG_UNUSED_0 | SNLA_FLAG_UNUSED_1 | SNLA_FLAG_UNUSED_3);
						break;
					}
					}
				}
			}
		}

		for (Scene* scene = bmain->scenes.first; scene; scene = scene->id.next) {
			scene->r.mode &= ~(R_MODE_UNUSED_1 | R_MODE_UNUSED_2 | R_MODE_UNUSED_3 | R_MODE_UNUSED_4 |
				R_MODE_UNUSED_5 | R_MODE_UNUSED_6 | R_MODE_UNUSED_7 | R_MODE_UNUSED_8 |
				R_MODE_UNUSED_10 | R_MODE_UNUSED_13 | R_MODE_UNUSED_16 |
				R_MODE_UNUSED_17 | R_MODE_UNUSED_18 | R_MODE_UNUSED_19 |
				R_MODE_UNUSED_20 | R_MODE_UNUSED_21 | R_MODE_UNUSED_27);

			scene->r.scemode &= ~(R_SCEMODE_UNUSED_8 | R_SCEMODE_UNUSED_11 | R_SCEMODE_UNUSED_13 |
				R_SCEMODE_UNUSED_16 | R_SCEMODE_UNUSED_17 | R_SCEMODE_UNUSED_19);

			if (scene->toolsettings->sculpt) {
				scene->toolsettings->sculpt->flags &= ~(SCULPT_FLAG_UNUSED_0 | SCULPT_FLAG_UNUSED_1 |
					SCULPT_FLAG_UNUSED_2);
			}

			if (scene->ed) {
				Sequence* seq;
				SEQ_BEGIN(scene->ed, seq) {
					seq->flag &= ~(SEQ_FLAG_UNUSED_6 | SEQ_FLAG_UNUSED_18 | SEQ_FLAG_UNUSED_19 |
						SEQ_FLAG_UNUSED_21);
					if (seq->type == SEQ_TYPE_SPEED) {
						SpeedControlVars* s = (SpeedControlVars*)seq->effectdata;
						s->flags &= ~(SEQ_SPEED_UNUSED_1);
					}
				}
				SEQ_END;
			}
		}

		for (World* world = bmain->worlds.first; world; world = world->id.next) {
			world->flag &= ~(WO_MODE_UNUSED_1 | WO_MODE_UNUSED_2 | WO_MODE_UNUSED_3 | WO_MODE_UNUSED_4 |
				WO_MODE_UNUSED_5 | WO_MODE_UNUSED_7);
		}

		for (Image* image = bmain->images.first; image; image = image->id.next) {
			image->flag &= ~(IMA_FLAG_UNUSED_0 | IMA_FLAG_UNUSED_1 | IMA_FLAG_UNUSED_4 |
				IMA_FLAG_UNUSED_6 | IMA_FLAG_UNUSED_8 | IMA_FLAG_UNUSED_15 |
				IMA_FLAG_UNUSED_16);
		}

		for (Object* ob = bmain->objects.first; ob; ob = ob->id.next) {
			ob->flag &= ~(OB_FLAG_UNUSED_11 | OB_FLAG_UNUSED_12);
			ob->transflag &= ~(OB_TRANSFLAG_UNUSED_0 | OB_TRANSFLAG_UNUSED_1);
			ob->shapeflag &= ~OB_SHAPE_FLAG_UNUSED_1;
		}

		for (Mesh* me = bmain->meshes.first; me; me = me->id.next) {
			me->flag &= ~(ME_FLAG_UNUSED_0 | ME_FLAG_UNUSED_1 | ME_FLAG_UNUSED_3 | ME_FLAG_UNUSED_4 |
				ME_FLAG_UNUSED_6 | ME_FLAG_UNUSED_7 | ME_FLAG_UNUSED_8);
		}

		for (Material* mat = bmain->materials.first; mat; mat = mat->id.next) {
			mat->blend_flag &= ~(1 << 2); /* UNUSED */
		}
	}

	if (!MAIN_VERSION_ATLEAST(bmain, 280, 40)) {
		if (!DNA_struct_elem_find(fd->filesdna, "ToolSettings", "char", "snap_transform_mode_flag")) {
			for (Scene* scene = bmain->scenes.first; scene; scene = scene->id.next) {
				scene->toolsettings->snap_transform_mode_flag = SCE_SNAP_TRANSFORM_MODE_TRANSLATE;
			}
		}

		for (bScreen* screen = bmain->screens.first; screen; screen = screen->id.next) {
			for (ScrArea* area = screen->areabase.first; area; area = area->next) {
				for (SpaceLink* sl = area->spacedata.first; sl; sl = sl->next) {
					switch (sl->spacetype) {
					case SPACE_VIEW3D: {
						enum { V3D_BACKFACE_CULLING = (1 << 10) };
						View3D* v3d = (View3D*)sl;
						if (v3d->flag2 & V3D_BACKFACE_CULLING) {
							v3d->flag2 &= ~V3D_BACKFACE_CULLING;
							v3d->shading.flag |= V3D_SHADING_BACKFACE_CULLING;
						}
						break;
					}
					}
				}
			}
		}

		if (!DNA_struct_find(fd->filesdna, "TransformOrientationSlot")) {
			for (Scene* scene = bmain->scenes.first; scene; scene = scene->id.next) {
				for (int i = 0; i < ARRAY_SIZE(scene->orientation_slots); i++) {
					scene->orientation_slots[i].index_custom = -1;
				}
			}
		}

		/* Grease pencil cutter/select segment intersection threshold  */
		if (!DNA_struct_elem_find(fd->filesdna, "GP_Sculpt_Settings", "float", "isect_threshold")) {
			for (Scene* scene = bmain->scenes.first; scene; scene = scene->id.next) {
				GP_Sculpt_Settings* gset = &scene->toolsettings->gp_sculpt;
				if (gset) {
					gset->isect_threshold = 0.1f;
				}
			}
		}

		/* Fix anamorphic bokeh eevee rna limits.*/
		for (Camera* ca = bmain->cameras.first; ca; ca = ca->id.next) {
			if (ca->gpu_dof.ratio < 0.01f) {
				ca->gpu_dof.ratio = 0.01f;
			}
		}

		for (bScreen* screen = bmain->screens.first; screen; screen = screen->id.next) {
			for (ScrArea* area = screen->areabase.first; area; area = area->next) {
				for (SpaceLink* sl = area->spacedata.first; sl; sl = sl->next) {
					if (sl->spacetype == SPACE_USERPREF) {
						ARegion* execute_region = BKE_spacedata_find_region_type(sl, area, RGN_TYPE_EXECUTE);

						if (!execute_region) {
							ListBase* regionbase = (sl == area->spacedata.first) ? &area->regionbase :
								&sl->regionbase;
							ARegion* ar_navbar = BKE_spacedata_find_region_type(sl, area, RGN_TYPE_NAV_BAR);

							execute_region = MEM_callocN(sizeof(ARegion), "execute region for properties");

							BLI_assert(ar_navbar);

							BLI_insertlinkafter(regionbase, ar_navbar, execute_region);

							execute_region->regiontype = RGN_TYPE_EXECUTE;
							execute_region->alignment = RGN_ALIGN_BOTTOM | RGN_SPLIT_PREV;
							execute_region->flag |= RGN_FLAG_DYNAMIC_SIZE;
						}
					}
				}
			}
		}
	}

	if (!MAIN_VERSION_ATLEAST(bmain, 280, 43)) {
		ListBase* lb = which_libbase(bmain, ID_BR);
		BKE_main_id_repair_duplicate_names_listbase(lb);
	}

	if (!MAIN_VERSION_ATLEAST(bmain, 280, 44)) {
		if (!DNA_struct_elem_find(fd->filesdna, "Material", "float", "a")) {
			for (Material* mat = bmain->materials.first; mat; mat = mat->id.next) {
				mat->a = 1.0f;
			}
		}

		for (Scene* scene = bmain->scenes.first; scene; scene = scene->id.next) {
			enum {
				R_ALPHAKEY = 2,
			};
			scene->r.seq_flag &= ~(R_SEQ_UNUSED_0 | R_SEQ_UNUSED_1 | R_SEQ_UNUSED_2);
			scene->r.color_mgt_flag &= ~R_COLOR_MANAGEMENT_UNUSED_1;
			if (scene->r.alphamode == R_ALPHAKEY) {
				scene->r.alphamode = R_ADDSKY;
			}
			ToolSettings* ts = scene->toolsettings;
			ts->particle.flag &= ~PE_UNUSED_6;
			if (ts->sculpt != NULL) {
				ts->sculpt->flags &= ~SCULPT_FLAG_UNUSED_6;
			}
		}
	}

	if (!MAIN_VERSION_ATLEAST(bmain, 280, 46)) {
		/* Add wireframe color. */
		if (!DNA_struct_elem_find(fd->filesdna, "View3DShading", "char", "wire_color_type")) {
			for (bScreen* screen = bmain->screens.first; screen; screen = screen->id.next) {
				for (ScrArea* sa = screen->areabase.first; sa; sa = sa->next) {
					for (SpaceLink* sl = sa->spacedata.first; sl; sl = sl->next) {
						if (sl->spacetype == SPACE_VIEW3D) {
							View3D* v3d = (View3D*)sl;
							v3d->shading.wire_color_type = V3D_SHADING_SINGLE_COLOR;
						}
					}
				}
			}
		}

		if (!DNA_struct_elem_find(fd->filesdna, "View3DCursor", "short", "rotation_mode")) {
			for (Scene* scene = bmain->scenes.first; scene; scene = scene->id.next) {
				if (is_zero_v3(scene->cursor.rotation_axis)) {
					scene->cursor.rotation_mode = ROT_MODE_XYZ;
					scene->cursor.rotation_quaternion[0] = 1.0f;
					scene->cursor.rotation_axis[1] = 1.0f;
				}
			}
		}
	}

	if (!MAIN_VERSION_ATLEAST(bmain, 280, 47)) {
		LISTBASE_FOREACH(Scene*, scene, &bmain->scenes) {
			ParticleEditSettings* pset = &scene->toolsettings->particle;
			if (pset->brushtype < 0) {
				pset->brushtype = PE_BRUSH_COMB;
			}
		}

		LISTBASE_FOREACH(Object*, ob, &bmain->objects) {
			{
				enum { PARCURVE = 1, PARKEY = 2, PAR_DEPRECATED = 16 };
				if (ELEM(ob->partype, PARCURVE, PARKEY, PAR_DEPRECATED)) {
					ob->partype = PAROBJECT;
				}
			}

			{
				enum { OB_WAVE = 21, OB_LIFE = 23, OB_SECTOR = 24 };
				if (ELEM(ob->type, OB_WAVE, OB_LIFE, OB_SECTOR)) {
					ob->type = OB_EMPTY;
				}
			}

			ob->transflag &= ~(OB_TRANSFLAG_UNUSED_0 | OB_TRANSFLAG_UNUSED_1 | OB_TRANSFLAG_UNUSED_3 |
				OB_TRANSFLAG_UNUSED_6 | OB_TRANSFLAG_UNUSED_12);

			ob->nlaflag &= ~(OB_ADS_UNUSED_1 | OB_ADS_UNUSED_2);
		}

		LISTBASE_FOREACH(bArmature*, arm, &bmain->armatures) {
			arm->flag &= ~(ARM_FLAG_UNUSED_1 | ARM_FLAG_UNUSED_5 | ARM_FLAG_UNUSED_6 |
				ARM_FLAG_UNUSED_7 | ARM_FLAG_UNUSED_12);
		}

		LISTBASE_FOREACH(Text*, text, &bmain->texts) {
			text->flags &= ~(TXT_FLAG_UNUSED_8 | TXT_FLAG_UNUSED_9);
		}
	}

	if (!MAIN_VERSION_ATLEAST(bmain, 280, 48)) {
		for (Scene* scene = bmain->scenes.first; scene; scene = scene->id.next) {
			/* Those are not currently used, but are accessible through RNA API and were not
			 * properly initialized previously. This is mere copy of BKE_init_scene() code. */
			if (scene->r.im_format.view_settings.look[0] == '\0') {
				BKE_color_managed_display_settings_init(&scene->r.im_format.display_settings);
				BKE_color_managed_view_settings_init_render(
					&scene->r.im_format.view_settings, &scene->r.im_format.display_settings, "Filmic");
			}

			if (scene->r.bake.im_format.view_settings.look[0] == '\0') {
				BKE_color_managed_display_settings_init(&scene->r.bake.im_format.display_settings);
				BKE_color_managed_view_settings_init_render(&scene->r.bake.im_format.view_settings,
					&scene->r.bake.im_format.display_settings,
					"Filmic");
			}
		}
	}

	if (!MAIN_VERSION_ATLEAST(bmain, 280, 49)) {
		/* All tool names changed, reset to defaults. */
		for (WorkSpace* workspace = bmain->workspaces.first; workspace;
			workspace = workspace->id.next) {
			while (!BLI_listbase_is_empty(&workspace->tools)) {
				BKE_workspace_tool_remove(workspace, workspace->tools.first);
			}
		}
	}

	if (!MAIN_VERSION_ATLEAST(bmain, 280, 52)) {
		LISTBASE_FOREACH(ParticleSettings*, part, &bmain->particles) {
			/* Replace deprecated PART_DRAW_BB by PART_DRAW_NOT */
			if (part->ren_as == PART_DRAW_BB) {
				part->ren_as = PART_DRAW_NOT;
			}
			if (part->draw_as == PART_DRAW_BB) {
				part->draw_as = PART_DRAW_NOT;
			}
		}

		if (!DNA_struct_elem_find(fd->filesdna, "TriangulateModifierData", "int", "min_vertices")) {
			for (Object* ob = bmain->objects.first; ob; ob = ob->id.next) {
				for (ModifierData* md = ob->modifiers.first; md; md = md->next) {
					if (md->type == eModifierType_Triangulate) {
						TriangulateModifierData* smd = (TriangulateModifierData*)md;
						smd->min_vertices = 4;
					}
				}
			}
		}

		FOREACH_NODETREE_BEGIN(bmain, ntree, id) {
			if (ntree->type == NTREE_SHADER) {
				for (bNode* node = ntree->nodes.first; node; node = node->next) {
					/* Fix missing version patching from earlier changes. */
					if (STREQ(node->idname, "ShaderNodeOutputLamp")) {
						STRNCPY(node->idname, "ShaderNodeOutputLight");
					}
					if (node->type == SH_NODE_BSDF_PRINCIPLED && node->custom2 == 0) {
						node->custom2 = SHD_SUBSURFACE_BURLEY;
					}
				}
			}
		}
		FOREACH_NODETREE_END;
	}

	if (!MAIN_VERSION_ATLEAST(bmain, 280, 53)) {
		for (Material* mat = bmain->materials.first; mat; mat = mat->id.next) {
			/* Eevee: Keep material appearance consistent with previous behavior. */
			if (!mat->use_nodes || !mat->nodetree || mat->blend_method == MA_BM_SOLID) {
				mat->blend_shadow = MA_BS_SOLID;
			}
		}

		/* grease pencil default animation channel color */
		{
			for (bGPdata* gpd = bmain->gpencils.first; gpd; gpd = gpd->id.next) {
				if (gpd->flag & GP_DATA_ANNOTATIONS) {
					continue;
				}
				LISTBASE_FOREACH(bGPDlayer*, gpl, &gpd->layers) {
					/* default channel color */
					ARRAY_SET_ITEMS(gpl->color, 0.2f, 0.2f, 0.2f);
				}
			}
		}
	}

	if (!MAIN_VERSION_ATLEAST(bmain, 280, 54)) {
		for (Object* ob = bmain->objects.first; ob; ob = ob->id.next) {
			bool is_first_subdiv = true;
			for (ModifierData* md = ob->modifiers.first; md; md = md->next) {
				if (md->type == eModifierType_Subsurf) {
					SubsurfModifierData* smd = (SubsurfModifierData*)md;
					if (is_first_subdiv) {
						smd->flags |= eSubsurfModifierFlag_UseCrease;
					}
					else {
						smd->flags &= ~eSubsurfModifierFlag_UseCrease;
					}
					is_first_subdiv = false;
				}
				else if (md->type == eModifierType_Multires) {
					MultiresModifierData* mmd = (MultiresModifierData*)md;
					if (is_first_subdiv) {
						mmd->flags |= eMultiresModifierFlag_UseCrease;
					}
					else {
						mmd->flags &= ~eMultiresModifierFlag_UseCrease;
					}
					is_first_subdiv = false;
				}
			}
		}
	}

	if (!MAIN_VERSION_ATLEAST(bmain, 280, 55)) {
		for (bScreen* screen = bmain->screens.first; screen; screen = screen->id.next) {
			for (ScrArea* sa = screen->areabase.first; sa; sa = sa->next) {
				for (SpaceLink* sl = sa->spacedata.first; sl; sl = sl->next) {
					if (sl->spacetype == SPACE_TEXT) {
						ListBase* regionbase = (sl == sa->spacedata.first) ? &sa->regionbase : &sl->regionbase;

						/* Remove multiple footers that were added by mistake. */
						do_versions_remove_regions_by_type(regionbase, RGN_TYPE_FOOTER);

						/* Add footer. */
						ARegion* ar = do_versions_add_region(RGN_TYPE_FOOTER, "footer for text");
						ar->alignment = (U.uiflag & USER_HEADER_BOTTOM) ? RGN_ALIGN_TOP : RGN_ALIGN_BOTTOM;

						ARegion* ar_header = do_versions_find_region(regionbase, RGN_TYPE_HEADER);
						BLI_insertlinkafter(regionbase, ar_header, ar);
					}
				}
			}
		}
	}

	if (!MAIN_VERSION_ATLEAST(bmain, 280, 56)) {
		for (bScreen* screen = bmain->screens.first; screen; screen = screen->id.next) {
			for (ScrArea* area = screen->areabase.first; area; area = area->next) {
				for (SpaceLink* sl = area->spacedata.first; sl; sl = sl->next) {
					if (sl->spacetype == SPACE_VIEW3D) {
						View3D* v3d = (View3D*)sl;
						v3d->gizmo_show_armature = V3D_GIZMO_SHOW_ARMATURE_BBONE |
							V3D_GIZMO_SHOW_ARMATURE_ROLL;
						v3d->gizmo_show_empty = V3D_GIZMO_SHOW_EMPTY_IMAGE | V3D_GIZMO_SHOW_EMPTY_FORCE_FIELD;
						v3d->gizmo_show_light = V3D_GIZMO_SHOW_LIGHT_SIZE | V3D_GIZMO_SHOW_LIGHT_LOOK_AT;
						v3d->gizmo_show_camera = V3D_GIZMO_SHOW_CAMERA_LENS | V3D_GIZMO_SHOW_CAMERA_DOF_DIST;
					}
				}
			}
		}
	}

	if (!MAIN_VERSION_ATLEAST(bmain, 280, 57)) {
		/* Enable Show Interpolation in dopesheet by default. */
		for (bScreen* screen = bmain->screens.first; screen; screen = screen->id.next) {
			for (ScrArea* sa = screen->areabase.first; sa; sa = sa->next) {
				for (SpaceLink* sl = sa->spacedata.first; sl; sl = sl->next) {
					if (sl->spacetype == SPACE_ACTION) {
						SpaceAction* saction = (SpaceAction*)sl;
						if ((saction->flag & SACTION_SHOW_EXTREMES) == 0) {
							saction->flag |= SACTION_SHOW_INTERPOLATION;
						}
					}
				}
			}
		}

		/* init grease pencil brush gradients */
		if (!DNA_struct_elem_find(fd->filesdna, "BrushGpencilSettings", "float", "gradient_f")) {
			for (Brush* brush = bmain->brushes.first; brush; brush = brush->id.next) {
				if (brush->gpencil_settings != NULL) {
					BrushGpencilSettings* gp = brush->gpencil_settings;
					gp->gradient_f = 1.0f;
					gp->gradient_s[0] = 1.0f;
					gp->gradient_s[1] = 1.0f;
				}
			}
		}

		/* init grease pencil stroke gradients */
		if (!DNA_struct_elem_find(fd->filesdna, "bGPDstroke", "float", "gradient_f")) {
			for (bGPdata* gpd = bmain->gpencils.first; gpd; gpd = gpd->id.next) {
				LISTBASE_FOREACH(bGPDlayer*, gpl, &gpd->layers) {
					LISTBASE_FOREACH(bGPDframe*, gpf, &gpl->frames) {
						LISTBASE_FOREACH(bGPDstroke*, gps, &gpf->strokes) {
							gps->gradient_f = 1.0f;
							gps->gradient_s[0] = 1.0f;
							gps->gradient_s[1] = 1.0f;
						}
					}
				}
			}
		}

		/* enable the axis aligned ortho grid by default */
		for (bScreen* screen = bmain->screens.first; screen; screen = screen->id.next) {
			for (ScrArea* area = screen->areabase.first; area; area = area->next) {
				for (SpaceLink* sl = area->spacedata.first; sl; sl = sl->next) {
					if (sl->spacetype == SPACE_VIEW3D) {
						View3D* v3d = (View3D*)sl;
						v3d->gridflag |= V3D_SHOW_ORTHO_GRID;
					}
				}
			}
		}
	}

	/* Keep un-versioned until we're finished adding space types. */
	{
		for (bScreen* screen = bmain->screens.first; screen; screen = screen->id.next) {
			for (ScrArea* sa = screen->areabase.first; sa; sa = sa->next) {
				for (SpaceLink* sl = sa->spacedata.first; sl; sl = sl->next) {
					ListBase* regionbase = (sl == sa->spacedata.first) ? &sa->regionbase : &sl->regionbase;
					/* All spaces that use tools must be eventually added. */
					ARegion* ar = NULL;
					if (ELEM(sl->spacetype, SPACE_VIEW3D, SPACE_IMAGE, SPACE_SEQ) &&
						((ar = do_versions_find_region_or_null(regionbase, RGN_TYPE_TOOL_HEADER)) == NULL)) {
						/* Add tool header. */
						ar = do_versions_add_region(RGN_TYPE_TOOL_HEADER, "tool header");
						ar->alignment = (U.uiflag & USER_HEADER_BOTTOM) ? RGN_ALIGN_BOTTOM : RGN_ALIGN_TOP;

						ARegion* ar_header = do_versions_find_region(regionbase, RGN_TYPE_HEADER);
						BLI_insertlinkbefore(regionbase, ar_header, ar);
						/* Hide by default, enable for painting workspaces (startup only). */
						ar->flag |= RGN_FLAG_HIDDEN | RGN_FLAG_HIDDEN_BY_USER;
					}
					if (ar != NULL) {
						SET_FLAG_FROM_TEST(ar->flag, ar->flag & RGN_FLAG_HIDDEN_BY_USER, RGN_FLAG_HIDDEN);
					}
				}
			}
		}
	}

	if (!MAIN_VERSION_ATLEAST(bmain, 280, 60)) {
		if (!DNA_struct_elem_find(fd->filesdna, "bSplineIKConstraint", "short", "yScaleMode")) {
			for (Object* ob = bmain->objects.first; ob; ob = ob->id.next) {
				if (ob->pose) {
					for (bPoseChannel* pchan = ob->pose->chanbase.first; pchan; pchan = pchan->next) {
						for (bConstraint* con = pchan->constraints.first; con; con = con->next) {
							if (con->type == CONSTRAINT_TYPE_SPLINEIK) {
								bSplineIKConstraint* data = (bSplineIKConstraint*)con->data;
								if ((data->flag & CONSTRAINT_SPLINEIK_SCALE_LIMITED) == 0) {
									data->yScaleMode = CONSTRAINT_SPLINEIK_YS_FIT_CURVE;
								}
							}
						}
					}
				}
			}
		}

		if (!DNA_struct_elem_find(
			fd->filesdna, "View3DOverlay", "float", "sculpt_mode_mask_opacity")) {
			for (bScreen* screen = bmain->screens.first; screen; screen = screen->id.next) {
				for (ScrArea* sa = screen->areabase.first; sa; sa = sa->next) {
					for (SpaceLink* sl = sa->spacedata.first; sl; sl = sl->next) {
						if (sl->spacetype == SPACE_VIEW3D) {
							View3D* v3d = (View3D*)sl;
							v3d->overlay.sculpt_mode_mask_opacity = 0.75f;
						}
					}
				}
			}
		}
		if (!DNA_struct_elem_find(fd->filesdna, "SceneDisplay", "char", "render_aa")) {
			LISTBASE_FOREACH(Scene*, scene, &bmain->scenes) {
				scene->display.render_aa = SCE_DISPLAY_AA_SAMPLES_8;
				scene->display.viewport_aa = SCE_DISPLAY_AA_FXAA;
			}
		}

		/* Split bbone_scalein/bbone_scaleout into x and y fields. */
		if (!DNA_struct_elem_find(fd->filesdna, "bPoseChannel", "float", "scale_out_y")) {
			/* Update armature data and pose channels. */
			LISTBASE_FOREACH(bArmature*, arm, &bmain->armatures) {
				do_version_bones_split_bbone_scale(&arm->bonebase);
			}

			LISTBASE_FOREACH(Object*, ob, &bmain->objects) {
				if (ob->pose) {
					LISTBASE_FOREACH(bPoseChannel*, pchan, &ob->pose->chanbase) {
						pchan->scale_in_y = pchan->scale_in_x;
						pchan->scale_out_y = pchan->scale_out_x;
					}
				}
			}

			/* Update action curves and drivers. */
			LISTBASE_FOREACH(bAction*, act, &bmain->actions) {
				LISTBASE_FOREACH_MUTABLE(FCurve*, fcu, &act->curves) {
					do_version_bbone_scale_fcurve_fix(&act->curves, fcu);
				}
			}

			BKE_animdata_main_cb(bmain, do_version_bbone_scale_animdata_cb, NULL);
		}

		for (Scene* sce = bmain->scenes.first; sce != NULL; sce = sce->id.next) {
			if (sce->ed != NULL) {
				do_versions_seq_set_cache_defaults(sce->ed);
			}
		}
	}

	if (!MAIN_VERSION_ATLEAST(bmain, 280, 61)) {
		/* Added a power option to Copy Scale. */
		if (!DNA_struct_elem_find(fd->filesdna, "bSizeLikeConstraint", "float", "power")) {
			LISTBASE_FOREACH(Object*, ob, &bmain->objects) {
				do_version_constraints_copy_scale_power(&ob->constraints);
				if (ob->pose) {
					LISTBASE_FOREACH(bPoseChannel*, pchan, &ob->pose->chanbase) {
						do_version_constraints_copy_scale_power(&pchan->constraints);
					}
				}
			}
		}

		for (bScreen* screen = bmain->screens.first; screen; screen = screen->id.next) {
			for (ScrArea* sa = screen->areabase.first; sa; sa = sa->next) {
				for (SpaceLink* sl = sa->spacedata.first; sl; sl = sl->next) {
					if (ELEM(sl->spacetype, SPACE_CLIP, SPACE_GRAPH, SPACE_SEQ)) {
						ListBase* regionbase = (sl == sa->spacedata.first) ? &sa->regionbase : &sl->regionbase;

						ARegion* ar = NULL;
						if (sl->spacetype == SPACE_CLIP) {
							if (((SpaceClip*)sl)->view == SC_VIEW_GRAPH) {
								ar = do_versions_find_region_or_null(regionbase, RGN_TYPE_PREVIEW);
							}
						}
						else {
							ar = do_versions_find_region_or_null(regionbase, RGN_TYPE_WINDOW);
						}

						if (ar != NULL) {
							ar->v2d.scroll &= ~V2D_SCROLL_LEFT;
							ar->v2d.scroll |= V2D_SCROLL_RIGHT;
						}
					}
				}
			}
		}

		for (bScreen* screen = bmain->screens.first; screen; screen = screen->id.next) {
			for (ScrArea* area = screen->areabase.first; area; area = area->next) {
				for (SpaceLink* sl = area->spacedata.first; sl; sl = sl->next) {
					if (sl->spacetype != SPACE_OUTLINER) {
						continue;
					}
					SpaceOutliner* so = (SpaceOutliner*)sl;
					so->filter &= ~SO_FLAG_UNUSED_1;
					so->show_restrict_flags = SO_RESTRICT_ENABLE | SO_RESTRICT_HIDE;
				}
			}
		}
	}

	if (!MAIN_VERSION_ATLEAST(bmain, 280, 69)) {
		LISTBASE_FOREACH(bArmature*, arm, &bmain->armatures) {
			arm->flag &= ~(ARM_FLAG_UNUSED_7 | ARM_FLAG_UNUSED_9);
		}

		/* Initializes sun lights with the new angular diameter property */
		if (!DNA_struct_elem_find(fd->filesdna, "Light", "float", "sun_angle")) {
			LISTBASE_FOREACH(Light*, light, &bmain->lights) {
				light->sun_angle = 2.0f * atanf(light->area_size);
			}
		}
	}

	if (!MAIN_VERSION_ATLEAST(bmain, 280, 70)) {
		/* New image alpha modes. */
		LISTBASE_FOREACH(Image*, image, &bmain->images) {
			const int IMA_IGNORE_ALPHA = (1 << 12);
			if (image->flag & IMA_IGNORE_ALPHA) {
				image->alpha_mode = IMA_ALPHA_IGNORE;
				image->flag &= ~IMA_IGNORE_ALPHA;
			}
		}
	}

	if (!MAIN_VERSION_ATLEAST(bmain, 280, 71)) {
		/* This assumes the Blender builtin config. Depending on the OCIO
		 * environment variable for versioning is weak, and these deprecated view
		 * transforms and look names don't seem to exist in other commonly used
		 * OCIO configs so .blend files created for those would be unaffected. */
		for (Scene* scene = bmain->scenes.first; scene; scene = scene->id.next) {
			ColorManagedViewSettings* view_settings;
			view_settings = &scene->view_settings;

			if (STREQ(view_settings->view_transform, "Default")) {
				STRNCPY(view_settings->view_transform, "Standard");
			}
			else if (STREQ(view_settings->view_transform, "RRT") ||
				STREQ(view_settings->view_transform, "Film")) {
				STRNCPY(view_settings->view_transform, "Filmic");
			}
			else if (STREQ(view_settings->view_transform, "Log")) {
				STRNCPY(view_settings->view_transform, "Filmic Log");
			}

			if (STREQ(view_settings->look, "Filmic - Base Contrast")) {
				STRNCPY(view_settings->look, "None");
			}
		}
	}

	if (!MAIN_VERSION_ATLEAST(bmain, 280, 74)) {
		for (Scene* scene = bmain->scenes.first; scene; scene = scene->id.next) {
			if (scene->ed != NULL) {
				do_versions_seq_alloc_transform_and_crop(&scene->ed->seqbase);
			}
		}
	}

	if (!MAIN_VERSION_ATLEAST(bmain, 280, 75)) {
		for (Scene* scene = bmain->scenes.first; scene; scene = scene->id.next) {
			if (scene->master_collection != NULL) {
				scene->master_collection->flag &= ~(COLLECTION_RESTRICT_VIEWPORT |
					COLLECTION_RESTRICT_SELECT |
					COLLECTION_RESTRICT_RENDER);
			}

			UnitSettings* unit = &scene->unit;
			if (unit->system == USER_UNIT_NONE) {
				unit->length_unit = (char)USER_UNIT_ADAPTIVE;
				unit->mass_unit = (char)USER_UNIT_ADAPTIVE;
			}

			RenderData* render_data = &scene->r;
			switch (render_data->ffcodecdata.ffmpeg_preset) {
			case FFM_PRESET_ULTRAFAST:
			case FFM_PRESET_SUPERFAST:
				render_data->ffcodecdata.ffmpeg_preset = FFM_PRESET_REALTIME;
				break;
			case FFM_PRESET_VERYFAST:
			case FFM_PRESET_FASTER:
			case FFM_PRESET_FAST:
			case FFM_PRESET_MEDIUM:
				render_data->ffcodecdata.ffmpeg_preset = FFM_PRESET_GOOD;
				break;
			case FFM_PRESET_SLOW:
			case FFM_PRESET_SLOWER:
			case FFM_PRESET_VERYSLOW:
				render_data->ffcodecdata.ffmpeg_preset = FFM_PRESET_BEST;
			}
		}

		LISTBASE_FOREACH(bArmature*, arm, &bmain->armatures) {
			arm->flag &= ~(ARM_FLAG_UNUSED_6);
		}
	}

	if (!MAIN_VERSION_ATLEAST(bmain, 281, 1)) {
		LISTBASE_FOREACH(Object*, ob, &bmain->objects) {
			for (ModifierData* md = ob->modifiers.first; md; md = md->next) {
				if (md->type == eModifierType_DataTransfer) {
					/* Now datatransfer's mix factor is multiplied with weights when any,
					 * instead of being ignored,
					 * we need to take care of that to keep 'old' files compatible. */
					DataTransferModifierData* dtmd = (DataTransferModifierData*)md;
					if (dtmd->defgrp_name[0] != '\0') {
						dtmd->mix_factor = 1.0f;
					}
				}
			}
		}
	}

	if (!MAIN_VERSION_ATLEAST(bmain, 281, 3)) {
		for (bScreen* screen = bmain->screens.first; screen; screen = screen->id.next) {
			for (ScrArea* sa = screen->areabase.first; sa; sa = sa->next) {
				for (SpaceLink* sl = sa->spacedata.first; sl; sl = sl->next) {
					if (sl->spacetype == SPACE_TEXT) {
						ListBase* regionbase = (sl == sa->spacedata.first) ? &sa->regionbase : &sl->regionbase;
						ARegion* ar = do_versions_find_region_or_null(regionbase, RGN_TYPE_UI);
						if (ar) {
							ar->alignment = RGN_ALIGN_RIGHT;
						}
					}
					/* Mark outliners as dirty for syncing and enable synced selection */
					if (sl->spacetype == SPACE_OUTLINER) {
						SpaceOutliner* soutliner = (SpaceOutliner*)sl;
						soutliner->sync_select_dirty |= WM_OUTLINER_SYNC_SELECT_FROM_ALL;
						soutliner->flag |= SO_SYNC_SELECT;
					}
				}
			}
		}
		for (Mesh* mesh = bmain->meshes.first; mesh; mesh = mesh->id.next) {
			if (mesh->remesh_voxel_size == 0.0f) {
				mesh->remesh_voxel_size = 0.1f;
			}
		}
	}

	if (!MAIN_VERSION_ATLEAST(bmain, 281, 4)) {
		ID* id;
		FOREACH_MAIN_ID_BEGIN(bmain, id) {
			bNodeTree* ntree = ntreeFromID(id);
			if (ntree) {
				ntree->id.flag |= LIB_PRIVATE_DATA;
			}
		}
		FOREACH_MAIN_ID_END;
	}

	if (!MAIN_VERSION_ATLEAST(bmain, 281, 5)) {
		for (Brush* br = bmain->brushes.first; br; br = br->id.next) {
			if (br->ob_mode & OB_MODE_SCULPT && br->normal_radius_factor == 0.0f) {
				br->normal_radius_factor = 0.5f;
			}
		}

		LISTBASE_FOREACH(Scene*, scene, &bmain->scenes) {
			/* Older files do not have a master collection, which is then added through
			 * `BKE_collection_master_add()`, so everything is fine. */
			if (scene->master_collection != NULL) {
				scene->master_collection->id.flag |= LIB_PRIVATE_DATA;
			}
		}
	}

	if (!MAIN_VERSION_ATLEAST(bmain, 281, 6)) {
		for (bScreen* screen = bmain->screens.first; screen; screen = screen->id.next) {
			for (ScrArea* sa = screen->areabase.first; sa; sa = sa->next) {
				for (SpaceLink* sl = sa->spacedata.first; sl; sl = sl->next) {
					if (sl->spacetype == SPACE_VIEW3D) {
						View3D* v3d = (View3D*)sl;
						v3d->shading.flag |= V3D_SHADING_SCENE_LIGHTS_RENDER | V3D_SHADING_SCENE_WORLD_RENDER;

						/* files by default don't have studio lights selected unless interacted
						 * with the shading popover. When no studiolight could be read, we will
						 * select the default world one. */
						StudioLight* studio_light = BKE_studiolight_find(v3d->shading.lookdev_light,
							STUDIOLIGHT_TYPE_WORLD);
						if (studio_light != NULL) {
							STRNCPY(v3d->shading.lookdev_light, studio_light->name);
						}
					}
				}
			}
		}
	}

	if (!MAIN_VERSION_ATLEAST(bmain, 281, 9)) {
		for (bScreen* screen = bmain->screens.first; screen; screen = screen->id.next) {
			for (ScrArea* sa = screen->areabase.first; sa; sa = sa->next) {
				for (SpaceLink* sl = sa->spacedata.first; sl; sl = sl->next) {
					if (sl->spacetype == SPACE_FILE) {
						SpaceFile* sfile = (SpaceFile*)sl;
						ListBase* regionbase = (sl == sa->spacedata.first) ? &sa->regionbase : &sl->regionbase;
						ARegion* ar_ui = do_versions_find_region(regionbase, RGN_TYPE_UI);
						ARegion* ar_header = do_versions_find_region(regionbase, RGN_TYPE_HEADER);
						ARegion* ar_toolprops = do_versions_find_region_or_null(regionbase,
							RGN_TYPE_TOOL_PROPS);

						/* Reinsert UI region so that it spawns entire area width */
						BLI_remlink(regionbase, ar_ui);
						BLI_insertlinkafter(regionbase, ar_header, ar_ui);

						ar_ui->flag |= RGN_FLAG_DYNAMIC_SIZE;

						if (ar_toolprops && (ar_toolprops->alignment == (RGN_ALIGN_BOTTOM | RGN_SPLIT_PREV))) {
							SpaceType* stype = BKE_spacetype_from_id(sl->spacetype);

							/* Remove empty region at old location. */
							BLI_assert(sfile->op == NULL);
							BKE_area_region_free(stype, ar_toolprops);
							BLI_freelinkN(regionbase, ar_toolprops);
						}

						if (sfile->params) {
							sfile->params->details_flags |= FILE_DETAILS_SIZE | FILE_DETAILS_DATETIME;
						}
					}
				}
			}
		}

		/* Convert the BONE_NO_SCALE flag to inherit_scale_mode enum. */
		if (!DNA_struct_elem_find(fd->filesdna, "Bone", "char", "inherit_scale_mode")) {
			LISTBASE_FOREACH(bArmature*, arm, &bmain->armatures) {
				do_version_bones_inherit_scale(&arm->bonebase);
			}
		}

		/* Convert the Offset flag to the mix mode enum. */
		if (!DNA_struct_elem_find(fd->filesdna, "bRotateLikeConstraint", "char", "mix_mode")) {
			LISTBASE_FOREACH(Object*, ob, &bmain->objects) {
				do_version_constraints_copy_rotation_mix_mode(&ob->constraints);
				if (ob->pose) {
					LISTBASE_FOREACH(bPoseChannel*, pchan, &ob->pose->chanbase) {
						do_version_constraints_copy_rotation_mix_mode(&pchan->constraints);
					}
				}
			}
		}

		/* Added studiolight intensity */
		if (!DNA_struct_elem_find(fd->filesdna, "View3DShading", "float", "studiolight_intensity")) {
			for (bScreen* screen = bmain->screens.first; screen; screen = screen->id.next) {
				for (ScrArea* sa = screen->areabase.first; sa; sa = sa->next) {
					for (SpaceLink* sl = sa->spacedata.first; sl; sl = sl->next) {
						if (sl->spacetype == SPACE_VIEW3D) {
							View3D* v3d = (View3D*)sl;
							v3d->shading.studiolight_intensity = 1.0f;
						}
					}
				}
			}
		}

		/* Elatic deform brush */
		for (Brush* br = bmain->brushes.first; br; br = br->id.next) {
			if (br->ob_mode & OB_MODE_SCULPT && br->elastic_deform_volume_preservation == 0.0f) {
				br->elastic_deform_volume_preservation = 0.5f;
			}
		}
	}

	if (!MAIN_VERSION_ATLEAST(bmain, 281, 15)) {
		LISTBASE_FOREACH(Scene*, scene, &bmain->scenes) {
			if (scene->toolsettings->snap_node_mode == SCE_SNAP_MODE_NODE_X) {
				scene->toolsettings->snap_node_mode = SCE_SNAP_MODE_GRID;
			}
		}

		if (!DNA_struct_elem_find(
			fd->filesdna, "LayerCollection", "short", "local_collections_bits")) {
			LISTBASE_FOREACH(Scene*, scene, &bmain->scenes) {
				LISTBASE_FOREACH(ViewLayer*, view_layer, &scene->view_layers) {
					LISTBASE_FOREACH(LayerCollection*, layer_collection, &view_layer->layer_collections) {
						do_versions_local_collection_bits_set(layer_collection);
					}
				}
			}
		}

		for (bScreen* screen = bmain->screens.first; screen; screen = screen->id.next) {
			for (ScrArea* sa = screen->areabase.first; sa; sa = sa->next) {
				for (SpaceLink* sl = sa->spacedata.first; sl; sl = sl->next) {
					if (sl->spacetype == SPACE_VIEW3D) {
						View3D* v3d = (View3D*)sl;

						for (ScrArea* sa_other = screen->areabase.first; sa_other; sa_other = sa_other->next) {
							for (SpaceLink* sl_other = sa_other->spacedata.first; sl_other;
								sl_other = sl_other->next) {
								if (sl != sl_other && sl_other->spacetype == SPACE_VIEW3D) {
									View3D* v3d_other = (View3D*)sl_other;

									if (v3d->shading.prop == v3d_other->shading.prop) {
										v3d_other->shading.prop = NULL;
									}
								}
							}
						}
					}
					else if (sl->spacetype == SPACE_FILE) {
						ListBase* regionbase = (sl == sa->spacedata.first) ? &sa->regionbase : &sl->regionbase;
						ARegion* ar_tools = do_versions_find_region_or_null(regionbase, RGN_TYPE_TOOLS);
						ARegion* ar_header = do_versions_find_region(regionbase, RGN_TYPE_HEADER);

						if (ar_tools) {
							ARegion* ar_next = ar_tools->next;

							/* We temporarily had two tools regions, get rid of the second one. */
							if (ar_next && ar_next->regiontype == RGN_TYPE_TOOLS) {
								do_versions_remove_region(regionbase, ar_next);
							}

							BLI_remlink(regionbase, ar_tools);
							BLI_insertlinkafter(regionbase, ar_header, ar_tools);
						}
						else {
							ar_tools = do_versions_add_region(RGN_TYPE_TOOLS, "versioning file tools region");
							BLI_insertlinkafter(regionbase, ar_header, ar_tools);
							ar_tools->alignment = RGN_ALIGN_LEFT;
						}
					}
				}
			}
		}

		{
			/* Initialize new grease pencil uv scale parameter. */
			if (!DNA_struct_elem_find(fd->filesdna, "bGPDstroke", "float", "uv_scale")) {
				for (bGPdata* gpd = bmain->gpencils.first; gpd; gpd = gpd->id.next) {
					LISTBASE_FOREACH(bGPDlayer*, gpl, &gpd->layers) {
						LISTBASE_FOREACH(bGPDframe*, gpf, &gpl->frames) {
							LISTBASE_FOREACH(bGPDstroke*, gps, &gpf->strokes) {
								gps->uv_scale = 1.0f;
							}
						}
					}
				}
			}
		}
	}

	if (!MAIN_VERSION_ATLEAST(bmain, 282, 2)) {
		do_version_curvemapping_walker(bmain, do_version_curvemapping_flag_extend_extrapolate);

		for (bScreen* screen = bmain->screens.first; screen; screen = screen->id.next) {
			for (ScrArea* sa = screen->areabase.first; sa; sa = sa->next) {
				sa->flag &= ~AREA_FLAG_UNUSED_6;
			}
		}

		/* Add custom curve profile to toolsettings for bevel tool */
		if (!DNA_struct_elem_find(fd->filesdna, "ToolSettings", "CurveProfile", "custom_profile")) {
			for (Scene* scene = bmain->scenes.first; scene; scene = scene->id.next) {
				ToolSettings* ts = scene->toolsettings;
				if ((ts) && (ts->custom_bevel_profile_preset == NULL)) {
					ts->custom_bevel_profile_preset = BKE_curveprofile_add(PROF_PRESET_LINE);
				}
			}
		}

		/* Add custom curve profile to bevel modifier */
		if (!DNA_struct_elem_find(fd->filesdna, "BevelModifier", "CurveProfile", "custom_profile")) {
			for (Object* object = bmain->objects.first; object != NULL; object = object->id.next) {
				for (ModifierData* md = object->modifiers.first; md; md = md->next) {
					if (md->type == eModifierType_Bevel) {
						BevelModifierData* bmd = (BevelModifierData*)md;
						if (!bmd->custom_profile) {
							bmd->custom_profile = BKE_curveprofile_add(PROF_PRESET_LINE);
						}
					}
				}
			}
		}

		/* Dash Ratio and Dash Samples */
		if (!DNA_struct_elem_find(fd->filesdna, "Brush", "float", "dash_ratio")) {
			for (Brush* br = bmain->brushes.first; br; br = br->id.next) {
				br->dash_ratio = 1.0f;
				br->dash_samples = 20;
			}
		}

		/* Pose brush smooth iterations */
		if (!DNA_struct_elem_find(fd->filesdna, "Brush", "float", "pose_smooth_iterations")) {
			for (Brush* br = bmain->brushes.first; br; br = br->id.next) {
				br->pose_smooth_iterations = 4;
			}
		}

		/* Cloth pressure */
		for (Object* ob = bmain->objects.first; ob; ob = ob->id.next) {
			for (ModifierData* md = ob->modifiers.first; md; md = md->next) {
				if (md->type == eModifierType_Cloth) {
					ClothModifierData* clmd = (ClothModifierData*)md;

					clmd->sim_parms->pressure_factor = 1;
				}
			}
		}
	}

	if (!MAIN_VERSION_ATLEAST(bmain, 282, 3)) {
		/* Remove Unified pressure/size and pressure/alpha */
		for (Scene* scene = bmain->scenes.first; scene; scene = scene->id.next) {
			ToolSettings* ts = scene->toolsettings;
			UnifiedPaintSettings* ups = &ts->unified_paint_settings;
			ups->flag &= ~(UNIFIED_PAINT_FLAG_UNUSED_0 | UNIFIED_PAINT_FLAG_UNUSED_1);
		}

		/* Set the default render pass in the viewport to Combined. */
		if (!DNA_struct_elem_find(fd->filesdna, "View3DShading", "int", "render_pass")) {
			for (Scene* scene = bmain->scenes.first; scene; scene = scene->id.next) {
				scene->display.shading.render_pass = SCE_PASS_COMBINED;
			}

			for (bScreen* screen = bmain->screens.first; screen; screen = screen->id.next) {
				for (ScrArea* sa = screen->areabase.first; sa; sa = sa->next) {
					for (SpaceLink* sl = sa->spacedata.first; sl; sl = sl->next) {
						if (sl->spacetype == SPACE_VIEW3D) {
							View3D* v3d = (View3D*)sl;
							v3d->shading.render_pass = SCE_PASS_COMBINED;
						}
					}
				}
			}
		}

		/* Make markers region visible by default. */
		for (bScreen* screen = bmain->screens.first; screen; screen = screen->id.next) {
			for (ScrArea* area = screen->areabase.first; area; area = area->next) {
				for (SpaceLink* sl = area->spacedata.first; sl; sl = sl->next) {
					switch (sl->spacetype) {
					case SPACE_SEQ: {
						SpaceSeq* sseq = (SpaceSeq*)sl;
						sseq->flag |= SEQ_SHOW_MARKERS;
						break;
					}
					case SPACE_ACTION: {
						SpaceAction* saction = (SpaceAction*)sl;
						saction->flag |= SACTION_SHOW_MARKERS;
						break;
					}
					case SPACE_GRAPH: {
						SpaceGraph* sipo = (SpaceGraph*)sl;
						sipo->flag |= SIPO_SHOW_MARKERS;
						break;
					}
					case SPACE_NLA: {
						SpaceNla* snla = (SpaceNla*)sl;
						snla->flag |= SNLA_SHOW_MARKERS;
						break;
					}
					}
				}
			}
		}

		/* Init new Grease Pencil Paint tools. */
		{
			for (Brush* brush = bmain->brushes.first; brush; brush = brush->id.next) {
				if (brush->gpencil_settings != NULL) {
					brush->gpencil_vertex_tool = brush->gpencil_settings->brush_type;
					brush->gpencil_sculpt_tool = brush->gpencil_settings->brush_type;
					brush->gpencil_weight_tool = brush->gpencil_settings->brush_type;
				}
			}

			BKE_paint_toolslots_init_from_main(bmain);
		}

		/* Init default Grease Pencil Vertex paint mix factor for Viewport. */
		{
			if (!DNA_struct_elem_find(
				fd->filesdna, "View3DOverlay", "float", "gpencil_vertex_paint_opacity")) {
				for (bScreen* screen = bmain->screens.first; screen; screen = screen->id.next) {
					for (ScrArea* area = screen->areabase.first; area; area = area->next) {
						for (SpaceLink* sl = area->spacedata.first; sl; sl = sl->next) {
							if (sl->spacetype == SPACE_VIEW3D) {
								View3D* v3d = (View3D*)sl;
								v3d->overlay.gpencil_vertex_paint_opacity = 1.0f;
							}
						}
					}
				}
			}
		}

		/* Init default Grease Pencil Vertex paint layer mix factor. */
		{
			if (!DNA_struct_elem_find(fd->filesdna, "bGPDlayer", "float", "vertex_paint_opacity")) {
				for (bGPdata* gpd = bmain->gpencils.first; gpd; gpd = gpd->id.next) {
					LISTBASE_FOREACH(bGPDlayer*, gpl, &gpd->layers) {
						gpl->vertex_paint_opacity = 1.0f;
					}
				}
			}
		}
	}

	if (!MAIN_VERSION_ATLEAST(bmain, 283, 0)) {

		/* Update Grease Pencil after drawing engine refactor. */
		{
			LISTBASE_FOREACH(Material*, mat, &bmain->materials) {
				MaterialGPencilStyle* gp_style = mat->gp_style;
				if (gp_style == NULL) {
					continue;
				}
				/* Fix Grease Pencil Material colors to Linear. */
				srgb_to_linearrgb_v4(gp_style->stroke_rgba, gp_style->stroke_rgba);
				srgb_to_linearrgb_v4(gp_style->fill_rgba, gp_style->fill_rgba);

				/* Move old gradient variables to texture. */
				if (gp_style->fill_style == GP_MATERIAL_FILL_STYLE_GRADIENT) {
					gp_style->texture_angle = gp_style->gradient_angle;
					copy_v2_v2(gp_style->texture_scale, gp_style->gradient_scale);
					copy_v2_v2(gp_style->texture_offset, gp_style->gradient_shift);
				}
				/* Set Checker material as Solid. This fill mode has been removed and replaced
				 * by textures. */
				if (gp_style->fill_style == GP_MATERIAL_FILL_STYLE_CHECKER) {
					gp_style->fill_style = GP_MATERIAL_FILL_STYLE_SOLID;
				}
				/* Update Alpha channel for texture opacity. */
				if (gp_style->fill_style == GP_MATERIAL_FILL_STYLE_TEXTURE) {
					gp_style->fill_rgba[3] *= gp_style->texture_opacity;
				}
				/* Stroke stencil mask to mix = 1. */
				if (gp_style->flag & GP_MATERIAL_STROKE_PATTERN) {
					gp_style->mix_stroke_factor = 1.0f;
					gp_style->flag &= ~GP_MATERIAL_STROKE_PATTERN;
				}
				/* Mix disabled, set mix factor to 0. */
				else if ((gp_style->flag & GP_MATERIAL_STROKE_TEX_MIX) == 0) {
					gp_style->mix_stroke_factor = 0.0f;
				}
			}

			/* Fix Grease Pencil VFX and modifiers. */
			LISTBASE_FOREACH(Object*, ob, &bmain->objects) {
				if (ob->type != OB_GPENCIL) {
					continue;
				}

				/* VFX. */
				LISTBASE_FOREACH(ShaderFxData*, fx, &ob->shader_fx) {
					switch (fx->type) {
					case eShaderFxType_Colorize: {
						ColorizeShaderFxData* vfx = (ColorizeShaderFxData*)fx;
						if (ELEM(vfx->mode, eShaderFxColorizeMode_GrayScale, eShaderFxColorizeMode_Sepia)) {
							vfx->factor = 1.0f;
						}
						srgb_to_linearrgb_v4(vfx->low_color, vfx->low_color);
						srgb_to_linearrgb_v4(vfx->high_color, vfx->high_color);
						break;
					}
					case eShaderFxType_Pixel: {
						PixelShaderFxData* vfx = (PixelShaderFxData*)fx;
						srgb_to_linearrgb_v4(vfx->rgba, vfx->rgba);
						break;
					}
					case eShaderFxType_Rim: {
						RimShaderFxData* vfx = (RimShaderFxData*)fx;
						srgb_to_linearrgb_v3_v3(vfx->rim_rgb, vfx->rim_rgb);
						srgb_to_linearrgb_v3_v3(vfx->mask_rgb, vfx->mask_rgb);
						break;
					}
					case eShaderFxType_Shadow: {
						ShadowShaderFxData* vfx = (ShadowShaderFxData*)fx;
						srgb_to_linearrgb_v4(vfx->shadow_rgba, vfx->shadow_rgba);
						break;
					}
					case eShaderFxType_Glow: {
						GlowShaderFxData* vfx = (GlowShaderFxData*)fx;
						srgb_to_linearrgb_v3_v3(vfx->glow_color, vfx->glow_color);
						srgb_to_linearrgb_v3_v3(vfx->select_color, vfx->select_color);
						break;
					}
					default:
						break;
					}
				}

				/* Modifiers. */
				LISTBASE_FOREACH(GpencilModifierData*, md, &ob->greasepencil_modifiers) {
					const GpencilModifierTypeInfo* mti = BKE_gpencil_modifierType_getInfo(md->type);
					switch (mti->type) {
					case eGpencilModifierTypeType_Gpencil: {
						TintGpencilModifierData* mmd = (TintGpencilModifierData*)md;
						srgb_to_linearrgb_v3_v3(mmd->rgb, mmd->rgb);
						break;
					}
					default:
						break;
					}
				}
			}

			/* Fix Layers Colors and Vertex Colors to Linear.
			 * Also set lights to on for layers. */
			LISTBASE_FOREACH(bGPdata*, gpd, &bmain->gpencils) {
				if (gpd->flag & GP_DATA_ANNOTATIONS) {
					continue;
				}
				/* Onion colors. */
				srgb_to_linearrgb_v3_v3(gpd->gcolor_prev, gpd->gcolor_prev);
				srgb_to_linearrgb_v3_v3(gpd->gcolor_next, gpd->gcolor_next);

				LISTBASE_FOREACH(bGPDlayer*, gpl, &gpd->layers) {
					gpl->flag |= GP_LAYER_USE_LIGHTS;
					srgb_to_linearrgb_v4(gpl->tintcolor, gpl->tintcolor);

					LISTBASE_FOREACH(bGPDframe*, gpf, &gpl->frames) {
						LISTBASE_FOREACH(bGPDstroke*, gps, &gpf->strokes) {
							/* Set initial opacity for fill color. */
							gps->fill_opacity_fac = 1.0f;

							/* Calc geometry data because in old versions this data was not saved. */
							BKE_gpencil_stroke_geometry_update(gps);

							srgb_to_linearrgb_v4(gps->vert_color_fill, gps->vert_color_fill);
							int i;
							bGPDspoint* pt;
							for (i = 0, pt = gps->points; i < gps->totpoints; i++, pt++) {
								srgb_to_linearrgb_v4(pt->vert_color, pt->vert_color);
							}
						}
					}
				}
			}
		}
	}

	/**
	 * Versioning code until next subversion bump goes here.
	 *
	 * \note Be sure to check when bumping the version:
	 * - "versioning_userdef.c", #BLO_version_defaults_userpref_blend
	 * - "versioning_userdef.c", #do_versions_theme
	 *
	 * \note Keep this message at the bottom of the function.
	 */
	{
		/* Keep this block, even when empty. */

		/* Sequencer Tool region */
		do_versions_area_ensure_tool_region(bmain, SPACE_SEQ, RGN_FLAG_HIDDEN);

		/* Cloth internal springs */
		for (Object* ob = bmain->objects.first; ob; ob = ob->id.next) {
			for (ModifierData* md = ob->modifiers.first; md; md = md->next) {
				if (md->type == eModifierType_Cloth) {
					ClothModifierData* clmd = (ClothModifierData*)md;

					clmd->sim_parms->internal_tension = 15.0f;
					clmd->sim_parms->max_internal_tension = 15.0f;
					clmd->sim_parms->internal_compression = 15.0f;
					clmd->sim_parms->max_internal_compression = 15.0f;
					clmd->sim_parms->internal_spring_max_diversion = M_PI / 4.0f;
				}
			}
		}

		/* Add primary tile to images. */
		if (!DNA_struct_elem_find(fd->filesdna, "Image", "ListBase", "tiles")) {
			for (Image* ima = bmain->images.first; ima; ima = ima->id.next) {
				ImageTile* tile = MEM_callocN(sizeof(ImageTile), "Image Tile");
				tile->ok = 1;
				tile->tile_number = 1001;
				BLI_addtail(&ima->tiles, tile);
			}
		}

		/* UDIM Image Editor change. */
		if (!DNA_struct_elem_find(fd->filesdna, "SpaceImage", "int", "tile_grid_shape[2]")) {
			for (bScreen* screen = bmain->screens.first; screen; screen = screen->id.next) {
				for (ScrArea* sa = screen->areabase.first; sa; sa = sa->next) {
					for (SpaceLink* sl = sa->spacedata.first; sl; sl = sl->next) {
						if (sl->spacetype == SPACE_IMAGE) {
							SpaceImage* sima = (SpaceImage*)sl;
							sima->tile_grid_shape[0] = 1;
							sima->tile_grid_shape[1] = 1;
						}
					}
				}
			}
		}

		/* Brush cursor alpha */
		for (Brush* br = bmain->brushes.first; br; br = br->id.next) {
			br->add_col[3] = 0.9f;
			br->sub_col[3] = 0.9f;
		}

		/* Pose brush IK segments. */
		for (Brush* br = bmain->brushes.first; br; br = br->id.next) {
			if (br->pose_ik_segments == 0) {
				br->pose_ik_segments = 1;
			}
		}
	}
}<|MERGE_RESOLUTION|>--- conflicted
+++ resolved
@@ -1359,7 +1359,6 @@
 	}
 #endif
 
-<<<<<<< HEAD
 	/* Update Curve object Shape Key data layout to include the Radius property */
 	if (!MAIN_VERSION_ATLEAST(bmain, 280, 23)) {
 		for (Curve* cu = bmain->curves.first; cu; cu = cu->id.next) {
@@ -1563,16 +1562,16 @@
 			}
 		}
 
-		/* This versionning could probably be done only on earlier versions, not sure however
-		 * which exact version fully deprecated tessfaces, so think we can keep that one here, no
-		 * harm to be expected anyway for being over-conservative. */
-		for (Mesh* me = bmain->meshes.first; me != NULL; me = me->id.next) {
-			/*check if we need to convert mfaces to mpolys*/
-			if (me->totface && !me->totpoly) {
-				/* temporarily switch main so that reading from
-				 * external CustomData works */
-				Main* gmain = G_MAIN;
-				G_MAIN = bmain;
+    /* This versioning could probably be done only on earlier versions, not sure however
+     * which exact version fully deprecated tessfaces, so think we can keep that one here, no
+     * harm to be expected anyway for being over-conservative. */
+    for (Mesh *me = bmain->meshes.first; me != NULL; me = me->id.next) {
+      /*check if we need to convert mfaces to mpolys*/
+      if (me->totface && !me->totpoly) {
+        /* temporarily switch main so that reading from
+         * external CustomData works */
+        Main *gmain = G_MAIN;
+        G_MAIN = bmain;
 
 				BKE_mesh_do_versions_convert_mfaces_to_mpolys(me);
 
@@ -1634,282 +1633,6 @@
 			BKE_fcurves_id_cb(&ob->id, do_version_fcurve_hide_viewport_fix, NULL);
 		}
 	}
-=======
-  /* Update Curve object Shape Key data layout to include the Radius property */
-  if (!MAIN_VERSION_ATLEAST(bmain, 280, 23)) {
-    for (Curve *cu = bmain->curves.first; cu; cu = cu->id.next) {
-      if (!cu->key || cu->key->elemsize != sizeof(float[4])) {
-        continue;
-      }
-
-      cu->key->elemstr[0] = 3; /*KEYELEM_ELEM_SIZE_CURVE*/
-      cu->key->elemsize = sizeof(float[3]);
-
-      int new_count = BKE_keyblock_curve_element_count(&cu->nurb);
-
-      for (KeyBlock *block = cu->key->block.first; block; block = block->next) {
-        int old_count = block->totelem;
-        void *old_data = block->data;
-
-        if (!old_data || old_count <= 0) {
-          continue;
-        }
-
-        block->totelem = new_count;
-        block->data = MEM_callocN(sizeof(float[3]) * new_count, __func__);
-
-        float *oldptr = old_data;
-        float(*newptr)[3] = block->data;
-
-        for (Nurb *nu = cu->nurb.first; nu; nu = nu->next) {
-          if (nu->bezt) {
-            BezTriple *bezt = nu->bezt;
-
-            for (int a = 0; a < nu->pntsu; a++, bezt++) {
-              if ((old_count -= 3) < 0) {
-                memcpy(newptr, bezt->vec, sizeof(float[3][3]));
-                newptr[3][0] = bezt->tilt;
-              }
-              else {
-                memcpy(newptr, oldptr, sizeof(float[3][4]));
-              }
-
-              newptr[3][1] = bezt->radius;
-
-              oldptr += 3 * 4;
-              newptr += 4; /*KEYELEM_ELEM_LEN_BEZTRIPLE*/
-            }
-          }
-          else if (nu->bp) {
-            BPoint *bp = nu->bp;
-
-            for (int a = 0; a < nu->pntsu * nu->pntsv; a++, bp++) {
-              if (--old_count < 0) {
-                copy_v3_v3(newptr[0], bp->vec);
-                newptr[1][0] = bp->tilt;
-              }
-              else {
-                memcpy(newptr, oldptr, sizeof(float[4]));
-              }
-
-              newptr[1][1] = bp->radius;
-
-              oldptr += 4;
-              newptr += 2; /*KEYELEM_ELEM_LEN_BPOINT*/
-            }
-          }
-        }
-
-        MEM_freeN(old_data);
-      }
-    }
-  }
-
-  /* Move B-Bone custom handle settings from bPoseChannel to Bone. */
-  if (!MAIN_VERSION_ATLEAST(bmain, 280, 25)) {
-    for (Object *ob = bmain->objects.first; ob; ob = ob->id.next) {
-      bArmature *arm = ob->data;
-
-      /* If it is an armature from the same file. */
-      if (ob->pose && arm && arm->id.lib == ob->id.lib) {
-        bool rebuild = false;
-
-        for (bPoseChannel *pchan = ob->pose->chanbase.first; pchan; pchan = pchan->next) {
-          /* If the 2.7 flag is enabled, processing is needed. */
-          if (pchan->bone && (pchan->bboneflag & PCHAN_BBONE_CUSTOM_HANDLES)) {
-            /* If the settings in the Bone are not set, copy. */
-            if (pchan->bone->bbone_prev_type == BBONE_HANDLE_AUTO &&
-                pchan->bone->bbone_next_type == BBONE_HANDLE_AUTO &&
-                pchan->bone->bbone_prev == NULL && pchan->bone->bbone_next == NULL) {
-              pchan->bone->bbone_prev_type = (pchan->bboneflag & PCHAN_BBONE_CUSTOM_START_REL) ?
-                                                 BBONE_HANDLE_RELATIVE :
-                                                 BBONE_HANDLE_ABSOLUTE;
-              pchan->bone->bbone_next_type = (pchan->bboneflag & PCHAN_BBONE_CUSTOM_END_REL) ?
-                                                 BBONE_HANDLE_RELATIVE :
-                                                 BBONE_HANDLE_ABSOLUTE;
-
-              if (pchan->bbone_prev) {
-                pchan->bone->bbone_prev = pchan->bbone_prev->bone;
-              }
-              if (pchan->bbone_next) {
-                pchan->bone->bbone_next = pchan->bbone_next->bone;
-              }
-            }
-
-            rebuild = true;
-            pchan->bboneflag = 0;
-          }
-        }
-
-        /* Tag pose rebuild for all objects that use this armature. */
-        if (rebuild) {
-          for (Object *ob2 = bmain->objects.first; ob2; ob2 = ob2->id.next) {
-            if (ob2->pose && ob2->data == arm) {
-              ob2->pose->flag |= POSE_RECALC;
-            }
-          }
-        }
-      }
-    }
-  }
-
-  if (!MAIN_VERSION_ATLEAST(bmain, 280, 30)) {
-    for (Brush *brush = bmain->brushes.first; brush; brush = brush->id.next) {
-      if (brush->gpencil_settings != NULL) {
-        brush->gpencil_tool = brush->gpencil_settings->brush_type;
-      }
-    }
-    BKE_paint_toolslots_init_from_main(bmain);
-  }
-
-  if (!MAIN_VERSION_ATLEAST(bmain, 280, 38)) {
-    /* Ensure we get valid rigidbody object/constraint data in relevant collections' objects.
-     */
-    for (Scene *scene = bmain->scenes.first; scene; scene = scene->id.next) {
-      RigidBodyWorld *rbw = scene->rigidbody_world;
-
-      if (rbw == NULL) {
-        continue;
-      }
-
-      BKE_rigidbody_objects_collection_validate(scene, rbw);
-      BKE_rigidbody_constraints_collection_validate(scene, rbw);
-    }
-  }
-
-  if (!MAIN_VERSION_ATLEAST(bmain, 280, 69)) {
-    /* Unify DOF settings (EEVEE part only) */
-    const int SCE_EEVEE_DOF_ENABLED = (1 << 7);
-    LISTBASE_FOREACH (Scene *, scene, &bmain->scenes) {
-      if (STREQ(scene->r.engine, RE_engine_id_BLENDER_EEVEE)) {
-        if (scene->eevee.flag & SCE_EEVEE_DOF_ENABLED) {
-          Object *cam_ob = scene->camera;
-          if (cam_ob && cam_ob->type == OB_CAMERA) {
-            Camera *cam = cam_ob->data;
-            cam->dof.flag |= CAM_DOF_ENABLED;
-          }
-        }
-      }
-    }
-
-    LISTBASE_FOREACH (Camera *, camera, &bmain->cameras) {
-      camera->dof.focus_object = camera->dof_ob;
-      camera->dof.focus_distance = camera->dof_distance;
-      camera->dof.aperture_fstop = camera->gpu_dof.fstop;
-      camera->dof.aperture_rotation = camera->gpu_dof.rotation;
-      camera->dof.aperture_ratio = camera->gpu_dof.ratio;
-      camera->dof.aperture_blades = camera->gpu_dof.num_blades;
-      camera->dof_ob = NULL;
-    }
-  }
-
-  if (!MAIN_VERSION_ATLEAST(bmain, 281, 2)) {
-    /* Replace Multiply and Additive blend mode by Alpha Blend
-     * now that we use dualsource blending. */
-    /* We take care of doing only nodetrees that are always part of materials
-     * with old blending modes. */
-    for (Material *ma = bmain->materials.first; ma; ma = ma->id.next) {
-      bNodeTree *ntree = ma->nodetree;
-      if (ma->blend_method == 1 /* MA_BM_ADD */) {
-        if (ma->use_nodes) {
-          do_versions_material_convert_legacy_blend_mode(ntree, 1 /* MA_BM_ADD */);
-        }
-        ma->blend_method = MA_BM_BLEND;
-      }
-      else if (ma->blend_method == 2 /* MA_BM_MULTIPLY */) {
-        if (ma->use_nodes) {
-          do_versions_material_convert_legacy_blend_mode(ntree, 2 /* MA_BM_MULTIPLY */);
-        }
-        ma->blend_method = MA_BM_BLEND;
-      }
-    }
-
-    /* Update all ruler layers to set new flag. */
-    LISTBASE_FOREACH (Scene *, scene, &bmain->scenes) {
-      bGPdata *gpd = scene->gpd;
-      if (gpd == NULL) {
-        continue;
-      }
-      for (bGPDlayer *gpl = gpd->layers.first; gpl; gpl = gpl->next) {
-        if (STREQ(gpl->info, "RulerData3D")) {
-          gpl->flag |= GP_LAYER_IS_RULER;
-          break;
-        }
-      }
-    }
-
-    /* This versioning could probably be done only on earlier versions, not sure however
-     * which exact version fully deprecated tessfaces, so think we can keep that one here, no
-     * harm to be expected anyway for being over-conservative. */
-    for (Mesh *me = bmain->meshes.first; me != NULL; me = me->id.next) {
-      /*check if we need to convert mfaces to mpolys*/
-      if (me->totface && !me->totpoly) {
-        /* temporarily switch main so that reading from
-         * external CustomData works */
-        Main *gmain = G_MAIN;
-        G_MAIN = bmain;
-
-        BKE_mesh_do_versions_convert_mfaces_to_mpolys(me);
-
-        G_MAIN = gmain;
-      }
-
-      /* Deprecated, only kept for conversion. */
-      BKE_mesh_tessface_clear(me);
-
-      /* Moved from do_versions because we need updated polygons for calculating normals. */
-      if (MAIN_VERSION_OLDER(bmain, 256, 6)) {
-        BKE_mesh_calc_normals(me);
-      }
-    }
-  }
-
-  if (!MAIN_VERSION_ATLEAST(bmain, 282, 2)) {
-    /* Init all Vertex/Sculpt and Weight Paint brushes. */
-    Brush *brush = BLI_findstring(&bmain->brushes, "Pencil", offsetof(ID, name) + 2);
-    for (Scene *scene = bmain->scenes.first; scene; scene = scene->id.next) {
-      ToolSettings *ts = scene->toolsettings;
-
-      BKE_brush_gpencil_vertex_presets(bmain, ts);
-      BKE_brush_gpencil_sculpt_presets(bmain, ts);
-      BKE_brush_gpencil_weight_presets(bmain, ts);
-
-      /* Ensure new Paint modes. */
-      BKE_paint_ensure_from_paintmode(scene, PAINT_MODE_GPENCIL);
-      BKE_paint_ensure_from_paintmode(scene, PAINT_MODE_VERTEX_GPENCIL);
-      BKE_paint_ensure_from_paintmode(scene, PAINT_MODE_SCULPT_GPENCIL);
-      BKE_paint_ensure_from_paintmode(scene, PAINT_MODE_WEIGHT_GPENCIL);
-
-      /* Set default Draw brush. */
-      Paint *paint = &ts->gp_paint->paint;
-      BKE_paint_brush_set(paint, brush);
-      /* Enable cursor by default. */
-      paint->flags |= PAINT_SHOW_BRUSH;
-
-      /* Ensure Palette by default. */
-      BKE_gpencil_palette_ensure(bmain, scene);
-    }
-  }
-
-  /**
-   * Versioning code until next subversion bump goes here.
-   *
-   * \note Be sure to check when bumping the version:
-   * - "versioning_userdef.c", #BLO_version_defaults_userpref_blend
-   * - "versioning_userdef.c", #do_versions_theme
-   *
-   * \note Keep this message at the bottom of the function.
-   */
-  {
-    /* Keep this block, even when empty. */
-
-    /* During development of Blender 2.80 the "Object.hide" property was
-     * removed, and reintroduced in 5e968a996a53 as "Object.hide_viewport". */
-    LISTBASE_FOREACH (Object *, ob, &bmain->objects) {
-      BKE_fcurves_id_cb(&ob->id, do_version_fcurve_hide_viewport_fix, NULL);
-    }
-  }
->>>>>>> a1b0c4ab
 }
 
 /* NOTE: This version patch is intended for versions < 2.52.2,
