/*
 * ***** BEGIN GPL LICENSE BLOCK *****
 *
 * This program is free software; you can redistribute it and/or
 * modify it under the terms of the GNU General Public License
 * as published by the Free Software Foundation; either version 2
 * of the License, or (at your option) any later version.
 *
 * This program is distributed in the hope that it will be useful,
 * but WITHOUT ANY WARRANTY; without even the implied warranty of
 * MERCHANTABILITY or FITNESS FOR A PARTICULAR PURPOSE.  See the
 * GNU General Public License for more details.
 *
 * You should have received a copy of the GNU General Public License
 * along with this program; if not, write to the Free Software Foundation,
 * Inc., 51 Franklin Street, Fifth Floor, Boston, MA 02110-1301, USA.
 *
 * Contributor(s): Esteban Tovagliari, Cedric Paille, Kevin Dietrich
 *
 * ***** END GPL LICENSE BLOCK *****
 */

#include "abc_exporter.h"

#include <cmath>

#include "abc_archive.h"
#include "abc_camera.h"
#include "abc_curves.h"
#include "abc_hair.h"
#include "abc_mesh.h"
#include "abc_nurbs.h"
#include "abc_points.h"
#include "abc_transform.h"
#include "abc_util.h"

extern "C" {
#include "DNA_camera_types.h"
#include "DNA_curve_types.h"
#include "DNA_mesh_types.h"
#include "DNA_modifier_types.h"
#include "DNA_object_types.h"
#include "DNA_scene_types.h"
#include "DNA_space_types.h"  /* for FILE_MAX */

#include "BLI_string.h"

#ifdef WIN32
/* needed for MSCV because of snprintf from BLI_string */
#  include "BLI_winstuff.h"
#endif

#include "BKE_anim.h"
#include "BKE_global.h"
#include "BKE_idprop.h"
#include "BKE_main.h"
#include "BKE_modifier.h"
#include "BKE_particle.h"
#include "BKE_scene.h"
}

using Alembic::Abc::TimeSamplingPtr;
using Alembic::Abc::OBox3dProperty;

/* ************************************************************************** */

ExportSettings::ExportSettings()
    : scene(NULL)
	, logger()
    , selected_only(false)
    , visible_layers_only(false)
    , renderable_only(false)
    , frame_start(1)
    , frame_end(1)
    , frame_step_xform(1)
    , frame_step_shape(1)
    , shutter_open(0.0)
    , shutter_close(1.0)
    , global_scale(1.0f)
    , flatten_hierarchy(false)
    , export_normals(false)
    , export_uvs(false)
    , export_vcols(false)
    , export_face_sets(false)
    , export_vweigths(false)
    , apply_subdiv(false)
    , use_subdiv_schema(false)
    , export_child_hairs(true)
    , export_ogawa(true)
    , pack_uv(false)
    , triangulate(false)
    , quad_method(0)
    , ngon_method(0)
    , do_convert_axis(false)
{}

static bool object_is_smoke_sim(Object *ob)
{
	ModifierData *md = modifiers_findByType(ob, eModifierType_Smoke);

	if (md) {
		SmokeModifierData *smd = reinterpret_cast<SmokeModifierData *>(md);
		return (smd->type == MOD_SMOKE_TYPE_DOMAIN);
	}

	return false;
}

static bool object_is_shape(Object *ob)
{
	switch (ob->type) {
		case OB_MESH:
			if (object_is_smoke_sim(ob)) {
				return false;
			}

			return true;
		case OB_CURVE:
		case OB_SURF:
		case OB_CAMERA:
			return true;
		default:
			return false;
	}
}

static bool export_object(const ExportSettings * const settings, const Base * const ob_base)
{
	if (settings->selected_only && !object_selected(ob_base)) {
		return false;
	}
	// FIXME Sybren: handle these cleanly (maybe just remove code), now using active scene layer instead.
	if (settings->visible_layers_only && (ob_base->flag & BASE_VISIBLED) == 0) {
		return false;
	}

	//	if (settings->renderable_only && (ob->restrictflag & OB_RESTRICT_RENDER)) {
	//		return false;
	//	}

	return true;
}

/* ************************************************************************** */

AbcExporter::AbcExporter(Scene *scene, const char *filename, ExportSettings &settings)
    : m_settings(settings)
    , m_filename(filename)
    , m_trans_sampling_index(0)
    , m_shape_sampling_index(0)
    , m_scene(scene)
    , m_writer(NULL)
{}

AbcExporter::~AbcExporter()
{
	/* Free xforms map */
	m_xforms_type::iterator it_x, e_x;
	for (it_x = m_xforms.begin(), e_x = m_xforms.end(); it_x != e_x; ++it_x) {
		delete it_x->second;
	}

	/* Free shapes vector */
	for (int i = 0, e = m_shapes.size(); i != e; ++i) {
		delete m_shapes[i];
	}

	delete m_writer;
}

void AbcExporter::getShutterSamples(double step, bool time_relative,
                                    std::vector<double> &samples)
{
	samples.clear();

	const double time_factor = time_relative ? m_scene->r.frs_sec : 1.0;
	const double shutter_open = m_settings.shutter_open;
	const double shutter_close = m_settings.shutter_close;

	/* sample all frame */
	if (shutter_open == 0.0 && shutter_close == 1.0) {
		for (double t = 0.0; t < 1.0; t += step) {
			samples.push_back((t + m_settings.frame_start) / time_factor);
		}
	}
	else {
		/* sample between shutter open & close */
		const int nsamples = static_cast<int>(std::max((1.0 / step) - 1.0, 1.0));
		const double time_inc = (shutter_close - shutter_open) / nsamples;

		for (double t = shutter_open; t <= shutter_close; t += time_inc) {
			samples.push_back((t + m_settings.frame_start) / time_factor);
		}
	}
}

Alembic::Abc::TimeSamplingPtr AbcExporter::createTimeSampling(double step)
{
	TimeSamplingPtr time_sampling;
	std::vector<double> samples;

	if (m_settings.frame_start == m_settings.frame_end) {
		time_sampling.reset(new Alembic::Abc::TimeSampling());
		return time_sampling;
	}

	getShutterSamples(step, true, samples);

	Alembic::Abc::TimeSamplingType ts(static_cast<uint32_t>(samples.size()), 1.0 / m_scene->r.frs_sec);
	time_sampling.reset(new Alembic::Abc::TimeSampling(ts, samples));

	return time_sampling;
}

void AbcExporter::getFrameSet(double step, std::set<double> &frames)
{
	frames.clear();

	std::vector<double> shutter_samples;

	getShutterSamples(step, false, shutter_samples);

	for (double frame = m_settings.frame_start; frame <= m_settings.frame_end; frame += 1.0) {
		for (int j = 0, e = shutter_samples.size(); j < e; ++j) {
			frames.insert(frame + shutter_samples[j]);
		}
	}
}

void AbcExporter::operator()(Main *bmain, float &progress, bool &was_canceled)
{
	std::string scene_name;

	if (bmain->name[0] != '\0') {
		char scene_file_name[FILE_MAX];
		BLI_strncpy(scene_file_name, bmain->name, FILE_MAX);
		scene_name = scene_file_name;
	}
	else {
		scene_name = "untitled";
	}

	Scene *scene = m_scene;
	const double fps = FPS;
	char buf[16];
	snprintf(buf, 15, "%f", fps);
	const std::string str_fps = buf;

	Alembic::AbcCoreAbstract::MetaData md;
	md.set("FramesPerTimeUnit", str_fps);

	m_writer = new ArchiveWriter(m_filename, scene_name.c_str(), m_settings.export_ogawa, md);

	/* Create time samplings for transforms and shapes. */

	TimeSamplingPtr trans_time = createTimeSampling(m_settings.frame_step_xform);

	m_trans_sampling_index = m_writer->archive().addTimeSampling(*trans_time);

	TimeSamplingPtr shape_time;

	if ((m_settings.frame_step_shape == m_settings.frame_step_xform) ||
	    (m_settings.frame_start == m_settings.frame_end))
	{
		shape_time = trans_time;
		m_shape_sampling_index = m_trans_sampling_index;
	}
	else {
		shape_time = createTimeSampling(m_settings.frame_step_shape);
		m_shape_sampling_index = m_writer->archive().addTimeSampling(*shape_time);
	}

	OBox3dProperty archive_bounds_prop = Alembic::AbcGeom::CreateOArchiveBounds(m_writer->archive(), m_trans_sampling_index);

	if (m_settings.flatten_hierarchy) {
		createTransformWritersFlat();
	}
	else {
		createTransformWritersHierarchy(bmain->eval_ctx);
	}

	createShapeWriters(bmain->eval_ctx);

	/* Make a list of frames to export. */

	std::set<double> xform_frames;
	getFrameSet(m_settings.frame_step_xform, xform_frames);

	std::set<double> shape_frames;
	getFrameSet(m_settings.frame_step_shape, shape_frames);

	/* Merge all frames needed. */

	std::set<double> frames(xform_frames);
	frames.insert(shape_frames.begin(), shape_frames.end());

	/* Export all frames. */

	std::set<double>::const_iterator begin = frames.begin();
	std::set<double>::const_iterator end = frames.end();

	const float size = static_cast<float>(frames.size());
	size_t i = 0;

	for (; begin != end; ++begin) {
		progress = (++i / size);

		if (G.is_break) {
			was_canceled = true;
			break;
		}

		const double frame = *begin;

		/* 'frame' is offset by start frame, so need to cancel the offset. */
		setCurrentFrame(bmain, frame - m_settings.frame_start);

		if (shape_frames.count(frame) != 0) {
			for (int i = 0, e = m_shapes.size(); i != e; ++i) {
				m_shapes[i]->write();
			}
		}

		if (xform_frames.count(frame) == 0) {
			continue;
		}

		m_xforms_type::iterator xit, xe;
		for (xit = m_xforms.begin(), xe = m_xforms.end(); xit != xe; ++xit) {
			xit->second->write();
		}

		/* Save the archive 's bounding box. */
		Imath::Box3d bounds;

		for (xit = m_xforms.begin(), xe = m_xforms.end(); xit != xe; ++xit) {
			Imath::Box3d box = xit->second->bounds();
			bounds.extendBy(box);
		}

		archive_bounds_prop.set(bounds);
	}
}

void AbcExporter::createTransformWritersHierarchy(EvaluationContext *eval_ctx)
{
	for (Base *base = static_cast<Base *>(m_settings.sl->object_bases.first); base; base = base->next) {
		Object *ob = base->object;

<<<<<<< HEAD
		if (export_object(&m_settings, base)) {
			switch (ob->type) {
				case OB_LAMP:
				case OB_LATTICE:
				case OB_MBALL:
				case OB_SPEAKER:
					/* We do not export transforms for objects of these classes. */
					break;

				default:
					exploreTransform(eval_ctx, base, ob->parent, NULL);
			}
=======
		switch (ob->type) {
			case OB_LAMP:
			case OB_LATTICE:
			case OB_MBALL:
			case OB_SPEAKER:
				/* We do not export transforms for objects of these classes. */
				break;

			default:
				exploreTransform(eval_ctx, ob, ob->parent);
>>>>>>> f5bc8ad4
		}
	}
}

void AbcExporter::createTransformWritersFlat()
{
	for (Base *base = static_cast<Base *>(m_settings.sl->object_bases.first); base; base = base->next) {
		Object *ob = base->object;

		if (!export_object(&m_settings, base)) {
			std::string name = get_id_name(ob);
			m_xforms[name] = new AbcTransformWriter(
			                     ob, m_writer->archive().getTop(), NULL,
			                     m_trans_sampling_index, m_settings);
		}
	}
}

void AbcExporter::exploreTransform(EvaluationContext *eval_ctx, Base *ob_base, Object *parent, Object *dupliObParent)
{
	Object *ob = ob_base->object;

	if (export_object(&m_settings, ob_base) && object_is_shape(ob)) {
		createTransformWriter(ob, parent, dupliObParent);
	}

	ListBase *lb = object_duplilist(eval_ctx, m_scene, ob);

	if (lb) {
		Base fake_base = *ob_base;  // copy flags (like selection state) from the real object.
		fake_base.next = fake_base.prev = NULL;

		for (DupliObject *link = static_cast<DupliObject *>(lb->first); link; link = link->next) {
			Object *dupli_ob = NULL;
			Object *dupli_parent = NULL;

			if (link->type == OB_DUPLIGROUP) {
				dupli_ob = link->ob;
				dupli_parent = (dupli_ob->parent) ? dupli_ob->parent : ob;

				fake_base.object = dupli_ob;
				exploreTransform(eval_ctx, &fake_base, dupli_parent, ob);
			}
		}
	}

	free_object_duplilist(lb);
}

AbcTransformWriter * AbcExporter::createTransformWriter(Object *ob, Object *parent, Object *dupliObParent)
{
	const std::string name = get_object_dag_path_name(ob, dupliObParent);

	/* An object should not be its own parent, or we'll get infinite loops. */
	BLI_assert(ob != parent);
	BLI_assert(ob != dupliObParent);

	/* check if we have already created a transform writer for this object */
	AbcTransformWriter *my_writer = getXForm(name);
	if (my_writer != NULL){
		return my_writer;
	}

	AbcTransformWriter *parent_writer = NULL;
	Alembic::Abc::OObject alembic_parent;

	if (parent) {
		/* Since there are so many different ways to find parents (as evident
		 * in the number of conditions below), we can't really look up the
		 * parent by name. We'll just call createTransformWriter(), which will
		 * return the parent's AbcTransformWriter pointer. */
		if (parent->parent) {
			parent_writer = createTransformWriter(parent, parent->parent, dupliObParent);
		}
		else if (parent == dupliObParent) {
			if (dupliObParent->parent == NULL) {
				parent_writer = createTransformWriter(parent, NULL, NULL);
			}
			else {
				parent_writer = createTransformWriter(parent, dupliObParent->parent, dupliObParent->parent);
			}
		}
		else {
			parent_writer = createTransformWriter(parent, dupliObParent, dupliObParent);
		}

		BLI_assert(parent_writer);
		alembic_parent = parent_writer->alembicXform();
	}
	else {
		/* Parentless objects still have the "top object" as parent
		 * in Alembic. */
		alembic_parent = m_writer->archive().getTop();
	}

	my_writer = new AbcTransformWriter(ob, alembic_parent, parent_writer,
	                                   m_trans_sampling_index, m_settings);
	m_xforms[name] = my_writer;
	return my_writer;
}

void AbcExporter::createShapeWriters(EvaluationContext *eval_ctx)
{
	for (Base *base = static_cast<Base *>(m_settings.sl->object_bases.first); base; base = base->next) {
		exploreObject(eval_ctx, base, NULL);
	}
}

void AbcExporter::exploreObject(EvaluationContext *eval_ctx, Base *ob_base, Object *dupliObParent)
{
	Object *ob = ob_base->object;
	ListBase *lb = object_duplilist(eval_ctx, m_scene, ob);
	
	createShapeWriter(ob_base, dupliObParent);
	
	if (lb) {
		Base fake_base = *ob_base;  // copy flags (like selection state) from the real object.
		fake_base.next = fake_base.prev = NULL;

		for (DupliObject *dupliob = static_cast<DupliObject *>(lb->first); dupliob; dupliob = dupliob->next) {
			if (dupliob->type == OB_DUPLIGROUP) {
				fake_base.object = dupliob->ob;
				exploreObject(eval_ctx, &fake_base, ob);
			}
		}
	}

	free_object_duplilist(lb);
}

void AbcExporter::createShapeWriter(Base *ob_base, Object *dupliObParent)
{
	Object *ob = ob_base->object;

	if (!object_is_shape(ob)) {
		return;
	}

	if (!export_object(&m_settings, ob_base)) {
		return;
	}

	std::string name;

	if (m_settings.flatten_hierarchy) {
		name = get_id_name(ob);
	}
	else {
		name = get_object_dag_path_name(ob, dupliObParent);
	}
	
	AbcTransformWriter *xform = getXForm(name);

	if (!xform) {
		ABC_LOG(m_settings.logger) << __func__ << ": xform " << name << " is NULL\n";
		return;
	}

	ParticleSystem *psys = static_cast<ParticleSystem *>(ob->particlesystem.first);

	for (; psys; psys = psys->next) {
		if (!psys_check_enabled(ob, psys, G.is_rendering) || !psys->part) {
			continue;
		}

		if (psys->part->type == PART_HAIR) {
			m_settings.export_child_hairs = true;
			m_shapes.push_back(new AbcHairWriter(m_scene, ob, xform, m_shape_sampling_index, m_settings, psys));
		}
		else if (psys->part->type == PART_EMITTER) {
			m_shapes.push_back(new AbcPointsWriter(m_scene, ob, xform, m_shape_sampling_index, m_settings, psys));
		}
	}

	switch (ob->type) {
		case OB_MESH:
		{
			Mesh *me = static_cast<Mesh *>(ob->data);

			if (!me || me->totvert == 0) {
				return;
			}

			m_shapes.push_back(new AbcMeshWriter(m_scene, ob, xform, m_shape_sampling_index, m_settings));
			break;
		}
		case OB_SURF:
		{
			Curve *cu = static_cast<Curve *>(ob->data);

			if (!cu) {
				return;
			}

			m_shapes.push_back(new AbcNurbsWriter(m_scene, ob, xform, m_shape_sampling_index, m_settings));
			break;
		}
		case OB_CURVE:
		{
			Curve *cu = static_cast<Curve *>(ob->data);

			if (!cu) {
				return;
			}

			m_shapes.push_back(new AbcCurveWriter(m_scene, ob, xform, m_shape_sampling_index, m_settings));
			break;
		}
		case OB_CAMERA:
		{
			Camera *cam = static_cast<Camera *>(ob->data);

			if (cam->type == CAM_PERSP) {
				m_shapes.push_back(new AbcCameraWriter(m_scene, ob, xform, m_shape_sampling_index, m_settings));
			}

			break;
		}
	}
}

AbcTransformWriter *AbcExporter::getXForm(const std::string &name)
{
	std::map<std::string, AbcTransformWriter *>::iterator it = m_xforms.find(name);

	if (it == m_xforms.end()) {
		return NULL;
	}

	return it->second;
}

void AbcExporter::setCurrentFrame(Main *bmain, double t)
{
	m_scene->r.cfra = static_cast<int>(t);
	m_scene->r.subframe = static_cast<float>(t) - m_scene->r.cfra;
	BKE_scene_update_for_newframe(bmain->eval_ctx, bmain, m_scene);
}<|MERGE_RESOLUTION|>--- conflicted
+++ resolved
@@ -347,7 +347,6 @@
 	for (Base *base = static_cast<Base *>(m_settings.sl->object_bases.first); base; base = base->next) {
 		Object *ob = base->object;
 
-<<<<<<< HEAD
 		if (export_object(&m_settings, base)) {
 			switch (ob->type) {
 				case OB_LAMP:
@@ -360,18 +359,6 @@
 				default:
 					exploreTransform(eval_ctx, base, ob->parent, NULL);
 			}
-=======
-		switch (ob->type) {
-			case OB_LAMP:
-			case OB_LATTICE:
-			case OB_MBALL:
-			case OB_SPEAKER:
-				/* We do not export transforms for objects of these classes. */
-				break;
-
-			default:
-				exploreTransform(eval_ctx, ob, ob->parent);
->>>>>>> f5bc8ad4
 		}
 	}
 }
