# ##### BEGIN GPL LICENSE BLOCK #####
#
#  This program is free software; you can redistribute it and/or
#  modify it under the terms of the GNU General Public License
#  as published by the Free Software Foundation; either version 2
#  of the License, or (at your option) any later version.
#
#  This program is distributed in the hope that it will be useful,
#  but WITHOUT ANY WARRANTY; without even the implied warranty of
#  MERCHANTABILITY or FITNESS FOR A PARTICULAR PURPOSE.  See the
#  GNU General Public License for more details.
#
#  You should have received a copy of the GNU General Public License
#  along with this program; if not, write to the Free Software Foundation,
#  Inc., 51 Franklin Street, Fifth Floor, Boston, MA 02110-1301, USA.
#
# ##### END GPL LICENSE BLOCK #####

# <pep8 compliant>

# Use for validating our wiki interlinking.
#  ./blender.bin --background -noaudio --python source/tests/bl_rna_wiki_reference.py
#
# 1) test_data()              -- ensure the data we have is correct format
# 2) test_lookup_coverage()   -- ensure that we have lookups for _every_ RNA path
# 3) test_urls()              -- ensure all the URL's are correct
# 4) test_language_coverage() -- ensure language lookup table is complete
#

import bpy

<<<<<<< HEAD
def test_data():
    import rna_wiki_reference
    
    assert(isinstance(rna_wiki_reference.url_manual_mapping, tuple))
    for i, value in enumerate(rna_wiki_reference.url_manual_mapping):
        try:
            assert(len(value) == 2)
            assert(isinstance(value[0], str))
            assert(isinstance(value[1], str))
        except:
            print("Expected a tuple of 2 strings, instead item %d is a %s: %r" % (i, type(value), value))
            import traceback
            traceback.print_exc()
            raise

# a stripped down version of api_dump() in rna_info_dump.py
=======

def test_data():
    import rna_wiki_reference

    assert(isinstance(rna_wiki_reference.url_manual_mapping, tuple))
    for i, value in enumerate(rna_wiki_reference.url_manual_mapping):
        try:
            assert(len(value) == 2)
            assert(isinstance(value[0], str))
            assert(isinstance(value[1], str))
        except:
            print("Expected a tuple of 2 strings, instead item %d is a %s: %r" % (i, type(value), value))
            import traceback
            traceback.print_exc()
            raise
>>>>>>> 818b2e81


# a stripped down version of api_dump() in rna_info_dump.py
def test_lookup_coverage():

    def rna_ids():
        import rna_info
        struct = rna_info.BuildRNAInfo()[0]
        for struct_id, v in sorted(struct.items()):
            props = [(prop.identifier, prop) for prop in v.properties]
            struct_path = "bpy.types.%s" % struct_id[1]
            for prop_id, prop in props:
                yield (struct_path, "%s.%s" % (struct_path, prop_id))

        for submod_id in dir(bpy.ops):
            op_path = "bpy.ops.%s" % submod_id
            for op_id in dir(getattr(bpy.ops, submod_id)):
                yield (op_path, "%s.%s" % (op_path, op_id))

    # check coverage
    from bl_operators import wm

    set_group_all = set()
    set_group_doc = set()

    for rna_group, rna_id in rna_ids():
        url = wm.WM_OT_doc_view_manual._lookup_rna_url(rna_id, verbose=False)
        print(rna_id, "->", url)

        set_group_all.add(rna_group)
        if url is not None:
            set_group_doc.add(rna_group)

    # finally report undocumented groups
    print("")
    print("---------------------")
    print("Undocumented Sections")
<<<<<<< HEAD
    
    for rna_group in sorted(set_group_all):
        if rna_group not in set_group_doc:
            print("%s.*" % rna_group)
=======

    for rna_group in sorted(set_group_all):
        if rna_group not in set_group_doc:
            print("%s.*" % rna_group)

>>>>>>> 818b2e81

def test_urls():
    pass  # TODO


def test_language_coverage():
    pass  # TODO


def main():
    test_data()
    test_lookup_coverage()
    test_language_coverage()

if __name__ == "__main__":
    main()<|MERGE_RESOLUTION|>--- conflicted
+++ resolved
@@ -29,24 +29,6 @@
 
 import bpy
 
-<<<<<<< HEAD
-def test_data():
-    import rna_wiki_reference
-    
-    assert(isinstance(rna_wiki_reference.url_manual_mapping, tuple))
-    for i, value in enumerate(rna_wiki_reference.url_manual_mapping):
-        try:
-            assert(len(value) == 2)
-            assert(isinstance(value[0], str))
-            assert(isinstance(value[1], str))
-        except:
-            print("Expected a tuple of 2 strings, instead item %d is a %s: %r" % (i, type(value), value))
-            import traceback
-            traceback.print_exc()
-            raise
-
-# a stripped down version of api_dump() in rna_info_dump.py
-=======
 
 def test_data():
     import rna_wiki_reference
@@ -62,7 +44,6 @@
             import traceback
             traceback.print_exc()
             raise
->>>>>>> 818b2e81
 
 
 # a stripped down version of api_dump() in rna_info_dump.py
@@ -100,18 +81,11 @@
     print("")
     print("---------------------")
     print("Undocumented Sections")
-<<<<<<< HEAD
-    
-    for rna_group in sorted(set_group_all):
-        if rna_group not in set_group_doc:
-            print("%s.*" % rna_group)
-=======
 
     for rna_group in sorted(set_group_all):
         if rna_group not in set_group_doc:
             print("%s.*" % rna_group)
 
->>>>>>> 818b2e81
 
 def test_urls():
     pass  # TODO
