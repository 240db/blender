--- conflicted
+++ resolved
@@ -304,7 +304,9 @@
 	mark_as_advanced(WITH_GCC_MUDFLAP)
 endif()
 
-<<<<<<< HEAD
+# Unit testsing
+option(WITH_GTESTS "Enable GTest unit testing" OFF)
+
 # OpenGL
 
 option(WITH_GLEW_MX             "Support multiple GLEW contexts (experimental)"                                                                                ON )
@@ -333,10 +335,6 @@
 endif()
 
 # Apple
-=======
-# Unit testsing
-option(WITH_GTESTS "Enable GTest unit testing" OFF)
->>>>>>> 0a0e4e0e
 
 if(APPLE)
 	cmake_minimum_required(VERSION 2.8.8)
