--- conflicted
+++ resolved
@@ -515,12 +515,8 @@
 
 
 # Vulkan
-<<<<<<< HEAD
 option(WITH_VULKAN                    "Enable Vulkan backend (Experimental)" OFF)
 option(WITH_VULKAN_SHADER_COMPILATION "Temporary flag to enable vulkan shader compilation needed to continue development during the migration of GLSL to Vulkan." OFF)
-=======
-option(WITH_VULKAN              "Enable Vulkan GHOST backend (for development purposes)" OFF)
->>>>>>> d944b969
 
 # OpenGL
 
@@ -534,11 +530,7 @@
   WITH_GLEW_ES
   WITH_GL_EGL
   WITH_GL_PROFILE_ES20
-<<<<<<< HEAD
   WITH_VULKAN_SHADER_COMPILATION
-=======
-  WITH_VULKAN
->>>>>>> d944b969
 )
 
 if(WIN32)
@@ -1146,12 +1138,9 @@
   list(APPEND BLENDER_GL_LIBRARIES ${Vulkan_LIBRARY})
 
   add_definitions(-DWITH_VULKAN)
-<<<<<<< HEAD
   if(WITH_VULKAN_SHADER_COMPILATION)
     add_definitions(-DWITH_VULKAN_SHADER_COMPILATION)
   endif()
-=======
->>>>>>> d944b969
 endif()
 
 #-----------------------------------------------------------------------------
