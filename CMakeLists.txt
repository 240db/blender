--- conflicted
+++ resolved
@@ -440,14 +440,12 @@
 	set(CPACK_INSTALL_PREFIX ${CMAKE_GENERIC_PROGRAM_FILES}/${})
 endif()
 
-<<<<<<< HEAD
-# Dependency graph
-option(WITH_LEGACY_DEPSGRAPH "Build Blender with legacy dependency graph" ON)
-=======
 # Experimental support of C++11
 option(WITH_CPP11 "Build with C++11 standard enabled, for development use only!" OFF)
 mark_as_advanced(WITH_CPP11)
->>>>>>> 30527e3e
+
+# Dependency graph
+option(WITH_LEGACY_DEPSGRAPH "Build Blender with legacy dependency graph" ON)
 
 # avoid using again
 option_defaults_clear()
@@ -2672,13 +2670,6 @@
 	endif()
 endif()
 
-<<<<<<< HEAD
-# Enable C++11
-if(CMAKE_COMPILER_IS_GNUCC)
-	set(CMAKE_CXX_FLAGS  "${CMAKE_CXX_FLAGS} -std=c++11")
-elseif(CMAKE_C_COMPILER_ID MATCHES "Clang")
-	set(CMAKE_CXX_FLAGS  "${CMAKE_CXX_FLAGS} -std=c++11")
-=======
 if(WITH_CPP11)
 	if(CMAKE_COMPILER_IS_GNUCC OR CMAKE_C_COMPILER_ID MATCHES "Clang")
 		set(CMAKE_CXX_FLAGS "${CMAKE_CXX_FLAGS} -std=c++11")
@@ -2687,7 +2678,6 @@
 	else()
 		message(FATAL_ERROR "Compiler ${CMAKE_C_COMPILER_ID} is not supported for C++11 build yet")
 	endif()
->>>>>>> 30527e3e
 endif()
 
 # Include warnings first, so its possible to disable them with user defined flags
