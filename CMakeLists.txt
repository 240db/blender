# ***** BEGIN GPL LICENSE BLOCK *****
#
# This program is free software; you can redistribute it and/or
# modify it under the terms of the GNU General Public License
# as published by the Free Software Foundation; either version 2
# of the License, or (at your option) any later version.
#
# This program is distributed in the hope that it will be useful,
# but WITHOUT ANY WARRANTY; without even the implied warranty of
# MERCHANTABILITY or FITNESS FOR A PARTICULAR PURPOSE.  See the
# GNU General Public License for more details.
#
# You should have received a copy of the GNU General Public License
# along with this program; if not, write to the Free Software Foundation,
# Inc., 51 Franklin Street, Fifth Floor, Boston, MA 02110-1301, USA.
#
# The Original Code is Copyright (C) 2006, Blender Foundation
# All rights reserved.
#
# ***** END GPL LICENSE BLOCK *****

#-----------------------------------------------------------------------------
# We don't allow in-source builds. This causes no end of troubles because
# all out-of-source builds will use the CMakeCache.txt file there and even
# build the libs and objects in it.

if(${CMAKE_SOURCE_DIR} STREQUAL ${CMAKE_BINARY_DIR})
  if(NOT DEFINED WITH_IN_SOURCE_BUILD)
    message(FATAL_ERROR
      "CMake generation for blender is not allowed within the source directory!"
      "\n Remove \"${CMAKE_SOURCE_DIR}/CMakeCache.txt\" and try again from another folder, e.g.:"
      "\n "
      "\n rm CMakeCache.txt"
      "\n cd .."
      "\n mkdir cmake-make"
      "\n cd cmake-make"
      "\n cmake ../blender"
      "\n "
      "\n Alternately define WITH_IN_SOURCE_BUILD to force this option (not recommended!)"
    )
  endif()
endif()

cmake_minimum_required(VERSION 3.5)

# Prever LEGACY OpenGL to eb compatible with all the existing releases and
# platforms which don't hare GLVND yet. Only do it if preference was not set
# externally.
if(NOT DEFINED OpenGL_GL_PREFERENCE)
  set(OpenGL_GL_PREFERENCE "LEGACY")
endif()

if(NOT EXECUTABLE_OUTPUT_PATH)
  set(FIRST_RUN TRUE)
else()
  set(FIRST_RUN FALSE)
endif()

# this starts out unset
list(APPEND CMAKE_MODULE_PATH "${CMAKE_SOURCE_DIR}/build_files/cmake/Modules")
list(APPEND CMAKE_MODULE_PATH "${CMAKE_SOURCE_DIR}/build_files/cmake/platform")

# avoid having empty buildtype
if(NOT DEFINED CMAKE_BUILD_TYPE_INIT)
  set(CMAKE_BUILD_TYPE_INIT "Release")
endif()

# Omit superfluous "Up-to-date" messages.
if(NOT DEFINED CMAKE_INSTALL_MESSAGE)
  set(CMAKE_INSTALL_MESSAGE "LAZY")
endif()

# quiet output for Makefiles, 'make -s' helps too
# set_property(GLOBAL PROPERTY RULE_MESSAGES OFF)

# global compile definitions since add_definitions() adds for all.
set_property(DIRECTORY APPEND PROPERTY COMPILE_DEFINITIONS
  $<$<CONFIG:Debug>:DEBUG;_DEBUG>
  $<$<CONFIG:Release>:NDEBUG>
  $<$<CONFIG:MinSizeRel>:NDEBUG>
  $<$<CONFIG:RelWithDebInfo>:NDEBUG>
)

#-----------------------------------------------------------------------------
# Set policy

# see "cmake --help-policy CMP0003"
# So library linking is more sane
cmake_policy(SET CMP0003 NEW)

# So BUILDINFO and BLENDERPATH strings are automatically quoted
cmake_policy(SET CMP0005 NEW)

# So syntax problems are errors
cmake_policy(SET CMP0010 NEW)

# Input directories must have CMakeLists.txt
cmake_policy(SET CMP0014 NEW)

#-----------------------------------------------------------------------------
# Load some macros.
include(build_files/cmake/macros.cmake)


#-----------------------------------------------------------------------------
# Initialize project.

blender_project_hack_pre()

project(Blender)

blender_project_hack_post()

enable_testing()

#-----------------------------------------------------------------------------
# Redirect output files

set(EXECUTABLE_OUTPUT_PATH ${CMAKE_BINARY_DIR}/bin CACHE INTERNAL "" FORCE)
set(LIBRARY_OUTPUT_PATH ${CMAKE_BINARY_DIR}/lib CACHE INTERNAL "" FORCE)
if(MSVC)
  set(TESTS_OUTPUT_DIR ${EXECUTABLE_OUTPUT_PATH}/tests/$<CONFIG>/ CACHE INTERNAL "" FORCE)
else()
  set(TESTS_OUTPUT_DIR ${EXECUTABLE_OUTPUT_PATH}/tests/ CACHE INTERNAL "" FORCE)
endif()

#-----------------------------------------------------------------------------
# Set default config options

get_blender_version()


#-----------------------------------------------------------------------------
# Options

# First platform specific non-cached vars
if(UNIX AND NOT (APPLE OR HAIKU))
  set(WITH_X11 ON)
endif()

# Blender internal features
option(WITH_BLENDER "Build blender (disable to build only the blender player)" ON)
mark_as_advanced(WITH_BLENDER)

option(WITH_INTERNATIONAL "Enable I18N (International fonts and text)" ON)

option(WITH_PYTHON        "Enable Embedded Python API  (only disable for development)" ON)
option(WITH_PYTHON_SECURITY "Disables execution of scripts within blend files by default" ON)
mark_as_advanced(WITH_PYTHON)  # don't want people disabling this unless they really know what they are doing.
mark_as_advanced(WITH_PYTHON_SECURITY)  # some distributions see this as a security issue, rather than have them patch it, make a build option.

option(WITH_PYTHON_SAFETY "Enable internal API error checking to track invalid data to prevent crash on access (at the expense of some efficiency, only enable for development)." OFF)
mark_as_advanced(WITH_PYTHON_SAFETY)
option(WITH_PYTHON_MODULE "Enable building as a python module which runs without a user interface, like running regular blender in background mode (experimental, only enable for development), installs to PYTHON_SITE_PACKAGES (or CMAKE_INSTALL_PREFIX if WITH_INSTALL_PORTABLE is enabled)." OFF)
if(APPLE)
  option(WITH_PYTHON_FRAMEWORK "Enable building using the Python available in the framework (OSX only)" OFF)
endif()

option(WITH_BUILDINFO     "Include extra build details (only disable for development & faster builds)" ON)
if(${CMAKE_VERSION} VERSION_LESS 2.8.8)
  # add_library OBJECT arg unsupported
  set(WITH_BUILDINFO OFF)
endif()
set(BUILDINFO_OVERRIDE_DATE "" CACHE STRING "Use instead of the current date for reproducible builds (empty string disables this option)")
set(BUILDINFO_OVERRIDE_TIME "" CACHE STRING "Use instead of the current time for reproducible builds (empty string disables this option)")
set(CPACK_OVERRIDE_PACKAGENAME "" CACHE STRING "Use instead of the standard packagename (empty string disables this option)")
mark_as_advanced(CPACK_OVERRIDE_PACKAGENAME)
mark_as_advanced(BUILDINFO_OVERRIDE_DATE)
mark_as_advanced(BUILDINFO_OVERRIDE_TIME)

option(WITH_IK_ITASC      "Enable ITASC IK solver (only disable for development & for incompatible C++ compilers)" ON)
option(WITH_IK_SOLVER     "Enable Legacy IK solver (only disable for development)" ON)
<<<<<<< HEAD
option(WITH_FFTW3         "Enable FFTW3 support (Used for ocean sim and audio effects)" ${_init_FFTW3})
=======
option(WITH_FFTW3         "Enable FFTW3 support (Used for smoke, ocean sim, and audio effects)" ON)
>>>>>>> c30d6571
option(WITH_BULLET        "Enable Bullet (Physics Engine)" ON)
option(WITH_SYSTEM_BULLET "Use the systems bullet library (currently unsupported due to missing features in upstream!)" )
mark_as_advanced(WITH_SYSTEM_BULLET)
option(WITH_OPENCOLORIO   "Enable OpenColorIO color management" ON)

# Compositor
option(WITH_COMPOSITOR         "Enable the tile based nodal compositor" ON)
option(WITH_OPENIMAGEDENOISE   "Enable the OpenImageDenoise compositing node" ON)

option(WITH_OPENSUBDIV    "Enable OpenSubdiv for surface subdivision" ON)

option(WITH_OPENVDB       "Enable features relying on OpenVDB" ON)
option(WITH_OPENVDB_BLOSC "Enable blosc compression for OpenVDB, only enable if OpenVDB was built with blosc support" ON)
option(WITH_OPENVDB_3_ABI_COMPATIBLE "Assume OpenVDB library has been compiled with version 3 ABI compatibility" OFF)
mark_as_advanced(WITH_OPENVDB_3_ABI_COMPATIBLE)

# GHOST Windowing Library Options
option(WITH_GHOST_DEBUG   "Enable debugging output for the GHOST library" OFF)
mark_as_advanced(WITH_GHOST_DEBUG)

option(WITH_GHOST_SDL    "Enable building Blender against SDL for windowing rather than the native APIs" OFF)
mark_as_advanced(WITH_GHOST_SDL)

if(WITH_X11)
  option(WITH_GHOST_XDND    "Enable drag'n'drop support on X11 using XDND protocol" ON)
endif()

# Misc...
option(WITH_HEADLESS      "Build without graphical support (renderfarm, server mode only)" OFF)
mark_as_advanced(WITH_HEADLESS)

option(WITH_QUADRIFLOW    "Build with quadriflow remesher support" ON)

option(WITH_AUDASPACE    "Build with blenders audio library (only disable if you know what you're doing!)" ON)
option(WITH_SYSTEM_AUDASPACE "Build with external audaspace library installed on the system (only enable if you know what you're doing!)" OFF)
mark_as_advanced(WITH_AUDASPACE)
mark_as_advanced(WITH_SYSTEM_AUDASPACE)

if(NOT WITH_AUDASPACE)
  set(WITH_SYSTEM_AUDASPACE OFF)
endif()

option(WITH_OPENMP        "Enable OpenMP (has to be supported by the compiler)" ON)
if(UNIX AND NOT APPLE)
  option(WITH_OPENMP_STATIC "Link OpenMP statically (only used by the release environment)" OFF)
  mark_as_advanced(WITH_OPENMP_STATIC)
endif()

if(WITH_X11)
  option(WITH_X11_XINPUT    "Enable X11 Xinput (tablet support and unicode input)"  ON)
  option(WITH_X11_XF86VMODE "Enable X11 video mode switching"                       ON)
  option(WITH_X11_XFIXES    "Enable X11 XWayland cursor warping workaround"         ON)
  option(WITH_X11_ALPHA     "Enable X11 transparent background"                     ON)
endif()

if(UNIX AND NOT APPLE)
  option(WITH_SYSTEM_GLEW "Use GLEW OpenGL wrapper library provided by the operating system" OFF)
  option(WITH_SYSTEM_GLES "Use OpenGL ES library provided by the operating system"           ON)
else()
  # not an option for other OS's
  set(WITH_SYSTEM_GLEW OFF)
  set(WITH_SYSTEM_GLES OFF)
endif()


if(UNIX AND NOT APPLE)
  option(WITH_SYSTEM_EIGEN3 "Use the systems Eigen3 library" OFF)
endif()


# Modifiers
option(WITH_MOD_MANTA           "Enable Mantaflow Fluid Simulation Framework" ON)
option(WITH_MOD_REMESH          "Enable Remesh Modifier" ON)
option(WITH_MOD_OCEANSIM        "Enable Ocean Modifier" ON)

# Image format support
option(WITH_OPENIMAGEIO         "Enable OpenImageIO Support (http://www.openimageio.org)" ON)
option(WITH_IMAGE_OPENEXR       "Enable OpenEXR Support (http://www.openexr.com)" ON)
option(WITH_IMAGE_OPENJPEG      "Enable OpenJpeg Support (http://www.openjpeg.org)" ON)
option(WITH_IMAGE_TIFF          "Enable LibTIFF Support" ON)
option(WITH_IMAGE_DDS           "Enable DDS Image Support" ON)
option(WITH_IMAGE_CINEON        "Enable CINEON and DPX Image Support" ON)
option(WITH_IMAGE_HDR           "Enable HDR Image Support" ON)

# Audio/Video format support
option(WITH_CODEC_AVI           "Enable Blenders own AVI file support (raw/jpeg)" ON)
option(WITH_CODEC_FFMPEG        "Enable FFMPeg Support (http://ffmpeg.org)" ON)
option(WITH_CODEC_SNDFILE       "Enable libsndfile Support (http://www.mega-nerd.com/libsndfile)" ON)

# Alembic support
option(WITH_ALEMBIC             "Enable Alembic Support" ON)
option(WITH_ALEMBIC_HDF5        "Enable Legacy Alembic Support (not officially supported)" OFF)

# 3D format support
# Disable opencollada when we don't have precompiled libs
option(WITH_OPENCOLLADA   "Enable OpenCollada Support (http://www.opencollada.org)" ON)

# Sound output
option(WITH_SDL           "Enable SDL for sound and joystick support" ON)
option(WITH_OPENAL        "Enable OpenAL Support (http://www.openal.org)" ON)
if(NOT WIN32)
  option(WITH_JACK          "Enable JACK Support (http://www.jackaudio.org)" ON)
  if(UNIX AND NOT APPLE)
    option(WITH_JACK_DYNLOAD  "Enable runtime dynamic JACK libraries loading" OFF)
  endif()
endif()
if(UNIX AND NOT APPLE)
  option(WITH_SDL_DYNLOAD  "Enable runtime dynamic SDL libraries loading" OFF)
endif()

# Compression
option(WITH_LZO           "Enable fast LZO compression (used for pointcache)" ON)
option(WITH_LZMA          "Enable best LZMA compression, (used for pointcache)" ON)
if(UNIX AND NOT APPLE)
  option(WITH_SYSTEM_LZO    "Use the system LZO library" OFF)
endif()
option(WITH_DRACO         "Enable Draco mesh compression Python module (used for glTF)" ON)

# Camera/motion tracking
option(WITH_LIBMV         "Enable Libmv structure from motion library" ON)
option(WITH_LIBMV_SCHUR_SPECIALIZATIONS "Enable fixed-size schur specializations." ON)
mark_as_advanced(WITH_LIBMV_SCHUR_SPECIALIZATIONS)

# Logging/unbit test libraries.
option(WITH_SYSTEM_GFLAGS   "Use system-wide Gflags instead of a bundled one" OFF)
option(WITH_SYSTEM_GLOG     "Use system-wide Glog instead of a bundled one" OFF)
mark_as_advanced(WITH_SYSTEM_GFLAGS)
mark_as_advanced(WITH_SYSTEM_GLOG)

# Freestyle
option(WITH_FREESTYLE     "Enable Freestyle (advanced edges rendering)" ON)

# Misc
if(WIN32)
  option(WITH_INPUT_IME "Enable Input Method Editor (IME) for complex Asian character input" ON)
endif()
option(WITH_INPUT_NDOF "Enable NDOF input devices (SpaceNavigator and friends)" ON)
if(UNIX AND NOT APPLE)
  option(WITH_INSTALL_PORTABLE "Install redistributeable runtime, otherwise install into CMAKE_INSTALL_PREFIX" ON)
  option(WITH_STATIC_LIBS "Try to link with static libraries, as much as possible, to make blender more portable across distributions" OFF)
  if(WITH_STATIC_LIBS)
    option(WITH_BOOST_ICU "Boost uses ICU library (required for linking with static Boost built with libicu)." OFF)
    mark_as_advanced(WITH_BOOST_ICU)
  endif()
endif()

option(WITH_PYTHON_INSTALL       "Copy system python into the blender install folder" ON)
if(WIN32 OR APPLE)
  # Windows and macOS have this bundled with Python libraries.
elseif(WITH_PYTHON_INSTALL OR (WITH_AUDASPACE AND NOT WITH_SYSTEM_AUDASPACE))
  set(PYTHON_NUMPY_PATH            "" CACHE PATH "Path to python site-packages or dist-packages containing 'numpy' module")
  mark_as_advanced(PYTHON_NUMPY_PATH)
  set(PYTHON_NUMPY_INCLUDE_DIRS ${PYTHON_NUMPY_PATH}/numpy/core/include CACHE PATH "Path to the include directory of the numpy module")
  mark_as_advanced(PYTHON_NUMPY_INCLUDE_DIRS)
endif()
if(WITH_PYTHON_INSTALL)
  option(WITH_PYTHON_INSTALL_NUMPY "Copy system numpy into the blender install folder"  ON)

  if(UNIX AND NOT APPLE)
    option(WITH_PYTHON_INSTALL_REQUESTS "Copy system requests into the blender install folder" ON)
    set(PYTHON_REQUESTS_PATH "" CACHE PATH "Path to python site-packages or dist-packages containing 'requests' module")
    mark_as_advanced(PYTHON_REQUESTS_PATH)
  endif()
endif()

option(WITH_CPU_SSE              "Enable SIMD instruction if they're detected on the host machine" ON)
mark_as_advanced(WITH_CPU_SSE)

# Cycles
option(WITH_CYCLES                  "Enable Cycles Render Engine" ON)
option(WITH_CYCLES_STANDALONE       "Build Cycles standalone application" OFF)
option(WITH_CYCLES_STANDALONE_GUI   "Build Cycles standalone with GUI" OFF)
option(WITH_CYCLES_OSL              "Build Cycles with OSL support" ON)
option(WITH_CYCLES_EMBREE           "Build Cycles with Embree support" OFF)
option(WITH_CYCLES_CUDA_BINARIES    "Build Cycles CUDA binaries" OFF)
option(WITH_CYCLES_CUBIN_COMPILER   "Build cubins with nvrtc based compiler instead of nvcc" OFF)
option(WITH_CYCLES_CUDA_BUILD_SERIAL "Build cubins one after another (useful on machines with limited RAM)" OFF)
mark_as_advanced(WITH_CYCLES_CUDA_BUILD_SERIAL)
set(CYCLES_CUDA_BINARIES_ARCH sm_30 sm_35 sm_37 sm_50 sm_52 sm_60 sm_61 sm_70 sm_75 CACHE STRING "CUDA architectures to build binaries for")
mark_as_advanced(CYCLES_CUDA_BINARIES_ARCH)
unset(PLATFORM_DEFAULT)
option(WITH_CYCLES_LOGGING  "Build Cycles with logging support" ON)
option(WITH_CYCLES_DEBUG    "Build Cycles with extra debug capabilities" OFF)
option(WITH_CYCLES_NATIVE_ONLY  "Build Cycles with native kernel only (which fits current CPU, use for development only)" OFF)
option(WITH_CYCLES_KERNEL_ASAN  "Build Cycles kernels with address sanitizer when WITH_COMPILER_ASAN is on, even if it's very slow" OFF)
mark_as_advanced(WITH_CYCLES_KERNEL_ASAN)
mark_as_advanced(WITH_CYCLES_CUBIN_COMPILER)
mark_as_advanced(WITH_CYCLES_LOGGING)
mark_as_advanced(WITH_CYCLES_DEBUG)
mark_as_advanced(WITH_CYCLES_NATIVE_ONLY)

option(WITH_CYCLES_DEVICE_CUDA              "Enable Cycles CUDA compute support" ON)
option(WITH_CYCLES_DEVICE_OPTIX             "Enable Cycles OptiX support" OFF)
option(WITH_CYCLES_DEVICE_OPENCL            "Enable Cycles OpenCL compute support" ON)
option(WITH_CYCLES_NETWORK              "Enable Cycles compute over network support (EXPERIMENTAL and unfinished)" OFF)
mark_as_advanced(WITH_CYCLES_DEVICE_CUDA)
mark_as_advanced(WITH_CYCLES_DEVICE_OPENCL)
mark_as_advanced(WITH_CYCLES_NETWORK)

option(WITH_CUDA_DYNLOAD "Dynamically load CUDA libraries at runtime" ON)
mark_as_advanced(WITH_CUDA_DYNLOAD)

# LLVM
option(WITH_LLVM                    "Use LLVM" OFF)
if(APPLE)
  option(LLVM_STATIC                  "Link with LLVM static libraries" ON) # we prefer static llvm build on Apple, dyn build possible though
else()
  option(LLVM_STATIC                  "Link with LLVM static libraries" OFF)
endif()
mark_as_advanced(LLVM_STATIC)

# disable for now, but plan to support on all platforms eventually
option(WITH_MEM_JEMALLOC   "Enable malloc replacement (http://www.canonware.com/jemalloc)" ON)
mark_as_advanced(WITH_MEM_JEMALLOC)

# currently only used for BLI_mempool
option(WITH_MEM_VALGRIND "Enable extended valgrind support for better reporting" OFF)
mark_as_advanced(WITH_MEM_VALGRIND)

# Debug
option(WITH_CXX_GUARDEDALLOC "Enable GuardedAlloc for C++ memory allocation tracking (only enable for development)" OFF)
mark_as_advanced(WITH_CXX_GUARDEDALLOC)

option(WITH_ASSERT_ABORT "Call abort() when raising an assertion through BLI_assert()" ON)
mark_as_advanced(WITH_ASSERT_ABORT)

option(WITH_BOOST "Enable features depending on boost" ON)
option(WITH_TBB   "Enable features depending on TBB (OpenVDB, OpenImageDenoise, sculpt multithreading)" ON)

# TBB malloc is only supported on for windows currently
if(WIN32)
  option(WITH_TBB_MALLOC_PROXY "Enable the TBB malloc replacement" ON)
endif()

# Unit testsing
option(WITH_GTESTS "Enable GTest unit testing" OFF)
option(WITH_OPENGL_RENDER_TESTS "Enable OpenGL render related unit testing (Experimental)" OFF)
option(WITH_OPENGL_DRAW_TESTS "Enable OpenGL UI drawing related unit testing (Experimental)" OFF)

# Documentation
if(UNIX AND NOT APPLE)
  option(WITH_DOC_MANPAGE "Create a manual page (Unix manpage)" OFF)
endif()


# OpenGL

option(WITH_OPENGL              "When off limits visibility of the opengl headers to just bf_gpu and gawain (temporary option for development purposes)" ON)
option(WITH_GLEW_ES             "Switches to experimental copy of GLEW that has support for OpenGL ES. (temporary option for development purposes)" OFF)
option(WITH_GL_EGL              "Use the EGL OpenGL system library instead of the platform specific OpenGL system library (CGL, glX, or WGL)"       OFF)
option(WITH_GL_PROFILE_ES20     "Support using OpenGL ES 2.0. (through either EGL or the AGL/WGL/XGL 'es20' profile)"                               OFF)

mark_as_advanced(
  WITH_OPENGL
  WITH_GLEW_ES
  WITH_GL_EGL
  WITH_GL_PROFILE_ES20
)

if(WIN32)
  option(WITH_GL_ANGLE "Link with the ANGLE library, an OpenGL ES 2.0 implementation based on Direct3D, instead of the system OpenGL library." OFF)
  mark_as_advanced(WITH_GL_ANGLE)
endif()

if(WITH_GLEW_ES AND WITH_SYSTEM_GLEW)
  message(WARNING Ignoring WITH_SYSTEM_GLEW and using WITH_GLEW_ES)
  set(WITH_SYSTEM_GLEW OFF)
endif()

if(WIN32)
  getDefaultWindowsPrefixBase(CMAKE_GENERIC_PROGRAM_FILES)
  set(CPACK_INSTALL_PREFIX ${CMAKE_GENERIC_PROGRAM_FILES}/${})
endif()

# Compiler toolchain
if(CMAKE_COMPILER_IS_GNUCC)
  option(WITH_LINKER_GOLD "Use ld.gold linker which is usually faster than ld.bfd" ON)
  mark_as_advanced(WITH_LINKER_GOLD)
endif()

if(CMAKE_COMPILER_IS_GNUCC OR CMAKE_C_COMPILER_ID MATCHES "Clang")
  option(WITH_COMPILER_ASAN "Build and link against address sanitizer (only for Debug & RelWithDebInfo targets)." OFF)
  mark_as_advanced(WITH_COMPILER_ASAN)

  if(WITH_COMPILER_ASAN)
    set(_asan_defaults "\
-fsanitize=address \
-fsanitize=bool \
-fsanitize=bounds \
-fsanitize=enum \
-fsanitize=float-cast-overflow \
-fsanitize=float-divide-by-zero \
-fsanitize=nonnull-attribute \
-fsanitize=returns-nonnull-attribute \
-fsanitize=signed-integer-overflow \
-fsanitize=undefined \
-fsanitize=vla-bound \
-fno-sanitize=alignment \
")

    if(NOT MSVC) # not all sanitizers are supported with clang-cl, these two however are very vocal about it
      set(_asan_defaults "${_asan_defaults} -fsanitize=leak -fsanitize=object-size" )
    endif()
    set(COMPILER_ASAN_CFLAGS "${_asan_defaults}" CACHE STRING "C flags for address sanitizer")
    mark_as_advanced(COMPILER_ASAN_CFLAGS)
    set(COMPILER_ASAN_CXXFLAGS "${_asan_defaults}" CACHE STRING "C++ flags for address sanitizer")
    mark_as_advanced(COMPILER_ASAN_CXXFLAGS)

    unset(_asan_defaults)

    if(NOT MSVC)
      find_library(COMPILER_ASAN_LIBRARY asan ${CMAKE_C_IMPLICIT_LINK_DIRECTORIES})
    else()
      find_library( COMPILER_ASAN_LIBRARY NAMES clang_rt.asan-x86_64
        PATHS
        [HKEY_LOCAL_MACHINE\\SOFTWARE\\Wow6432Node\\LLVM\\LLVM;]/lib/clang/7.0.0/lib/windows
        [HKEY_LOCAL_MACHINE\\SOFTWARE\\Wow6432Node\\LLVM\\LLVM;]/lib/clang/6.0.0/lib/windows
      )
    endif()
    mark_as_advanced(COMPILER_ASAN_LIBRARY)
  endif()
endif()

if(WIN32)
  # Use hardcoded paths or find_package to find externals
  option(WITH_WINDOWS_FIND_MODULES "Use find_package to locate libraries" OFF)
  mark_as_advanced(WITH_WINDOWS_FIND_MODULES)

  option(WINDOWS_USE_VISUAL_STUDIO_PROJECT_FOLDERS "Organize the visual studio projects according to source folder structure." ON)
  mark_as_advanced(WINDOWS_USE_VISUAL_STUDIO_PROJECT_FOLDERS)

  option(WINDOWS_USE_VISUAL_STUDIO_SOURCE_FOLDERS "Organize the source files in filters matching the source folders." ON)
  mark_as_advanced(WINDOWS_USE_VISUAL_STUDIO_SOURCE_FOLDERS)

  option(WINDOWS_PYTHON_DEBUG "Include the files needed for debugging python scripts with visual studio 2017+." OFF)
  mark_as_advanced(WINDOWS_PYTHON_DEBUG)

  option(WITH_WINDOWS_BUNDLE_CRT "Bundle the C runtime for install free distribution." ON)
  mark_as_advanced(WITH_WINDOWS_BUNDLE_CRT)

endif()

# The following only works with the Ninja generator in CMake >= 3.0.
if("${CMAKE_GENERATOR}" MATCHES "Ninja")
  option(WITH_NINJA_POOL_JOBS
         "Enable Ninja pools of jobs, to try to ease building on machines with 16GB of RAM or less (if not yet defined, will try to set best values based on detected machine specifications)."
         OFF)
  mark_as_advanced(WITH_NINJA_POOL_JOBS)
endif()

if(UNIX AND NOT APPLE)
  option(WITH_CXX11_ABI "Use native C++11 ABI of compiler" ON)
  mark_as_advanced(WITH_CXX11_ABI)
endif()

# Installation process.
option(POSTINSTALL_SCRIPT "Run given CMake script after installation process" OFF)
mark_as_advanced(POSTINSTALL_SCRIPT)

# end option(...)



# By default we want to install to the directory we are compiling our executables
# unless specified otherwise, which we currently do not allow
if(CMAKE_INSTALL_PREFIX_INITIALIZED_TO_DEFAULT)
  if(WIN32)
    set(CMAKE_INSTALL_PREFIX ${EXECUTABLE_OUTPUT_PATH}/\${BUILD_TYPE} CACHE PATH "default install path" FORCE)
  elseif(APPLE)
    set(CMAKE_INSTALL_PREFIX ${EXECUTABLE_OUTPUT_PATH}/\${BUILD_TYPE} CACHE PATH "default install path" FORCE)
  else()
    if(WITH_INSTALL_PORTABLE)
      set(CMAKE_INSTALL_PREFIX ${EXECUTABLE_OUTPUT_PATH} CACHE PATH "default install path" FORCE)
    endif()
  endif()
endif()



# Apple

if(APPLE)
  include(platform_apple_xcode)
endif()


#-----------------------------------------------------------------------------
# Check for conflicting/unsupported configurations

if(NOT WITH_BLENDER AND NOT WITH_CYCLES_STANDALONE)
  message(FATAL_ERROR
    "At least one of WITH_BLENDER or WITH_CYCLES_STANDALONE "
    "must be enabled, nothing to do!"
  )
endif()

if(NOT WITH_AUDASPACE)
  if(WITH_OPENAL)
    message(WARNING "WITH_OPENAL requires WITH_AUDASPACE which is disabled")
    set(WITH_OPENAL OFF)
  endif()
  if(WITH_JACK)
    message(WARNING "WITH_JACK requires WITH_AUDASPACE which is disabled")
    set(WITH_JACK OFF)
  endif()
endif()

if(NOT WITH_SDL AND WITH_GHOST_SDL)
  message(FATAL_ERROR "WITH_GHOST_SDL requires WITH_SDL")
endif()

# python module, needs some different options
if(WITH_PYTHON_MODULE AND WITH_PYTHON_INSTALL)
  message(FATAL_ERROR "WITH_PYTHON_MODULE requires WITH_PYTHON_INSTALL to be OFF")
endif()


# may as well build python module without a UI
if(WITH_PYTHON_MODULE)
  set(WITH_HEADLESS ON)
endif()

if(NOT WITH_PYTHON)
  set(WITH_CYCLES OFF)
  set(WITH_DRACO OFF)
endif()

if(WITH_DRACO AND NOT WITH_PYTHON_INSTALL)
  message(STATUS "WITH_DRACO requires WITH_PYTHON_INSTALL to be ON, disabling WITH_DRACO for now")
  set(WITH_DRACO OFF)
endif()

# enable boost for cycles, audaspace or i18n
# otherwise if the user disabled
if(NOT WITH_BOOST)
  # Explicitly disabled. so disable all deps.
  macro(set_and_warn
    _setting _val)
    if(${${_setting}})
      message(STATUS "'WITH_BOOST' is disabled: forcing 'set(${_setting} ${_val})'")
    endif()
    set(${_setting} ${_val})
  endmacro()

  set_and_warn(WITH_CYCLES         OFF)
  set_and_warn(WITH_INTERNATIONAL  OFF)
  set_and_warn(WITH_OPENVDB        OFF)
  set_and_warn(WITH_OPENCOLORIO    OFF)
  set_and_warn(WITH_QUADRIFLOW     OFF)
elseif(WITH_CYCLES OR WITH_OPENIMAGEIO OR WITH_INTERNATIONAL OR
       WITH_OPENVDB OR WITH_OPENCOLORIO)
  # Keep enabled
else()
  # Disable boost if not needed.
  set(WITH_BOOST OFF)
endif()

# auto enable openimageio for cycles
if(WITH_CYCLES)
  set(WITH_OPENIMAGEIO ON)

  # auto enable llvm for cycles_osl
  if(WITH_CYCLES_OSL)
    set(WITH_LLVM ON CACHE BOOL "" FORCE)
  endif()
else()
  set(WITH_CYCLES_OSL OFF)
endif()

# auto enable openimageio linking dependencies
if(WITH_OPENIMAGEIO)
  set(WITH_IMAGE_OPENEXR ON)
  set(WITH_IMAGE_TIFF ON)
endif()

# auto enable alembic linking dependencies
if(WITH_ALEMBIC)
  set(WITH_IMAGE_OPENEXR ON)
endif()

# don't store paths to libs for portable distribution
if(WITH_INSTALL_PORTABLE)
  set(CMAKE_SKIP_BUILD_RPATH TRUE)
endif()

if(WITH_GHOST_SDL OR WITH_HEADLESS)
  set(WITH_X11           OFF)
  set(WITH_X11_XINPUT    OFF)
  set(WITH_X11_XF86VMODE OFF)
  set(WITH_X11_XFIXES    OFF)
  set(WITH_X11_ALPHA     OFF)
  set(WITH_GHOST_XDND    OFF)
  set(WITH_INPUT_IME     OFF)
endif()

if(WITH_CPU_SSE)
  TEST_SSE_SUPPORT(COMPILER_SSE_FLAG COMPILER_SSE2_FLAG)
else()
  message(STATUS "SSE and SSE2 optimizations are DISABLED!")
  set(COMPILER_SSE_FLAG)
  set(COMPILER_SSE2_FLAG)
endif()

if(WITH_BUILDINFO)
  find_package(Git)
  if(NOT GIT_FOUND)
    message(WARNING "Git was not found, disabling WITH_BUILDINFO")
    set(WITH_BUILDINFO OFF)
  endif()
endif()

if(WITH_AUDASPACE)
  if(NOT WITH_SYSTEM_AUDASPACE)
    set(AUDASPACE_C_INCLUDE_DIRS "${CMAKE_SOURCE_DIR}/extern/audaspace/bindings/C" "${CMAKE_BINARY_DIR}/extern/audaspace")
    set(AUDASPACE_PY_INCLUDE_DIRS "${CMAKE_SOURCE_DIR}/extern/audaspace/bindings")
  endif()
endif()

# Auto-enable CUDA dynload if toolkit is not found.
if(NOT WITH_CUDA_DYNLOAD)
  find_package(CUDA)
  if(NOT CUDA_FOUND)
    message("CUDA toolkit not found, using dynamic runtime loading of libraries instead")
    set(WITH_CUDA_DYNLOAD ON)
  endif()
endif()

#-----------------------------------------------------------------------------
# Check check if submodules are cloned

if(WITH_INTERNATIONAL)
  file(GLOB RESULT "${CMAKE_SOURCE_DIR}/release/datafiles/locale")
  list(LENGTH RESULT DIR_LEN)
  if(DIR_LEN EQUAL 0)
    message(WARNING
      "Translation path '${CMAKE_SOURCE_DIR}/release/datafiles/locale' is missing, "
      "This is a 'git submodule', which are known not to work with bridges to other version "
      "control systems, disabling 'WITH_INTERNATIONAL'."
    )
    set(WITH_INTERNATIONAL OFF)
  endif()
endif()

if(WITH_PYTHON)
  # While we have this as an '#error' in 'bpy_capi_utils.h',
  # upgrading Python tends to cause confusion for users who build.
  # Give the error message early to make this more obvious.
  #
  # Do this before main 'platform_*' checks,
  # because UNIX will search for the old Python paths which may not exist.
  # giving errors about missing paths before this case is met.
  if(DEFINED PYTHON_VERSION AND "${PYTHON_VERSION}" VERSION_LESS "3.7")
    message(FATAL_ERROR "At least Python 3.7 is required to build")
  endif()

  file(GLOB RESULT "${CMAKE_SOURCE_DIR}/release/scripts/addons")
  list(LENGTH RESULT DIR_LEN)
  if(DIR_LEN EQUAL 0)
    message(WARNING
      "Addons path '${CMAKE_SOURCE_DIR}/release/scripts/addons' is missing, "
      "This is a 'git submodule', which are known not to work with bridges to other version "
      "control systems: * CONTINUING WITHOUT ADDONS *"
    )
  endif()
endif()

#-----------------------------------------------------------------------------
# Initialize un-cached vars, avoid unused warning

# linux only, not cached
set(WITH_BINRELOC OFF)

# MACOSX only, set to avoid uninitialized
set(EXETYPE "")

# C/C++ flags
set(PLATFORM_CFLAGS)

# these are added to later on.
set(C_WARNINGS)
set(CXX_WARNINGS)

# for gcc -Wno-blah-blah
set(C_REMOVE_STRICT_FLAGS)
set(CXX_REMOVE_STRICT_FLAGS)

# libraries to link the binary with passed to target_link_libraries()
# known as LLIBS to scons
set(PLATFORM_LINKLIBS "")

# Added to linker flags in setup_liblinks
# - CMAKE_EXE_LINKER_FLAGS
# - CMAKE_EXE_LINKER_FLAGS_DEBUG
set(PLATFORM_LINKFLAGS "")
set(PLATFORM_LINKFLAGS_DEBUG "")

if(NOT CMAKE_BUILD_TYPE MATCHES "Release")
  if(WITH_COMPILER_ASAN)
    set(CMAKE_C_FLAGS_DEBUG "${CMAKE_C_FLAGS_DEBUG} ${COMPILER_ASAN_CFLAGS}")
    set(CMAKE_C_FLAGS_RELWITHDEBINFO "${CMAKE_C_FLAGS_RELWITHDEBINFO} ${COMPILER_ASAN_CFLAGS}")

    set(CMAKE_CXX_FLAGS_DEBUG "${CMAKE_CXX_FLAGS_DEBUG} ${COMPILER_ASAN_CXXFLAGS}")
    set(CMAKE_CXX_FLAGS_RELWITHDEBINFO "${CMAKE_CXX_FLAGS_RELWITHDEBINFO} ${COMPILER_ASAN_CXXFLAGS}")
    if(MSVC)
      set(COMPILER_ASAN_LINKER_FLAGS "/FUNCTIONPADMIN:6")
    endif()
    set(PLATFORM_LINKLIBS "${PLATFORM_LINKLIBS};${COMPILER_ASAN_LIBRARY}")
    set(PLATFORM_LINKFLAGS "${COMPILER_ASAN_LIBRARY} ${COMPILER_ASAN_LINKER_FLAGS}")
    set(PLATFORM_LINKFLAGS_DEBUG "${COMPILER_ASAN_LIBRARY} ${COMPILER_ASAN_LINKER_FLAGS}")
  endif()
endif()

#-----------------------------------------------------------------------------
# Platform specifics

if(WITH_X11)
  find_package(X11 REQUIRED)

  find_path(X11_XF86keysym_INCLUDE_PATH X11/XF86keysym.h ${X11_INC_SEARCH_PATH})
  mark_as_advanced(X11_XF86keysym_INCLUDE_PATH)

  list(APPEND PLATFORM_LINKLIBS ${X11_X11_LIB})

  if(WITH_X11_XINPUT)
    if(X11_Xinput_LIB)
      list(APPEND PLATFORM_LINKLIBS ${X11_Xinput_LIB})
    else()
      message(FATAL_ERROR "LibXi not found. Disable WITH_X11_XINPUT if you
      want to build without tablet support")
    endif()
  endif()

  if(WITH_X11_XF86VMODE)
    # XXX, why doesn't cmake make this available?
    find_library(X11_Xxf86vmode_LIB Xxf86vm   ${X11_LIB_SEARCH_PATH})
    mark_as_advanced(X11_Xxf86vmode_LIB)
    if(X11_Xxf86vmode_LIB)
      list(APPEND PLATFORM_LINKLIBS ${X11_Xxf86vmode_LIB})
    else()
      message(FATAL_ERROR "libXxf86vm not found. Disable WITH_X11_XF86VMODE if you
      want to build without")
    endif()
  endif()

  if(WITH_X11_XFIXES)
    if(X11_Xfixes_LIB)
      list(APPEND PLATFORM_LINKLIBS ${X11_Xfixes_LIB})
    else()
      message(FATAL_ERROR "libXfixes not found. Disable WITH_X11_XFIXES if you
      want to build without")
    endif()
  endif()

  if(WITH_X11_ALPHA)
    find_library(X11_Xrender_LIB Xrender  ${X11_LIB_SEARCH_PATH})
    mark_as_advanced(X11_Xrender_LIB)
    if(X11_Xrender_LIB)
      list(APPEND PLATFORM_LINKLIBS ${X11_Xrender_LIB})
    else()
      message(FATAL_ERROR "libXrender not found. Disable WITH_X11_ALPHA if you
      want to build without")
    endif()
  endif()

endif()


# ----------------------------------------------------------------------------
# Main Platform Checks
#
# - UNIX
# - WIN32
# - APPLE

if(UNIX AND NOT APPLE)
  include(platform_unix)
elseif(WIN32)
  include(platform_win32)
elseif(APPLE)
  include(platform_apple)
endif()

#-----------------------------------------------------------------------------
# Common.

if(NOT WITH_FFTW3 AND WITH_MOD_OCEANSIM)
  message(FATAL_ERROR "WITH_MOD_OCEANSIM requires WITH_FFTW3 to be ON")
endif()

if(WITH_CYCLES)
  if(NOT WITH_OPENIMAGEIO)
    message(FATAL_ERROR
      "Cycles requires WITH_OPENIMAGEIO, the library may not have been found. "
      "Configure OIIO or disable WITH_CYCLES"
    )
  endif()
  if(NOT WITH_BOOST)
    message(FATAL_ERROR
      "Cycles requires WITH_BOOST, the library may not have been found. "
      "Configure BOOST or disable WITH_CYCLES"
    )
  endif()

  if(WITH_CYCLES_OSL)
    if(NOT WITH_LLVM)
      message(FATAL_ERROR
        "Cycles OSL requires WITH_LLVM, the library may not have been found. "
        "Configure LLVM or disable WITH_CYCLES_OSL"
      )
    endif()
  endif()
endif()

if(WITH_INTERNATIONAL)
  if(NOT WITH_BOOST)
    message(FATAL_ERROR
      "Internationalization requires WITH_BOOST, the library may not have been found. "
      "Configure BOOST or disable WITH_INTERNATIONAL"
    )
  endif()
endif()

# See TEST_SSE_SUPPORT() for how this is defined.

# Do it globally, SSE2 is required for quite some time now.
# Doing it now allows to use SSE/SSE2 in inline headers.
if(SUPPORT_SSE_BUILD)
  set(PLATFORM_CFLAGS " ${COMPILER_SSE_FLAG} ${PLATFORM_CFLAGS}")
  add_definitions(-D__SSE__ -D__MMX__)
endif()
if(SUPPORT_SSE2_BUILD)
  set(PLATFORM_CFLAGS " ${PLATFORM_CFLAGS} ${COMPILER_SSE2_FLAG}")
  add_definitions(-D__SSE2__)
  if(NOT SUPPORT_SSE_BUILD) # don't double up
    add_definitions(-D__MMX__)
  endif()
endif()


# set the endian define
if(MSVC)
  # for some reason this fails on msvc
  add_definitions(-D__LITTLE_ENDIAN__)

  # OSX-Note: as we do cross-compiling with specific set architecture,
  # endianess-detection and auto-setting is counterproductive
  # so we just set endianness according CMAKE_OSX_ARCHITECTURES

elseif(CMAKE_OSX_ARCHITECTURES MATCHES i386 OR CMAKE_OSX_ARCHITECTURES MATCHES x86_64)
  add_definitions(-D__LITTLE_ENDIAN__)
elseif(CMAKE_OSX_ARCHITECTURES MATCHES ppc OR CMAKE_OSX_ARCHITECTURES MATCHES ppc64)
  add_definitions(-D__BIG_ENDIAN__)

else()
  include(TestBigEndian)
  test_big_endian(_SYSTEM_BIG_ENDIAN)
  if(_SYSTEM_BIG_ENDIAN)
    add_definitions(-D__BIG_ENDIAN__)
  else()
    add_definitions(-D__LITTLE_ENDIAN__)
  endif()
  unset(_SYSTEM_BIG_ENDIAN)
endif()
if(WITH_IMAGE_OPENJPEG)
  # Special handling of Windows platform where openjpeg is always static.
  if(WIN32)
    set(OPENJPEG_DEFINES "-DOPJ_STATIC")
  else()
    set(OPENJPEG_DEFINES "")
  endif()
endif()

if(NOT WITH_SYSTEM_EIGEN3)
  set(EIGEN3_INCLUDE_DIRS ${CMAKE_SOURCE_DIR}/extern/Eigen3)
endif()

#-----------------------------------------------------------------------------
# Configure OpenGL.

find_package(OpenGL)
blender_include_dirs_sys("${OPENGL_INCLUDE_DIR}")

if(WITH_OPENGL)
  add_definitions(-DWITH_OPENGL)
endif()

if(WITH_SYSTEM_GLES)
  find_package_wrapper(OpenGLES)
endif()

if(WITH_GL_PROFILE_ES20)
  if(WITH_SYSTEM_GLES)
    if(NOT OPENGLES_LIBRARY)
      message(FATAL_ERROR
        "Unable to find OpenGL ES libraries. "
        "Install them or disable WITH_SYSTEM_GLES."
      )
    endif()

    list(APPEND BLENDER_GL_LIBRARIES OPENGLES_LIBRARY)

  else()
    set(OPENGLES_LIBRARY "" CACHE FILEPATH "OpenGL ES 2.0 library file")
    mark_as_advanced(OPENGLES_LIBRARY)

    list(APPEND BLENDER_GL_LIBRARIES "${OPENGLES_LIBRARY}")

    if(NOT OPENGLES_LIBRARY)
      message(FATAL_ERROR
        "To compile WITH_GL_EGL you need to set OPENGLES_LIBRARY "
        "to the file path of an OpenGL ES 2.0 library."
      )
    endif()

  endif()

  if(WIN32)
    # Setup paths to files needed to install and redistribute Windows Blender with OpenGL ES

    set(OPENGLES_DLL "" CACHE FILEPATH "OpenGL ES 2.0 redistributable DLL file")
    mark_as_advanced(OPENGLES_DLL)

    if(NOT OPENGLES_DLL)
      message(FATAL_ERROR
        "To compile WITH_GL_PROFILE_ES20 you need to set OPENGLES_DLL to the file "
        "path of an OpenGL ES 2.0 runtime dynamic link library (DLL)."
      )
    endif()

    if(WITH_GL_ANGLE)
      list(APPEND GL_DEFINITIONS -DWITH_ANGLE)

      set(D3DCOMPILER_DLL "" CACHE FILEPATH "Direct3D Compiler redistributable DLL file (needed by ANGLE)")

      get_filename_component(D3DCOMPILER_FILENAME "${D3DCOMPILER_DLL}" NAME)
      list(APPEND GL_DEFINITIONS "-DD3DCOMPILER=\"\\\"${D3DCOMPILER_FILENAME}\\\"\"")

      mark_as_advanced(D3DCOMPILER_DLL)

      if(D3DCOMPILER_DLL STREQUAL "")
        message(FATAL_ERROR
          "To compile WITH_GL_ANGLE you need to set D3DCOMPILER_DLL to the file "
          "path of a copy of the DirectX redistributable DLL file: D3DCompiler_46.dll"
        )
      endif()

    endif()

  endif()

else()
  if(OpenGL_GL_PREFERENCE STREQUAL "LEGACY" AND OPENGL_gl_LIBRARY)
    list(APPEND BLENDER_GL_LIBRARIES ${OPENGL_gl_LIBRARY})
  else()
    list(APPEND BLENDER_GL_LIBRARIES ${OPENGL_opengl_LIBRARY} ${OPENGL_glx_LIBRARY})
  endif()
endif()

if(WITH_GL_EGL)
  list(APPEND GL_DEFINITIONS -DWITH_GL_EGL)

  if(WITH_SYSTEM_GLES)
    if(NOT OPENGLES_EGL_LIBRARY)
      message(FATAL_ERROR
        "Unable to find OpenGL ES libraries. "
        "Install them or disable WITH_SYSTEM_GLES."
      )
    endif()

    list(APPEND BLENDER_GL_LIBRARIES OPENGLES_EGL_LIBRARY)

  else()
    set(OPENGLES_EGL_LIBRARY "" CACHE FILEPATH "EGL library file")
    mark_as_advanced(OPENGLES_EGL_LIBRARY)

    list(APPEND BLENDER_GL_LIBRARIES "${OPENGLES_LIBRARY}" "${OPENGLES_EGL_LIBRARY}")

    if(NOT OPENGLES_EGL_LIBRARY)
      message(FATAL_ERROR
        "To compile WITH_GL_EGL you need to set OPENGLES_EGL_LIBRARY "
        "to the file path of an EGL library."
      )
    endif()

  endif()

  if(WIN32)
    # Setup paths to files needed to install and redistribute Windows Blender with OpenGL ES

    set(OPENGLES_EGL_DLL "" CACHE FILEPATH "EGL redistributable DLL file")
    mark_as_advanced(OPENGLES_EGL_DLL)

    if(NOT OPENGLES_EGL_DLL)
      message(FATAL_ERROR
        "To compile WITH_GL_EGL you need to set OPENGLES_EGL_DLL "
        "to the file path of an EGL runtime dynamic link library (DLL)."
      )
    endif()

  endif()

endif()

if(WITH_GL_PROFILE_ES20)
  list(APPEND GL_DEFINITIONS -DWITH_GL_PROFILE_ES20)
else()
  list(APPEND GL_DEFINITIONS -DWITH_GL_PROFILE_CORE)
endif()

if(WITH_GL_EGL)
  list(APPEND GL_DEFINITIONS -DWITH_EGL)
endif()

#-----------------------------------------------------------------------------
# Configure OpenMP.
if(WITH_OPENMP)
  if(NOT OPENMP_CUSTOM)
    find_package(OpenMP)
  endif()

  if(OPENMP_FOUND)
    if(NOT WITH_OPENMP_STATIC)
      set(CMAKE_C_FLAGS "${CMAKE_C_FLAGS} ${OpenMP_C_FLAGS}")
      set(CMAKE_CXX_FLAGS "${CMAKE_CXX_FLAGS} ${OpenMP_CXX_FLAGS}")
    else()
      # Typically avoid adding flags as defines but we can't
      # pass OpenMP flags to the linker for static builds, meaning
      # we can't add any OpenMP related flags to CFLAGS variables
      # since they're passed to the linker as well.
      add_definitions("${OpenMP_C_FLAGS}")

      find_library_static(OpenMP_LIBRARIES gomp ${CMAKE_CXX_IMPLICIT_LINK_DIRECTORIES})
    endif()
  else()
    set(WITH_OPENMP OFF)
  endif()

  mark_as_advanced(
    OpenMP_C_FLAGS
    OpenMP_CXX_FLAGS
  )
endif()

#-----------------------------------------------------------------------------
# Configure GLEW

if(WITH_SYSTEM_GLEW)
  find_package(GLEW)

  # Note: There is an assumption here that the system GLEW is not a static library.

  if(NOT GLEW_FOUND)
    message(FATAL_ERROR "GLEW is required to build Blender. Install it or disable WITH_SYSTEM_GLEW.")
  endif()

  set(GLEW_INCLUDE_PATH "${GLEW_INCLUDE_DIR}")
  set(BLENDER_GLEW_LIBRARIES ${GLEW_LIBRARY})
else()
  if(WITH_GLEW_ES)
    set(GLEW_INCLUDE_PATH "${CMAKE_SOURCE_DIR}/extern/glew-es/include")

    list(APPEND GL_DEFINITIONS -DGLEW_STATIC -DWITH_GLEW_ES)

    # These definitions remove APIs from glew.h, making GLEW smaller, and catching unguarded API usage
    if(WITH_GL_PROFILE_ES20)
      list(APPEND GL_DEFINITIONS -DGLEW_ES_ONLY)
    else()
      # No ES functions are needed
      list(APPEND GL_DEFINITIONS -DGLEW_NO_ES)
    endif()

    if(WITH_GL_PROFILE_ES20)
      if(WITH_GL_EGL)
        list(APPEND GL_DEFINITIONS -DGLEW_USE_LIB_ES20)
      endif()

      # ToDo: This is an experiment to eliminate ES 1 symbols,
      # GLEW doesn't really properly provide this level of control
      # (for example, without modification it eliminates too many symbols)
      # so there are lots of modifications to GLEW to make this work,
      # and no attempt to make it work beyond Blender at this point.
      list(APPEND GL_DEFINITIONS -DGL_ES_VERSION_1_0=0 -DGL_ES_VERSION_CL_1_1=0 -DGL_ES_VERSION_CM_1_1=0)
    endif()

    if(WITH_GL_EGL)
      list(APPEND GL_DEFINITIONS -DGLEW_INC_EGL)
    endif()

    set(BLENDER_GLEW_LIBRARIES extern_glew_es bf_intern_glew_mx)

  else()
    set(GLEW_INCLUDE_PATH "${CMAKE_SOURCE_DIR}/extern/glew/include")

    list(APPEND GL_DEFINITIONS -DGLEW_STATIC)

    # This won't affect the non-experimental glew library,
    # but is used for conditional compilation elsewhere.
    list(APPEND GL_DEFINITIONS -DGLEW_NO_ES)

    set(BLENDER_GLEW_LIBRARIES extern_glew)

  endif()

endif()

list(APPEND GL_DEFINITIONS -DGLEW_NO_GLU)

#-----------------------------------------------------------------------------
# Configure Bullet

if(WITH_BULLET AND WITH_SYSTEM_BULLET)
  find_package(Bullet)
  if(NOT BULLET_FOUND)
    set(WITH_BULLET OFF)
  endif()
else()
  set(BULLET_INCLUDE_DIRS "${CMAKE_SOURCE_DIR}/extern/bullet2/src")
  # set(BULLET_LIBRARIES "")
endif()

#-----------------------------------------------------------------------------
# Configure Python.

if(WITH_PYTHON_MODULE)
  add_definitions(-DPy_ENABLE_SHARED)
endif()

#-----------------------------------------------------------------------------
# Configure GLog/GFlags

if(WITH_LIBMV OR WITH_GTESTS OR (WITH_CYCLES AND WITH_CYCLES_LOGGING))
  if(WITH_SYSTEM_GFLAGS)
    find_package(Gflags)
    if(NOT GFLAGS_FOUND)
      message(FATAL_ERROR "System wide Gflags is requested but was not found")
    endif()
    # FindGflags does not define this, and we are not even sure what to use here.
    set(GFLAGS_DEFINES)
  else()
    set(GFLAGS_DEFINES
      -DGFLAGS_DLL_DEFINE_FLAG=
      -DGFLAGS_DLL_DECLARE_FLAG=
      -DGFLAGS_DLL_DECL=
    )
    set(GFLAGS_NAMESPACE "gflags")
    set(GFLAGS_LIBRARIES extern_gflags)
    set(GFLAGS_INCLUDE_DIRS "${PROJECT_SOURCE_DIR}/extern/gflags/src")
  endif()

  if(WITH_SYSTEM_GLOG)
    find_package(Glog)
    if(NOT GLOG_FOUND)
      message(FATAL_ERROR "System wide Glog is requested but was not found")
    endif()
    # FindGlog does not define this, and we are not even sure what to use here.
    set(GLOG_DEFINES)
  else()
    set(GLOG_DEFINES
      -DGOOGLE_GLOG_DLL_DECL=
    )
    set(GLOG_LIBRARIES extern_glog)
    if(WIN32)
      set(GLOG_INCLUDE_DIRS ${CMAKE_SOURCE_DIR}/extern/glog/src/windows)
    else()
      set(GLOG_INCLUDE_DIRS ${CMAKE_SOURCE_DIR}/extern/glog/include)
    endif()
  endif()
endif()

#-----------------------------------------------------------------------------
# Configure Ceres

if(WITH_LIBMV)
  # We always have C++11 which includes unordered_map.
  set(CERES_DEFINES -DCERES_STD_UNORDERED_MAP)
endif()

#-----------------------------------------------------------------------------
# Extra limits to number of jobs running in parallel for some kind os tasks.
# Only supported by Ninja build system currently.
if("${CMAKE_GENERATOR}" MATCHES "Ninja" AND WITH_NINJA_POOL_JOBS)
  if(NOT NINJA_MAX_NUM_PARALLEL_COMPILE_JOBS AND
     NOT NINJA_MAX_NUM_PARALLEL_COMPILE_HEAVY_JOBS AND
     NOT NINJA_MAX_NUM_PARALLEL_LINK_JOBS)
    # Try to define good default values.
    # Max mem of heavy cpp files compilation: about 2.5GB
    # Max mem during linking: about 3.3GB
    cmake_host_system_information(RESULT _NUM_CORES QUERY NUMBER_OF_LOGICAL_CORES)
    # Note: this gives mem in MB.
    cmake_host_system_information(RESULT _TOT_MEM QUERY TOTAL_PHYSICAL_MEMORY)

    # Heuristics... the more cores we have, the more free mem we have to keep for the non-heavy tasks too.
    if(${_TOT_MEM} LESS 8000 AND ${_NUM_CORES} GREATER 2)
      set(_compile_heavy_jobs "1")
    elseif(${_TOT_MEM} LESS 16000 AND ${_NUM_CORES} GREATER 4)
      set(_compile_heavy_jobs "2")
    elseif(${_TOT_MEM} LESS 24000 AND ${_NUM_CORES} GREATER 8)
      set(_compile_heavy_jobs "3")
    elseif(${_TOT_MEM} LESS 32000 AND ${_NUM_CORES} GREATER 16)
      set(_compile_heavy_jobs "4")
    elseif(${_TOT_MEM} LESS 64000 AND ${_NUM_CORES} GREATER 32)
      set(_compile_heavy_jobs "8")
    else()
      set(_compile_heavy_jobs "")
    endif()

    set(NINJA_MAX_NUM_PARALLEL_COMPILE_HEAVY_JOBS "${_compile_heavy_jobs}" CACHE STRING
        "Define the maximum number of concurrent heavy compilation jobs, for ninja build system (used for some targets which cpp files can take several GB each during compilation)." FORCE)
    mark_as_advanced(NINJA_MAX_NUM_PARALLEL_COMPILE_HEAVY_JOBS)
    set(_compile_heavy_jobs)

    # Only set regular compile jobs if we set heavy jobs, otherwise default (using all cores) if fine.
    if(NINJA_MAX_NUM_PARALLEL_COMPILE_HEAVY_JOBS)
      math(EXPR _compile_jobs "${_NUM_CORES} - 1")
    else()
      set(_compile_jobs "")
    endif()
    set(NINJA_MAX_NUM_PARALLEL_COMPILE_JOBS "${_compile_jobs}" CACHE STRING
        "Define the maximum number of concurrent compilation jobs, for ninja build system." FORCE)
    mark_as_advanced(NINJA_MAX_NUM_PARALLEL_COMPILE_JOBS)
    set(_compile_jobs)

    # In practice, even when there is RAM available, this proves to be quicker than running in parallel
    # (due to slow disks accesses).
    set(NINJA_MAX_NUM_PARALLEL_LINK_JOBS "1" CACHE STRING
        "Define the maximum number of concurrent link jobs, for ninja build system." FORCE)
    mark_as_advanced(NINJA_MAX_NUM_PARALLEL_LINK_JOBS)

    set(_NUM_CORES)
    set(_TOT_MEM)
  endif()

  if(NINJA_MAX_NUM_PARALLEL_COMPILE_JOBS)
    set_property(GLOBAL APPEND PROPERTY JOB_POOLS compile_job_pool=${NINJA_MAX_NUM_PARALLEL_COMPILE_JOBS})
    set(CMAKE_JOB_POOL_COMPILE compile_job_pool)
  endif()

  if(NINJA_MAX_NUM_PARALLEL_COMPILE_HEAVY_JOBS)
    set_property(GLOBAL APPEND PROPERTY JOB_POOLS compile_heavy_job_pool=${NINJA_MAX_NUM_PARALLEL_COMPILE_HEAVY_JOBS})
  endif()

  if(NINJA_MAX_NUM_PARALLEL_LINK_JOBS)
    set_property(GLOBAL APPEND PROPERTY JOB_POOLS link_job_pool=${NINJA_MAX_NUM_PARALLEL_LINK_JOBS})
    set(CMAKE_JOB_POOL_LINK link_job_pool)
  endif()
endif()

#-----------------------------------------------------------------------------
# Extra compile flags

if(CMAKE_COMPILER_IS_GNUCC)

  ADD_CHECK_C_COMPILER_FLAG(C_WARNINGS C_WARN_ALL -Wall)
  ADD_CHECK_C_COMPILER_FLAG(C_WARNINGS C_WARN_CAST_ALIGN -Wcast-align)
  ADD_CHECK_C_COMPILER_FLAG(C_WARNINGS C_WARN_ERROR_IMPLICIT_FUNCTION_DECLARATION -Werror=implicit-function-declaration)
  ADD_CHECK_C_COMPILER_FLAG(C_WARNINGS C_WARN_ERROR_RETURN_TYPE  -Werror=return-type)
  ADD_CHECK_C_COMPILER_FLAG(C_WARNINGS C_WARN_ERROR_VLA -Werror=vla)
  # system headers sometimes do this, disable for now, was: -Werror=strict-prototypes
  ADD_CHECK_C_COMPILER_FLAG(C_WARNINGS C_WARN_STRICT_PROTOTYPES  -Wstrict-prototypes)
  ADD_CHECK_C_COMPILER_FLAG(C_WARNINGS C_WARN_MISSING_PROTOTYPES -Wmissing-prototypes)
  ADD_CHECK_C_COMPILER_FLAG(C_WARNINGS C_WARN_NO_CHAR_SUBSCRIPTS -Wno-char-subscripts)
  ADD_CHECK_C_COMPILER_FLAG(C_WARNINGS C_WARN_NO_UNKNOWN_PRAGMAS -Wno-unknown-pragmas)
  ADD_CHECK_C_COMPILER_FLAG(C_WARNINGS C_WARN_POINTER_ARITH -Wpointer-arith)
  ADD_CHECK_C_COMPILER_FLAG(C_WARNINGS C_WARN_UNUSED_PARAMETER -Wunused-parameter)
  ADD_CHECK_C_COMPILER_FLAG(C_WARNINGS C_WARN_WRITE_STRINGS -Wwrite-strings)
  ADD_CHECK_C_COMPILER_FLAG(C_WARNINGS C_WARN_LOGICAL_OP -Wlogical-op)
  ADD_CHECK_C_COMPILER_FLAG(C_WARNINGS C_WARN_UNDEF -Wundef)
  ADD_CHECK_C_COMPILER_FLAG(C_WARNINGS C_WARN_INIT_SELF -Winit-self)  # needs -Wuninitialized
  ADD_CHECK_C_COMPILER_FLAG(C_WARNINGS C_WARN_MISSING_INCLUDE_DIRS -Wmissing-include-dirs)
  ADD_CHECK_C_COMPILER_FLAG(C_WARNINGS C_WARN_NO_DIV_BY_ZERO -Wno-div-by-zero)
  ADD_CHECK_C_COMPILER_FLAG(C_WARNINGS C_WARN_TYPE_LIMITS -Wtype-limits)
  ADD_CHECK_C_COMPILER_FLAG(C_WARNINGS C_WARN_FORMAT_SIGN -Wformat-signedness)
  ADD_CHECK_C_COMPILER_FLAG(C_WARNINGS C_WARN_RESTRICT -Wrestrict)

  # C-only.
  ADD_CHECK_C_COMPILER_FLAG(C_WARNINGS C_WARN_NO_NULL -Wnonnull)
  ADD_CHECK_C_COMPILER_FLAG(C_WARNINGS C_WARN_ABSOLUTE_VALUE -Wabsolute-value)

  # gcc 4.2 gives annoying warnings on every file with this
  if(NOT "${CMAKE_C_COMPILER_VERSION}" VERSION_LESS "4.3")
    ADD_CHECK_C_COMPILER_FLAG(C_WARNINGS C_WARN_UNINITIALIZED -Wuninitialized)
  endif()

  # versions before gcc4.6 give many BLI_math warnings
  if(NOT "${CMAKE_C_COMPILER_VERSION}" VERSION_LESS "4.6")
    ADD_CHECK_C_COMPILER_FLAG(C_WARNINGS C_WARN_REDUNDANT_DECLS       -Wredundant-decls)
    ADD_CHECK_CXX_COMPILER_FLAG(CXX_WARNINGS CXX_WARN_REDUNDANT_DECLS -Wredundant-decls)
  endif()

  # versions before gcc4.8 include global name-space.
  if(NOT "${CMAKE_C_COMPILER_VERSION}" VERSION_LESS "4.8")
    ADD_CHECK_C_COMPILER_FLAG(C_WARNINGS C_WARN_SHADOW -Wshadow)
  endif()

  # disable because it gives warnings for printf() & friends.
  # ADD_CHECK_C_COMPILER_FLAG(C_WARNINGS C_WARN_DOUBLE_PROMOTION -Wdouble-promotion -Wno-error=double-promotion)

  if(NOT APPLE)
    ADD_CHECK_C_COMPILER_FLAG(C_WARNINGS C_WARN_NO_ERROR_UNUSED_BUT_SET_VARIABLE -Wno-error=unused-but-set-variable)
  endif()

  ADD_CHECK_CXX_COMPILER_FLAG(CXX_WARNINGS CXX_WARN_ALL -Wall)
  ADD_CHECK_CXX_COMPILER_FLAG(CXX_WARNINGS CXX_WARN_NO_INVALID_OFFSETOF -Wno-invalid-offsetof)
  ADD_CHECK_CXX_COMPILER_FLAG(CXX_WARNINGS CXX_WARN_NO_SIGN_COMPARE -Wno-sign-compare)
  ADD_CHECK_CXX_COMPILER_FLAG(CXX_WARNINGS CXX_WARN_LOGICAL_OP -Wlogical-op)
  ADD_CHECK_CXX_COMPILER_FLAG(CXX_WARNINGS CXX_WARN_INIT_SELF -Winit-self)  # needs -Wuninitialized
  ADD_CHECK_CXX_COMPILER_FLAG(CXX_WARNINGS CXX_WARN_MISSING_INCLUDE_DIRS -Wmissing-include-dirs)
  ADD_CHECK_CXX_COMPILER_FLAG(CXX_WARNINGS CXX_WARN_NO_DIV_BY_ZERO -Wno-div-by-zero)
  ADD_CHECK_CXX_COMPILER_FLAG(CXX_WARNINGS CXX_WARN_TYPE_LIMITS -Wtype-limits)
  ADD_CHECK_CXX_COMPILER_FLAG(CXX_WARNINGS CXX_WARN_ERROR_RETURN_TYPE  -Werror=return-type)
  ADD_CHECK_CXX_COMPILER_FLAG(CXX_WARNINGS CXX_WARN_NO_CHAR_SUBSCRIPTS -Wno-char-subscripts)
  ADD_CHECK_CXX_COMPILER_FLAG(CXX_WARNINGS CXX_WARN_NO_UNKNOWN_PRAGMAS -Wno-unknown-pragmas)
  ADD_CHECK_CXX_COMPILER_FLAG(CXX_WARNINGS CXX_WARN_POINTER_ARITH -Wpointer-arith)
  ADD_CHECK_CXX_COMPILER_FLAG(CXX_WARNINGS CXX_WARN_UNUSED_PARAMETER -Wunused-parameter)
  ADD_CHECK_CXX_COMPILER_FLAG(CXX_WARNINGS CXX_WARN_WRITE_STRINGS -Wwrite-strings)
  ADD_CHECK_CXX_COMPILER_FLAG(CXX_WARNINGS CXX_WARN_UNDEF -Wundef)
  ADD_CHECK_CXX_COMPILER_FLAG(CXX_WARNINGS CXX_WARN_FORMAT_SIGN -Wformat-signedness)
  ADD_CHECK_CXX_COMPILER_FLAG(CXX_WARNINGS CXX_WARN_RESTRICT -Wrestrict)

  # gcc 4.2 gives annoying warnings on every file with this
  if(NOT "${CMAKE_C_COMPILER_VERSION}" VERSION_LESS "4.3")
    ADD_CHECK_CXX_COMPILER_FLAG(CXX_WARNINGS CXX_WARN_UNINITIALIZED -Wuninitialized)
  endif()

  # causes too many warnings
  if(NOT APPLE)
    ADD_CHECK_CXX_COMPILER_FLAG(CXX_WARNINGS CXX_WARN_UNDEF -Wundef)
    ADD_CHECK_CXX_COMPILER_FLAG(CXX_WARNINGS CXX_WARN_MISSING_DECLARATIONS -Wmissing-declarations)
  endif()

  # Use 'ATTR_FALLTHROUGH' macro to suppress.
  if(CMAKE_COMPILER_IS_GNUCC AND (NOT "${CMAKE_C_COMPILER_VERSION}" VERSION_LESS "7.0"))
    ADD_CHECK_C_COMPILER_FLAG(C_WARNINGS C_WARN_IMPLICIT_FALLTHROUGH -Wimplicit-fallthrough=5)
    ADD_CHECK_CXX_COMPILER_FLAG(CXX_WARNINGS CXX_WARN_IMPLICIT_FALLTHROUGH -Wimplicit-fallthrough=5)
  endif()

  # flags to undo strict flags
  ADD_CHECK_C_COMPILER_FLAG(C_REMOVE_STRICT_FLAGS C_WARN_NO_DEPRECATED_DECLARATIONS -Wno-deprecated-declarations)
  ADD_CHECK_C_COMPILER_FLAG(C_REMOVE_STRICT_FLAGS C_WARN_NO_UNUSED_PARAMETER        -Wno-unused-parameter)
  ADD_CHECK_C_COMPILER_FLAG(C_REMOVE_STRICT_FLAGS C_WARN_NO_UNUSED_FUNCTION         -Wno-unused-function)
  ADD_CHECK_C_COMPILER_FLAG(C_REMOVE_STRICT_FLAGS C_WARN_NO_TYPE_LIMITS             -Wno-type-limits)
  ADD_CHECK_C_COMPILER_FLAG(C_REMOVE_STRICT_FLAGS C_WARN_NO_INT_IN_BOOL_CONTEXT     -Wno-int-in-bool-context)
  ADD_CHECK_C_COMPILER_FLAG(C_REMOVE_STRICT_FLAGS C_WARN_NO_FORMAT                  -Wno-format)
  ADD_CHECK_C_COMPILER_FLAG(C_REMOVE_STRICT_FLAGS C_WARN_NO_SWITCH                  -Wno-switch)

  ADD_CHECK_CXX_COMPILER_FLAG(CXX_REMOVE_STRICT_FLAGS CXX_WARN_NO_CLASS_MEMACCESS     -Wno-class-memaccess)
  ADD_CHECK_CXX_COMPILER_FLAG(CXX_REMOVE_STRICT_FLAGS CXX_WARN_NO_COMMENT             -Wno-comment)
  ADD_CHECK_CXX_COMPILER_FLAG(CXX_REMOVE_STRICT_FLAGS CXX_WARN_NO_UNUSED_TYPEDEFS     -Wno-unused-local-typedefs)

  if(CMAKE_COMPILER_IS_GNUCC AND (NOT "${CMAKE_C_COMPILER_VERSION}" VERSION_LESS "7.0"))
    ADD_CHECK_C_COMPILER_FLAG(C_REMOVE_STRICT_FLAGS C_WARN_NO_IMPLICIT_FALLTHROUGH    -Wno-implicit-fallthrough)
  endif()

  if(NOT APPLE)
    ADD_CHECK_C_COMPILER_FLAG(C_REMOVE_STRICT_FLAGS C_WARN_NO_ERROR_UNUSED_BUT_SET_VARIABLE -Wno-error=unused-but-set-variable)
  endif()

elseif(CMAKE_C_COMPILER_ID MATCHES "Clang")

  # strange, clang complains these are not supported, but then uses them.
  ADD_CHECK_C_COMPILER_FLAG(C_WARNINGS C_WARN_ALL -Wall)
  ADD_CHECK_C_COMPILER_FLAG(C_WARNINGS C_WARN_ERROR_IMPLICIT_FUNCTION_DECLARATION -Werror=implicit-function-declaration)
  ADD_CHECK_C_COMPILER_FLAG(C_WARNINGS C_WARN_ERROR_RETURN_TYPE  -Werror=return-type)
  ADD_CHECK_C_COMPILER_FLAG(C_WARNINGS C_WARN_NO_AUTOLOGICAL_COMPARE -Wno-tautological-compare)
  ADD_CHECK_C_COMPILER_FLAG(C_WARNINGS C_WARN_NO_UNKNOWN_PRAGMAS -Wno-unknown-pragmas)
  ADD_CHECK_C_COMPILER_FLAG(C_WARNINGS C_WARN_NO_CHAR_SUBSCRIPTS -Wno-char-subscripts)
  ADD_CHECK_C_COMPILER_FLAG(C_WARNINGS C_WARN_STRICT_PROTOTYPES  -Wstrict-prototypes)
  ADD_CHECK_C_COMPILER_FLAG(C_WARNINGS C_WARN_MISSING_PROTOTYPES -Wmissing-prototypes)
  ADD_CHECK_C_COMPILER_FLAG(C_WARNINGS C_WARN_UNUSED_PARAMETER -Wunused-parameter)

  ADD_CHECK_CXX_COMPILER_FLAG(CXX_WARNINGS CXX_WARN_ALL -Wall)
  ADD_CHECK_CXX_COMPILER_FLAG(CXX_WARNINGS CXX_WARN_NO_AUTOLOGICAL_COMPARE -Wno-tautological-compare)
  ADD_CHECK_CXX_COMPILER_FLAG(CXX_WARNINGS CXX_WARN_NO_UNKNOWN_PRAGMAS     -Wno-unknown-pragmas)
  ADD_CHECK_CXX_COMPILER_FLAG(CXX_WARNINGS CXX_WARN_NO_CHAR_SUBSCRIPTS     -Wno-char-subscripts)
  ADD_CHECK_CXX_COMPILER_FLAG(CXX_WARNINGS CXX_WARN_NO_OVERLOADED_VIRTUAL  -Wno-overloaded-virtual)  # we get a lot of these, if its a problem a dev needs to look into it.
  ADD_CHECK_CXX_COMPILER_FLAG(CXX_WARNINGS CXX_WARN_NO_SIGN_COMPARE        -Wno-sign-compare)
  ADD_CHECK_CXX_COMPILER_FLAG(CXX_WARNINGS CXX_WARN_NO_INVALID_OFFSETOF    -Wno-invalid-offsetof)

  # gives too many unfixable warnings
  # ADD_CHECK_C_COMPILER_FLAG(C_WARNINGS C_WARN_UNUSED_MACROS      -Wunused-macros)
  # ADD_CHECK_CXX_COMPILER_FLAG(CXX_WARNINGS CXX_WARN_UNUSED_MACROS          -Wunused-macros)

  # flags to undo strict flags
  ADD_CHECK_C_COMPILER_FLAG(C_REMOVE_STRICT_FLAGS C_WARN_NO_UNUSED_PARAMETER -Wno-unused-parameter)
  ADD_CHECK_C_COMPILER_FLAG(C_REMOVE_STRICT_FLAGS C_WARN_NO_UNUSED_MACROS    -Wno-unused-macros)

  ADD_CHECK_C_COMPILER_FLAG(C_REMOVE_STRICT_FLAGS C_WARN_NO_MISSING_VARIABLE_DECLARATIONS -Wno-missing-variable-declarations)
  ADD_CHECK_C_COMPILER_FLAG(C_REMOVE_STRICT_FLAGS C_WARN_NO_INCOMPAT_PTR_DISCARD_QUAL -Wno-incompatible-pointer-types-discards-qualifiers)
  ADD_CHECK_C_COMPILER_FLAG(C_REMOVE_STRICT_FLAGS C_WARN_NO_UNUSED_FUNCTION -Wno-unused-function)
  ADD_CHECK_C_COMPILER_FLAG(C_REMOVE_STRICT_FLAGS C_WARN_NO_INT_TO_VOID_POINTER_CAST -Wno-int-to-void-pointer-cast)
  ADD_CHECK_C_COMPILER_FLAG(C_REMOVE_STRICT_FLAGS C_WARN_NO_MISSING_PROTOTYPES -Wno-missing-prototypes)
  ADD_CHECK_C_COMPILER_FLAG(C_REMOVE_STRICT_FLAGS C_WARN_NO_DUPLICATE_ENUM -Wno-duplicate-enum)
  ADD_CHECK_C_COMPILER_FLAG(C_REMOVE_STRICT_FLAGS C_WARN_NO_UNDEF -Wno-undef)
  ADD_CHECK_C_COMPILER_FLAG(C_REMOVE_STRICT_FLAGS C_WARN_NO_MISSING_NORETURN -Wno-missing-noreturn)

  ADD_CHECK_CXX_COMPILER_FLAG(CXX_REMOVE_STRICT_FLAGS CXX_WARN_NO_UNUSED_PRIVATE_FIELD -Wno-unused-private-field)
  ADD_CHECK_CXX_COMPILER_FLAG(CXX_REMOVE_STRICT_FLAGS CXX_WARN_NO_CXX11_NARROWING -Wno-c++11-narrowing)
  ADD_CHECK_CXX_COMPILER_FLAG(CXX_REMOVE_STRICT_FLAGS CXX_WARN_NO_NON_VIRTUAL_DTOR -Wno-non-virtual-dtor)
  ADD_CHECK_CXX_COMPILER_FLAG(CXX_REMOVE_STRICT_FLAGS CXX_WARN_NO_UNUSED_MACROS -Wno-unused-macros)
  ADD_CHECK_CXX_COMPILER_FLAG(CXX_REMOVE_STRICT_FLAGS CXX_WARN_NO_REORDER -Wno-reorder)
  ADD_CHECK_CXX_COMPILER_FLAG(CXX_REMOVE_STRICT_FLAGS CXX_WARN_NO_COMMENT -Wno-comment)
  ADD_CHECK_CXX_COMPILER_FLAG(CXX_REMOVE_STRICT_FLAGS CXX_WARN_NO_UNUSED_TYPEDEFS -Wno-unused-local-typedefs)

elseif(CMAKE_C_COMPILER_ID MATCHES "Intel")

  ADD_CHECK_C_COMPILER_FLAG(C_WARNINGS C_WARN_ALL -Wall)
  ADD_CHECK_C_COMPILER_FLAG(C_WARNINGS C_WARN_POINTER_ARITH -Wpointer-arith)
  ADD_CHECK_C_COMPILER_FLAG(C_WARNINGS C_WARN_NO_UNKNOWN_PRAGMAS -Wno-unknown-pragmas)

  ADD_CHECK_CXX_COMPILER_FLAG(CXX_WARNINGS CXX_WARN_ALL -Wall)
  ADD_CHECK_CXX_COMPILER_FLAG(CXX_WARNINGS CXX_WARN_NO_INVALID_OFFSETOF -Wno-invalid-offsetof)
  ADD_CHECK_CXX_COMPILER_FLAG(CXX_WARNINGS CXX_WARN_NO_SIGN_COMPARE -Wno-sign-compare)

  # disable numbered, false positives
  set(C_WARNINGS "${C_WARNINGS} -wd188,186,144,913,556,858,597,177,1292,167,279,592,94,2722,3199")
  set(CXX_WARNINGS "${CXX_WARNINGS} -wd188,186,144,913,556,858,597,177,1292,167,279,592,94,2722,3199")
elseif(CMAKE_C_COMPILER_ID MATCHES "MSVC")
  # most msvc warnings are C & C++
  set(_WARNINGS
    # warning level:
    "/W3"
    "/w34062"  # switch statement contains 'default' but no 'case' labels
    "/w34115"  # 'type' : named type definition in parentheses
    "/w34189"  # local variable is initialized but not referenced
    # disable:
    "/wd4018"  # signed/unsigned mismatch
    "/wd4146"  # unary minus operator applied to unsigned type, result still unsigned
    "/wd4065"  # switch statement contains 'default' but no 'case' labels
    "/wd4127"  # conditional expression is constant
    "/wd4181"  # qualifier applied to reference type; ignored
    "/wd4200"  # zero-sized array in struct/union
    "/wd4244"  # conversion from 'type1' to 'type2', possible loss of data
    "/wd4267"  # conversion from 'size_t' to 'type', possible loss of data
    "/wd4305"  # truncation from 'type1' to 'type2'
    "/wd4800"  # forcing value to bool 'true' or 'false'
    "/wd4828"  # The file contains a character that is illegal
    "/wd4996"  # identifier was declared deprecated
    "/wd4661"  # no suitable definition provided for explicit template instantiation request
    # errors:
    "/we4013"  # 'function' undefined; assuming extern returning int
    "/we4133"  # incompatible pointer types
    "/we4431"  # missing type specifier - int assumed
  )

  if(MSVC_VERSION GREATER_EQUAL 1911)
    # see https://docs.microsoft.com/en-us/cpp/error-messages/compiler-warnings/c5038?view=vs-2017
    set(_WARNINGS "${_WARNINGS} /w35038") # order of initialization in c++ constructors
  endif()

  string(REPLACE ";" " " _WARNINGS "${_WARNINGS}")
  set(C_WARNINGS "${_WARNINGS}")
  set(CXX_WARNINGS "${_WARNINGS}")
  unset(_WARNINGS)
endif()

# ensure python header is found since detection can fail, this could happen
# with _any_ library but since we used a fixed python version this tends to
# be most problematic.
if(WITH_PYTHON)
  if(NOT EXISTS "${PYTHON_INCLUDE_DIR}/Python.h")
    message(FATAL_ERROR
      "Missing: \"${PYTHON_INCLUDE_DIR}/Python.h\",\n"
      "Set the cache entry 'PYTHON_INCLUDE_DIR' to point "
      "to a valid python include path. Containing "
      "Python.h for python version \"${PYTHON_VERSION}\""
    )
  endif()

  if(WIN32 OR APPLE)
    # Windows and macOS have this bundled with Python libraries.
  elseif((WITH_PYTHON_INSTALL AND WITH_PYTHON_INSTALL_NUMPY) OR (WITH_AUDASPACE AND NOT WITH_SYSTEM_AUDASPACE))
    if(("${PYTHON_NUMPY_PATH}" STREQUAL "") OR (${PYTHON_NUMPY_PATH} MATCHES NOTFOUND))
      find_python_package(numpy)
      unset(PYTHON_NUMPY_INCLUDE_DIRS CACHE)
      set(PYTHON_NUMPY_INCLUDE_DIRS ${PYTHON_NUMPY_PATH}/numpy/core/include CACHE PATH "Path to the include directory of the numpy module")
      mark_as_advanced(PYTHON_NUMPY_INCLUDE_DIRS)
    endif()
  endif()

  if(WIN32 OR APPLE)
    # pass, we have this in lib/python/site-packages
  elseif(WITH_PYTHON_INSTALL_REQUESTS)
    find_python_package(requests)
  endif()
endif()

if(MSVC)
  # MSVC needs to be tested first, since clang on windows will
  # match the compiler test below but clang-cl does not accept -std=c++11
  # since it is on by default and cannot be turned off.
  #
  # Nothing special is needed, C++11 features are available by default.
elseif(
  CMAKE_COMPILER_IS_GNUCC OR
  CMAKE_C_COMPILER_ID MATCHES "Clang" OR
  CMAKE_C_COMPILER_ID MATCHES "Intel"
)
  # TODO(sergey): Do we want c++11 or gnu-c++11 here?
  set(CMAKE_CXX_FLAGS "${CMAKE_CXX_FLAGS} -std=c++11")
else()
  message(FATAL_ERROR "Unknown compiler ${CMAKE_C_COMPILER_ID}, can't enable C++11 build")
endif()

# Visual Studio has all standards it supports available by default
# Clang on windows copies this behavior and does not support these switches
if(
  CMAKE_COMPILER_IS_GNUCC OR
  (CMAKE_C_COMPILER_ID MATCHES "Clang" AND (NOT MSVC)) OR
  (CMAKE_C_COMPILER_ID MATCHES "Intel")
)
  # Use C11 + GNU extensions, works with GCC, Clang, ICC
  set(CMAKE_C_FLAGS "${CMAKE_C_FLAGS} -std=gnu11")
endif()

if(UNIX AND NOT APPLE)
  if(NOT WITH_CXX11_ABI)
    set(PLATFORM_CFLAGS "${PLATFORM_CFLAGS} -D_GLIBCXX_USE_CXX11_ABI=0")
  endif()
endif()

# Include warnings first, so its possible to disable them with user defined flags
# eg: -Wno-uninitialized
set(CMAKE_C_FLAGS "${C_WARNINGS} ${CMAKE_C_FLAGS} ${PLATFORM_CFLAGS}")
set(CMAKE_CXX_FLAGS "${CXX_WARNINGS} ${CMAKE_CXX_FLAGS} ${PLATFORM_CFLAGS}")

# defined above, platform specific but shared names
mark_as_advanced(
  CYCLES_OSL
  OSL_LIB_EXEC
  OSL_COMPILER
  OSL_LIB_COMP
  OSL_LIB_QUERY
  OSL_INCLUDE_DIR
)

mark_as_advanced(
  LLVM_CONFIG
  LLVM_ROOT_DIR
  LLVM_LIBRARY
  LLVM_VERSION
)

#-------------------------------------------------------------------------------
# Global Defines

# better not set includes here but this debugging option is off by default.
if(WITH_CXX_GUARDEDALLOC)
  include_directories(${CMAKE_SOURCE_DIR}/intern/guardedalloc)
  add_definitions(-DWITH_CXX_GUARDEDALLOC)
endif()

if(WITH_ASSERT_ABORT)
  add_definitions(-DWITH_ASSERT_ABORT)
endif()

# message(STATUS "Using CFLAGS: ${CMAKE_C_FLAGS}")
# message(STATUS "Using CXXFLAGS: ${CMAKE_CXX_FLAGS}")

#-----------------------------------------------------------------------------
# Libraries

if(WITH_GTESTS)
  include(GTestTesting)
endif()

if(WITH_BLENDER)
  add_subdirectory(intern)
  add_subdirectory(extern)

  # source after intern and extern to gather all
  # internal and external library information first, for test linking
  add_subdirectory(source)
elseif(WITH_CYCLES_STANDALONE)
  add_subdirectory(intern/cycles)
  add_subdirectory(extern/clew)
  if(WITH_CUDA_DYNLOAD)
    add_subdirectory(extern/cuew)
  endif()
  if(NOT WITH_SYSTEM_GLEW)
    add_subdirectory(extern/glew)
  endif()
endif()

#-----------------------------------------------------------------------------
# Blender Application
if(WITH_BLENDER)
  add_subdirectory(source/creator)
endif()


#-----------------------------------------------------------------------------
# Testing
add_subdirectory(tests)


#-----------------------------------------------------------------------------
# Define 'heavy' submodules (for Ninja builder when using pools).
setup_heavy_lib_pool()


#-----------------------------------------------------------------------------
# CPack for generating packages
include(build_files/cmake/packaging.cmake)

#-----------------------------------------------------------------------------
# Use dynamic loading for OpenMP
if(WITH_BLENDER)
  openmp_delayload(blender)
endif()

#-----------------------------------------------------------------------------
# Print Final Configuration

if(FIRST_RUN)

  set(_config_msg "\nBlender Configuration\n=====================")

  function(info_cfg_option
    _setting
    )

    set(_msg "  - ${_setting}")
    string(LENGTH "${_msg}" _len)
    while("32" GREATER "${_len}")
      set(_msg "${_msg} ")
      math(EXPR _len "${_len} + 1")
    endwhile()

    set(_config_msg "${_config_msg}\n${_msg}${${_setting}}" PARENT_SCOPE)
  endfunction()

  function(info_cfg_text
    _text
    )

    set(_config_msg "${_config_msg}\n\n  ${_text}" PARENT_SCOPE)
  endfunction()

  message(STATUS "C Compiler:   \"${CMAKE_C_COMPILER_ID}\"")
  message(STATUS "C++ Compiler: \"${CMAKE_CXX_COMPILER_ID}\"")

  info_cfg_text("Build Options:")
  info_cfg_option(WITH_BULLET)
  info_cfg_option(WITH_IK_SOLVER)
  info_cfg_option(WITH_IK_ITASC)
  info_cfg_option(WITH_OPENCOLLADA)
  info_cfg_option(WITH_FFTW3)
  info_cfg_option(WITH_INTERNATIONAL)
  info_cfg_option(WITH_INPUT_NDOF)
  info_cfg_option(WITH_CYCLES)
  info_cfg_option(WITH_FREESTYLE)
  info_cfg_option(WITH_OPENCOLORIO)
  info_cfg_option(WITH_OPENIMAGEDENOISE)
  info_cfg_option(WITH_OPENVDB)
  info_cfg_option(WITH_ALEMBIC)
  info_cfg_option(WITH_QUADRIFLOW)

  info_cfg_text("Compiler Options:")
  info_cfg_option(WITH_BUILDINFO)
  info_cfg_option(WITH_OPENMP)

  info_cfg_text("System Options:")
  info_cfg_option(WITH_INSTALL_PORTABLE)
  info_cfg_option(WITH_X11_ALPHA)
  info_cfg_option(WITH_X11_XF86VMODE)
  info_cfg_option(WITH_X11_XFIXES)
  info_cfg_option(WITH_X11_XINPUT)
  info_cfg_option(WITH_MEM_JEMALLOC)
  info_cfg_option(WITH_MEM_VALGRIND)
  info_cfg_option(WITH_SYSTEM_GLEW)

  info_cfg_text("Image Formats:")
  info_cfg_option(WITH_OPENIMAGEIO)
  info_cfg_option(WITH_IMAGE_CINEON)
  info_cfg_option(WITH_IMAGE_DDS)
  info_cfg_option(WITH_IMAGE_HDR)
  info_cfg_option(WITH_IMAGE_OPENEXR)
  info_cfg_option(WITH_IMAGE_OPENJPEG)
  info_cfg_option(WITH_IMAGE_TIFF)

  info_cfg_text("Audio:")
  info_cfg_option(WITH_OPENAL)
  info_cfg_option(WITH_SDL)
  info_cfg_option(WITH_SDL_DYNLOAD)
  info_cfg_option(WITH_JACK)
  info_cfg_option(WITH_JACK_DYNLOAD)
  info_cfg_option(WITH_CODEC_AVI)
  info_cfg_option(WITH_CODEC_FFMPEG)
  info_cfg_option(WITH_CODEC_SNDFILE)

  info_cfg_text("Compression:")
  info_cfg_option(WITH_LZMA)
  info_cfg_option(WITH_LZO)

  info_cfg_text("Python:")
  info_cfg_option(WITH_PYTHON_INSTALL)
  info_cfg_option(WITH_PYTHON_INSTALL_NUMPY)
  info_cfg_option(WITH_PYTHON_MODULE)
  info_cfg_option(WITH_PYTHON_SAFETY)
  if(APPLE)
    info_cfg_option(WITH_PYTHON_FRAMEWORK)
  endif()

  info_cfg_text("Modifiers:")
  info_cfg_option(WITH_MOD_REMESH)
  info_cfg_option(WITH_MOD_MANTA)
  info_cfg_option(WITH_MOD_OCEANSIM)

  info_cfg_text("OpenGL:")
  info_cfg_option(WITH_GLEW_ES)
  info_cfg_option(WITH_GL_EGL)
  info_cfg_option(WITH_GL_PROFILE_ES20)
  if(WIN32)
    info_cfg_option(WITH_GL_ANGLE)
  endif()

  info_cfg_text("")

  message("${_config_msg}")
endif()

if(0)
  print_all_vars()
endif()<|MERGE_RESOLUTION|>--- conflicted
+++ resolved
@@ -170,11 +170,7 @@
 
 option(WITH_IK_ITASC      "Enable ITASC IK solver (only disable for development & for incompatible C++ compilers)" ON)
 option(WITH_IK_SOLVER     "Enable Legacy IK solver (only disable for development)" ON)
-<<<<<<< HEAD
-option(WITH_FFTW3         "Enable FFTW3 support (Used for ocean sim and audio effects)" ${_init_FFTW3})
-=======
 option(WITH_FFTW3         "Enable FFTW3 support (Used for smoke, ocean sim, and audio effects)" ON)
->>>>>>> c30d6571
 option(WITH_BULLET        "Enable Bullet (Physics Engine)" ON)
 option(WITH_SYSTEM_BULLET "Use the systems bullet library (currently unsupported due to missing features in upstream!)" )
 mark_as_advanced(WITH_SYSTEM_BULLET)
