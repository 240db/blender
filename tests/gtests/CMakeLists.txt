--- conflicted
+++ resolved
@@ -6,10 +6,7 @@
 
 	add_definitions(${GFLAGS_DEFINES})
 	add_definitions(${GLOG_DEFINES})
-<<<<<<< HEAD
-=======
 	add_definitions(-DBLENDER_GFLAGS_NAMESPACE=${GFLAGS_NAMESPACE})
->>>>>>> 5e9132b3
 
 	# Otherwise we get warnings here that we cant fix in external projects
 	remove_strict_flags()
